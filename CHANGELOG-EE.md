Please view this file on the master branch, on stable branches it's out of date.

## 10.0.2 (2017-09-27)

- [FIXED] Send valid project path as name for Jira dev panel.
- [FIXED] Fix delta size check to handle commit or nil objects.

## 10.0.1 (2017-09-23)

- No changes.

## 10.0.0 (2017-09-22)

- [SECURITY] Check if LDAP users are in external groups on login. !2720
- [FIXED] Fix typo for `required` attribute. !2659
- [FIXED] Fix global code search when using negation queries. !2709
- [FIXED] Fixes activation of project mirror when new project is created. !2756
- [FIXED] Geo - Whitelist LFS requests to download objects on a secondary node. !2758
- [FIXED] Fix Geo::RepositorySyncWorker so attempts to sync all projects if some are failing. !2796
- [FIXED] Fix unsetting credentials data for pull mirrors. !2810
- [FIXED] Geo: Gracefully catch incorrect db key on primary. !2819
- [FIXED] Fix a regression breaking projects with an empty import URL. !2824
- [FIXED] Fix a 500 error in the SSH host keys lookup action. !2827
- [FIXED] Handle Geo DB replication lag as 24h/day & 7d/week. !2833
- [FIXED] Geo - Add a unique index on project_id to the Geo project_registry table. !2850
- [FIXED] Improve Geo repository sync performance for larger databases. !2887
- [FIXED] Ensure #route_setting is available before calling it. !2908
- [FIXED] Fix searching by assignee in the service desk. !2969
- [FIXED] Fix approvals before merge error while importing projects.
- [FIXED] Fix the gap in approvals in merge request widget.
- [FIXED] Fix branch name regex not saving in /admin/push_rule config.
- [FIXED] Fix merges not working when project is not licensed for squash.
- [CHANGED] Add Time estimate and Time spend fields in csv export. !2627 (g3dinua, LockiStrike)
- [CHANGED] Improve copy so users will set up SSH from DB for Geo. !2644
- [CHANGED] Support `codequality` job name for Code Quality feature. !2704
- [CHANGED] Support Elasticsearch v5.1 - v5.5. !2751
- [CHANGED] Geo primary nodes no longer require SSH keys. !2861
- [CHANGED] Show Geo event log and cursor data in node status page.
- [CHANGED] Use a logger for the artifacts migration rake task.
- [ADDED] LFS files can be stored in remote object storage such as S3. !2760
- [ADDED] Add LDAP sync endpoint to Groups API. !2785
- [ADDED] Geo - Log a repository created event when a project is created. !2807
- [ADDED] Show geo.log in the Admin area. !2845
- [ADDED] Commits integration with Jira development panel.
- [OTHER] Add missing indexes to geo_event_log table. !2836
- [OTHER] Geo - Ignore S3-backed LFS objects on secondary nodes. !2889
- Fix a bug searching private projects with Elasticsearch as an admin or auditor. !2613
- Don't put the password in the SSH remote if using public-key authentication. !2837
- Support handling of rename events in Geo Log Cursor.
- Update delete board button text color to red and fix hover color.
- Search for issues with multiple assignees.
- Fix: When MR approvals are disabled, but approvers were previously assigned, all approvers receive a notification on every MR.
- Add group issue boards.
- Ports style changes fixed in a conflict in ce to ee upstream to master for new projects page.

<<<<<<< HEAD
=======
## 9.5.7 (2017-10-03)

- No changes.

>>>>>>> 6ed8ec26
## 9.5.6 (2017-09-29)

- [FIXED] Show group tab if member lock is enabled.

## 9.5.5 (2017-09-18)

- [FIXED] Fixes activation of project mirror when new project is created. !2756
- [FIXED] Geo - Whitelist LFS requests to download objects on a secondary node. !2758
- [FIXED] Fix unsetting credentials data for pull mirrors. !2810
- [FIXED] Fix a regression breaking projects with an empty import URL. !2824
- [FIXED] Fix a 500 error in the SSH host keys lookup action. !2827
- [FIXED] Ensure #route_setting is available before calling it. !2908
- [FIXED] Fix branch name regex not saving in /admin/push_rule config.
- [FIXED] Fix the gap in approvals in merge request widget.
- [FIXED] Fix merges not working when project is not licensed for squash.
- Don't put the password in the SSH remote if using public-key authentication. !2837

## 9.5.4 (2017-09-06)

- [FIXED] Validate branch name push rule when pushing branch without commits. !2685

## 9.5.3 (2017-09-03)

- [FIXED] Check if table exists before loading the current license. !2783
- [FIXED] Extend early adopters feature set.

## 9.5.2 (2017-08-28)

- [FIXED] Fix LDAP backwards-compatibility when using "method" or when "verify_certificates" is not defined. !2690
- [FIXED] Geo - Count projects where wiki sync failed in node status page.

## 9.5.1 (2017-08-23)

- [FIXED] Fix url for object store artifacts.
- [CHANGED] Ensure all database queries are routed through the database load balancer when load balancing is enabled
. !2707

## 9.5.0 (2017-08-22)

- [FIXED] Fix Copy to Clipboard for SSH Public Key on Pull Repository settings. !2692
- [FIXED] Enable mirror repository button.
- [FIXED] Create system notes only if issue was successfully related.
- [FIXED] Fix issue boards focus button not being visible to guest users.
- Namespace license checks Audit Events & Admin Audit Log. !2326
- Namespace license checks for Repository Mirrors. !2328
- Automatically link kerberos users to LDAP people. !2405
- Implement SSH public-key support for repository mirroring. !2423
- Shows project names for commits in elasticsearch global search. !2434
- Add admin application setting to allow group owners to manage LDAP. !2529
- Geo - Selectively choose which namespaces to replicate in DR. !2533
- Support variables on Trigger API for Cross-project pipeline. !2557
- Allow excluding sidekiq queues from execution in sidekiq-cluster. !2571
- Ensure artifacts are moved locally within the filesystem to prevent timeouts. !2572
- Audit failed login events. !2587
- Spread load across all nodes in an elasticsearch cluster. !2625
- Improves handling of stuck imports. !2628
- Improves handling of the mirror threshold. !2671
- Allow artifacts access with job_token parameter or CI_JOB_TOKEN header.
- Add initial Groups/Billing and Profile/Billing routing and template.
- Fix rebase from fork when upstream has protected branches.
- Present Related Issues add badge only when user can manage related issues (previously when user could edit issue).
- clean up merge request widget UI.
- Make contextual sidebar collapsible.
- Fix accessing individual files on Object Storage.
- Fix rebase button when merge request is created from a fork.
- Skip oAuth authorization for trusted applications.

## 9.4.6 (2017-09-06)

- [FIXED] Validate branch name push rule when pushing branch without commits. !2685

## 9.4.5 (2017-08-14)

- Ensure artifacts are moved locally within the filesystem to prevent timeouts. !2572
- Fix rebase from fork when upstream has protected branches.
- Present Related Issues add badge only when user can manage related issues (previously when user could edit issue).
- Fix accessing individual files on Object Storage.

## 9.4.4 (2017-08-09)

- No changes.

## 9.4.3 (2017-07-31)

- Present Related Issues widget for logged-out users when available.

## 9.4.2 (2017-07-28)

- Adds lower bound to pull mirror scheduling feature. !2366
- Add warning and option toggle when rebuilding authorized_keys. !2508
- Fix CSS for mini graph with downstream pipeline.
- Renamed board to boards in new project sidebar.
- Fix Rebasing not working with Merge Requests.
- Fixed issue boards focus mode when new navigation is turned on.

## 9.4.1 (2017-07-25)

- Cleans up mirror capacity in project destroy service if project is a scheduled mirror. !2445
- Fixes unscoping of imposed capacity limit by find_each method on Mirror scheduler. !2460
- Remove text underline from suggested approvers.

## 9.4.0 (2017-07-22)

- GeoLogCursor is part of a new experimental Geo replication system. !1988
- Add explicit licensing for Elasticsearch. !2108
- Add namespace license checks for Service Desk (EEP). !2109
- Add environment scope to secret variables to specify environments. !2112
- Namespace license checks for exporting issues (EES). !2164
- Retry Elasticsearch queries on failure. !2181
- Introduce namespace license checks for rebase before merge. !2200
- Geo: fix removal of repositories from disk on secondary nodes. !2210
- Add license checks for brundown charts. !2219
- Add namespace license checks for squash before merge. !2249
- Namespace license checks for fast-forward merge (EES). !2272
- Empty repository mirror no longer creates master branch with README automatically. !2276
- Introduce namespace licensing for issue weights (EES). !2291
- Add namespace license checks for Contribution Analytics. !2302
- Add license checks for focus mode on the issue board. !2303
- Add license checks for issue boards with milestones. !2315
- Add license checks for multiple issue boards. !2317
- Geo: Fix clone instructions in a secondary node for SSH protocol. !2319
- Namespace license checks Issue & MR template. !2321
- Introduce namespace license checks for merge request approvers (EES). !2324
- Introduce namespace license checks for Push Rules (EES). !2335
- Geo: Implement alternative to geo_{primary|secondary}_role in gitlab.yml. !2352
- Geo: Added extra SystemCheck checks. !2354
- Implement progressive elasticsearch indexing for project mirrors. !2393
- Fix undefined method quote when database load balancing is used. !2430
- Improve the performance of the project list API. !12679
- fix approver placeholder icon in ie11.
- Add public API for listing, creating and deleting Related Issues.
- All artifacts are now browsable.
- Escape symbols in exported CSV columns to prevent command execution in Microsoft Excel.
- Geo - Fix RepositorySyncService when cannot obtain a lease to sync a repository.
- Prevent mirror user to be assigned to users other than the current one.
- Geo - Makes the projects synchronization faster on secondaries nodes.
- Only show the LDAP sync banner on first login.
- Enable service desk be default.
- Fix creation of push rules via POST API.
- Fix Geo middleware to work properly with multiple requests.
- [GitLab.com only] Add Slack applicationq service.
- Speed up checking for approvers when approvers are specified on the MR.
- Allows manually adding bi-directional relationships between issues in the issue page (EES feature).
- Add Geo repository renamed event log.
- Merge states to allow realtime with deploy boards.
- Fix 500 error when approvals are enabled and editing an MR conflicts with another edit.
- add toggle for overriding approvers per MR.
- Add optional sha param when approving a merge request through the API.
- Allow updating shared_runners_minutes_limit on admin Namespace API.
- Allow to Store Artifacts on Object Storage.
- Adding support for AWS ec2 instance profile credentials with elasticsearch. (Matt Gresko)
- Fixed edit issue boards milestone action buttons not sticking to bottom of dropdown.
- Respect the external user setting in Elasticsearch.

## 9.3.11 (2017-09-06)

- [FIXED] Validate branch name push rule when pushing branch without commits. !2685
- Prevent mirror user to be assigned to users other than the current one.

## 9.3.10 (2017-08-09)

- No changes.

## 9.3.9 (2017-07-20)

- No changes.

## 9.3.8 (2017-07-19)

- Escape symbols in exported CSV columns to prevent command execution in Microsoft Excel.
- Prevent mirror user to be assigned to users other than the current one.

## 9.3.7 (2017-07-18)

- No changes.

## 9.3.6 (2017-07-12)

- Geo: Fix clone instructions in a secondary node for SSH protocol. !2319
- Implement progressive elasticsearch indexing for project mirrors. !2393

## 9.3.5 (2017-07-05)

- Make admin mirror application setting Gitlab.com exclusive. !2307
- Make Geo::RepositorySyncService force create a repo.

## 9.3.4 (2017-07-03)

- Update gitlab-shell to 5.1.1 to fix Post Recieve errors

## 9.3.3 (2017-06-30)

- Add metrics to both remote and non remote mirroring. !2118
- Forces import worker with mirror to insert mirror in front of queue. !2231
- Fix locked and stale SSH keys file from 9.3.0 upgrade. !2240
- Fix crash in LDAP sync when user was removed. !2289
- allow rebase for unapproved merge requests.
- Geo - Fix path_with_namespace for instances of Geo::DeletedProject.

## 9.3.2 (2017-06-27)

- Fix GitLab check: Problem with Elastic Search. !2278

## 9.3.1 (2017-06-26)

- Geo: fix removal of repositories from disk on secondary nodes. !2210
- Fix Geo middleware to work properly with multiple requests.

## 9.3.0 (2017-06-22)

- Per user/group access levels for Protected Tags. !1629
- Add a user's memberships when logging in through LDAP. !1819
- Add server-wide Audit Log admin screen. !1852
- Move pull mirroring to adaptive scheduling. !1853
- Create a push rule to check the branch name. !1896 (Riccardo Padovani)
- Add shared_runners_minutes_limit to groups and users API. !1942
- Compare codeclimate artifacts on the merge request page. !1984
- Lookup users by email in LDAP if lookup by DN fails during sync. !2003
- Update mirror_user for project when mirror_user is deleted. !2013 (Athar Hameed)
- Geo: persist clone url prefix in the database. !2015
- Geo: prevent Gitlab::Git::Repository::NoRepository from stucking replication. !2115
- Geo: fixed Dynamic Backoff strategy that was not being used by workers. !2128
- [Elasticsearch] Improve code search for camel case.
- Fixed header being over issue boards when in focus mode.
- Fix: Approvals not reset if changing target branch.
- Fix bug where files over 2 GB would not be saved in Geo tracking DB.
- Add primary node clone URL to Geo secondary 'How to work faster with Geo' popover.
- Fix broken time sync leeway with Geo.
- Gracefully handle case when Geo secondary does not have the right db_key_base.
- Use the current node configuration to populate suggested new URL for Geo node.
- Check if a merge request is approved when merging from API or slash command.
- Add closed_at field to issue CSV export.
- Geo - Properly set tracking database connection and cron jobs on secondary nodes.
- Add push events to Geo event log.
- fix Rebase being disabled for unapproved MRs.
- Fix approvers dropdown when creating a merge request from a fork.
- Add relation between Pipelines.
- Allow to Trigger Pipeline using CI Job Token.
- Allow to view Personal pipelines quota.
- Geo - Use GeoNode#clone_url_prefix for the Geo::RepositorySyncService.
- Elasticsearch searches through the project description.
- Fix: /unassign by default unassigns everyone. Implement /reassign command.
- Speed up checking for approvers remaining.

## 9.2.10 (2017-08-09)

- No changes.

## 9.2.9 (2017-07-20)

- No changes.

## 9.2.8 (2017-07-19)

- Escape symbols in exported CSV columns to prevent command execution in Microsoft Excel.
- Prevent mirror user to be assigned to users other than the current one.

## 9.2.7 (2017-06-21)

- Geo: fixed Dynamic Backoff strategy that was not being used by workers. !2128
- fix Rebase being disabled for unapproved MRs.

## 9.2.6 (2017-06-16)

- Geo: backported fix from 9.3 for big repository sync issues. !2000
- Geo - Properly set tracking database connection and cron jobs on secondary nodes.
- Fix approvers dropdown when creating a merge request from a fork.
- Fixed header being over issue boards when in focus mode.
- Fix bug where files over 2 GB would not be saved in Geo tracking DB.

## 9.2.5 (2017-06-07)

- No changes.

## 9.2.4 (2017-06-02)

- No changes.
- No changes.

## 9.2.3 (2017-05-31)

- No changes.
- No changes.
- Respect the external user setting in Elasticsearch.

## 9.2.2 (2017-05-25)

- No changes.

## 9.2.1 (2017-05-23)

- No changes.

## 9.2.0 (2017-05-22)

- Stop using sidekiq cron for push mirrors. !1616
- Inline RSS button with Export Issues button for mobile. !1637
- Highlight Contribution Analytics tab under groups when active, remove sub-nav items. !1677
- Uses etag polling for deployboards. !1713
- Support more elasticsearch versions. !1716
- Support advanced search queries using elasticsearch. !1770
- Remove superfluous wording on push rules. !1811
- Geo - Fix signing out from secondary node when "Remember me" option is checked. !1903
- Add global wiki search using Elasticsearch.
- Remove warning about protecting Service Desk email from form.
- Geo: Resync repositories that have been updated recently.
- Respect project features when searching alternative branches with elasticsearch enabled.
- Backfill projects where the last attempt to backfill failed.
- Fix MR approvals sentence when all approvers need to approve the MR.
- Fix for XSS in project mirror errors caused by Hamlit filter usage.
- Feature availability check using feature list AND license addons.
- Disable mirror workers for Geo secondaries.

## 9.1.10 (2017-08-09)

- No changes.

## 9.1.9 (2017-07-20)

- No changes.

## 9.1.8 (2017-07-19)

- Escape symbols in exported CSV columns to prevent command execution in Microsoft Excel.
- Prevent mirror user to be assigned to users other than the current one.

## 9.1.7 (2017-06-07)

- No changes.

## 9.1.6 (2017-06-02)

- No changes.

## 9.1.5 (2017-05-31)

- Respect the external user setting in Elasticsearch.

## 9.1.4 (2017-05-12)

- Remove warning about protecting Service Desk email from form.
- Backfill projects where the last attempt to backfill failed.

## 9.1.3 (2017-05-05)

- No changes.
- No changes.
- No changes.
- Respect project features when searching alternative branches with elasticsearch enabled.
- Fix for XSS in project mirror errors caused by Hamlit filter usage.

## 9.1.2 (2017-05-01)

- No changes.
- No changes.
- No changes.
- Fix commit search on some elasticsearch indexes. !1745
- Fix emailing issues to projects when Service Desk is enabled.
- Fix bug where Geo secondary Sidekiq cron jobs would not be activated if settings changed.

## 9.1.1 (2017-04-26)

- No changes.

## 9.1.0 (2017-04-22)

- Fix rake gitlab:env:info elasticsearch datum. !1422
- Fix 500 errors caused by elasticsearch results referencing garbage-collected commits. !1430
- Adds timeout option to push mirrors. !1439
- elasticsearch: Add support for an experimental repository indexer. !1483
- Update color palette to a more harmonious and consistent one. !1500
- Cache Gitlab::Geo queries. !1507
- Add Service Desk feature. !1508
- Fix pre-receive hooks when using Git 2.11 or later. !1525
- Geo: Add support to sync avatars and attachments. !1562
- Fix Elasticsearch not working when URL ends with a forward slash. !1566
- Allow admins to perform global searches with Elasticsearch. !1578
- Periodically persists users activity to users.last_activity_on. !1597
- Removes duplicate count of LFS objects from repository_and_lfs_size method. !1599
- Fix searching notes and snippets as an auditor. !1674
- Fix searching for notes with elasticsearch when a user is a member of many projects. !1675
- Fix type declarations for spend/estimate values.
- Speed up suggested approvers on MR creation.
- Fix squashing MRs when the repository contains a ref named HEAD.
- Fix approver count reset when editing assignee or labels.
- Geo: handle git failures on GeoRepositoryFetchWorker.
- Give each elasticsearch worker its own sidekiq queue.
- Fixes broken link to pipeline quota.
- Prevent filtering issues by multiple Milestones or Authors.
- Fix 500 error when selecting a mirror user.
- Add index to approvals.merge_request_id.
- Added mock data for Deployboard.
- Add uuid to usage ping.
- Expose board project and milestone on boards API.
- Fix active user count to ignore internal users.
- Add warning when burndown data is not accurate.
- Check if incoming emails and email key are available for service desk.
- Add burndown chart to milestones.
- Make deployboard to be visible by default.
- Add a Rake task to make the current node the primary Geo node.
- Return 404 instead of a 500 error on API status endpoint if Geo tracking DB is not enabled.
- Remove N+1 queries for Groups::AnalyticsController.
- Show user cohorts data when usage ping is enabled.
- Visualise Canary Deployments.

## 9.0.13 (2017-08-09)

- No changes.

## 9.0.12 (2017-07-20)

- No changes.

## 9.0.11 (2017-07-19)

- Escape symbols in exported CSV columns to prevent command execution in Microsoft Excel.
- Prevent mirror user to be assigned to users other than the current one.

## 9.0.10 (2017-06-07)

- No changes.

## 9.0.9 (2017-06-02)

- No changes.

## 9.0.8 (2017-05-31)

- Respect the external user setting in Elasticsearch.

## 9.0.7 (2017-05-05)

- Respect project features when searching alternative branches with elasticsearch enabled.
- Fix for XSS in project mirror errors caused by Hamlit filter usage.

## 9.0.6 (2017-04-21)

- Cache Gitlab::Geo queries. !1507
- Fix searching for notes with elasticsearch when a user is a member of many projects. !1675
- Fix 500 error when selecting a mirror user.
- Fix active user count to ignore internal users.

## 9.0.5 (2017-04-10)

- Return 404 instead of a 500 error on API status endpoint if Geo tracking DB is not enabled.

## 9.0.4 (2017-04-05)

- No changes.

## 9.0.3 (2017-04-05)

- Allow to edit pipelines quota for user.
- Fixed label resetting when sorting by weight. (James Clark)
- Fixed issue boards milestone toggle text not updating when filtering.
- Fixed mirror user dropdown not displaying.

## 9.0.2 (2017-03-29)

- No changes.

## 9.0.1 (2017-03-28)

- No changes.

## 9.0.0 (2017-03-22)

- Geo: Replicate repository creation in Geo secondary node. !952
- Make approval system notes lowercase. !1125
- Issues can be exported as CSV, via email. !1126
- Try to update mirrors again after 15 minutes if the previous update failed. !1183
- Adds abitlity to render deploy boards in the frontend side. !1233
- Add filtered search to MR page. !1243
- Update project list API returns with approvals_before_merge attribute. !1245 (Geoff Webster)
- Catch Net::LDAP::DN exceptions in EE::Gitlab::LDAP::Group. !1260
- API: Use `post ":id/#{type}/:subscribable_id/subscribe"` to subscribe and `post ":id/#{type}/:subscribable_id/unsubscribe"` to unsubscribe from a resource. !1274 (Robert Schilling)
- API: Remove deprecated fields Notes#upvotes and Notes#downvotes. !1275 (Robert Schilling)
- Deploy board backend. !1278
- API: Remove the ProjectGitHook API. !1301 (Robert Schilling)
- Expose elasticsearch client params for AWS signing and HTTPS. !1305 (Matt Gresko)
- Fix LDAP DN case-mismatch bug in LDAP group sync. !1337
- Remove es6 file extension from JavaScript files. !1344 (winniehell)
- Geo: Don't load dependent models when fetching an existing GeoNode from the database. !1348
- Parallelise the gitlab:elastic:index_database Rake task. !1361
- Robustify reading attributes for elasticsearch. !1365
- Introduce one additional thread into bin/elastic_repo_indexer. !1372
- Show hook errors for fast-forward merges. !1375
- Allow all parameters of group webhooks to be set through the UI. !1376
- Fix Elasticsearch queries when a group_id is specified. !1423
- Check the right index mapping based on Rails environment for rake gitlab:elastic:add_feature_visiblity_levels_to_project. !1473
- Fix issues with another milestone that has a matching list label could not be added to a board.
- Only admins or group owners can set LDAP overrides.
- Add support for load balancing database queries.
- Only replace non-approval mr-widget-footer on getMergeStatus.
- Remove repository_storage from V4 "/application/settings" settings API.
- Added headers to protected branches access dropdowns.
- Remove support for Git Annex.
- Repositioned multiple issue boards selector.
- Added back weight in issue rows on issue list.
- Add basic support for GitLab Geo file transfers over HTTP.
- Added weight slash command.
- Set deployment status invalid when the environments does not match a k8s label.
- Combined deploy keys, push rules, protect branches and mirror repository settings options into a single one called Repository.
- Rebase - fix commiter email & name.
- Adds a EE specific dev favicon.
- Elastic security fix: Respect feature visibility level.
- Update Elasticsearch to 5.1.
- [Elasticsearch] More efficient search.
- Get Geo secondaries nodes statuses over AJAX.

## 8.17.8 (2017-08-09)

- No changes.

## 8.17.7 (2017-07-19)

- Prevent mirror user to be assigned to users other than the current one.

## 8.17.6 (2017-05-05)

- Respect project features when searching alternative branches with elasticsearch enabled.

## 8.17.5 (2017-04-05)

- No changes.

## 8.17.4 (2017-03-19)

- Elastic security fix: Respect feature visibility level.

## 8.17.3 (2017-03-07)

- No changes.

## 8.17.2 (2017-03-01)

- No changes.

## 8.17.1 (2017-02-28)

- Fix admin email notification recipient group select list.
- Add repository_storage field back to projects API for admin users.
- Don't try to update a project's external service caches on a secondary Geo node.
- Fixed merge request state not updating when approvals feature is active.
- Improve error messages when squashing fails.

## 8.17.0 (2017-02-22)

- Read-only "auditor" user role. !998
- Also reset approvals on push when merge request is closed. !1051
- Copy commit SHA to clipboard. !1066
- Pull EE specific Gitlab::Auth code in to its own module. !1112
- Geo: Added `gitlab:geo:check` and improved `gitlab:envinfo` rake tasks. !1120
- Geo: send the new event type with the backfill function. !1157
- Re-add removed params from projects and issues V3 API. !1209
- Add configurable minimum mirror sync time in admin section. !1217
- Move RepositoryUpdateRemoteMirrorWorker jobs to project_mirror Sidekiq queue. !1234
- Change Builds word to Pipelines in Mirror settings page.
- Fix bundle tag in anaytics page.
- Support v4 API for GitLab Geo endpoints.
- Fixed merge request environment link not displaying.
- Reduce queries needed to check if node is a primary or secondary Geo node.
- Allow squashing merge requests into a single commit.

## 8.16.9 (2017-04-05)

- No changes.

## 8.16.8 (2017-03-19)

- No changes.
- No changes.
- No changes.
- Elastic security fix: Respect feature visibility level.

## 8.16.7 (2017-02-27)

- Fixed merge request state not updating when approvals feature is active.

## 8.16.6 (2017-02-17)

- Geo: send the new event type with the backfill function. !1157
- Move RepositoryUpdateRemoteMirrorWorker jobs to project_mirror Sidekiq queue. !1234
- Fixed merge request environment link not displaying.
- Reduce queries needed to check if node is a primary or secondary Geo node.
- Read true-up info from license and validate it. !1159

## 8.16.5 (2017-02-14)

- No changes.

## 8.16.4 (2017-02-02)

- Disable all merge acceptance buttons pending MR approval.

## 8.16.3 (2017-01-27)

- Fix sidekiq cluster mishandling of queue names. !1117

## 8.16.2 (2017-01-25)

- Track Mattermost usage in usage ping. !1071
- Fix count of required approvals displayed on MR edit form. !1082
- Fix updating approvals count when editing an MR. !1106
- Don't try to show assignee in approved_merge_request_email if there's no assignee.

## 8.16.1 (2017-01-23)

- No changes.

## 8.16.0 (2017-01-22)

- Allow to limit shared runners minutes quota for group. !965
- About GitLab link in sidebar that links to help page. !1008
- Prevent 500 error when uploading/entering a blank license. !1016
- Add more push rules to the API. !1022 (Robert Schilling)
- Expose issue weight in the API. !1023 (Robert Schilling)
- Copy <some text> to clipboard. !1048

## 8.15.8 (2017-03-19)

- No changes.
- No changes.
- Elastic security fix: Respect feature visibility level.

## 8.15.7 (2017-02-15)

- No changes.

## 8.15.6 (2017-02-14)

- No changes.

## 8.15.5 (2017-01-20)

- No changes.

## 8.15.4 (2017-01-09)

- No changes.

## 8.15.3 (2017-01-06)

- Disable LDAP permission override in project members edit list.
- Perform only one fetch per push on Geo secondary nodes.

## 8.15.2 (2016-12-27)

- No changes.
- Fix ES search for non-default branches.

## 8.15.1 (2016-12-23)

- Fix 404/500 error while navigating to the 'show/destroy' pages. !993

## 8.15.0 (2016-12-22)

- Adds a check ensure only active, ie. non-blocked users can be emailed from the admin panel.
- Add user activities API.
- Add milestone total weight to the milestone summary.
- Allow master/owner to change permission levels when LDAP group sync is enabled. !822
- Geo: Improve project view UI to teach users how to clone from a secondary Geo node and push to a primary. !905
- Technical debt follow-up from restricting pushes / merges by group. !927
- Geo: Enables nodes to be removed even without proper license. !978
- Update validates_hostname to 1.0.6 to fix a bug in parsing hexadecimal-looking domain names. !982

## 8.14.10 (2017-02-15)

- No changes.

## 8.14.9 (2017-02-14)

- No changes.

## 8.14.8 (2017-01-25)

- No changes.

## 8.14.7 (2017-01-21)

- No changes.

## 8.14.6 (2017-01-10)

- No changes.

## 8.14.5 (2016-12-14)

- Add milestone total weight to the milestone summary.

## 8.14.4 (2016-12-08)

- No changes.

## 8.14.3 (2016-12-02)

- No changes.

## 8.14.2 (2016-12-01)

- No changes.

## 8.14.1 (2016-11-28)

- Fix: MergeRequestSerializer breaks on MergeRequest#rebase_dir_path when source_project doesn't exist anymore.

## 8.14.0 (2016-11-22)

- Added Backfill service for Geo. !861
- Fix for autosuggested approvers(https://gitlab.com/gitlab-org/gitlab-ee/issues/1273).
- Gracefully recover from previously failed rebase.
- Disable retries for remote mirror update worker. !848
- Fix Approvals API documentation.
- Add ability to set approvals_before_merge for project through the API.
- gitlab:check rake task checks ES version according to requirements
- Convert ASCII-8BIT LDAP DNs to UTF-8 to avoid unnecessary user deletions
- [Fix] Only owner can see "Projects" button in group edit menu

## 8.13.12 (2017-01-21)

- No changes.

## 8.13.11 (2017-01-10)

- No changes.

## 8.13.10 (2016-12-14)

- No changes.

## 8.13.9 (2016-12-08)

- No changes.

## 8.13.8 (2016-12-02)

- No changes.

## 8.13.7 (2016-11-28)

- No changes.

## 8.13.6 (2016-11-17)

- Disable retries for remote mirror update worker. !848
- Fixed cache clearing on secondary Geo nodes. !869
- Geo: fix a problem that prevented git cloning from secondary node. !873

## 8.13.5 (2016-11-08)

- No changes

## 8.13.4 (2016-11-07)

- Weight dropdown in issue filter form does not stay selected. !826

## 8.13.3 (2016-11-02)

- No changes

## 8.13.2 (2016-10-31)

- Don't pass a current user to Member#add_user in LDAP group sync. !830

## 8.13.1 (2016-10-25)

- Hide multiple board actions if user doesnt have permissions. !816
- Fix Elasticsearch::Transport::Transport::Errors::BadRequest when ES is enabled. !818

## 8.13.0 (2016-10-22)

- Cache the last usage data to avoid unicorn timeouts
- Add user activity table and service to query for active users
- Fix 500 error updating mirror URLs for projects
- Restrict protected branch access to specific groups !645
- Fix validations related to mirroring settings form. !773
- Add multiple issue boards. !782
- Fix Git access panel for Wikis when Kerberos authentication is enabled (Borja Aparicio)
- Decrease maximum time that GitLab waits for a mirror to finish !791 (Borja Aparicio)
- User groups (that can be assigned as approvers)
- Fix a search for non-default branches when ES is enabled
- Re-organized the Sidekiq queues for EE specific workers

## 8.12.12 (2016-12-08)

- No changes.

## 8.12.11 (2016-12-02)

- No changes.

## 8.12.10 (2016-11-28)

- No changes.

## 8.12.9 (2016-11-07)

- No changes

## 8.12.8 (2016-11-02)

- No changes

## 8.12.7

  - No EE-specific changes

## 8.12.6

  - No EE-specific changes

## 8.12.5

  - No EE-specific changes

## 8.12.4

  - [ES] Indexer works with smaller batches of repositories to not exceed NOFILE limit. !774

## 8.12.3

  - Fix prevent_secrets checkbox on admin view

## 8.12.2

  - Fix bug when protecting a branch due to missing url paramenter in request !760
  - Ignore unknown project ID in RepositoryUpdateMirrorWorker

## 8.12.1

  - Prevent secrets to be pushed to the repository
  - Prevent secrets to be pushed to the repository

## 8.12.0 (2016-09-22)

  - Include more data in EE usage ping
  - Reduce UPDATE queries when moving between import states on projects
  - [ES] Instrument Elasticsearch::Git::Repository
  - Request only the LDAP attributes we need
  - Add 'Sync now' to group members page !704
  - Add repository size limits and enforce them !740
  - [ES] Instrument other Gitlab::Elastic classes
  - [ES] Fix: Elasticsearch does not find partial matches in project names
  - Faster Active Directory group membership resolution !719
  - [ES] Global code search
  - [ES] Improve logging
  - Fix projects with remote mirrors asynchronously destruction

## 8.11.11 (2016-11-07)

- No changes

## 8.11.10 (2016-11-02)

- No changes

## 8.11.9

  - No EE-specific changes

## 8.11.8

  - No EE-specific changes

## 8.11.7

  - Refactor Protected Branches dropdown. !687
  - Fix mirrored projects allowing empty import urls. !700

## 8.11.6

  - Exclude blocked users from potential MR approvers.

## 8.11.5

  - API: Restore backward-compatibility for POST /projects/:id/members when membership is locked

## 8.11.4

  - No EE-specific changes

## 8.11.3

  - [ES] Add logging to indexer
  - Fix missing EE-specific service parameters for Jenkins CI
  - Set the correct `GL_PROTOCOL` when rebasing !691
  - [ES] Elasticsearch workers checks ES settings before running

## 8.11.2

  - Additional documentation on protected branches for EE
  - Change slash commands docs location

## 8.11.1

  - Pulled due to packaging error.

## 8.11.0 (2016-08-22)

  - Allow projects to be moved between repository storages
  - Add rake task to remove old repository copies from repositories moved to another storage
  - Performance improvement of push rules
  - Temporary fix for #825 - LDAP sync converts access requests to members. !655
  - Optimize commit and diff changes access check to reduce git operations
  - Allow syncing a group against all providers at once
  - Change LdapGroupSyncWorker to use new LDAP group sync classes
  - Allow LDAP `sync_ssh_keys` setting to be set to `true`
  - Removed unused GitLab GEO database index
  - Restrict protected branch access to specific users !581
  - Enable monitoring for ES classes
  - [Elastic] Improve code search
  - [Elastic] Significant improvement of global search performance
  - [Fix] Push rules check existing commits in some cases
  - [ES] Limit amount of retries for sidekiq jobs
  - Fix Projects::UpdateMirrorService to allow tags pointing to blob objects

## 8.10.12

  - No EE-specific changes

## 8.10.11

  - No EE-specific changes

## 8.10.10

  - No EE-specific changes

## 8.10.9

  - Exclude blocked users from potential MR approvers.

## 8.10.8

  - No EE-specific changes

## 8.10.7

  - No EE-specific changes

## 8.10.6

  - Fix race condition with UpdateMirrorWorker Lease. !641

## 8.10.5

  - Used cached value of project count in `Elastic::RepositoriesSearch` to reduce DB load. !637

## 8.10.4

  - Fix available users in userselect dropdown when there is more than one userselect on the page. !604 (Rik de Groot)
  - Fix updating skipped approvers in search list on removal. !604 (Rik de Groot)

## 8.10.3

  - Fix regression in Git Annex permission check. !599
  - [Elastic] Fix commit search for some URLs. !605
  - [Elastic][Fix] Commit search breaks for some URLs on gitlab-ce project

## 8.10.2

  - Fix pagination on search result page when ES search is enabled. !592
  - Decouple an ES index update from `RepositoryUpdateMirrorWorker`. !593
  - Fix broken `user_allowed?` check in Git Annex push. !597

## 8.10.1

  - No EE-specific changes

## 8.10.0 (2016-07-22)

  - Add EE license usage ping !557
  - Rename Git Hooks to Push Rules
  - Fix EE keys fingerprint add index migration if came from CE
  - Add todos for MR approvers !547
  - Replace LDAP group sync exclusive lease with state machine
  - Prevent the author of an MR from being on the approvers list
  - Isolate EE LDAP library code in EE module (Part 1) !511
  - Make Elasticsearch indexer run as an async task
  - Fix of removing wiki data from index when project is deleted
  - Ticket-based Kerberos authentication (SPNEGO)
  - [Elastic] Suppress ActiveRecord::RecordNotFound error in ElasticIndexWorker

## 8.9.10

  - No EE-specific changes

## 8.9.9

  - No EE-specific changes

## 8.9.8

  - No EE-specific changes

## 8.9.7

  - No EE-specific changes

## 8.9.6

  - Avoid adding index for key fingerprint if it already exists. !539

## 8.9.5

  - Fix of quoted text in lock tooltip. !518

## 8.9.4

  - Improve how File Lock feature works with nested items. !497

## 8.9.3

  - Fix encrypted data backwards compatibility after upgrading attr_encrypted gem. !502
  - Fix creating MRs on forks of deleted projects. !503
  - Roll back Grack::Auth to fix Git HTTP SPNEGO. !504

## 8.9.2

  - [Elastic] Fix visibility of snippets when searching.

## 8.9.1

  - Improve Geo documentation. !431
  - Fix remote mirror stuck on started issue. !491
  - Fix MR creation from forks where target project has approvals enabled. !496
  - Fix MR edit where target project has approvals enabled. !496
  - Fix vertical alignment of git-hooks page. !499

## 8.9.0 (2016-06-22)

  - Fix JenkinsService test button
  - Fix nil user handling in UpdateMirrorService
  - Allow overriding the number of approvers for a merge request
  - Allow LDAP to mark users as external based on their group membership. !432
  - Instrument instance methods of Gitlab::InsecureKeyFingerprint class
  - Add API endpoint for Merge Request Approvals !449
  - Send notification email when merge request is approved
  - Distribute RepositoryUpdateMirror jobs in time and add exclusive lease on them by project_id
  - [Elastic] Move ES settings to application settings
  - Always allow merging a merge request whenever fast-forward is possible. !454
  - Disable mirror flag for projects without import_url
  - UpdateMirror service return an error status when no mirror
  - Don't reset approvals when rebasing an MR from the UI
  - Show flash notice when Git Hooks are updated successfully
  - Remove explicit Gitlab::Metrics.action assignments, are already automatic.
  - [Elastic] Project members with guest role can't access confidential issues
  - Ability to lock file or folder in the repository
  - Fix: Git hooks don't fire when committing from the UI

## 8.8.9

  - No EE-specific changes

## 8.8.8

  - No EE-specific changes

## 8.8.7

  - No EE-specific changes

## 8.8.6

  - [Elastic] Fix visibility of snippets when searching.

## 8.8.5

  - Make sure OAuth routes that we generate for Geo matches with the ones in Rails routes !444

## 8.8.4

  - Remove license overusage message

## 8.8.3

  - Add standard web hook headers to Jenkins CI post. !374
  - Gracefully handle malformed DNs in LDAP group sync. !392
  - Reduce load on DB for license upgrade check. !421
  - Make it clear the license overusage message is visible only to admins. !423
  - Fix Git hook validations for fast-forward merges. !427
  - [Elastic] In search results, only show notes on confidential issues that the user has access to.

## 8.8.2

  - Fix repository mirror updates for new imports stuck in started
  - [Elastic] Search through the filenames. !409
  - Fix repository mirror updates for new imports stuck in "started" state. !416

## 8.8.1

  - No EE-specific changes

## 8.8.0 (2016-05-22)

  - [Elastic] Database indexer prints its status
  - [Elastic][Fix] Database indexer skips projects with invalid HEAD reference
  - Fix skipping pages when restoring backups
  - Add EE license via API !400
  - [Elastic] More efficient snippets search
  - [Elastic] Add rake task for removing all indexes
  - [Elastic] Add rake task for clearing indexing status
  - [Elastic] Improve code search
  - [Elastic] Fix encoding issues during indexing
  - Warn admin if current active count exceeds license
  - [Elastic] Search through the filenames
  - Set KRB5 as default clone protocol when Kerberos is enabled and user is logged in (Borja Aparicio)
  - Add support for Admin Groups to SAML
  - Reduce emails-on-push HTML size by using a simple monospace font
  - API requests to /internal/authorized_keys are now tagged properly
  - Geo: Single Sign Out support !380

## 8.7.9

  - No EE-specific changes

## 8.7.8

  - [Elastic] Fix visibility of snippets when searching.

## 8.7.7

  - No EE-specific changes

## 8.7.6

  - Bump GitLab Pages to 0.2.4 to fix Content-Type for predefined 404

## 8.7.5

  - No EE-specific changes

## 8.7.4

  - Delete ProjectImportData record only if Project is not a mirror !370
  - Fixed typo in GitLab GEO license check alert !379
  - Fix LDAP access level spillover bug !499

## 8.7.3

  - No EE-specific changes

## 8.7.2

  - Fix MR notifications for slack and hipchat when approvals are fullfiled. !325
  - GitLab Geo: Merge requests on Secondary should not check mergeable status

## 8.7.1

  - No EE-specific changes

## 8.7.0 (2016-04-22)

  - Update GitLab Pages to 0.2.1: support user-defined 404 pages
  - Refactor group sync to pull access level logic to its own class. !306
  - [Elastic] Stabilize database indexer if database is inconsistent
  - Add ability to sync to remote mirrors. !249
  - GitLab Geo: Many replication improvements and fixes !354

## 8.6.9

  - No EE-specific changes

## 8.6.8

  - No EE-specific changes

## 8.6.7

  - No EE-specific changes

## 8.6.6

  - Concat AD group recursive member results with regular member results. !333
  - Fix LDAP group sync regression for groups with member value `uid=<username>`. !335
  - Don't attempt to include too large diffs in e-mail-on-push messages (Stan Hu). !338

## 8.6.5

  - No EE-specific changes

## 8.6.4

  - No EE-specific changes

## 8.6.3

  - Fix other cases where git hooks would fail due to old commits. !310
  - Exit ElasticIndexerWorker's job happily if record cannot be found. !311
  - Fix "Reload with full diff" button not working (Stan Hu). !313

## 8.6.2

  - Fix old commits triggering git hooks on new branches branched off another branch. !281
  - Fix issue with deleted user in audit event (Stan Hu). !284
  - Mark pending todos as done when approving a merge request. !292
  - GitLab Geo: Display Attachments from Primary node. !302

## 8.6.1

  - Only rename the `light_logo` column in the `appearances` table if its not there yet. !290
  - Fix diffs in text part of email-on-push messages (Stan Hu). !293
  - Fix an issue with methods not accessible in some controllers. !295
  - Ensure Projects::ApproversController inherits from Projects::ApplicationController. !296

## 8.6.0 (2016-03-22)

  - Handle duplicate appearances table creation issue with upgrade from CE to EE
  - Add confidential issues
  - Improve weight filter for issues
  - Update settings and documentation for per-install LDAP sync time
  - Fire merge request webhooks when a merge request is approved
  - Add full diff highlighting to Email on push
  - Clear "stuck" mirror updates before periodically updating all mirrors
  - LDAP: Don't render Linked LDAP groups forms when LDAP is disabled
  - [Elastic] Add elastic checker to gitlab:check
  - [Elastic] Added UPDATE_INDEX option to rake task
  - [Elastic] Removing repository and wiki index after removing project
  - [Elastic] Update index on push to wiki
  - [Elastic] Use subprocesses for ElasticSearch index jobs
  - [Elastic] More accurate as_indexed_json (More stable database indexer)
  - [Elastic] Fix: Don't index newly created system messages and awards
  - [Elastic] Fixed exception on branch removing
  - [Elastic] Fix bin/elastic_repo_indexer to follow config
  - GitLab Geo: OAuth authentication
  - GitLab Geo: Wiki synchronization
  - GitLab Geo: ReadOnly Middleware improvements
  - GitLab Geo: SSH Keys synchronization
  - Allow SSL verification to be configurable when importing GitHub projects
  - Disable git-hooks for git annex commits

## 8.5.13

  - No EE-specific changes

## 8.5.12

  - No EE-specific changes

## 8.5.11

  - Fix vulnerability that made it possible to enumerate private projects belonging to group

## 8.5.10

  - No EE-specific changes

## 8.5.9

  - No EE-specific changes

## 8.5.8

  - GitLab Geo: Documentation

## 8.5.7

  - No EE-specific changes

## 8.5.6

  - No EE-specific changes

## 8.5.5

  - GitLab Geo: Repository synchronization between primary and secondary nodes
  - Add documentation for GitLab Pages
  - Fix importing projects from GitHub Enterprise Edition
  - Fix syntax error in init file
  - Only show group member roles if explicitly requested
  - GitLab Geo: Improve GeoNodes Admin screen
  - GitLab Geo: Avoid locking yourself out when adding a GeoNode

## 8.5.4

  - [Elastic][Security] Notes exposure

## 8.5.3

  - Prevent LDAP from downgrading a group's last owner
  - Update gitlab-elastic-search gem to 0.0.11

## 8.5.2

  - Update LDAP groups asynchronously
  - Fix an issue when weight text was displayed in Issuable collapsed sidebar
## 8.5.2

  - Fix importing projects from GitHub Enterprise Edition.

## 8.5.1

  - Fix adding pages domain to projects in groups

## 8.5.0 (2016-02-22)

  - Fix Elasticsearch blob results linking to the wrong reference ID (Stan Hu)
  - Show warning when mirror repository default branch could not be updated because it has diverged from upstream.
  - More reliable wiki indexer
  - GitLab Pages gets support for custom domain and custom certificate
  - Fix of Elastic indexer. It should not trigger record validation for projects
  - Fix of Elastic indexer. Stabilze indexer when serialized data is corrupted
  - [Elastic] Don't index unnecessary data into elastic

## 8.4.11

  - No EE-specific changes

## 8.4.10

  - No EE-specific changes

## 8.4.9

  - Fix vulnerability that made it possible to enumerate private projects belonging to group

## 8.4.8

  - No EE-specific changes

## 8.4.7

  - No EE-specific changes

## 8.4.6

  - No EE-specific changes

## 8.4.5

  - Update LDAP groups asynchronously

## 8.4.4

  - Re-introduce "Send email to users" link in Admin area
  - Fix category values for Jenkins and JenkinsDeprecated services
  - Fix Elasticsearch indexing for newly added snippets
  - Make Elasticsearch indexer more stable
  - Update gitlab-elasticsearch-git to 0.0.10 which contain a few important fixes

## 8.4.3

  - Elasticsearch: fix partial blob indexing on push
  - Elasticsearch: added advanced indexer for repositories
  - Fix Mirror User dropdown

## 8.4.2

  - Elasticsearch indexer performance improvements
  - Don't redirect away from Mirror Repository settings when repo is empty
  - Fix updating of branches in mirrored repository
  - Fix a 500 error preventing LDAP users with 2FA enabled from logging in
  - Rake task gitlab:elastic:index_repositories handles errors and shows progress
  - Partial indexing of repo on push (indexing changes only)

## 8.4.1

  - No EE-specific changes

## 8.4.0 (2016-01-22)

  - Add ability to create a note for user by admin
  - Fix "Commit was rejected by git hook", when max_file_size was set null in project's Git hooks
  - Fix "Approvals are not reset after a new push is made if the request is coming from a fork"
  - Fix "User is not automatically removed from suggested approvers list if user is deleted"
  - Add option to enforce a semi-linear history by only allowing merge requests to be merged that have been rebased
  - Add option to trigger builds when branches or tags are updated from a mirrored upstream repository
  - Ability to use Elasticsearch as a search engine

## 8.3.10

  - No EE-specific changes

## 8.3.9

  - No EE-specific changes

## 8.3.8

  - Fix vulnerability that made it possible to enumerate private projects belonging to group

## 8.3.7

  - No EE-specific changes

## 8.3.6

  - No EE-specific changes

## 8.3.5

  - No EE-specific changes

## 8.3.4

  - No EE-specific changes

## 8.3.3

  - Fix undefined method call in Jenkins integration service

## 8.3.2

  - No EE-specific changes

## 8.3.1

  - Rename "Group Statistics" to "Contribution Analytics"

## 8.3.0 (2015-12-22)

  - License information can now be retrieved via the API
  - Show Kerberos clone url when Kerberos enabled and url different than HTTP url (Borja Aparicio)
  - Fix bug with negative approvals required
  - Add group contribution analytics page
  - Add GitLab Pages
  - Add group contribution statistics page
  - Automatically import Kerberos identities from Active Directory when Kerberos is enabled (Alex Lossent)
  - Canonicalization of Kerberos identities to always include realm (Alex Lossent)

## 8.2.6

  - No EE-specific changes

## 8.2.5

  - No EE-specific changes

## 8.2.4

  - No EE-specific changes

## 8.2.3

  - No EE-specific changes

## 8.2.2

  - Fix 404 in redirection after removing a project (Stan Hu)
  - Ensure cached application settings are refreshed at startup (Stan Hu)
  - Fix Error 500 when viewing user's personal projects from admin page (Stan Hu)
  - Fix: Raw private snippets access workflow
  - Prevent "413 Request entity too large" errors when pushing large files with LFS
  - Ensure GitLab fires custom update hooks after commit via UI

## 8.2.1

  - Forcefully update builds that didn't want to update with state machine
  - Fix: saving GitLabCiService as Admin Template

## 8.2.0 (2015-11-22)

  - Invalidate stored jira password if the endpoint URL is changed
  - Fix: Page is not reloaded periodically to check if rebase is finished
  - When someone as marked as a required approver for a merge request, an email should be sent
  - Allow configuring the Jira API path (Alex Lossent)
  - Fix "Rebase onto master"
  - Ensure a comment is properly recorded in JIRA when a merge request is accepted
  - Allow groups to appear in the `Share with group` share if the group owner allows it
  - Add option to mirror an upstream repository.

## 8.1.4

  - Fix bug in JIRA integration which prevented merge requests from being accepted when using issue closing pattern

## 8.1.3

  - Fix "Rebase onto master"

## 8.1.2

  - Prevent a 500 error related to the JIRA external issue tracker service

## 8.1.1

  - Removed, see 8.1.2

## 8.1.0 (2015-10-22)

  - Add documentation for "Share project with group" API call
  - Added an issues template (Hannes Rosenögger)
  - Add documentation for "Share project with group" API call
  - Ability to disable 'Share with Group' feature (via UI and API)

## 8.0.6

  - No EE-specific changes

## 8.0.5

  - "Multi-project" and "Treat unstable builds as passing" parameters for
    the Jenkins CI service are now correctly persisted.
  - Correct the build URL when "Multi-project" is enabled for the Jenkins CI
    service.

## 8.0.4

  - Fix multi-project setup for Jenkins

## 8.0.3

  - No EE-specific changes

## 8.0.2

  - No EE-specific changes

## 8.0.1

  - Correct gem dependency versions
  - Re-add the "Help Text" feature that was inadvertently removed

## 8.0.0 (2015-09-22)

  - Fix navigation issue when viewing Group Settings pages
  - Guests and Reporters can approve merge request as well
  - Add fast-forward merge option in project settings
  - Separate rebase & fast-forward merge features

## 7.14.3

  - No changes

## 7.14.2

  - Fix the rebase before merge feature

## 7.14.1

  - Fix sign in form when just Kerberos is enabled

## 7.14.0 (2015-08-22)

  - Disable adding, updating and removing members from a group that is synced with LDAP
  - Don't send "Added to group" notifications when group is LDAP synched
  - Fix importing projects from GitHub Enterprise Edition.
  - Automatic approver suggestions (based on an authority of the code)
  - Add support for Jenkins unstable status
  - Automatic approver suggestions (based on an authority of the code)
  - Support Kerberos ticket-based authentication for Git HTTP access

## 7.13.3

  - Merge community edition changes for version 7.13.3
  - Improved validation for an approver
  - Don't resend admin email to everyone if one delivery fails
  - Added migration for removing of invalid approvers

## 7.13.2

  - Fix group web hook
  - Don't resend admin email to everyone if one delivery fails

## 7.13.1

  - Merge community edition changes for version 7.13.1
  - Fix: "Rebase before merge" doesn't work when source branch is in the same project

## 7.13.0 (2015-07-22)

  - Fix git hook validation on initial push to master branch.
  - Reset approvals on push
  - Fix 500 error when the source project of an MR is deleted
  - Ability to define merge request approvers

## 7.12.2

  - Fixed the alignment of project settings icons

## 7.12.1

  - No changes specific to EE

## 7.12.0 (2015-06-22)

  - Fix error when viewing merge request with a commit that includes "Closes #<issue id>".
  - Enhance LDAP group synchronization to check also for member attributes that only contain "uid=<username>"
  - Enhance LDAP group synchronization to check also for submember attributes
  - Prevent LDAP group sync from removing a group's last owner
  - Add Git hook to validate maximum file size.
  - Project setting: approve merge request by N users before accept
  - Support automatic branch jobs created by Jenkins in CI Status
  - Add API support for adding and removing LDAP group links

## 7.11.4

  - no changes specific to EE

## 7.11.3

  - Fixed an issue with git annex

## 7.11.2

  - Fixed license upload and verification mechanism

## 7.11.0 (2015-05-22)

  - Skip git hooks commit validation when pushing new tag.
  - Add Two-factor authentication (2FA) for LDAP logins

## 7.10.1

  - Check if comment exists in Jira before sending a reference

## 7.10.0 (2015-04-22)

  - Improve UI for next pages: Group LDAP sync, Project git hooks, Project share with groups, Admin -> Appearance settigns
  - Default git hooks for new projects
  - Fix LDAP group links page by using new group members route.
  - Skip email confirmation when updated via LDAP.

## 7.9.0 (2015-03-22)

  - Strip prefixes and suffixes from synced SSH keys:
    `SSHKey:ssh-rsa keykeykey` and `ssh-rsa keykeykey (SSH key)` will now work
  - Check if LDAP admin group exists before querying for user membership
  - Use one custom header logo for all GitLab themes in appearance settings
  - Escape wildcards when searching LDAP by group name.
  - Group level Web Hooks
  - Don't allow project to be shared with the group it is already in.

## 7.8.0 (2015-02-22)

  - Improved Jira issue closing integration
  - Improved message logging for Jira integration
  - Added option of referencing JIRA issues from GitLab
  - Update Sidetiq to 0.6.3
  - Added Github Enterprise importer
  - When project has MR rebase enabled, MR will have rebase checkbox selected by default
  - Minor UI fixes for sidebar navigation
  - Manage large binaries with git annex

## 7.7.0 (2015-01-22)

  - Added custom header logo support (Drew Blessing)
  - Fixed preview appearance bug
  - Improve performance for selectboxes: project share page, admin email users page

## 7.6.2

  - Fix failing migrations for MySQL, LDAP

## 7.6.1

  - No changes

## 7.6.0 (2014-12-22)

  - Added Audit events related to membership changes for groups and projects
  - Added option to attempt a rebase before merging merge request
  - Dont show LDAP groups settings if LDAP disabled
  - Added member lock for groups to disallow membership additions on project level
  - Rebase on merge request. Introduced merge request option to rebase before merging
  - Better message for failed pushes because of git hooks
  - Kerberos support for web interface and git HTTP

## 7.5.3

  - Only set up Sidetiq from a Sidekiq server process (fixes Redis::InheritedError)

## 7.5.0 (2014-11-22)

  - Added an ability to check each author commit's email by regex
  - Added an ability to restrict commit authors to existing Gitlab users
  - Add an option for automatic daily LDAP user sync
  - Added git hook for preventing tag removal to API
  - Added git hook for setting commit message regex to API
  - Added an ability to block commits with certain filenames by regex expression
  - Improved a jenkins parser

## 7.4.4

  - Fix broken ldap migration

## 7.4.0 (2014-10-22)

  - Support for multiple LDAP servers
  - Skip AD specific LDAP checks
  - Do not show ldap users in dropdowns for groups with enabled ldap-sync
  - Update the JIRA integration documentation
  - Reset the homepage to show the GitLab logo by deleting the custom logo.

## 7.3.0 (2014-09-22)

  - Add an option to change the LDAP sync time from default 1 hour
  - User will receive an email when unsubscribed from admin notifications
  - Show group sharing members on /my/project/team
  - Improve explanation of the LDAP permission reset
  - Fix some navigation issues
  - Added support for multiple LDAP groups per Gitlab group

## 7.2.0 (2014-08-22)

  - Improve Redmine integration
  - Better logging for the JIRA issue closing service
  - Administrators can now send email to all users through the admin interface
  - JIRA issue transition ID is now customizable
  - LDAP group settings are now visible in admin group show page and group members page

## 7.1.0 (2014-07-22)

  - Synchronize LDAP-enabled GitLab administrators with an LDAP group (Marvin Frick, sponsored by SinnerSchrader)
  - Synchronize SSH keys with LDAP (Oleg Girko (Jolla) and Marvin Frick (SinnerSchrader))
  - Support Jenkins jobs with multiple modules (Marvin Frick, sponsored by SinnerSchrader)

## 7.0.0 (2014-06-22)

  - Fix: empty brand images are displayed as empty image_tag on login page (Marvin Frick, sponsored by SinnerSchrader)

## 6.9.4

  - Fix bug in JIRA Issue closing triggered by commit messages
  - Fix JIRA issue reference bug

## 6.9.3

  - Fix check CI status only when CI service is enabled(Daniel Aquino)

## 6.9.2

  - Merge community edition changes for version 6.9.2

## 6.9.1

  - Merge community edition changes for version 6.9.1

## 6.9.0 (2014-05-22)

  - Add support for closing Jira tickets with commits and MR
  - Template for Merge Request description can be added in project settings
  - Jenkins CI service
  - Fix LDAP email upper case bug

## 6.8.0 (2014-04-22)

  - Customise sign-in page with custom text and logo

## 6.7.1

  - Handle LDAP errors in Adapter#dn_matches_filter?

## 6.7.0 (2014-03-22)

  - Improve LDAP sign-in speed by reusing connections
  - Add support for Active Directory nested LDAP groups
  - Git hooks: Commit message regex
  - Git hooks: Deny git tag removal
  - Fix group edit in admin area

## 6.6.0 (2014-02-22)

  - Permission reset button for LDAP groups
  - Better performance with large numbers of users with access to one project

## 6.5.0 (2014-01-22)

  - Add reset permissions button to Group#members page

## 6.4.0 (2013-12-22)

  - Respect existing group permissions during sync with LDAP group (d3844662ec7ce816b0a85c8b40f66ee6c5ae90a1)

## 6.3.0 (2013-11-22)

  - When looking up a user by DN, use single scope (bc8a875df1609728f1c7674abef46c01168a0d20)
  - Try sAMAccountName if omniauth nickname is nil (9b7174c333fa07c44cc53b80459a115ef1856e38)

## 6.2.0 (2013-10-22)

  - API: expose ldap_cn and ldap_access group attributes
  - Use omniauth-ldap nickname attribute as GitLab username
  - Improve group sharing UI for installation with many groups
  - Fix empty LDAP group raises exception
  - Respect LDAP user filter for git access<|MERGE_RESOLUTION|>--- conflicted
+++ resolved
@@ -53,13 +53,10 @@
 - Add group issue boards.
 - Ports style changes fixed in a conflict in ce to ee upstream to master for new projects page.
 
-<<<<<<< HEAD
-=======
 ## 9.5.7 (2017-10-03)
 
 - No changes.
 
->>>>>>> 6ed8ec26
 ## 9.5.6 (2017-09-29)
 
 - [FIXED] Show group tab if member lock is enabled.
