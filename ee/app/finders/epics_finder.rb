class EpicsFinder < IssuableFinder
  def klass
    Epic
  end

  def execute
    raise ArgumentError, 'group_id argument is missing' unless group

    items = init_collection
    items = by_created_at(items)
    items = by_search(items)
    items = by_author(items)
    items = by_iids(items)

    sort(items)
  end

  def row_count
    execute.count
  end

  # we don't have states for epics for now but need counts for all and opened
  def count_by_state
    {
<<<<<<< HEAD
      all: row_count,
      opened: row_count
=======
      all: row_count
>>>>>>> 4f599491
    }
  end

  def group
    return nil unless params[:group_id]
    return @group if defined?(@group)

    group = Group.find(params[:group_id])
    group = nil unless Ability.allowed?(current_user, :read_epic, group)

    @group = group
  end

  def init_collection
    group.epics
  end
end<|MERGE_RESOLUTION|>--- conflicted
+++ resolved
@@ -22,12 +22,7 @@
   # we don't have states for epics for now but need counts for all and opened
   def count_by_state
     {
-<<<<<<< HEAD
-      all: row_count,
-      opened: row_count
-=======
       all: row_count
->>>>>>> 4f599491
     }
   end
 
