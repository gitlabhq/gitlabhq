import { n__, s__, sprintf } from '~/locale';
import CEWidgetOptions from '~/vue_merge_request_widget/mr_widget_options';
import WidgetApprovals from './components/approvals/mr_widget_approvals';
import GeoSecondaryNode from './components/states/mr_widget_secondary_geo_node';
import collapsibleSection from './components/mr_widget_report_collapsible_section.vue';

export default {
  extends: CEWidgetOptions,
  components: {
    'mr-widget-approvals': WidgetApprovals,
    'mr-widget-geo-secondary-node': GeoSecondaryNode,
    collapsibleSection,
  },
  data() {
    return {
      isLoadingCodequality: false,
      isLoadingPerformance: false,
      isLoadingSecurity: false,
      isLoadingDocker: false,
      isLoadingDast: false,
      loadingCodequalityFailed: false,
      loadingPerformanceFailed: false,
      loadingSecurityFailed: false,
      loadingDockerFailed: false,
      loadingDastFailed: false,
    };
  },
  computed: {
    shouldRenderApprovals() {
      return this.mr.approvalsRequired && this.mr.state !== 'nothingToMerge';
    },
    shouldRenderCodeQuality() {
      const { codeclimate } = this.mr;
      return codeclimate && codeclimate.head_path && codeclimate.base_path;
    },
    shouldRenderPerformance() {
      const { performance } = this.mr;
      return performance && performance.head_path && performance.base_path;
    },
    shouldRenderSecurityReport() {
      return this.mr.sast && this.mr.sast.head_path;
    },
    shouldRenderDockerReport() {
      return this.mr.sastContainer;
    },
    shouldRenderDastReport() {
      return this.mr.dast;
    },
    codequalityText() {
      const { newIssues, resolvedIssues } = this.mr.codeclimateMetrics;
      const text = [];

      if (!newIssues.length && !resolvedIssues.length) {
        text.push('No changes to code quality');
      } else if (newIssues.length || resolvedIssues.length) {
        text.push('Code quality');

        if (resolvedIssues.length) {
          text.push(n__(
            ' improved on %d point',
            ' improved on %d points',
            resolvedIssues.length,
          ));
        }

        if (newIssues.length > 0 && resolvedIssues.length > 0) {
          text.push(' and');
        }

        if (newIssues.length) {
          text.push(n__(
            ' degraded on %d point',
            ' degraded on %d points',
            newIssues.length,
          ));
        }
      }

      return text.join('');
    },

    performanceText() {
      const { improved, degraded } = this.mr.performanceMetrics;
      const text = [];

      if (!improved.length && !degraded.length) {
        text.push('No changes to performance metrics');
      } else if (improved.length || degraded.length) {
        text.push('Performance metrics');

        if (improved.length) {
          text.push(n__(
            ' improved on %d point',
            ' improved on %d points',
            improved.length,
          ));
        }

        if (improved.length > 0 && degraded.length > 0) {
          text.push(' and');
        }

        if (degraded.length) {
          text.push(n__(
            ' degraded on %d point',
            ' degraded on %d points',
            degraded.length,
          ));
        }
      }

      return text.join('');
    },

    securityText() {
<<<<<<< HEAD
      const { newIssues, resolvedIssues } = this.mr.securityReport;
      const text = [];

      if (!newIssues.length && !resolvedIssues.length) {
        text.push('SAST detected no security vulnerabilities');
      } else if (newIssues.length || resolvedIssues.length) {
        text.push('SAST');
      }

      if (resolvedIssues.length) {
        text.push(n__(
          ' improved on %d security vulnerability',
          ' improved on %d security vulnerabilities',
          resolvedIssues.length,
        ));
      }

      if (newIssues.length > 0 && resolvedIssues.length > 0) {
        text.push(' and');
      }

      if (newIssues.length) {
        text.push(n__(
          ' degraded on %d security vulnerability',
          ' degraded on %d security vulnerabilities',
          newIssues.length,
        ));
      }

      return text.join('');
=======
      if (this.mr.securityReport.length) {
        return n__(
          'SAST detected %d security vulnerability',
          'SAST detected %d security vulnerabilities',
          this.mr.securityReport.length,
        );
      }

      return 'SAST detected no security vulnerabilities';
>>>>>>> 6f3f8bf5
    },

    dockerText() {
      const { vulnerabilities, approved, unapproved } = this.mr.dockerReport;

      if (!vulnerabilities.length) {
        return s__('ciReport|SAST:container no vulnerabilities were found');
      }

      if (!unapproved.length && approved.length) {
        return n__(
          'SAST:container found %d approved vulnerability',
          'SAST:container found %d approved vulnerabilities',
          approved.length,
        );
      } else if (unapproved.length && !approved.length) {
        return n__(
          'SAST:container found %d vulnerability',
          'SAST:container found %d vulnerabilities',
          unapproved.length,
        );
      }

      return `${n__(
        'SAST:container found %d vulnerability,',
        'SAST:container found %d vulnerabilities,',
        vulnerabilities.length,
      )} ${n__(
        'of which %d is approved',
        'of which %d are approved',
        approved.length,
      )}`;
    },

    dastText() {
      if (this.mr.dastReport.length) {
        return n__(
          'DAST detected %d alert by analyzing the review app',
          'DAST detected %d alerts by analyzing the review app',
          this.mr.dastReport.length,
        );
      }

      return s__('ciReport|DAST detected no alerts by analyzing the review app');
    },

    codequalityStatus() {
      return this.checkReportStatus(this.isLoadingCodequality, this.loadingCodequalityFailed);
    },

    performanceStatus() {
      return this.checkReportStatus(this.isLoadingPerformance, this.loadingPerformanceFailed);
    },

    securityStatus() {
      return this.checkReportStatus(this.isLoadingSecurity, this.loadingSecurityFailed);
    },

    dockerStatus() {
      return this.checkReportStatus(this.isLoadingDocker, this.loadingDockerFailed);
    },

    dastStatus() {
      return this.checkReportStatus(this.isLoadingDast, this.loadingDastFailed);
    },

    dockerInformationText() {
      return sprintf(
        s__('ciReport|Unapproved vulnerabilities (red) can be marked as approved. %{helpLink}'), {
          helpLink: `<a href="https://gitlab.com/gitlab-org/clair-scanner#example-whitelist-yaml-file" target="_blank" rel="noopener noreferrer nofollow">
            ${s__('ciReport|Learn more about whitelisting')}
          </a>`,
        },
        false,
      );
    },
  },
  methods: {
    checkReportStatus(loading, error) {
      if (loading) {
        return 'loading';
      } else if (error) {
        return 'error';
      }

      return 'success';
    },

    fetchCodeQuality() {
      const { head_path, head_blob_path, base_path, base_blob_path } = this.mr.codeclimate;

      this.isLoadingCodequality = true;

      Promise.all([
        this.service.fetchReport(head_path),
        this.service.fetchReport(base_path),
      ])
        .then((values) => {
          this.mr.compareCodeclimateMetrics(values[0], values[1], head_blob_path, base_blob_path);
          this.isLoadingCodequality = false;
        })
        .catch(() => {
          this.isLoadingCodequality = false;
          this.loadingCodequalityFailed = true;
        });
    },

    fetchPerformance() {
      const { head_path, base_path } = this.mr.performance;

      this.isLoadingPerformance = true;

      Promise.all([
        this.service.fetchReport(head_path),
        this.service.fetchReport(base_path),
      ])
        .then((values) => {
          this.mr.comparePerformanceMetrics(values[0], values[1]);
          this.isLoadingPerformance = false;
        })
        .catch(() => {
          this.isLoadingPerformance = false;
          this.loadingPerformanceFailed = true;
        });
    },
    /**
     * Sast report can either have 2 reports or just 1
     * When it has 2 we need to compare them
     * When it has 1 we render the output given
     */
    fetchSecurity() {
      const { sast } = this.mr;

      this.isLoadingSecurity = true;

      if (sast.base_path && sast.head_path) {
        Promise.all([
          this.service.fetchReport(sast.head_path),
          this.service.fetchReport(sast.base_path),
        ])
          .then((values) => {
            this.handleSecuritySuccess({
              head: values[0],
              headBlobPath: sast.head_blob_path,
              base: values[1],
              baseBlobPath: sast.base_blob_path,
            });
          })
          .catch(() => this.handleSecurityError());
      } else if (sast.head_path) {
        this.service.fetchReport(sast.head_path)
          .then((data) => {
            this.handleSecuritySuccess({
              head: data,
              headBlobPath: sast.head_blob_path,
            });
          })
          .catch(() => this.handleSecurityError());
      }
    },

    handleSecuritySuccess(data) {
      this.mr.setSecurityReport(data);
      this.isLoadingSecurity = false;
    },

    handleSecurityError() {
      this.isLoadingSecurity = false;
      this.loadingSecurityFailed = true;
    },

    fetchDockerReport() {
      const { path } = this.mr.sastContainer;
      this.isLoadingDocker = true;

      this.service.fetchReport(path)
        .then((data) => {
          this.mr.setDockerReport(data);
          this.isLoadingDocker = false;
        })
        .catch(() => {
          this.isLoadingDocker = false;
          this.loadingDockerFailed = true;
        });
    },

    fetchDastReport() {
      this.isLoadingDast = true;

      this.service.fetchReport(this.mr.dast.path)
        .then((data) => {
          this.mr.setDastReport(data);
          this.isLoadingDast = false;
        })
        .catch(() => {
          this.isLoadingDast = false;
          this.loadingDastFailed = true;
        });
    },

    translateText(type) {
      return {
        error: s__(`ciReport|Failed to load ${type} report`),
        loading: s__(`ciReport|Loading ${type} report`),
      };
    },
  },
  created() {
    if (this.shouldRenderCodeQuality) {
      this.fetchCodeQuality();
    }

    if (this.shouldRenderPerformance) {
      this.fetchPerformance();
    }

    if (this.shouldRenderSecurityReport) {
      this.fetchSecurity();
    }

    if (this.shouldRenderDockerReport) {
      this.fetchDockerReport();
    }

    if (this.shouldRenderDastReport) {
      this.fetchDastReport();
    }
  },
  template: `
    <div class="mr-state-widget prepend-top-default">
      <mr-widget-header :mr="mr" />
      <mr-widget-pipeline
        v-if="shouldRenderPipelines"
        :pipeline="mr.pipeline"
        :ci-status="mr.ciStatus"
        :has-ci="mr.hasCI"
        />
      <mr-widget-deployment
        v-if="shouldRenderDeployments"
        :mr="mr"
        :service="service"
        />
      <mr-widget-approvals
        v-if="shouldRenderApprovals"
        :mr="mr"
        :service="service"
        />
      <collapsible-section
        class="js-codequality-widget"
        v-if="shouldRenderCodeQuality"
        type="codequality"
        :status="codequalityStatus"
        :loading-text="translateText('codeclimate').loading"
        :error-text="translateText('codeclimate').error"
        :success-text="codequalityText"
        :unresolved-issues="mr.codeclimateMetrics.newIssues"
        :resolved-issues="mr.codeclimateMetrics.resolvedIssues"
        />
      <collapsible-section
        class="js-performance-widget"
        v-if="shouldRenderPerformance"
        type="performance"
        :status="performanceStatus"
        :loading-text="translateText('performance').loading"
        :error-text="translateText('performance').error"
        :success-text="performanceText"
        :unresolved-issues="mr.performanceMetrics.degraded"
        :resolved-issues="mr.performanceMetrics.improved"
        :neutral-issues="mr.performanceMetrics.neutral"
        />
      <collapsible-section
        class="js-sast-widget"
        v-if="shouldRenderSecurityReport"
        type="security"
        :status="securityStatus"
        :loading-text="translateText('security').loading"
        :error-text="translateText('security').error"
        :success-text="securityText"
        :unresolved-issues="mr.securityReport.newIssues"
        :resolved-issues="mr.securityReport.resolvedIssues"
        :has-priority="true"
        />
      <collapsible-section
        class="js-docker-widget"
        v-if="shouldRenderDockerReport"
        type="docker"
        :status="dockerStatus"
        :loading-text="translateText('sast:container').loading"
        :error-text="translateText('sast:container').error"
        :success-text="dockerText"
        :unresolved-issues="mr.dockerReport.unapproved"
        :neutral-issues="mr.dockerReport.approved"
        :info-text="dockerInformationText"
        :has-priority="true"
        />
      <collapsible-section
        class="js-dast-widget"
        v-if="shouldRenderDastReport"
        type="dast"
        :status="dastStatus"
        :loading-text="translateText('DAST').loading"
        :error-text="translateText('DAST').error"
        :success-text="dastText"
        :unresolved-issues="mr.dastReport"
        :has-priority="true"
        />
      <div class="mr-widget-section">
        <component
          :is="componentName"
          :mr="mr"
          :service="service" />
        <mr-widget-related-links
          v-if="shouldRenderRelatedLinks"
          :related-links="mr.relatedLinks"
          />
      </div>
      <div class="mr-widget-footer" v-if="shouldRenderMergeHelp">
        <mr-widget-merge-help />
      </div>
    </div>
  `,
};<|MERGE_RESOLUTION|>--- conflicted
+++ resolved
@@ -113,7 +113,6 @@
     },
 
     securityText() {
-<<<<<<< HEAD
       const { newIssues, resolvedIssues } = this.mr.securityReport;
       const text = [];
 
@@ -144,17 +143,6 @@
       }
 
       return text.join('');
-=======
-      if (this.mr.securityReport.length) {
-        return n__(
-          'SAST detected %d security vulnerability',
-          'SAST detected %d security vulnerabilities',
-          this.mr.securityReport.length,
-        );
-      }
-
-      return 'SAST detected no security vulnerabilities';
->>>>>>> 6f3f8bf5
     },
 
     dockerText() {
