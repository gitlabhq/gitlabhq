require 'spec_helper'

describe Issuable::CommonSystemNotesService do
  let(:user) { create(:user) }
  let(:project) { create(:project) }
  let(:issuable) { create(:issue) }

  describe '#execute' do
<<<<<<< HEAD
    it_behaves_like 'system note creation', { weight: 5 }, 'changed weight to **5**'
=======
    it_behaves_like 'system note creation', { weight: 5 }, 'changed weight to **5**,'

    context 'when issuable is an epic' do
      let(:timestamp) { Time.now }
      let(:issuable) { create(:epic, end_date: timestamp) }

      subject { described_class.new(nil, user).execute(issuable, [])}

      before do
        issuable.assign_attributes(start_date: timestamp, end_date: nil)
        issuable.save
      end

      it 'creates 2 system notes with the correct content' do
        expect { subject }.to change { Note.count }.from(0).to(2)

        expect(Note.first.note).to match("changed start date to #{timestamp.strftime('%b %-d, %Y')}")
        expect(Note.second.note).to match('removed the finish date')
      end
    end
>>>>>>> be874b29
  end
end<|MERGE_RESOLUTION|>--- conflicted
+++ resolved
@@ -6,10 +6,7 @@
   let(:issuable) { create(:issue) }
 
   describe '#execute' do
-<<<<<<< HEAD
     it_behaves_like 'system note creation', { weight: 5 }, 'changed weight to **5**'
-=======
-    it_behaves_like 'system note creation', { weight: 5 }, 'changed weight to **5**,'
 
     context 'when issuable is an epic' do
       let(:timestamp) { Time.now }
@@ -29,6 +26,5 @@
         expect(Note.second.note).to match('removed the finish date')
       end
     end
->>>>>>> be874b29
   end
 end