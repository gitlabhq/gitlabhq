--- conflicted
+++ resolved
@@ -105,23 +105,20 @@
     module Project
       autoload :New, 'qa/page/project/new'
       autoload :Show, 'qa/page/project/show'
+      
+      module Pipeline
+        autoload :Index, 'qa/page/project/pipeline/index'
+        autoload :Show, 'qa/page/project/pipeline/show'
+      end
 
       module Settings
         autoload :Common, 'qa/page/project/settings/common'
+        autoload :Advanced, 'qa/page/project/settings/advanced'
+        autoload :Main, 'qa/page/project/settings/main'
         autoload :Repository, 'qa/page/project/settings/repository'
         autoload :CICD, 'qa/page/project/settings/ci_cd'
         autoload :DeployKeys, 'qa/page/project/settings/deploy_keys'
-<<<<<<< HEAD
-        autoload :Advanced, 'qa/page/project/settings/advanced'
-        autoload :Main, 'qa/page/project/settings/main'
-=======
         autoload :Runners, 'qa/page/project/settings/runners'
-      end
-
-      module Pipeline
-        autoload :Index, 'qa/page/project/pipeline/index'
-        autoload :Show, 'qa/page/project/pipeline/show'
->>>>>>> 705d2fd2
       end
     end
 
