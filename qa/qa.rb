--- conflicted
+++ resolved
@@ -236,17 +236,11 @@
 
     module Admin
       module Settings
-<<<<<<< HEAD
-        autoload :RepositoryStorage, 'qa/page/admin/settings/repository_storage'
-        autoload :Main, 'qa/page/admin/settings/main'
-        autoload :Repository, 'qa/page/admin/settings/repository'
-=======
         autoload :Repository, 'qa/page/admin/settings/repository'
 
         module Component
           autoload :RepositoryStorage, 'qa/page/admin/settings/component/repository_storage'
         end
->>>>>>> 111613a3
       end
     end
 
