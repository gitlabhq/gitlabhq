$: << File.expand_path(File.dirname(__FILE__))

module QA
  ##
  # GitLab QA runtime classes, mostly singletons.
  #
  module Runtime
    autoload :Release, 'qa/runtime/release'
    autoload :User, 'qa/runtime/user'
    autoload :Namespace, 'qa/runtime/namespace'
    autoload :Scenario, 'qa/runtime/scenario'
    autoload :Browser, 'qa/runtime/browser'
    autoload :Env, 'qa/runtime/env'
    autoload :Address, 'qa/runtime/address'

    module API
      autoload :Client, 'qa/runtime/api/client'
      autoload :Request, 'qa/runtime/api/request'
    end

    module Key
      autoload :Base, 'qa/runtime/key/base'
      autoload :RSA, 'qa/runtime/key/rsa'
      autoload :ECDSA, 'qa/runtime/key/ecdsa'
      autoload :ED25519, 'qa/runtime/key/ed25519'
    end
  end

  ##
  # GitLab QA fabrication mechanisms
  #
  module Factory
    autoload :Base, 'qa/factory/base'
    autoload :Dependency, 'qa/factory/dependency'
    autoload :Product, 'qa/factory/product'

    module Resource
      autoload :Sandbox, 'qa/factory/resource/sandbox'
      autoload :Group, 'qa/factory/resource/group'
      autoload :Issue, 'qa/factory/resource/issue'
      autoload :Project, 'qa/factory/resource/project'
      autoload :MergeRequest, 'qa/factory/resource/merge_request'
      autoload :ProjectImportedFromGithub, 'qa/factory/resource/project_imported_from_github'
      autoload :MergeRequestFromFork, 'qa/factory/resource/merge_request_from_fork'
      autoload :DeployKey, 'qa/factory/resource/deploy_key'
      autoload :Branch, 'qa/factory/resource/branch'
      autoload :SecretVariable, 'qa/factory/resource/secret_variable'
      autoload :Runner, 'qa/factory/resource/runner'
      autoload :PersonalAccessToken, 'qa/factory/resource/personal_access_token'
      autoload :KubernetesCluster, 'qa/factory/resource/kubernetes_cluster'
<<<<<<< HEAD
      autoload :User, 'qa/factory/resource/user'
=======
      autoload :ProjectMilestone, 'qa/factory/resource/project_milestone'
>>>>>>> 767ccaa1
      autoload :Wiki, 'qa/factory/resource/wiki'
      autoload :Fork, 'qa/factory/resource/fork'
    end

    module Repository
      autoload :Push, 'qa/factory/repository/push'
      autoload :ProjectPush, 'qa/factory/repository/project_push'
      autoload :WikiPush, 'qa/factory/repository/wiki_push'
    end

    module Settings
      autoload :HashedStorage, 'qa/factory/settings/hashed_storage'
    end
  end

  ##
  # GitLab QA Scenarios
  #
  module Scenario
    ##
    # Support files
    #
    autoload :Bootable, 'qa/scenario/bootable'
    autoload :Actable, 'qa/scenario/actable'
    autoload :Taggable, 'qa/scenario/taggable'
    autoload :Template, 'qa/scenario/template'

    ##
    # Test scenario entrypoints.
    #
    module Test
      autoload :Instance, 'qa/scenario/test/instance'

      module Integration
        autoload :Github, 'qa/scenario/test/integration/github'
        autoload :LDAP, 'qa/scenario/test/integration/ldap'
        autoload :Kubernetes, 'qa/scenario/test/integration/kubernetes'
        autoload :Mattermost, 'qa/scenario/test/integration/mattermost'
      end

      module Sanity
        autoload :Selectors, 'qa/scenario/test/sanity/selectors'
      end
    end
  end

  ##
  # Classes describing structure of GitLab, pages, menus etc.
  #
  # Needed to execute click-driven-only black-box tests.
  #
  module Page
    autoload :Base, 'qa/page/base'
    autoload :View, 'qa/page/view'
    autoload :Element, 'qa/page/element'
    autoload :Validator, 'qa/page/validator'

    module Main
      autoload :Login, 'qa/page/main/login'
      autoload :OAuth, 'qa/page/main/oauth'
      autoload :SignUp, 'qa/page/main/sign_up'
    end

    module Settings
      autoload :Common, 'qa/page/settings/common'
    end

    module Menu
      autoload :Main, 'qa/page/menu/main'
      autoload :Side, 'qa/page/menu/side'
      autoload :Admin, 'qa/page/menu/admin'
      autoload :Profile, 'qa/page/menu/profile'
    end

    module Dashboard
      autoload :Projects, 'qa/page/dashboard/projects'
      autoload :Groups, 'qa/page/dashboard/groups'
    end

    module Group
      autoload :New, 'qa/page/group/new'
      autoload :Show, 'qa/page/group/show'
    end

    module Project
      autoload :New, 'qa/page/project/new'
      autoload :Show, 'qa/page/project/show'
      autoload :Activity, 'qa/page/project/activity'

      module Import
        autoload :Github, 'qa/page/project/import/github'
      end

      module Pipeline
        autoload :Index, 'qa/page/project/pipeline/index'
        autoload :Show, 'qa/page/project/pipeline/show'
      end

      module Job
        autoload :Show, 'qa/page/project/job/show'
      end

      module Settings
        autoload :Common, 'qa/page/project/settings/common'
        autoload :Advanced, 'qa/page/project/settings/advanced'
        autoload :Main, 'qa/page/project/settings/main'
        autoload :Repository, 'qa/page/project/settings/repository'
        autoload :CICD, 'qa/page/project/settings/ci_cd'
        autoload :DeployKeys, 'qa/page/project/settings/deploy_keys'
        autoload :ProtectedBranches, 'qa/page/project/settings/protected_branches'
        autoload :SecretVariables, 'qa/page/project/settings/secret_variables'
        autoload :Runners, 'qa/page/project/settings/runners'
        autoload :MergeRequest, 'qa/page/project/settings/merge_request'
      end

      module Issue
        autoload :New, 'qa/page/project/issue/new'
        autoload :Show, 'qa/page/project/issue/show'
        autoload :Index, 'qa/page/project/issue/index'
      end

<<<<<<< HEAD
      module Fork
        autoload :New, 'qa/page/project/fork/new'
=======
      module Milestone
        autoload :New, 'qa/page/project/milestone/new'
        autoload :Index, 'qa/page/project/milestone/index'
>>>>>>> 767ccaa1
      end

      module Operations
        module Kubernetes
          autoload :Index, 'qa/page/project/operations/kubernetes/index'
          autoload :Add, 'qa/page/project/operations/kubernetes/add'
          autoload :AddExisting, 'qa/page/project/operations/kubernetes/add_existing'
          autoload :Show, 'qa/page/project/operations/kubernetes/show'
        end
      end

      module Wiki
        autoload :Edit, 'qa/page/project/wiki/edit'
        autoload :New, 'qa/page/project/wiki/new'
        autoload :Show, 'qa/page/project/wiki/show'
      end
    end

    module Shared
      autoload :ClonePanel, 'qa/page/shared/clone_panel'
    end

    module Profile
      autoload :PersonalAccessTokens, 'qa/page/profile/personal_access_tokens'
    end

    module Issuable
      autoload :Sidebar, 'qa/page/issuable/sidebar'
    end

    module Layout
      autoload :Banner, 'qa/page/layout/banner'
    end

    module MergeRequest
      autoload :New, 'qa/page/merge_request/new'
      autoload :Show, 'qa/page/merge_request/show'
    end

    module Admin
      module Settings
        autoload :RepositoryStorage, 'qa/page/admin/settings/repository_storage'
        autoload :Main, 'qa/page/admin/settings/main'
      end
    end

    module Mattermost
      autoload :Main, 'qa/page/mattermost/main'
      autoload :Login, 'qa/page/mattermost/login'
    end

    ##
    # Classes describing components that are used by several pages.
    #
    module Component
      autoload :Dropzone, 'qa/page/component/dropzone'
      autoload :Select2, 'qa/page/component/select2'
    end
  end

  ##
  # Classes describing operations on Git repositories.
  #
  module Git
    autoload :Repository, 'qa/git/repository'
    autoload :Location, 'qa/git/location'
  end

  ##
  # Classes describing services being part of GitLab and how we can interact
  # with these services, like through the shell.
  #
  module Service
    autoload :Shellout, 'qa/service/shellout'
    autoload :KubernetesCluster, 'qa/service/kubernetes_cluster'
    autoload :Omnibus, 'qa/service/omnibus'
    autoload :Runner, 'qa/service/runner'
  end

  ##
  # Classes that make it possible to execute features tests.
  #
  module Specs
    autoload :Config, 'qa/specs/config'
    autoload :Runner, 'qa/specs/runner'
  end
end

QA::Runtime::Release.extend_autoloads!<|MERGE_RESOLUTION|>--- conflicted
+++ resolved
@@ -48,11 +48,8 @@
       autoload :Runner, 'qa/factory/resource/runner'
       autoload :PersonalAccessToken, 'qa/factory/resource/personal_access_token'
       autoload :KubernetesCluster, 'qa/factory/resource/kubernetes_cluster'
-<<<<<<< HEAD
       autoload :User, 'qa/factory/resource/user'
-=======
       autoload :ProjectMilestone, 'qa/factory/resource/project_milestone'
->>>>>>> 767ccaa1
       autoload :Wiki, 'qa/factory/resource/wiki'
       autoload :Fork, 'qa/factory/resource/fork'
     end
@@ -174,14 +171,13 @@
         autoload :Index, 'qa/page/project/issue/index'
       end
 
-<<<<<<< HEAD
       module Fork
         autoload :New, 'qa/page/project/fork/new'
-=======
+      end
+
       module Milestone
         autoload :New, 'qa/page/project/milestone/new'
         autoload :Index, 'qa/page/project/milestone/index'
->>>>>>> 767ccaa1
       end
 
       module Operations
