module QA
  module Page
    module Menu
      class Side < Page::Base
        view 'app/views/layouts/nav/sidebar/_project.html.haml' do
          element :settings_item
          element :repository_link, "title: 'Repository'"
          element :pipelines_settings_link, "title: 'CI / CD'"
          element :top_level_items, '.sidebar-top-level-items'
        end

<<<<<<< HEAD
        view 'app/assets/javascripts/fly_out_nav.js' do
          element :fly_out, "IS_SHOWING_FLY_OUT_CLASS = 'is-showing-fly-out'"
        end

        def click_repository_setting
          hover_setting do
            click_link('Repository')
=======
        def click_repository_settings
          hover_settings do
            within_submenu do
              click_link('Repository')
            end
          end
        end

        def click_ci_cd_settings
          hover_settings do
            within_submenu do
              click_link('CI / CD')
            end
          end
        end

        def click_ci_cd_pipelines
          within_sidebar do
            click_link('CI / CD')
>>>>>>> f9b946c1
          end
        end

        def click_cicd_setting
          hover_setting do
            click_link('CI / CD')
          end
        end

        private

        def hover_settings
          within_sidebar do
            find('.qa-settings-item').hover

            within_fly_out do
              yield
            end
          end
        end

        def within_sidebar
          page.within('.sidebar-top-level-items') do
            yield
          end
        end

<<<<<<< HEAD
        def within_fly_out
          page.within('.is-showing-fly-out') do
=======
        def within_submenu
          page.within('.fly-out-list') do
>>>>>>> f9b946c1
            yield
          end
        end
      end
    end
  end
end<|MERGE_RESOLUTION|>--- conflicted
+++ resolved
@@ -9,15 +9,10 @@
           element :top_level_items, '.sidebar-top-level-items'
         end
 
-<<<<<<< HEAD
         view 'app/assets/javascripts/fly_out_nav.js' do
-          element :fly_out, "IS_SHOWING_FLY_OUT_CLASS = 'is-showing-fly-out'"
+          element :fly_out, "classList.add('fly-out-list')"
         end
 
-        def click_repository_setting
-          hover_setting do
-            click_link('Repository')
-=======
         def click_repository_settings
           hover_settings do
             within_submenu do
@@ -31,19 +26,6 @@
             within_submenu do
               click_link('CI / CD')
             end
-          end
-        end
-
-        def click_ci_cd_pipelines
-          within_sidebar do
-            click_link('CI / CD')
->>>>>>> f9b946c1
-          end
-        end
-
-        def click_cicd_setting
-          hover_setting do
-            click_link('CI / CD')
           end
         end
 
@@ -65,13 +47,8 @@
           end
         end
 
-<<<<<<< HEAD
-        def within_fly_out
-          page.within('.is-showing-fly-out') do
-=======
         def within_submenu
           page.within('.fly-out-list') do
->>>>>>> f9b946c1
             yield
           end
         end
