--- conflicted
+++ resolved
@@ -17,11 +17,7 @@
           def expand_section(name)
             page.within('#content-body') do
               page.within('section', text: name) do
-<<<<<<< HEAD
-                click_button('Expand')
-=======
                 click_button 'Expand' unless first('button', text: 'Collapse')
->>>>>>> b8d044af
 
                 yield if block_given?
               end
