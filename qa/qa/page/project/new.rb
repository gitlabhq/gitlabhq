module QA
  module Page
    module Project
      class New < Page::Base
        include Page::Component::Select2

        view 'app/views/projects/new.html.haml' do
          element :import_project_tab, "Import project"
        end

        view 'app/views/projects/_new_project_fields.html.haml' do
          element :project_namespace_select
          element :project_namespace_field, /select :namespace_id.*class: 'select2/
          element :project_path, 'text_field :path'
          element :project_description, 'text_area :description'
          element :project_create_button, "submit 'Create project'"
          element :visibility_radios, 'visibility_level:'
        end

<<<<<<< HEAD
        def choose_test_namespace(namespace)
          click_element :project_namespace_select

          find('ul.select2-result-sub > li', text: namespace || Runtime::Namespace.path).click
=======
        view 'app/views/projects/_import_project_pane.html.haml' do
          element :import_github, "icon('github', text: 'GitHub')"
        end

        def choose_test_namespace
          click_element :project_namespace_select

          select_item(Runtime::Namespace.path)
        end

        def go_to_import_project
          click_on 'Import project'
>>>>>>> 3edda4c2
        end

        def choose_name(name)
          fill_in 'project_path', with: name
        end

        def add_description(description)
          fill_in 'project_description', with: description
        end

        def create_new_project
          click_on 'Create project'
        end

<<<<<<< HEAD
        def set_visibility(visibility)
          choose visibility
=======
        def go_to_github_import
          click_link 'GitHub'
>>>>>>> 3edda4c2
        end
      end
    end
  end
end<|MERGE_RESOLUTION|>--- conflicted
+++ resolved
@@ -17,12 +17,6 @@
           element :visibility_radios, 'visibility_level:'
         end
 
-<<<<<<< HEAD
-        def choose_test_namespace(namespace)
-          click_element :project_namespace_select
-
-          find('ul.select2-result-sub > li', text: namespace || Runtime::Namespace.path).click
-=======
         view 'app/views/projects/_import_project_pane.html.haml' do
           element :import_github, "icon('github', text: 'GitHub')"
         end
@@ -35,7 +29,6 @@
 
         def go_to_import_project
           click_on 'Import project'
->>>>>>> 3edda4c2
         end
 
         def choose_name(name)
@@ -50,13 +43,12 @@
           click_on 'Create project'
         end
 
-<<<<<<< HEAD
         def set_visibility(visibility)
           choose visibility
-=======
+        end
+
         def go_to_github_import
           click_link 'GitHub'
->>>>>>> 3edda4c2
         end
       end
     end
