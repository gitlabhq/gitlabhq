--- conflicted
+++ resolved
@@ -22,13 +22,12 @@
           element :branches_dropdown
         end
 
-<<<<<<< HEAD
+        view 'app/views/projects/_files.html.haml' do
+          element :tree_holder, '.tree-holder'
+        end
+
         view 'app/presenters/project_presenter.rb' do
           element :new_file_button, "label: _('New file'),"
-=======
-        view 'app/views/projects/_files.html.haml' do
-          element :tree_holder, '.tree-holder'
->>>>>>> 96eb6fd3
         end
 
         def project_name
