require 'securerandom'

module QA
  module Factory
    module Resource
      class Project < Factory::Base
<<<<<<< HEAD
        attr_writer :description, :visibility, :namespace

        dependency Factory::Resource::Group, as: :group

        def name=(name)
          @name = "#{name}-#{SecureRandom.hex(8)}"
          @description = 'My awesome project'
          @visibility = 'Private'
        end

        product :name do
          Page::Project::Show.act { project_name }
=======
        attr_writer :description
        attr_reader :name

        dependency Factory::Resource::Group, as: :group

        product :name do |factory|
          factory.name
>>>>>>> 3edda4c2
        end

        product :repository_ssh_location do
          Page::Project::Show.act do
            choose_repository_clone_ssh
            repository_location
          end
        end

        def initialize
          @description = 'My awesome project'
        end

        def name=(raw_name)
          @name = "#{raw_name}-#{SecureRandom.hex(8)}"
        end

        def fabricate!
          group.visit!

          Page::Group::Show.act { go_to_new_project }

          Page::Project::New.perform do |page|
            page.choose_test_namespace(@namespace)
            page.choose_name(@name)
            page.add_description(@description)
            page.set_visibility(@visibility)
            page.create_new_project
          end
        end
      end
    end
  end
end<|MERGE_RESOLUTION|>--- conflicted
+++ resolved
@@ -4,20 +4,6 @@
   module Factory
     module Resource
       class Project < Factory::Base
-<<<<<<< HEAD
-        attr_writer :description, :visibility, :namespace
-
-        dependency Factory::Resource::Group, as: :group
-
-        def name=(name)
-          @name = "#{name}-#{SecureRandom.hex(8)}"
-          @description = 'My awesome project'
-          @visibility = 'Private'
-        end
-
-        product :name do
-          Page::Project::Show.act { project_name }
-=======
         attr_writer :description
         attr_reader :name
 
@@ -25,7 +11,6 @@
 
         product :name do |factory|
           factory.name
->>>>>>> 3edda4c2
         end
 
         product :repository_ssh_location do
@@ -49,10 +34,10 @@
           Page::Group::Show.act { go_to_new_project }
 
           Page::Project::New.perform do |page|
-            page.choose_test_namespace(@namespace)
+            page.choose_test_namespace
             page.choose_name(@name)
             page.add_description(@description)
-            page.set_visibility(@visibility)
+            page.set_visibility('Public')
             page.create_new_project
           end
         end
