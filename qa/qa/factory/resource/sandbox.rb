--- conflicted
+++ resolved
@@ -10,7 +10,6 @@
 
         def initialize
           @name = Runtime::Namespace.sandbox_name
-          @visibility = 'Private'
         end
 
         product :name do |factory|
@@ -28,13 +27,8 @@
 
               Page::Group::New.perform do |group|
                 group.set_path(@name)
-<<<<<<< HEAD
-                group.set_description('GitLab QA Sandbox')
-                group.set_visibility(@visibility)
-=======
                 group.set_description('GitLab QA Sandbox Group')
                 group.set_visibility('Public')
->>>>>>> 3edda4c2
                 group.create
               end
             end
