--- conflicted
+++ resolved
@@ -135,10 +135,7 @@
     alias: {
       '~':              path.join(ROOT_PATH, 'app/assets/javascripts'),
       'emoji-aliases$': path.join(ROOT_PATH, 'fixtures/emojis/aliases.json'),
-<<<<<<< HEAD
-=======
       'empty_states':   path.join(ROOT_PATH, 'app/views/shared/empty_states'),
->>>>>>> 0f29e208
       'icons':          path.join(ROOT_PATH, 'app/views/shared/icons'),
       'vendor':         path.join(ROOT_PATH, 'vendor/assets/javascripts'),
       'vue$':           'vue/dist/vue.common.js',
