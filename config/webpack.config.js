'use strict';

const crypto = require('crypto');
const fs = require('fs');
const path = require('path');
const glob = require('glob');
const webpack = require('webpack');
const StatsWriterPlugin = require('webpack-stats-plugin').StatsWriterPlugin;
const CopyWebpackPlugin = require('copy-webpack-plugin');
const CompressionPlugin = require('compression-webpack-plugin');
const NameAllModulesPlugin = require('name-all-modules-plugin');
const BundleAnalyzerPlugin = require('webpack-bundle-analyzer').BundleAnalyzerPlugin;
const WatchMissingNodeModulesPlugin = require('react-dev-utils/WatchMissingNodeModulesPlugin');

const ROOT_PATH = path.resolve(__dirname, '..');
const IS_PRODUCTION = process.env.NODE_ENV === 'production';
const IS_DEV_SERVER = process.argv.join(' ').indexOf('webpack-dev-server') !== -1;
const DEV_SERVER_HOST = process.env.DEV_SERVER_HOST || 'localhost';
const DEV_SERVER_PORT = parseInt(process.env.DEV_SERVER_PORT, 10) || 3808;
const DEV_SERVER_LIVERELOAD = process.env.DEV_SERVER_LIVERELOAD !== 'false';
const WEBPACK_REPORT = process.env.WEBPACK_REPORT;
const NO_COMPRESSION = process.env.NO_COMPRESSION;

let autoEntriesCount = 0;
let watchAutoEntries = [];

function generateEntries() {
  // generate automatic entry points
  const autoEntries = {};
  const pageEntries = glob.sync('pages/**/index.js', { cwd: path.join(ROOT_PATH, 'app/assets/javascripts') });
  watchAutoEntries = [
    path.join(ROOT_PATH, 'app/assets/javascripts/pages/'),
  ];

  function generateAutoEntries(path, prefix = '.') {
    const chunkPath = path.replace(/\/index\.js$/, '');
    const chunkName = chunkPath.replace(/\//g, '.');
    autoEntries[chunkName] = `${prefix}/${path}`;
  }

  pageEntries.forEach(( path ) => generateAutoEntries(path));

  // EE-specific auto entries
  const eePageEntries = glob.sync('pages/**/index.js', { cwd: path.join(ROOT_PATH, 'ee/app/assets/javascripts') });
  eePageEntries.forEach(( path ) => generateAutoEntries(path, 'ee'));
  watchAutoEntries.concat(path.join(ROOT_PATH, 'ee/app/assets/javascripts/pages/'));

  autoEntriesCount = Object.keys(autoEntries).length;

  const manualEntries = {
    common:               './commons/index.js',
    common_vue:           './vue_shared/vue_resource_interceptor.js',
    locale:               './locale/index.js',
    main:                 './main.js',
    raven:                './raven/index.js',
    webpack_runtime:      './webpack.js',

    // EE-only
    ide:                  'ee/ide/index.js',
<<<<<<< HEAD
    service_desk:         'ee/projects/settings_service_desk/service_desk_bundle.js',
=======
    geo_nodes:            'ee/geo_nodes',
>>>>>>> f290e2ea
  };

  return Object.assign(manualEntries, autoEntries);
}

const config = {
  context: path.join(ROOT_PATH, 'app/assets/javascripts'),

  entry: generateEntries,

  output: {
    path: path.join(ROOT_PATH, 'public/assets/webpack'),
    publicPath: '/assets/webpack/',
    filename: IS_PRODUCTION ? '[name].[chunkhash].bundle.js' : '[name].bundle.js',
    chunkFilename: IS_PRODUCTION ? '[name].[chunkhash].chunk.js' : '[name].chunk.js',
  },

  module: {
    rules: [
      {
        test: /\.js$/,
        exclude: /(node_modules|vendor\/assets)/,
        loader: 'babel-loader',
      },
      {
        test: /\.vue$/,
        loader: 'vue-loader',
      },
      {
        test: /\.svg$/,
        loader: 'raw-loader',
      },
      {
        test: /\.(gif|png)$/,
        loader: 'url-loader',
        options: { limit: 2048 },
      },
      {
        test: /\_worker\.js$/,
        use: [
          {
            loader: 'worker-loader',
            options: {
              inline: true
            }
          },
          { loader: 'babel-loader' },
        ],
      },
      {
        test: /\.(worker(\.min)?\.js|pdf|bmpr)$/,
        exclude: /node_modules/,
        loader: 'file-loader',
        options: {
          name: '[name].[hash].[ext]',
        }
      },
      {
        test: /katex.css$/,
        include: /node_modules\/katex\/dist/,
        use: [
          { loader: 'style-loader' },
          {
            loader: 'css-loader',
            options: {
              name: '[name].[hash].[ext]'
            }
          },
        ],
      },
      {
        test: /\.(eot|ttf|woff|woff2)$/,
        include: /node_modules\/katex\/dist\/fonts/,
        loader: 'file-loader',
        options: {
          name: '[name].[hash].[ext]',
        }
      },
      {
        test: /monaco-editor\/\w+\/vs\/loader\.js$/,
        use: [
          { loader: 'exports-loader', options: 'l.global' },
          { loader: 'imports-loader', options: 'l=>{},this=>l,AMDLoader=>this,module=>undefined' },
        ],
      }
    ],

    noParse: [/monaco-editor\/\w+\/vs\//],
    strictExportPresence: true,
  },

  plugins: [
    // manifest filename must match config.webpack.manifest_filename
    // webpack-rails only needs assetsByChunkName to function properly
    new StatsWriterPlugin({
      filename: 'manifest.json',
      transform: function(data, opts) {
        const stats = opts.compiler.getStats().toJson({
          chunkModules: false,
          source: false,
          chunks: false,
          modules: false,
          assets: true
        });
        return JSON.stringify(stats, null, 2);
      }
    }),

    // prevent pikaday from including moment.js
    new webpack.IgnorePlugin(/moment/, /pikaday/),

    // fix legacy jQuery plugins which depend on globals
    new webpack.ProvidePlugin({
      $: 'jquery',
      jQuery: 'jquery',
    }),

    // assign deterministic module ids
    new webpack.NamedModulesPlugin(),
    new NameAllModulesPlugin(),

    // assign deterministic chunk ids
    new webpack.NamedChunksPlugin((chunk) => {
      if (chunk.name) {
        return chunk.name;
      }

      const moduleNames = [];

      function collectModuleNames(m) {
        // handle ConcatenatedModule which does not have resource nor context set
        if (m.modules) {
          m.modules.forEach(collectModuleNames);
          return;
        }

        const pagesBase = path.join(ROOT_PATH, 'app/assets/javascripts/pages');

        if (m.resource.indexOf(pagesBase) === 0) {
          moduleNames.push(path.relative(pagesBase, m.resource)
            .replace(/\/index\.[a-z]+$/, '')
            .replace(/\//g, '__'));
        } else {
          moduleNames.push(path.relative(m.context, m.resource));
        }
      }

      chunk.forEachModule(collectModuleNames);

      const hash = crypto.createHash('sha256')
        .update(moduleNames.join('_'))
        .digest('hex');

      return `${moduleNames[0]}-${hash.substr(0, 6)}`;
    }),

    // create cacheable common library bundles
    new webpack.optimize.CommonsChunkPlugin({
      names: ['main', 'common', 'webpack_runtime'],
    }),

    // enable scope hoisting
    new webpack.optimize.ModuleConcatenationPlugin(),

    // copy pre-compiled vendor libraries verbatim
    new CopyWebpackPlugin([
      {
        from: path.join(ROOT_PATH, `node_modules/monaco-editor/${IS_PRODUCTION ? 'min' : 'dev'}/vs`),
        to: 'monaco-editor/vs',
        transform: function(content, path) {
          if (/\.js$/.test(path) && !/worker/i.test(path) && !/typescript/i.test(path)) {
            return (
              '(function(){\n' +
              'var define = this.define, require = this.require;\n' +
              'window.define = define; window.require = require;\n' +
              content +
              '\n}.call(window.__monaco_context__ || (window.__monaco_context__ = {})));'
            );
          }
          return content;
        }
      }
    ]),
  ],

  resolve: {
    extensions: ['.js'],
    alias: {
      '~':              path.join(ROOT_PATH, 'app/assets/javascripts'),
      'emojis':         path.join(ROOT_PATH, 'fixtures/emojis'),
      'empty_states':   path.join(ROOT_PATH, 'app/views/shared/empty_states'),
      'icons':          path.join(ROOT_PATH, 'app/views/shared/icons'),
      'images':         path.join(ROOT_PATH, 'app/assets/images'),
      'vendor':         path.join(ROOT_PATH, 'vendor/assets/javascripts'),
      'vue$':           'vue/dist/vue.esm.js',
      'spec':           path.join(ROOT_PATH, 'spec/javascripts'),

      // EE-only
      'ee':              path.join(ROOT_PATH, 'ee/app/assets/javascripts'),
      'ee_empty_states': path.join(ROOT_PATH, 'ee/app/views/shared/empty_states'),
      'ee_icons':        path.join(ROOT_PATH, 'ee/app/views/shared/icons'),
      'ee_images':       path.join(ROOT_PATH, 'ee/app/assets/images'),
    }
  },

  // sqljs requires fs
  node: {
    fs: 'empty',
  },
};

if (IS_PRODUCTION) {
  config.devtool = 'source-map';
  config.plugins.push(
    new webpack.NoEmitOnErrorsPlugin(),
    new webpack.LoaderOptionsPlugin({
      minimize: true,
      debug: false
    }),
    new webpack.optimize.UglifyJsPlugin({
      sourceMap: true
    }),
    new webpack.DefinePlugin({
      'process.env': { NODE_ENV: JSON.stringify('production') }
    })
  );

  // compression can require a lot of compute time and is disabled in CI
  if (!NO_COMPRESSION) {
    config.plugins.push(new CompressionPlugin());
  }
}

if (IS_DEV_SERVER) {
  config.devtool = 'cheap-module-eval-source-map';
  config.devServer = {
    host: DEV_SERVER_HOST,
    port: DEV_SERVER_PORT,
    disableHostCheck: true,
    headers: { 'Access-Control-Allow-Origin': '*' },
    stats: 'errors-only',
    hot: DEV_SERVER_LIVERELOAD,
    inline: DEV_SERVER_LIVERELOAD
  };
  config.plugins.push(
    // watch node_modules for changes if we encounter a missing module compile error
    new WatchMissingNodeModulesPlugin(path.join(ROOT_PATH, 'node_modules')),

    // watch for changes to our automatic entry point modules
    {
      apply(compiler) {
        compiler.plugin('emit', (compilation, callback) => {
          compilation.contextDependencies = [
            ...compilation.contextDependencies,
            ...watchAutoEntries,
          ];

          // report our auto-generated bundle count
          console.log(`${autoEntriesCount} entries from '/pages' automatically added to webpack output.`);

          callback();
        })
      },
    }
  );
  if (DEV_SERVER_LIVERELOAD) {
    config.plugins.push(new webpack.HotModuleReplacementPlugin());
  }
}

if (WEBPACK_REPORT) {
  config.plugins.push(
    new BundleAnalyzerPlugin({
      analyzerMode: 'static',
      generateStatsFile: true,
      openAnalyzer: false,
      reportFilename: path.join(ROOT_PATH, 'webpack-report/index.html'),
      statsFilename: path.join(ROOT_PATH, 'webpack-report/stats.json'),
    })
  );
}

module.exports = config;<|MERGE_RESOLUTION|>--- conflicted
+++ resolved
@@ -57,11 +57,6 @@
 
     // EE-only
     ide:                  'ee/ide/index.js',
-<<<<<<< HEAD
-    service_desk:         'ee/projects/settings_service_desk/service_desk_bundle.js',
-=======
-    geo_nodes:            'ee/geo_nodes',
->>>>>>> f290e2ea
   };
 
   return Object.assign(manualEntries, autoEntries);
