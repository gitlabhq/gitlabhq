'use strict';

const crypto = require('crypto');
const fs = require('fs');
const path = require('path');
const glob = require('glob');
const webpack = require('webpack');
const StatsWriterPlugin = require('webpack-stats-plugin').StatsWriterPlugin;
const CopyWebpackPlugin = require('copy-webpack-plugin');
const CompressionPlugin = require('compression-webpack-plugin');
const NameAllModulesPlugin = require('name-all-modules-plugin');
const BundleAnalyzerPlugin = require('webpack-bundle-analyzer').BundleAnalyzerPlugin;
const WatchMissingNodeModulesPlugin = require('react-dev-utils/WatchMissingNodeModulesPlugin');

const ROOT_PATH = path.resolve(__dirname, '..');
const IS_PRODUCTION = process.env.NODE_ENV === 'production';
const IS_DEV_SERVER = process.argv.join(' ').indexOf('webpack-dev-server') !== -1;
const DEV_SERVER_HOST = process.env.DEV_SERVER_HOST || 'localhost';
const DEV_SERVER_PORT = parseInt(process.env.DEV_SERVER_PORT, 10) || 3808;
const DEV_SERVER_LIVERELOAD = process.env.DEV_SERVER_LIVERELOAD !== 'false';
const WEBPACK_REPORT = process.env.WEBPACK_REPORT;
const NO_COMPRESSION = process.env.NO_COMPRESSION;

let autoEntriesCount = 0;
let watchAutoEntries = [];

function generateEntries() {
  // generate automatic entry points
  const autoEntries = {};
  const pageEntries = glob.sync('pages/**/index.js', { cwd: path.join(ROOT_PATH, 'app/assets/javascripts') });
  watchAutoEntries = [
    path.join(ROOT_PATH, 'app/assets/javascripts/pages/'),
  ];

  function generateAutoEntries(path, prefix = '.') {
    const chunkPath = path.replace(/\/index\.js$/, '');
    const chunkName = chunkPath.replace(/\//g, '.');
    autoEntries[chunkName] = `${prefix}/${path}`;
  }

  pageEntries.forEach(( path ) => generateAutoEntries(path));

  // EE-specific auto entries
  const eePageEntries = glob.sync('pages/**/index.js', { cwd: path.join(ROOT_PATH, 'ee/app/assets/javascripts') });
  eePageEntries.forEach(( path ) => generateAutoEntries(path, 'ee'));
  watchAutoEntries.concat(path.join(ROOT_PATH, 'ee/app/assets/javascripts/pages/'));

  autoEntriesCount = Object.keys(autoEntries).length;

  const manualEntries = {
    common:               './commons/index.js',
    common_vue:           './vue_shared/vue_resource_interceptor.js',
    locale:               './locale/index.js',
    main:                 './main.js',
    raven:                './raven/index.js',
    webpack_runtime:      './webpack.js',

    // EE-only
<<<<<<< HEAD
    ide:                  'ee/ide/index.js',
    add_gitlab_slack_application: 'ee/add_gitlab_slack_application/index.js',
    burndown_chart:       'ee/burndown_chart/index.js',
=======
>>>>>>> f0a8d67a
    geo_nodes:            'ee/geo_nodes',
    service_desk:         'ee/projects/settings_service_desk/service_desk_bundle.js',
  };

  return Object.assign(manualEntries, autoEntries);
}

const config = {
  context: path.join(ROOT_PATH, 'app/assets/javascripts'),

  entry: generateEntries,

  output: {
    path: path.join(ROOT_PATH, 'public/assets/webpack'),
    publicPath: '/assets/webpack/',
    filename: IS_PRODUCTION ? '[name].[chunkhash].bundle.js' : '[name].bundle.js',
    chunkFilename: IS_PRODUCTION ? '[name].[chunkhash].chunk.js' : '[name].chunk.js',
  },

  module: {
    rules: [
      {
        test: /\.js$/,
        exclude: /(node_modules|vendor\/assets)/,
        loader: 'babel-loader',
      },
      {
        test: /\.vue$/,
        loader: 'vue-loader',
      },
      {
        test: /\.svg$/,
        loader: 'raw-loader',
      },
      {
        test: /\.(gif|png)$/,
        loader: 'url-loader',
        options: { limit: 2048 },
      },
      {
        test: /\_worker\.js$/,
        use: [
          {
            loader: 'worker-loader',
            options: {
              inline: true
            }
          },
          { loader: 'babel-loader' },
        ],
      },
      {
        test: /\.(worker(\.min)?\.js|pdf|bmpr)$/,
        exclude: /node_modules/,
        loader: 'file-loader',
        options: {
          name: '[name].[hash].[ext]',
        }
      },
      {
        test: /katex.css$/,
        include: /node_modules\/katex\/dist/,
        use: [
          { loader: 'style-loader' },
          {
            loader: 'css-loader',
            options: {
              name: '[name].[hash].[ext]'
            }
          },
        ],
      },
      {
        test: /\.(eot|ttf|woff|woff2)$/,
        include: /node_modules\/katex\/dist\/fonts/,
        loader: 'file-loader',
        options: {
          name: '[name].[hash].[ext]',
        }
      },
      {
        test: /monaco-editor\/\w+\/vs\/loader\.js$/,
        use: [
          { loader: 'exports-loader', options: 'l.global' },
          { loader: 'imports-loader', options: 'l=>{},this=>l,AMDLoader=>this,module=>undefined' },
        ],
      }
    ],

    noParse: [/monaco-editor\/\w+\/vs\//],
    strictExportPresence: true,
  },

  plugins: [
    // manifest filename must match config.webpack.manifest_filename
    // webpack-rails only needs assetsByChunkName to function properly
    new StatsWriterPlugin({
      filename: 'manifest.json',
      transform: function(data, opts) {
        const stats = opts.compiler.getStats().toJson({
          chunkModules: false,
          source: false,
          chunks: false,
          modules: false,
          assets: true
        });
        return JSON.stringify(stats, null, 2);
      }
    }),

    // prevent pikaday from including moment.js
    new webpack.IgnorePlugin(/moment/, /pikaday/),

    // fix legacy jQuery plugins which depend on globals
    new webpack.ProvidePlugin({
      $: 'jquery',
      jQuery: 'jquery',
    }),

    // assign deterministic module ids
    new webpack.NamedModulesPlugin(),
    new NameAllModulesPlugin(),

    // assign deterministic chunk ids
    new webpack.NamedChunksPlugin((chunk) => {
      if (chunk.name) {
        return chunk.name;
      }

      const moduleNames = [];

      function collectModuleNames(m) {
        // handle ConcatenatedModule which does not have resource nor context set
        if (m.modules) {
          m.modules.forEach(collectModuleNames);
          return;
        }

        const pagesBase = path.join(ROOT_PATH, 'app/assets/javascripts/pages');

        if (m.resource.indexOf(pagesBase) === 0) {
          moduleNames.push(path.relative(pagesBase, m.resource)
            .replace(/\/index\.[a-z]+$/, '')
            .replace(/\//g, '__'));
        } else {
          moduleNames.push(path.relative(m.context, m.resource));
        }
      }

      chunk.forEachModule(collectModuleNames);

      const hash = crypto.createHash('sha256')
        .update(moduleNames.join('_'))
        .digest('hex');

      return `${moduleNames[0]}-${hash.substr(0, 6)}`;
    }),

    // create cacheable common library bundles
    new webpack.optimize.CommonsChunkPlugin({
      names: ['main', 'common', 'webpack_runtime'],
    }),

    // enable scope hoisting
    new webpack.optimize.ModuleConcatenationPlugin(),

    // copy pre-compiled vendor libraries verbatim
    new CopyWebpackPlugin([
      {
        from: path.join(ROOT_PATH, `node_modules/monaco-editor/${IS_PRODUCTION ? 'min' : 'dev'}/vs`),
        to: 'monaco-editor/vs',
        transform: function(content, path) {
          if (/\.js$/.test(path) && !/worker/i.test(path) && !/typescript/i.test(path)) {
            return (
              '(function(){\n' +
              'var define = this.define, require = this.require;\n' +
              'window.define = define; window.require = require;\n' +
              content +
              '\n}.call(window.__monaco_context__ || (window.__monaco_context__ = {})));'
            );
          }
          return content;
        }
      }
    ]),
  ],

  resolve: {
    extensions: ['.js'],
    alias: {
      '~':              path.join(ROOT_PATH, 'app/assets/javascripts'),
      'emojis':         path.join(ROOT_PATH, 'fixtures/emojis'),
      'empty_states':   path.join(ROOT_PATH, 'app/views/shared/empty_states'),
      'icons':          path.join(ROOT_PATH, 'app/views/shared/icons'),
      'images':         path.join(ROOT_PATH, 'app/assets/images'),
      'vendor':         path.join(ROOT_PATH, 'vendor/assets/javascripts'),
      'vue$':           'vue/dist/vue.esm.js',
      'spec':           path.join(ROOT_PATH, 'spec/javascripts'),

      // EE-only
      'ee':              path.join(ROOT_PATH, 'ee/app/assets/javascripts'),
      'ee_empty_states': path.join(ROOT_PATH, 'ee/app/views/shared/empty_states'),
      'ee_icons':        path.join(ROOT_PATH, 'ee/app/views/shared/icons'),
      'ee_images':       path.join(ROOT_PATH, 'ee/app/assets/images'),
    }
  },

  // sqljs requires fs
  node: {
    fs: 'empty',
  },
};

if (IS_PRODUCTION) {
  config.devtool = 'source-map';
  config.plugins.push(
    new webpack.NoEmitOnErrorsPlugin(),
    new webpack.LoaderOptionsPlugin({
      minimize: true,
      debug: false
    }),
    new webpack.optimize.UglifyJsPlugin({
      sourceMap: true
    }),
    new webpack.DefinePlugin({
      'process.env': { NODE_ENV: JSON.stringify('production') }
    })
  );

  // compression can require a lot of compute time and is disabled in CI
  if (!NO_COMPRESSION) {
    config.plugins.push(new CompressionPlugin());
  }
}

if (IS_DEV_SERVER) {
  config.devtool = 'cheap-module-eval-source-map';
  config.devServer = {
    host: DEV_SERVER_HOST,
    port: DEV_SERVER_PORT,
    disableHostCheck: true,
    headers: { 'Access-Control-Allow-Origin': '*' },
    stats: 'errors-only',
    hot: DEV_SERVER_LIVERELOAD,
    inline: DEV_SERVER_LIVERELOAD
  };
  config.plugins.push(
    // watch node_modules for changes if we encounter a missing module compile error
    new WatchMissingNodeModulesPlugin(path.join(ROOT_PATH, 'node_modules')),

    // watch for changes to our automatic entry point modules
    {
      apply(compiler) {
        compiler.plugin('emit', (compilation, callback) => {
          compilation.contextDependencies = [
            ...compilation.contextDependencies,
            ...watchAutoEntries,
          ];

          // report our auto-generated bundle count
          console.log(`${autoEntriesCount} entries from '/pages' automatically added to webpack output.`);

          callback();
        })
      },
    }
  );
  if (DEV_SERVER_LIVERELOAD) {
    config.plugins.push(new webpack.HotModuleReplacementPlugin());
  }
}

if (WEBPACK_REPORT) {
  config.plugins.push(
    new BundleAnalyzerPlugin({
      analyzerMode: 'static',
      generateStatsFile: true,
      openAnalyzer: false,
      reportFilename: path.join(ROOT_PATH, 'webpack-report/index.html'),
      statsFilename: path.join(ROOT_PATH, 'webpack-report/stats.json'),
    })
  );
}

module.exports = config;<|MERGE_RESOLUTION|>--- conflicted
+++ resolved
@@ -56,12 +56,7 @@
     webpack_runtime:      './webpack.js',
 
     // EE-only
-<<<<<<< HEAD
     ide:                  'ee/ide/index.js',
-    add_gitlab_slack_application: 'ee/add_gitlab_slack_application/index.js',
-    burndown_chart:       'ee/burndown_chart/index.js',
-=======
->>>>>>> f0a8d67a
     geo_nodes:            'ee/geo_nodes',
     service_desk:         'ee/projects/settings_service_desk/service_desk_bundle.js',
   };
