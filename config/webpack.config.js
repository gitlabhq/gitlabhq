'use strict';

const crypto = require('crypto');
const fs = require('fs');
const path = require('path');
const glob = require('glob');
const webpack = require('webpack');
const StatsWriterPlugin = require('webpack-stats-plugin').StatsWriterPlugin;
const CopyWebpackPlugin = require('copy-webpack-plugin');
const CompressionPlugin = require('compression-webpack-plugin');
const NameAllModulesPlugin = require('name-all-modules-plugin');
const BundleAnalyzerPlugin = require('webpack-bundle-analyzer').BundleAnalyzerPlugin;
const WatchMissingNodeModulesPlugin = require('react-dev-utils/WatchMissingNodeModulesPlugin');

const ROOT_PATH = path.resolve(__dirname, '..');
const IS_PRODUCTION = process.env.NODE_ENV === 'production';
const IS_DEV_SERVER = process.argv.join(' ').indexOf('webpack-dev-server') !== -1;
const DEV_SERVER_HOST = process.env.DEV_SERVER_HOST || 'localhost';
const DEV_SERVER_PORT = parseInt(process.env.DEV_SERVER_PORT, 10) || 3808;
const DEV_SERVER_LIVERELOAD = process.env.DEV_SERVER_LIVERELOAD !== 'false';
const WEBPACK_REPORT = process.env.WEBPACK_REPORT;
const NO_COMPRESSION = process.env.NO_COMPRESSION;

let autoEntriesCount = 0;
let watchAutoEntries = [];

function generateEntries() {
  // generate automatic entry points
  const autoEntries = {};
  const pageEntries = glob.sync('pages/**/index.js', { cwd: path.join(ROOT_PATH, 'app/assets/javascripts') });
  watchAutoEntries = [
    path.join(ROOT_PATH, 'app/assets/javascripts/pages/'),
  ];

  function generateAutoEntries(path, prefix = '.') {
    const chunkPath = path.replace(/\/index\.js$/, '');
    const chunkName = chunkPath.replace(/\//g, '.');
    autoEntries[chunkName] = `${prefix}/${path}`;
  }

  pageEntries.forEach(( path ) => generateAutoEntries(path));

  autoEntriesCount = Object.keys(autoEntries).length;

  const manualEntries = {
    balsamiq_viewer:      './blob/balsamiq_viewer.js',
    environments:         './environments/environments_bundle.js',
    monitoring:           './monitoring/monitoring_bundle.js',
    mr_notes:             './mr_notes/index.js',
    notebook_viewer:      './blob/notebook_viewer.js',
    pdf_viewer:           './blob/pdf_viewer.js',
<<<<<<< HEAD
    project_import_gl:    './projects/project_import_gitlab_project.js',
=======
    pipelines_details:    './pipelines/pipeline_details_bundle.js',
>>>>>>> e2638c3f
    protected_branches:   './protected_branches',
    protected_tags:       './protected_tags',
    registry_list:        './registry/index.js',
    sketch_viewer:        './blob/sketch_viewer.js',
    stl_viewer:           './blob/stl_viewer.js',
    terminal:             './terminal/terminal_bundle.js',
    two_factor_auth:      './two_factor_auth.js',

    common:               './commons/index.js',
    common_vue:           './vue_shared/vue_resource_interceptor.js',
    locale:               './locale/index.js',
    main:                 './main.js',
    ide:                  './ide/index.js',
    raven:                './raven/index.js',
    test:                 './test.js',
    u2f:                  ['vendor/u2f'],
    webpack_runtime:      './webpack.js',
  };

  return Object.assign(manualEntries, autoEntries);
}

const config = {
  context: path.join(ROOT_PATH, 'app/assets/javascripts'),

  entry: generateEntries,

  output: {
    path: path.join(ROOT_PATH, 'public/assets/webpack'),
    publicPath: '/assets/webpack/',
    filename: IS_PRODUCTION ? '[name].[chunkhash].bundle.js' : '[name].bundle.js',
    chunkFilename: IS_PRODUCTION ? '[name].[chunkhash].chunk.js' : '[name].chunk.js',
  },

  module: {
    rules: [
      {
        test: /\.js$/,
        exclude: /(node_modules|vendor\/assets)/,
        loader: 'babel-loader',
      },
      {
        test: /\.vue$/,
        loader: 'vue-loader',
      },
      {
        test: /\.svg$/,
        loader: 'raw-loader',
      },
      {
        test: /\.(gif|png)$/,
        loader: 'url-loader',
        options: { limit: 2048 },
      },
      {
        test: /\_worker\.js$/,
        use: [
          {
            loader: 'worker-loader',
            options: {
              inline: true
            }
          },
          { loader: 'babel-loader' },
        ],
      },
      {
        test: /\.(worker(\.min)?\.js|pdf|bmpr)$/,
        exclude: /node_modules/,
        loader: 'file-loader',
        options: {
          name: '[name].[hash].[ext]',
        }
      },
      {
        test: /katex.css$/,
        include: /node_modules\/katex\/dist/,
        use: [
          { loader: 'style-loader' },
          {
            loader: 'css-loader',
            options: {
              name: '[name].[hash].[ext]'
            }
          },
        ],
      },
      {
        test: /\.(eot|ttf|woff|woff2)$/,
        include: /node_modules\/katex\/dist\/fonts/,
        loader: 'file-loader',
        options: {
          name: '[name].[hash].[ext]',
        }
      },
      {
        test: /monaco-editor\/\w+\/vs\/loader\.js$/,
        use: [
          { loader: 'exports-loader', options: 'l.global' },
          { loader: 'imports-loader', options: 'l=>{},this=>l,AMDLoader=>this,module=>undefined' },
        ],
      }
    ],

    noParse: [/monaco-editor\/\w+\/vs\//],
    strictExportPresence: true,
  },

  plugins: [
    // manifest filename must match config.webpack.manifest_filename
    // webpack-rails only needs assetsByChunkName to function properly
    new StatsWriterPlugin({
      filename: 'manifest.json',
      transform: function(data, opts) {
        const stats = opts.compiler.getStats().toJson({
          chunkModules: false,
          source: false,
          chunks: false,
          modules: false,
          assets: true
        });
        return JSON.stringify(stats, null, 2);
      }
    }),

    // prevent pikaday from including moment.js
    new webpack.IgnorePlugin(/moment/, /pikaday/),

    // fix legacy jQuery plugins which depend on globals
    new webpack.ProvidePlugin({
      $: 'jquery',
      jQuery: 'jquery',
    }),

    // assign deterministic module ids
    new webpack.NamedModulesPlugin(),
    new NameAllModulesPlugin(),

    // assign deterministic chunk ids
    new webpack.NamedChunksPlugin((chunk) => {
      if (chunk.name) {
        return chunk.name;
      }

      const moduleNames = [];

      function collectModuleNames(m) {
        // handle ConcatenatedModule which does not have resource nor context set
        if (m.modules) {
          m.modules.forEach(collectModuleNames);
          return;
        }

        const pagesBase = path.join(ROOT_PATH, 'app/assets/javascripts/pages');

        if (m.resource.indexOf(pagesBase) === 0) {
          moduleNames.push(path.relative(pagesBase, m.resource)
            .replace(/\/index\.[a-z]+$/, '')
            .replace(/\//g, '__'));
        } else {
          moduleNames.push(path.relative(m.context, m.resource));
        }
      }

      chunk.forEachModule(collectModuleNames);

      const hash = crypto.createHash('sha256')
        .update(moduleNames.join('_'))
        .digest('hex');

      return `${moduleNames[0]}-${hash.substr(0, 6)}`;
    }),

    // create cacheable common library bundle for all vue chunks
    new webpack.optimize.CommonsChunkPlugin({
      name: 'common_vue',
      chunks: [
        'boards',
        'deploy_keys',
        'environments',
        'filtered_search',
        'groups',
        'monitoring',
        'mr_notes',
        'notebook_viewer',
        'pdf_viewer',
        'pipelines',
        'pipelines_details',
        'registry_list',
        'ide',
        'schedule_form',
        'schedules_index',
        'sidebar',
        'vue_merge_request_widget',
      ],
      minChunks: function(module, count) {
        return module.resource && (/vue_shared/).test(module.resource);
      },
    }),

    // create cacheable common library bundles
    new webpack.optimize.CommonsChunkPlugin({
      names: ['main', 'common', 'webpack_runtime'],
    }),

    // enable scope hoisting
    new webpack.optimize.ModuleConcatenationPlugin(),

    // copy pre-compiled vendor libraries verbatim
    new CopyWebpackPlugin([
      {
        from: path.join(ROOT_PATH, `node_modules/monaco-editor/${IS_PRODUCTION ? 'min' : 'dev'}/vs`),
        to: 'monaco-editor/vs',
        transform: function(content, path) {
          if (/\.js$/.test(path) && !/worker/i.test(path) && !/typescript/i.test(path)) {
            return (
              '(function(){\n' +
              'var define = this.define, require = this.require;\n' +
              'window.define = define; window.require = require;\n' +
              content +
              '\n}.call(window.__monaco_context__ || (window.__monaco_context__ = {})));'
            );
          }
          return content;
        }
      }
    ]),
  ],

  resolve: {
    extensions: ['.js'],
    alias: {
      '~':              path.join(ROOT_PATH, 'app/assets/javascripts'),
      'emojis':         path.join(ROOT_PATH, 'fixtures/emojis'),
      'empty_states':   path.join(ROOT_PATH, 'app/views/shared/empty_states'),
      'icons':          path.join(ROOT_PATH, 'app/views/shared/icons'),
      'images':         path.join(ROOT_PATH, 'app/assets/images'),
      'vendor':         path.join(ROOT_PATH, 'vendor/assets/javascripts'),
      'vue$':           'vue/dist/vue.esm.js',
      'spec':           path.join(ROOT_PATH, 'spec/javascripts'),
    }
  },

  // sqljs requires fs
  node: {
    fs: 'empty',
  },
};

if (IS_PRODUCTION) {
  config.devtool = 'source-map';
  config.plugins.push(
    new webpack.NoEmitOnErrorsPlugin(),
    new webpack.LoaderOptionsPlugin({
      minimize: true,
      debug: false
    }),
    new webpack.optimize.UglifyJsPlugin({
      sourceMap: true
    }),
    new webpack.DefinePlugin({
      'process.env': { NODE_ENV: JSON.stringify('production') }
    })
  );

  // compression can require a lot of compute time and is disabled in CI
  if (!NO_COMPRESSION) {
    config.plugins.push(new CompressionPlugin());
  }
}

if (IS_DEV_SERVER) {
  config.devtool = 'cheap-module-eval-source-map';
  config.devServer = {
    host: DEV_SERVER_HOST,
    port: DEV_SERVER_PORT,
    disableHostCheck: true,
    headers: { 'Access-Control-Allow-Origin': '*' },
    stats: 'errors-only',
    hot: DEV_SERVER_LIVERELOAD,
    inline: DEV_SERVER_LIVERELOAD
  };
  config.plugins.push(
    // watch node_modules for changes if we encounter a missing module compile error
    new WatchMissingNodeModulesPlugin(path.join(ROOT_PATH, 'node_modules')),

    // watch for changes to our automatic entry point modules
    {
      apply(compiler) {
        compiler.plugin('emit', (compilation, callback) => {
          compilation.contextDependencies = [
            ...compilation.contextDependencies,
            ...watchAutoEntries,
          ];

          // report our auto-generated bundle count
          console.log(`${autoEntriesCount} entries from '/pages' automatically added to webpack output.`);

          callback();
        })
      },
    }
  );
  if (DEV_SERVER_LIVERELOAD) {
    config.plugins.push(new webpack.HotModuleReplacementPlugin());
  }
}

if (WEBPACK_REPORT) {
  config.plugins.push(
    new BundleAnalyzerPlugin({
      analyzerMode: 'static',
      generateStatsFile: true,
      openAnalyzer: false,
      reportFilename: path.join(ROOT_PATH, 'webpack-report/index.html'),
      statsFilename: path.join(ROOT_PATH, 'webpack-report/stats.json'),
    })
  );
}

module.exports = config;<|MERGE_RESOLUTION|>--- conflicted
+++ resolved
@@ -49,11 +49,6 @@
     mr_notes:             './mr_notes/index.js',
     notebook_viewer:      './blob/notebook_viewer.js',
     pdf_viewer:           './blob/pdf_viewer.js',
-<<<<<<< HEAD
-    project_import_gl:    './projects/project_import_gitlab_project.js',
-=======
-    pipelines_details:    './pipelines/pipeline_details_bundle.js',
->>>>>>> e2638c3f
     protected_branches:   './protected_branches',
     protected_tags:       './protected_tags',
     registry_list:        './registry/index.js',
