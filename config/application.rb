require File.expand_path('../boot', __FILE__)

require 'rails/all'

Bundler.require(:default, Rails.env)

require 'elasticsearch/rails/instrumentation'

module Gitlab
  class Application < Rails::Application
    require_dependency Rails.root.join('lib/gitlab/redis/wrapper')
    require_dependency Rails.root.join('lib/gitlab/redis/cache')
    require_dependency Rails.root.join('lib/gitlab/redis/queues')
    require_dependency Rails.root.join('lib/gitlab/redis/shared_state')
    require_dependency Rails.root.join('lib/gitlab/request_context')
    require_dependency Rails.root.join('lib/gitlab/current_settings')

    # Settings in config/environments/* take precedence over those specified here.
    # Application configuration should go into files in config/initializers
    # -- all .rb files in that directory are automatically loaded.

    # Sidekiq uses eager loading, but directories not in the standard Rails
    # directories must be added to the eager load paths:
    # https://github.com/mperham/sidekiq/wiki/FAQ#why-doesnt-sidekiq-autoload-my-rails-application-code
    # Also, there is no need to add `lib` to autoload_paths since autoloading is
    # configured to check for eager loaded paths:
    # https://github.com/rails/rails/blob/v4.2.6/railties/lib/rails/engine.rb#L687
    # This is a nice reference article on autoloading/eager loading:
    # http://blog.arkency.com/2014/11/dont-forget-about-eager-load-when-extending-autoload
    config.eager_load_paths.push(*%W[#{config.root}/lib
                                     #{config.root}/app/models/badges
                                     #{config.root}/app/models/hooks
                                     #{config.root}/app/models/members
                                     #{config.root}/app/models/project_services
                                     #{config.root}/app/workers/concerns
                                     #{config.root}/app/services/concerns
                                     #{config.root}/app/serializers/concerns
                                     #{config.root}/app/finders/concerns])

    config.generators.templates.push("#{config.root}/generator_templates")

    ## EE-specific paths config START
    ee_paths = config.eager_load_paths.each_with_object([]) do |path, memo|
      ee_path = config.root.join('ee', Pathname.new(path).relative_path_from(config.root))
      memo << ee_path.to_s if ee_path.exist?
    end
    config.eager_load_paths.concat(ee_paths)

    config.paths['lib/tasks'] << "#{config.root}/ee/lib/tasks"
    config.paths['app/views'] << "#{config.root}/ee/app/views"
    config.helpers_paths << "#{config.root}/ee/app/helpers"
    ## EE-specific paths config END

    # Rake tasks ignore the eager loading settings, so we need to set the
    # autoload paths explicitly
    config.autoload_paths = config.eager_load_paths.dup

    # Only load the plugins named here, in the order given (default is alphabetical).
    # :all can be used as a placeholder for all plugins not explicitly named.
    # config.plugins = [ :exception_notification, :ssl_requirement, :all ]

    # The default locale is :en and all translations from config/locales/*.rb,yml are auto loaded.
    # config.i18n.load_path += Dir[Rails.root.join('my', 'locales', '*.{rb,yml}').to_s]
    # config.i18n.default_locale = :de
    config.i18n.enforce_available_locales = false

    # Translation for AR attrs is not working well for POROs like WikiPage
    config.gettext_i18n_rails.use_for_active_record_attributes = false

    # Configure the default encoding used in templates for Ruby 1.9.
    config.encoding = "utf-8"

    # Configure sensitive parameters which will be filtered from the log file.
    #
    # Parameters filtered:
    # - Any parameter ending with `token`
    # - Any parameter containing `password`
    # - Any parameter containing `secret`
    # - Two-factor tokens (:otp_attempt)
    # - Repo/Project Import URLs (:import_url)
    # - Build traces (:trace)
    # - Build variables (:variables)
    # - GitLab Pages SSL cert/key info (:certificate, :encrypted_key)
    # - Webhook URLs (:hook)
    # - Sentry DSN (:sentry_dsn)
    # - Deploy keys (:key)
    config.filter_parameters += [/token$/, /password/, /secret/]
    config.filter_parameters += %i(
      certificate
      encrypted_key
      hook
      import_url
      key
      otp_attempt
      sentry_dsn
      trace
      variables
    )

    # Enable escaping HTML in JSON.
    config.active_support.escape_html_entities_in_json = true

    # Use SQL instead of Active Record's schema dumper when creating the database.
    # This is necessary if your schema can't be completely dumped by the schema dumper,
    # like if you have constraints or database-specific column types
    # config.active_record.schema_format = :sql

    # Configure webpack
    config.webpack.config_file = "config/webpack.config.js"
    config.webpack.output_dir  = "public/assets/webpack"
    config.webpack.public_path = "assets/webpack"

    # Webpack dev server configuration is handled in initializers/static_files.rb
    config.webpack.dev_server.enabled = false

    # Enable the asset pipeline
    config.assets.enabled = true

    # Support legacy unicode file named img emojis, `1F939.png`
    config.assets.paths << Gemojione.images_path
    config.assets.paths << "#{config.root}/vendor/assets/fonts"

    config.assets.precompile << "print.css"
    config.assets.precompile << "notify.css"
    config.assets.precompile << "mailers/*.css"
    config.assets.precompile << "xterm/xterm.css"
    config.assets.precompile << "performance_bar.css"
    config.assets.precompile << "lib/ace.js"
    config.assets.precompile << "test.css"
    config.assets.precompile << "locale/**/app.js"

<<<<<<< HEAD
=======
    # Import gitlab-svgs directly from vendored directory
    config.assets.paths << "#{config.root}/node_modules/@gitlab-org/gitlab-svgs/dist"
    config.assets.precompile << "icons.svg"
    config.assets.precompile << "icons.json"
    config.assets.precompile << "illustrations/*.svg"

>>>>>>> 15727fbd
    ## EE-specific assets config START
    %w[images javascripts stylesheets].each do |path|
      config.assets.paths << "#{config.root}/ee/app/assets/#{path}"
    end

    # Compile non-JS/CSS assets in the ee/app/assets folder by default
    # Mimic sprockets-rails default: https://github.com/rails/sprockets-rails/blob/v3.2.1/lib/sprockets/railtie.rb#L84-L87
    LOOSE_EE_APP_ASSETS = lambda do |logical_path, filename|
      filename.start_with?(config.root.join("ee/app/assets").to_s) &&
        !['.js', '.css', ''].include?(File.extname(logical_path))
    end
    config.assets.precompile << LOOSE_EE_APP_ASSETS
    ## EE-specific assets config END

    # Version of your assets, change this if you want to expire all your assets
    config.assets.version = '1.0'

    config.action_view.sanitized_allowed_protocols = %w(smb)

    config.middleware.insert_after Warden::Manager, Rack::Attack

    # Allow access to GitLab API from other domains
    config.middleware.insert_before Warden::Manager, Rack::Cors do
      allow do
        origins Gitlab.config.gitlab.url
        resource '/api/*',
          credentials: true,
          headers: :any,
          methods: :any,
          expose: ['Link', 'X-Total', 'X-Total-Pages', 'X-Per-Page', 'X-Page', 'X-Next-Page', 'X-Prev-Page']
      end

      # Cross-origin requests must not have the session cookie available
      allow do
        origins '*'
        resource '/api/*',
          credentials: false,
          headers: :any,
          methods: :any,
          expose: ['Link', 'X-Total', 'X-Total-Pages', 'X-Per-Page', 'X-Page', 'X-Next-Page', 'X-Prev-Page']
      end
    end

    # Use caching across all environments
    caching_config_hash = Gitlab::Redis::Cache.params
    caching_config_hash[:namespace] = Gitlab::Redis::Cache::CACHE_NAMESPACE
    caching_config_hash[:expires_in] = 2.weeks # Cache should not grow forever
    if Sidekiq.server? # threaded context
      caching_config_hash[:pool_size] = Sidekiq.options[:concurrency] + 5
      caching_config_hash[:pool_timeout] = 1
    end

    config.cache_store = :redis_store, caching_config_hash

    config.active_record.raise_in_transactional_callbacks = true

    config.active_job.queue_adapter = :sidekiq

    # This is needed for gitlab-shell
    ENV['GITLAB_PATH_OUTSIDE_HOOK'] = ENV['PATH']
    ENV['GIT_TERMINAL_PROMPT'] = '0'

    # Gitlab Read-only middleware support
    config.middleware.insert_after ActionDispatch::Flash, 'Gitlab::Middleware::ReadOnly'

    config.generators do |g|
      g.factory_bot false
    end

    config.after_initialize do
      Rails.application.reload_routes!

      project_url_helpers = Module.new do
        extend ActiveSupport::Concern

        Gitlab::Application.routes.named_routes.helper_names.each do |name|
          next unless name.include?('namespace_project')

          define_method(name.sub('namespace_project', 'project')) do |project, *args|
            send(name, project&.namespace, project, *args) # rubocop:disable GitlabSecurity/PublicSend
          end
        end
      end

      # We add the MilestonesRoutingHelper because we know that this does not
      # conflict with the methods defined in `project_url_helpers`, and we want
      # these methods available in the same places.
      Gitlab::Routing.add_helpers(project_url_helpers)
      Gitlab::Routing.add_helpers(MilestonesRoutingHelper)
    end
  end

  # This method is used for smooth upgrading from the current Rails 4.x to Rails 5.0.
  # https://gitlab.com/gitlab-org/gitlab-ce/issues/14286
  def self.rails5?
    ENV["RAILS5"].in?(%w[1 true])
  end
end<|MERGE_RESOLUTION|>--- conflicted
+++ resolved
@@ -129,15 +129,12 @@
     config.assets.precompile << "test.css"
     config.assets.precompile << "locale/**/app.js"
 
-<<<<<<< HEAD
-=======
     # Import gitlab-svgs directly from vendored directory
     config.assets.paths << "#{config.root}/node_modules/@gitlab-org/gitlab-svgs/dist"
     config.assets.precompile << "icons.svg"
     config.assets.precompile << "icons.json"
     config.assets.precompile << "illustrations/*.svg"
 
->>>>>>> 15727fbd
     ## EE-specific assets config START
     %w[images javascripts stylesheets].each do |path|
       config.assets.paths << "#{config.root}/ee/app/assets/#{path}"
