--- conflicted
+++ resolved
@@ -26,12 +26,10 @@
                                      #{config.root}/app/models/members
                                      #{config.root}/app/models/project_services))
 
-<<<<<<< HEAD
+    config.generators.templates.push("#{config.root}/generator_templates")
+
     # EE specific paths.
     config.eager_load_paths.push("#{config.root}/app/workers/concerns")
-=======
-    config.generators.templates.push("#{config.root}/generator_templates")
->>>>>>> d53b4d5b
 
     # Only load the plugins named here, in the order given (default is alphabetical).
     # :all can be used as a placeholder for all plugins not explicitly named.
