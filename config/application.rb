--- conflicted
+++ resolved
@@ -85,12 +85,9 @@
     config.assets.precompile << "users/users_bundle.js"
     config.assets.precompile << "network/network_bundle.js"
     config.assets.precompile << "profile/profile_bundle.js"
-<<<<<<< HEAD
     config.assets.precompile << "diff_notes/diff_notes_bundle.js"
-=======
     config.assets.precompile << "boards/boards_bundle.js"
     config.assets.precompile << "boards/test_utils/simulate_drag.js"
->>>>>>> 46dc0063
     config.assets.precompile << "lib/utils/*.js"
     config.assets.precompile << "lib/*.js"
     config.assets.precompile << "u2f.js"
