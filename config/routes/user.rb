--- conflicted
+++ resolved
@@ -61,14 +61,6 @@
     get :contributed, as: :contributed_projects
     get :snippets
     get :exists
-<<<<<<< HEAD
-    get :pipelines_quota
-    get '/', to: redirect('%{username}'), as: nil
-
-    ## EE-specific
-    get :available_templates, format: :js
-    ## EE-specific
-=======
     get :activity
     get '/', to: redirect('%{username}'), as: nil
 
@@ -76,7 +68,6 @@
     get :available_templates, format: :js
     get :pipelines_quota
     ## EE-specific END
->>>>>>> 111613a3
   end
 
   # Compatibility with old routing
