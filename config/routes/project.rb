resources :projects, only: [:index, :new, :create]

draw :git_http

constraints(::Constraints::ProjectUrlConstrainer.new) do
  # If the route has a wildcard segment, the segment has a regex constraint,
  # the segment is potentially followed by _another_ wildcard segment, and
  # the `format` option is not set to false, we need to specify that
  # regex constraint _outside_ of `constraints: {}`.
  #
  # Otherwise, Rails will overwrite the constraint with `/.+?/`,
  # which breaks some of our wildcard routes like `/blob/*id`
  # and `/tree/*id` that depend on the negative lookahead inside
  # `Gitlab::PathRegex.full_namespace_route_regex`, which helps the router
  # determine whether a certain path segment is part of `*namespace_id`,
  # `:project_id`, or `*id`.
  #
  # See https://github.com/rails/rails/blob/v4.2.8/actionpack/lib/action_dispatch/routing/mapper.rb#L155
  scope(path: '*namespace_id',
        as: :namespace,
        namespace_id: Gitlab::PathRegex.full_namespace_route_regex) do
    scope(path: ':project_id',
          constraints: { project_id: Gitlab::PathRegex.project_route_regex },
          module: :projects,
          as: :project) do

      resources :autocomplete_sources, only: [] do
        collection do
          get 'members'
          get 'issues'
          get 'merge_requests'
          get 'labels'
          get 'milestones'
          get 'commands'
          get 'snippets'
        end
      end

      #
      # Templates
      #
      get '/templates/:template_type/:key' => 'templates#show', as: :template, constraints: { key: %r{[^/]+} }

      resource  :avatar, only: [:show, :destroy]
      resources :commit, only: [:show], constraints: { id: /\h{7,40}/ } do
        member do
          get :branches
          get :pipelines
          post :revert
          post :cherry_pick
          get :diff_for_path
          get :merge_requests
        end
      end

      resource :pages, only: [:show, :update, :destroy] do
        resources :domains, except: :index, controller: 'pages_domains', constraints: { id: %r{[^/]+} } do
          member do
            post :verify
          end
        end
      end

      resources :snippets, concerns: :awardable, constraints: { id: /\d+/ } do
        member do
          get :raw
          post :mark_as_spam
        end
      end

      resources :services, constraints: { id: %r{[^/]+} }, only: [:edit, :update] do
        member do
          put :test
        end
      end

      resource :mattermost, only: [:new, :create]

      namespace :prometheus do
        resources :metrics, constraints: { id: %r{[^\/]+} }, only: [:index, :new, :create, :edit, :update, :destroy] do
          post :validate_query, on: :collection
          get :active_common, on: :collection
        end

        # EE-specific
        resources :alerts, constraints: { id: /\d+/ }, only: [:index, :create, :show, :update, :destroy] do
          post :notify, on: :collection
        end
        # EE-specific
      end

      resources :deploy_keys, constraints: { id: /\d+/ }, only: [:index, :new, :create, :edit, :update] do
        member do
          put :enable
          put :disable
        end
      end

      resources :deploy_tokens, constraints: { id: /\d+/ }, only: [] do
        member do
          put :revoke
        end
      end

      resources :forks, only: [:index, :new, :create]
      resource :import, only: [:new, :create, :show]

      resources :merge_requests, concerns: :awardable, except: [:new, :create], constraints: { id: /\d+/ } do
        member do
          get :commit_change_content
          post :merge
          post :cancel_merge_when_pipeline_succeeds
          get :pipeline_status
          get :ci_environments_status
          post :toggle_subscription

          ## EE-specific
          get :approvals
          post :approvals, action: :approve
          delete :approvals, action: :unapprove

          post :rebase
          ## EE-specific

          post :remove_wip
          post :assign_related_issues
          get :discussions, format: :json
          post :rebase
          get :test_reports

          scope constraints: { format: nil }, action: :show do
            get :commits, defaults: { tab: 'commits' }
            get :pipelines, defaults: { tab: 'pipelines' }
            get :diffs, defaults: { tab: 'diffs' }
          end

          scope constraints: { format: 'json' }, as: :json do
            get :commits
            get :pipelines
            get :diffs, to: 'merge_requests/diffs#show'
          end

          get :diff_for_path, controller: 'merge_requests/diffs'

          scope controller: 'merge_requests/conflicts' do
            get :conflicts, action: :show
            get :conflict_for_path
            post :resolve_conflicts
          end
        end

        collection do
          get :diff_for_path
          post :bulk_update
        end

        ## EE-specific
        resources :approvers, only: :destroy
        resources :approver_groups, only: :destroy
        ## EE-specific

<<<<<<< HEAD
=======
        ## EE-specific
        scope module: :merge_requests do
          resources :drafts, only: [:index, :update, :create, :destroy] do
            collection do
              post :publish
              delete :discard
            end
          end
        end
        ## EE-specific

>>>>>>> 111613a3
        resources :discussions, only: [:show], constraints: { id: /\h{40}/ } do
          member do
            post :resolve
            delete :resolve, action: :unresolve
          end
        end
      end

      scope path: 'merge_requests', controller: 'merge_requests/creations' do
        post '', action: :create, as: nil

        scope path: 'new', as: :new_merge_request do
          get '', action: :new

          scope constraints: { format: nil }, action: :new do
            get :diffs, defaults: { tab: 'diffs' }
            get :pipelines, defaults: { tab: 'pipelines' }
          end

          scope constraints: { format: 'json' }, as: :json do
            get :diffs
            get :pipelines
          end

          get :diff_for_path
          get :branch_from
          get :branch_to
        end
      end

      ## EE-specific
      resources :path_locks, only: [:index, :destroy] do
        collection do
          post :toggle
        end
      end

      ## EE-specific
      get '/service_desk' => 'service_desk#show', as: :service_desk
      put '/service_desk' => 'service_desk#update', as: :service_desk_refresh

      resource :variables, only: [:show, :update]

      resources :triggers, only: [:index, :create, :edit, :update, :destroy] do
        member do
          post :take_ownership
        end
      end

      resource :mirror, only: [:show, :update] do
        member do
          get :ssh_host_keys, constraints: { format: :json }
          post :update_now
        end
      end

      ## EE-specific
      resources :push_rules, constraints: { id: /\d+/ }, only: [:update]
      ## EE-specific

      resources :pipelines, only: [:index, :new, :create, :show] do
        collection do
          resource :pipelines_settings, path: 'settings', only: [:show, :update]
          get :charts
        end

        member do
          get :stage
          get :stage_ajax
          post :cancel
          post :retry
          get :builds
          get :failures
          get :status
          get :security
          get :licenses
        end
      end

      resources :pipeline_schedules, except: [:show] do
        member do
          post :play
          post :take_ownership
        end
      end

      resources :clusters, except: [:edit, :create] do
        collection do
          post :create_gcp
          post :create_user
        end

        member do
          get :status, format: :json
          get :metrics, format: :json

          scope :applications do
            post '/:application', to: 'clusters/applications#create', as: :install_applications
          end
        end
      end

      resources :environments, except: [:destroy] do
        member do
          post :stop
          get :terminal
          get :metrics
          get :additional_metrics
          get '/terminal.ws/authorize', to: 'environments#terminal_websocket_authorize', constraints: { format: nil }

          # EE
          get :logs
        end

        collection do
          get :metrics, action: :metrics_redirect
          get :folder, path: 'folders/*id', constraints: { format: /(html|json)/ }
        end

        resources :deployments, only: [:index] do
          member do
            get :metrics
            get :additional_metrics
          end
        end
      end

      ## EE-specific
      resources :protected_environments, only: [:create, :update, :destroy], constraints: { id: /\d+/ } do
        collection do
          get 'search'
        end
      end
      ## EE-specific

      resource :cycle_analytics, only: [:show]

      namespace :cycle_analytics do
        scope :events, controller: 'events' do
          get :issue
          get :plan
          get :code
          get :test
          get :review
          get :staging
          get :production
        end
      end

      scope '-' do
        get 'archive/*id', constraints: { format: Gitlab::PathRegex.archive_formats_regex, id: /.+?/ }, to: 'repositories#archive', as: 'archive'

        ## EE-specific
        resources :packages, only: [:index, :show, :destroy], module: :packages
        ## EE-specific

        resources :jobs, only: [:index, :show], constraints: { id: /\d+/ } do
          collection do
            post :cancel_all

            resources :artifacts, only: [] do
              collection do
                get :latest_succeeded,
                  path: '*ref_name_and_path',
                  format: false
              end
            end
          end

          member do
            get :status
            post :cancel
            post :unschedule
            post :retry
            post :play
            post :erase
            get :trace, defaults: { format: 'json' }
            get :raw
            get :terminal
            get '/terminal.ws/authorize', to: 'jobs#terminal_websocket_authorize', constraints: { format: nil }
          end

          resource :artifacts, only: [] do
            get :download
            get :browse, path: 'browse(/*path)', format: false
            get :file, path: 'file/*path', format: false
            get :raw, path: 'raw/*path', format: false
            post :keep
          end
        end

        namespace :ci do
          resource :lint, only: [:show, :create]
        end

        ## EE-specific
        resources :feature_flags
        ## EE-specific
      end

      draw :legacy_builds

      resources :hooks, only: [:index, :create, :edit, :update, :destroy], constraints: { id: /\d+/ } do
        member do
          post :test
        end

        resources :hook_logs, only: [:show] do
          member do
            post :retry
          end
        end
      end

      resources :container_registry, only: [:index, :destroy],
                                     controller: 'registry/repositories'

      namespace :registry do
        resources :repository, only: [] do
          # We default to JSON format in the controller to avoid ambiguity.
          # `latest.json` could either be a request for a tag named `latest`
          # in JSON format, or a request for tag named `latest.json`.
          scope format: false do
            resources :tags, only: [:index, :destroy],
                             constraints: { id: Gitlab::Regex.container_registry_tag_regex }
          end
        end
      end

      # EE-specific start
      namespace :security do
        resource :dashboard, only: [:show], controller: :dashboard
      end
      # EE-specific end

      resources :milestones, constraints: { id: /\d+/ } do
        member do
          post :promote
          put :sort_issues
          put :sort_merge_requests
          get :merge_requests
          get :participants
          get :labels
        end
      end

      resources :labels, except: [:show], constraints: { id: /\d+/ } do
        collection do
          post :generate
          post :set_priorities
        end

        member do
          post :promote
          post :toggle_subscription
          delete :remove_priority
        end
      end

      ## EE-specific
      resources :vulnerability_feedback, only: [:index, :create, :destroy], constraints: { id: /\d+/ }

      get :issues, to: 'issues#calendar', constraints: lambda { |req| req.format == :ics }
      resources :issues, concerns: :awardable, constraints: { id: /\d+/ } do
        member do
          post :toggle_subscription
          post :mark_as_spam
          post :move
          get :referenced_merge_requests
          get :related_branches
          get :can_create_branch
          get :realtime_changes
          post :create_merge_request
          get :discussions, format: :json
        end
        collection do
          post :bulk_update
<<<<<<< HEAD
          post :export_csv

          get :service_desk ## EE-specific
=======

          ## EE-specific START
          post :export_csv
          get :service_desk
          ## EE-specific END
>>>>>>> 111613a3
        end

        resources :issue_links, only: [:index, :create, :destroy], as: 'links', path: 'links'
      end

      resources :project_members, except: [:show, :new, :edit], constraints: { id: %r{[a-zA-Z./0-9_\-#%+]+} }, concerns: :access_requestable do
        collection do
          delete :leave

          # Used for import team
          # from another project
          get :import
          post :apply_import
        end

        member do
          post :resend_invite
        end
      end

      resources :group_links, only: [:index, :create, :update, :destroy], constraints: { id: /\d+/ }

      resources :notes, only: [:create, :destroy, :update], concerns: :awardable, constraints: { id: /\d+/ } do
        member do
          delete :delete_attachment
          post :resolve
          delete :resolve, action: :unresolve
        end
      end

      get 'noteable/:target_type/:target_id/notes' => 'notes#index', as: 'noteable_notes'

      # On CE only index and show are needed
      resources :boards, only: [:index, :show, :create, :update, :destroy]

      resources :todos, only: [:create]

      resources :uploads, only: [:create] do
        collection do
          get ":secret/:filename", action: :show, as: :show, constraints: { filename: %r{[^/]+} }
          post :authorize
        end
      end

      resources :runners, only: [:index, :edit, :update, :destroy, :show] do
        member do
          post :resume
          post :pause
        end

        collection do
          post :toggle_shared_runners
          post :toggle_group_runners
        end
      end

      ## EE-specific
      resources :approvers, only: :destroy
      resources :approver_groups, only: :destroy
      ## EE-specific

      resources :runner_projects, only: [:create, :destroy]
      resources :badges, only: [:index] do
        collection do
          scope '*ref', constraints: { ref: Gitlab::PathRegex.git_reference_regex } do
            constraints format: /svg/ do
              # Keep around until 10.0, see gitlab-org/gitlab-ce#35307
              get :build, to: "badges#pipeline"
              get :pipeline
              get :coverage
            end
          end
        end
      end

      ## EE-specific
      resources :audit_events, only: [:index]
      ## EE-specific

      namespace :settings do
        get :members, to: redirect("%{namespace_id}/%{project_id}/project_members")
        resource :ci_cd, only: [:show, :update], controller: 'ci_cd' do
          post :reset_cache
          put :reset_registration_token
        end
        resource :integrations, only: [:show]

        resource :slack, only: [:destroy, :edit, :update] do
          get :slack_auth
        end

        resource :repository, only: [:show], controller: :repository do
          post :create_deploy_token, path: 'deploy_token/create'
        end
      end

      # Since both wiki and repository routing contains wildcard characters
      # its preferable to keep it below all other project routes
      draw :wiki
      draw :repository

      ## EE-specific
      resources :managed_licenses, only: [:index, :show, :new, :create, :edit, :update, :destroy]
      ## EE-specific
    end

    resources(:projects,
              path: '/',
              constraints: { id: Gitlab::PathRegex.project_route_regex },
              only: [:edit, :show, :update, :destroy]) do
      member do
        put :transfer
        delete :remove_fork
        post :archive
        post :unarchive
        post :housekeeping
        post :toggle_star
        post :preview_markdown
        post :export
        post :remove_export
        post :generate_new_export
        get :download_export
        get :activity
        get :refs
        put :new_issuable_address
      end
    end
  end
end

# EE-specific
scope path: '/-/jira', as: :jira do
  scope path: '*namespace_id/:project_id',
        namespace_id: Gitlab::Jira::Dvcs::ENCODED_ROUTE_REGEX,
        project_id: Gitlab::Jira::Dvcs::ENCODED_ROUTE_REGEX do
    get '/', to: redirect { |params, req|
      ::Gitlab::Jira::Dvcs.restore_full_path(
        namespace: params[:namespace_id],
        project: params[:project_id]
      )
    }

    get 'commit/:id', constraints: { id: /\h{7,40}/ }, to: redirect { |params, req|
      project_full_path = ::Gitlab::Jira::Dvcs.restore_full_path(
        namespace: params[:namespace_id],
        project: params[:project_id]
      )

      "/#{project_full_path}/commit/#{params[:id]}"
    }

    get 'tree/*id', as: nil, to: redirect { |params, req|
      project_full_path = ::Gitlab::Jira::Dvcs.restore_full_path(
        namespace: params[:namespace_id],
        project: params[:project_id]
      )

      "/#{project_full_path}/tree/#{params[:id]}"
    }
  end
end<|MERGE_RESOLUTION|>--- conflicted
+++ resolved
@@ -159,8 +159,6 @@
         resources :approver_groups, only: :destroy
         ## EE-specific
 
-<<<<<<< HEAD
-=======
         ## EE-specific
         scope module: :merge_requests do
           resources :drafts, only: [:index, :update, :create, :destroy] do
@@ -172,7 +170,6 @@
         end
         ## EE-specific
 
->>>>>>> 111613a3
         resources :discussions, only: [:show], constraints: { id: /\h{40}/ } do
           member do
             post :resolve
@@ -450,17 +447,11 @@
         end
         collection do
           post :bulk_update
-<<<<<<< HEAD
-          post :export_csv
-
-          get :service_desk ## EE-specific
-=======
 
           ## EE-specific START
           post :export_csv
           get :service_desk
           ## EE-specific END
->>>>>>> 111613a3
         end
 
         resources :issue_links, only: [:index, :create, :destroy], as: 'links', path: 'links'
