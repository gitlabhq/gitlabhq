--- conflicted
+++ resolved
@@ -39,17 +39,9 @@
         end
       end
 
-<<<<<<< HEAD
-      ## EE-specific
       resource :pages, only: [:show, :destroy] do
         resources :domains, only: [:show, :new, :create, :destroy], controller: 'pages_domains', constraints: { id: /[^\/]+/ }
       end
-      ## EE-specific
-=======
-      resource :pages, only: [:show, :destroy] do
-        resources :domains, only: [:show, :new, :create, :destroy], controller: 'pages_domains', constraints: { id: /[^\/]+/ }
-      end
->>>>>>> d3c1f030
 
       resources :compare, only: [:index, :create] do
         collection do
