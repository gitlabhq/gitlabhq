require 'constraints/project_url_constrainer'
require 'gitlab/routes/legacy_builds'

resources :projects, only: [:index, :new, :create]

draw :git_http

constraints(ProjectUrlConstrainer.new) do
  # If the route has a wildcard segment, the segment has a regex constraint,
  # the segment is potentially followed by _another_ wildcard segment, and
  # the `format` option is not set to false, we need to specify that
  # regex constraint _outside_ of `constraints: {}`.
  #
  # Otherwise, Rails will overwrite the constraint with `/.+?/`,
  # which breaks some of our wildcard routes like `/blob/*id`
  # and `/tree/*id` that depend on the negative lookahead inside
<<<<<<< HEAD
  # `Gitlab::Regex.namespace_route_regex`, which helps the router
=======
  # `Gitlab::PathRegex.full_namespace_route_regex`, which helps the router
>>>>>>> abc61f26
  # determine whether a certain path segment is part of `*namespace_id`,
  # `:project_id`, or `*id`.
  #
  # See https://github.com/rails/rails/blob/v4.2.8/actionpack/lib/action_dispatch/routing/mapper.rb#L155
  scope(path: '*namespace_id',
        as: :namespace,
<<<<<<< HEAD
        namespace_id: Gitlab::Regex.namespace_route_regex) do
=======
        namespace_id: Gitlab::PathRegex.full_namespace_route_regex) do
>>>>>>> abc61f26
    scope(path: ':project_id',
          constraints: { project_id: Gitlab::PathRegex.project_route_regex },
          module: :projects,
          as: :project) do

      resources :autocomplete_sources, only: [] do
        collection do
          get 'members'
          get 'issues'
          get 'merge_requests'
          get 'labels'
          get 'milestones'
          get 'commands'
        end
      end

      #
      # Templates
      #
      get '/templates/:template_type/:key' => 'templates#show', as: :template

      resource  :avatar, only: [:show, :destroy]
      resources :commit, only: [:show], constraints: { id: /\h{7,40}/ } do
        member do
          get :branches
          get :pipelines
          post :revert
          post :cherry_pick
          get :diff_for_path
        end
      end

      resource :pages, only: [:show, :destroy] do
        resources :domains, only: [:show, :new, :create, :destroy], controller: 'pages_domains', constraints: { id: /[^\/]+/ }
      end

      resources :snippets, concerns: :awardable, constraints: { id: /\d+/ } do
        member do
          get :raw
          post :mark_as_spam
        end
      end

      resources :services, constraints: { id: /[^\/]+/ }, only: [:index, :edit, :update] do
        member do
          put :test
        end
      end

      resource :mattermost, only: [:new, :create]

      resources :deploy_keys, constraints: { id: /\d+/ }, only: [:index, :new, :create, :edit, :update] do
        member do
          put :enable
          put :disable
        end
      end

      resources :forks, only: [:index, :new, :create]
      resource :import, only: [:new, :create, :show]

      resources :merge_requests, concerns: :awardable, constraints: { id: /\d+/ } do
        member do
          get :commits
          get :diffs
          get :conflicts
          get :conflict_for_path
          get :pipelines
          get :commit_change_content
          post :merge
          post :cancel_merge_when_pipeline_succeeds
          get :pipeline_status
          get :ci_environments_status
          post :toggle_subscription
          post :remove_wip
          get :diff_for_path
          post :resolve_conflicts
          post :assign_related_issues
        end

        collection do
          get :branch_from
          get :branch_to
          get :update_branches
          get :diff_for_path
          post :bulk_update
          get :new_diffs, path: 'new/diffs'
        end

        resources :discussions, only: [], constraints: { id: /\h{40}/ } do
          member do
            post :resolve
            delete :resolve, action: :unresolve
          end
        end
      end

      resources :variables, only: [:index, :show, :update, :create, :destroy]
      resources :triggers, only: [:index, :create, :edit, :update, :destroy] do
        member do
          post :take_ownership
        end
      end

      resources :pipelines, only: [:index, :new, :create, :show] do
        collection do
          resource :pipelines_settings, path: 'settings', only: [:show, :update]
          get :charts
        end

        member do
          get :stage
          post :cancel
          post :retry
          get :builds
          get :failures
          get :status
        end
      end

      resources :pipeline_schedules, except: [:show] do
        member do
          post :take_ownership
        end
      end

      resources :environments, except: [:destroy] do
        member do
          post :stop
          get :terminal
          get :metrics
          get '/terminal.ws/authorize', to: 'environments#terminal_websocket_authorize', constraints: { format: nil }
        end

        collection do
          get :folder, path: 'folders/*id', constraints: { format: /(html|json)/ }
        end

        resources :deployments, only: [:index] do
          member do
            get :metrics
          end
        end
      end

      resource :cycle_analytics, only: [:show]

      namespace :cycle_analytics do
        scope :events, controller: 'events' do
          get :issue
          get :plan
          get :code
          get :test
          get :review
          get :staging
          get :production
        end
      end

      scope '-' do
        resources :jobs, only: [:index, :show], constraints: { id: /\d+/ } do
          collection do
            post :cancel_all

            resources :artifacts, only: [] do
              collection do
                get :latest_succeeded,
                  path: '*ref_name_and_path',
                  format: false
              end
            end
          end

          member do
            get :status
            post :cancel
            post :retry
            post :play
            post :erase
            get :trace, defaults: { format: 'json' }
            get :raw
          end

          resource :artifacts, only: [] do
            get :download
            get :browse, path: 'browse(/*path)', format: false
            get :file, path: 'file/*path', format: false
            get :raw, path: 'raw/*path', format: false
            post :keep
          end
        end
      end

      Gitlab::Routes::LegacyBuilds.new(self).draw

      resources :hooks, only: [:index, :create, :edit, :update, :destroy], constraints: { id: /\d+/ } do
        member do
          get :test
        end

        resources :hook_logs, only: [:show] do
          member do
            get :retry
          end
        end
      end

      resources :container_registry, only: [:index, :destroy],
                                     controller: 'registry/repositories'

      namespace :registry do
        resources :repository, only: [] do
          resources :tags, only: [:destroy],
                           constraints: { id: Gitlab::Regex.container_registry_reference_regex }
        end
      end

      resources :milestones, constraints: { id: /\d+/ } do
        member do
          put :sort_issues
          put :sort_merge_requests
          get :merge_requests
          get :participants
          get :labels
        end
      end

      resources :labels, except: [:show], constraints: { id: /\d+/ } do
        collection do
          post :generate
          post :set_priorities
        end

        member do
          post :promote
          post :toggle_subscription
          delete :remove_priority
        end
      end

      resources :issues, concerns: :awardable, constraints: { id: /\d+/ } do
        member do
          post :toggle_subscription
          post :mark_as_spam
          get :referenced_merge_requests
          get :related_branches
          get :can_create_branch
          get :realtime_changes
          post :create_merge_request
        end
        collection do
          post  :bulk_update
        end
      end

      resources :project_members, except: [:show, :new, :edit], constraints: { id: /[a-zA-Z.\/0-9_\-#%+]+/ }, concerns: :access_requestable do
        collection do
          delete :leave

          # Used for import team
          # from another project
          get :import
          post :apply_import
        end

        member do
          post :resend_invite
        end
      end

      resources :group_links, only: [:index, :create, :update, :destroy], constraints: { id: /\d+/ }

      resources :notes, only: [:create, :destroy, :update], concerns: :awardable, constraints: { id: /\d+/ } do
        member do
          delete :delete_attachment
          post :resolve
          delete :resolve, action: :unresolve
        end
      end

      get 'noteable/:target_type/:target_id/notes' => 'notes#index', as: 'noteable_notes'

      resources :boards, only: [:index, :show] do
        scope module: :boards do
          resources :issues, only: [:index, :update]

          resources :lists, only: [:index, :create, :update, :destroy] do
            collection do
              post :generate
            end

            resources :issues, only: [:index, :create]
          end
        end
      end

      resources :todos, only: [:create]

      resources :uploads, only: [:create] do
        collection do
          get ":secret/:filename", action: :show, as: :show, constraints: { filename: /[^\/]+/ }
        end
      end

      resources :runners, only: [:index, :edit, :update, :destroy, :show] do
        member do
          get :resume
          get :pause
        end

        collection do
          post :toggle_shared_runners
        end
      end

      resources :runner_projects, only: [:create, :destroy]
      resources :badges, only: [:index] do
        collection do
          scope '*ref', constraints: { ref: Gitlab::PathRegex.git_reference_regex } do
            constraints format: /svg/ do
              get :build
              get :coverage
            end
          end
        end
      end
      namespace :settings do
        resource :members, only: [:show]
        resource :ci_cd, only: [:show], controller: 'ci_cd'
        resource :integrations, only: [:show]
        resource :repository, only: [:show], controller: :repository
      end

      # Since both wiki and repository routing contains wildcard characters
      # its preferable to keep it below all other project routes
      draw :wiki
      draw :repository
    end

    resources(:projects,
              path: '/',
              constraints: { id: Gitlab::PathRegex.project_route_regex },
              only: [:edit, :show, :update, :destroy]) do
      member do
        put :transfer
        delete :remove_fork
        post :archive
        post :unarchive
        post :housekeeping
        post :toggle_star
        post :preview_markdown
        post :export
        post :remove_export
        post :generate_new_export
        get :download_export
        get :activity
        get :refs
        put :new_issue_address
      end
    end
  end
end<|MERGE_RESOLUTION|>--- conflicted
+++ resolved
@@ -14,22 +14,14 @@
   # Otherwise, Rails will overwrite the constraint with `/.+?/`,
   # which breaks some of our wildcard routes like `/blob/*id`
   # and `/tree/*id` that depend on the negative lookahead inside
-<<<<<<< HEAD
-  # `Gitlab::Regex.namespace_route_regex`, which helps the router
-=======
   # `Gitlab::PathRegex.full_namespace_route_regex`, which helps the router
->>>>>>> abc61f26
   # determine whether a certain path segment is part of `*namespace_id`,
   # `:project_id`, or `*id`.
   #
   # See https://github.com/rails/rails/blob/v4.2.8/actionpack/lib/action_dispatch/routing/mapper.rb#L155
   scope(path: '*namespace_id',
         as: :namespace,
-<<<<<<< HEAD
-        namespace_id: Gitlab::Regex.namespace_route_regex) do
-=======
         namespace_id: Gitlab::PathRegex.full_namespace_route_regex) do
->>>>>>> abc61f26
     scope(path: ':project_id',
           constraints: { project_id: Gitlab::PathRegex.project_route_regex },
           module: :projects,
