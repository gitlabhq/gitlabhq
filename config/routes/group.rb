--- conflicted
+++ resolved
@@ -25,6 +25,7 @@
         constraints: { group_id: Gitlab::PathRegex.full_namespace_route_regex }) do
     namespace :settings do
       resource :ci_cd, only: [:show], controller: 'ci_cd'
+      resources :custom_emoji, only: [:index, :new, :create, :destroy], controller: :custom_emoji
     end
 
     resources :variables, only: [:index, :show, :update, :create, :destroy]
@@ -43,21 +44,7 @@
       end
     end
 
-<<<<<<< HEAD
-    resources :labels, except: [:show] do
-      post :toggle_subscription, on: :member
-    end
-
-    scope path: '-' do
-      namespace :settings do
-        resource :ci_cd, only: [:show], controller: 'ci_cd'
-        resources :custom_emoji, only: [:index, :new, :create, :destroy], controller: :custom_emoji
-      end
-
-      resources :variables, only: [:index, :show, :update, :create, :destroy]
-=======
     resource :avatar, only: [:destroy]
->>>>>>> d41e66cb
 
     resources :group_members, only: [:index, :create, :update, :destroy], concerns: :access_requestable do
       post :resend_invite, on: :member
