--- conflicted
+++ resolved
@@ -14,11 +14,7 @@
       get :merge_requests, as: :merge_requests_group
       get :projects, as: :projects_group
       get :activity, as: :activity_group
-<<<<<<< HEAD
       get :subgroups, as: :subgroups_group ## EE-specific
-=======
-      get :subgroups, as: :subgroups_group
->>>>>>> 224e7784
     end
 
     get '/', action: :show, as: :group_canonical
@@ -76,7 +72,6 @@
       end
     end
 
-<<<<<<< HEAD
     resources :billings, only: [:index]
     resources :boards, only: [:index, :show, :create, :update, :destroy]
     resources :epics do
@@ -93,28 +88,6 @@
     end
     get 'boards(/*extra_params)', as: :legacy_ee_group_boards_redirect, to: legacy_ee_group_boards_redirect
     ## EE-specific
-=======
-    resources :labels, except: [:show] do
-      post :toggle_subscription, on: :member
-    end
-
-    namespace :settings do
-      resource :ci_cd, only: [:show], controller: 'ci_cd'
-    end
-
-    resources :variables, only: [:index, :show, :update, :create, :destroy]
-
-    resources :children, only: [:index]
-
-    ## EE-specific
-    resources :billings, only: [:index]
-    resources :boards, only: [:index, :show, :create, :update, :destroy]
-    resources :epics do
-      member do
-        get :realtime_changes
-      end
-    end
->>>>>>> 224e7784
   end
 
   scope(path: '*id',
@@ -133,14 +106,11 @@
     Gitlab::Routing.redirect_legacy_paths(self, :labels, :milestones, :group_members,
                                           :edit, :issues, :merge_requests, :projects,
                                           :activity)
-<<<<<<< HEAD
-=======
 
     ## EE-specific
     Gitlab::Routing.redirect_legacy_paths(self, :analytics, :ldap, :ldap_group_links,
                                           :notification_setting, :audit_events,
                                           :pipeline_quota, :hooks, :boards)
     ## EE-specific
->>>>>>> 224e7784
   end
 end