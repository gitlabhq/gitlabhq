namespace :admin do
  resources :users, constraints: { id: /[a-zA-Z.\/0-9_\-]+/ } do
    resources :keys, only: [:show, :destroy]
    resources :identities, except: [:show]
    resources :impersonation_tokens, only: [:index, :create] do
      member do
        put :revoke
      end
    end

    member do
      get :projects
      get :keys
      put :block
      put :unblock
      put :unlock
      put :confirm
      post :impersonate
      patch :disable_two_factor
      delete 'remove/:email_id', action: 'remove_email', as: 'remove_email'
    end
  end

  resource :impersonation, only: :destroy

  resources :abuse_reports, only: [:index, :destroy]
  resources :spam_logs, only: [:index, :destroy] do
    member do
      post :mark_as_ham
    end
  end

  resources :applications

  resources :groups, only: [:index, :new, :create]

  scope(path: 'groups/*id',
        controller: :groups,
        constraints: { id: Gitlab::PathRegex.full_namespace_route_regex, format: /(html|json|atom)/ }) do

    scope(as: :group) do
      put :members_update
      get :edit, action: :edit
      get '/', action: :show
      patch '/', action: :update
      put '/', action: :update
      delete '/', action: :destroy
    end
  end

  resources :deploy_keys, only: [:index, :new, :create, :edit, :update, :destroy]

  resources :hooks, only: [:index, :create, :edit, :update, :destroy] do
    member do
      get :test
    end

    resources :hook_logs, only: [:show] do
      member do
        get :retry
      end
    end
  end

  resources :broadcast_messages, only: [:index, :edit, :create, :update, :destroy] do
    post :preview, on: :collection
  end

  resource :logs, only: [:show]
  resource :health_check, controller: 'health_check', only: [:show]
  resource :background_jobs, controller: 'background_jobs', only: [:show]
  resource :system_info, controller: 'system_info', only: [:show]
  resources :requests_profiles, only: [:index, :show], param: :name, constraints: { name: /.+\.html/ }

  get 'conversational_development_index' => 'conversational_development_index#show'

  resources :projects, only: [:index]

  scope(path: 'projects/*namespace_id',
        as: :namespace,
<<<<<<< HEAD
        constraints: { namespace_id: Gitlab::Regex.namespace_route_regex }) do
=======
        constraints: { namespace_id: Gitlab::PathRegex.full_namespace_route_regex }) do
>>>>>>> abc61f26
    resources(:projects,
              path: '/',
              constraints: { id: Gitlab::PathRegex.project_route_regex },
              only: [:show]) do

      member do
        put :transfer
        post :repository_check
      end

      resources :runner_projects, only: [:create, :destroy]
    end
  end

  resource :appearances, only: [:show, :create, :update], path: 'appearance' do
    member do
      get :preview
      delete :logo
      delete :header_logos
    end
  end

  resource :application_settings, only: [:show, :update] do
    resources :services, only: [:index, :edit, :update]
    get :usage_data
    put :reset_runners_token
    put :reset_health_check_token
    put :clear_repository_check_states
  end

  resources :labels

  resources :runners, only: [:index, :show, :update, :destroy] do
    member do
      get :resume
      get :pause
    end
  end

  resources :cohorts, only: :index

  resources :jobs, only: :index do
    collection do
      post :cancel_all
    end
  end

  root to: 'dashboard#index'
end<|MERGE_RESOLUTION|>--- conflicted
+++ resolved
@@ -78,11 +78,7 @@
 
   scope(path: 'projects/*namespace_id',
         as: :namespace,
-<<<<<<< HEAD
-        constraints: { namespace_id: Gitlab::Regex.namespace_route_regex }) do
-=======
         constraints: { namespace_id: Gitlab::PathRegex.full_namespace_route_regex }) do
->>>>>>> abc61f26
     resources(:projects,
               path: '/',
               constraints: { id: Gitlab::PathRegex.project_route_regex },
