# This configuration file should be exclusively used to set queue settings for
# Sidekiq. Any other setting should be specified using the Sidekiq CLI or the
# Sidekiq Ruby API (see config/initializers/sidekiq.rb).
---
# All the queues to process and their weights. Every queue _must_ have a weight
# defined.
#
# The available weights are as follows
#
# 1: low priority
# 2: medium priority
# 3: high priority
# 5: _super_ high priority, this should only be used for _very_ important queues
#
# As per http://stackoverflow.com/a/21241357/290102 the formula for calculating
# the likelihood of a job being popped off a queue (given all queues have work
# to perform) is:
#
#     chance = (queue weight / total weight of all queues) * 100
:queues:
  - [post_receive, 5]
  - [merge, 5]
  - [update_merge_requests, 3]
  - [process_commit, 3]
  - [new_note, 2]
  - [new_issue, 2]
  - [new_merge_request, 2]
  - [pipeline_processing, 5]
  - [pipeline_creation, 4]
  - [pipeline_default, 3]
  - [pipeline_cache, 3]
  - [pipeline_hooks, 2]
  - [gitlab_shell, 2]
  - [email_receiver, 2]
  - [emails_on_push, 2]
  - [mailers, 2]
  - [invalid_gpg_signature_update, 2]
  - [create_gpg_signature, 2]
  - [rebase, 2]
  - [upload_checksum, 1]
  - [repository_fork, 1]
  - [repository_import, 1]
  - [github_importer, 1]
  - [github_import_advance_stage, 1]
  - [project_service, 1]
  - [delete_user, 1]
  - [delete_merged_branches, 1]
  - [authorized_projects, 1]
  - [expire_build_instance_artifacts, 1]
  - [group_destroy, 1]
  - [irker, 1]
  - [namespaceless_project_destroy, 1]
  - [project_cache, 1]
  - [project_destroy, 1]
  - [project_export, 1]
  - [web_hook, 1]
  - [repository_check, 1]
  - [git_garbage_collect, 1]
  - [reactive_caching, 1]
  - [cronjob, 1]
  - [default, 1]
  - [pages, 1]
  - [system_hook_push, 1]
  - [update_user_activity, 1]
  - [propagate_service_template, 1]
  - [background_migration, 1]
  - [gcp_cluster, 1]
  - [project_migrate_hashed_storage, 1]
  - [storage_migrator, 1]
  - [pages_domain_verification, 1]
  - [plugin, 1]
  - [pipeline_background, 1]

  # EE-specific queues
  - [ldap_group_sync, 2]
<<<<<<< HEAD
  - [create_github_webhook, 2]
=======
  - [chat_notification, 2]
>>>>>>> f6a35a3c
  - [geo, 1]
  - [repository_remove_remote, 1]
  - [repository_update_mirror, 1]
  - [repository_update_remote_mirror, 1]
  - [project_import_schedule, 1]
  - [project_update_repository_storage, 1]
  - [admin_emails, 1]
  - [elastic_batch_project_indexer, 1]
  - [elastic_indexer, 1]
  - [elastic_commit_indexer, 1]
  - [export_csv, 1]
  - [object_storage_upload, 1]
  - [object_storage, 1]<|MERGE_RESOLUTION|>--- conflicted
+++ resolved
@@ -73,11 +73,8 @@
 
   # EE-specific queues
   - [ldap_group_sync, 2]
-<<<<<<< HEAD
   - [create_github_webhook, 2]
-=======
   - [chat_notification, 2]
->>>>>>> f6a35a3c
   - [geo, 1]
   - [repository_remove_remote, 1]
   - [repository_update_mirror, 1]
