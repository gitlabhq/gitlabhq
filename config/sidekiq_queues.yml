# This configuration file should be exclusively used to set queue settings for
# Sidekiq. Any other setting should be specified using the Sidekiq CLI or the
# Sidekiq Ruby API (see config/initializers/sidekiq.rb).
---
# All the queues to process and their weights. Every queue _must_ have a weight
# defined.
#
# The available weights are as follows
#
# 1: low priority
# 2: medium priority
# 3: high priority
# 5: _super_ high priority, this should only be used for _very_ important queues
#
# As per http://stackoverflow.com/a/21241357/290102 the formula for calculating
# the likelihood of a job being popped off a queue (given all queues have work
# to perform) is:
#
#     chance = (queue weight / total weight of all queues) * 100
:queues:
  - [post_receive, 5]
  - [merge, 5]
  - [update_merge_requests, 3]
  - [process_commit, 2]
  - [new_note, 2]
  - [build, 2]
  - [pipeline, 2]
  - [gitlab_shell, 2]
  - [email_receiver, 2]
  - [emails_on_push, 2]
  - [mailers, 2]
  - [use_key, 1]
  - [repository_fork, 1]
  - [repository_import, 1]
  - [project_service, 1]
  - [clear_database_cache, 1]
  - [delete_user, 1]
  - [delete_merged_branches, 1]
  - [authorized_projects, 1]
  - [expire_build_instance_artifacts, 1]
  - [group_destroy, 1]
  - [irker, 1]
  - [project_cache, 1]
  - [project_destroy, 1]
  - [project_export, 1]
  - [project_web_hook, 1]
  - [repository_check, 1]
  - [system_hook, 1]
  - [git_garbage_collect, 1]
  - [reactive_caching, 1]
  - [cronjob, 1]
  - [default, 1]
<<<<<<< HEAD
  # EE specific queues
  - [pages, 1]
=======
  - [pages, 1]
  # EE specific queues
>>>>>>> d3c1f030
  - [elasticsearch, 1]
  - [geo, 1]
  - [project_mirror, 1]
  - [project_update_repository_storage, 1]
  - [admin_emails, 1]
  - [geo_repository_update, 1]<|MERGE_RESOLUTION|>--- conflicted
+++ resolved
@@ -50,13 +50,8 @@
   - [reactive_caching, 1]
   - [cronjob, 1]
   - [default, 1]
-<<<<<<< HEAD
-  # EE specific queues
-  - [pages, 1]
-=======
   - [pages, 1]
   # EE specific queues
->>>>>>> d3c1f030
   - [elasticsearch, 1]
   - [geo, 1]
   - [project_mirror, 1]
