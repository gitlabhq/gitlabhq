--- conflicted
+++ resolved
@@ -62,10 +62,7 @@
   - [update_user_activity, 1]
   - [propagate_service_template, 1]
   - [background_migration, 1]
-<<<<<<< HEAD
   - [object_storage_upload, 1]
-=======
   - [gcp_cluster, 1]
   - [project_migrate_hashed_storage, 1]
-  - [storage_migrator, 1]
->>>>>>> 11c67e7c
+  - [storage_migrator, 1]