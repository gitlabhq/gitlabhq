--- conflicted
+++ resolved
@@ -1,31 +1,4 @@
 # Post deployment migrations are included by default. This file must be loaded
 # before other initializers as Rails may otherwise memoize a list of migrations
 # excluding the post deployment migrations.
-<<<<<<< HEAD
-<<<<<<< HEAD
-unless ENV['SKIP_POST_DEPLOYMENT_MIGRATIONS']
-  Rails.application.config.paths['db'].each do |db_path|
-    path = Rails.root.join(db_path, 'post_migrate').to_s
-
-    Rails.application.config.paths['db/migrate'] << path
-
-    # Rails memoizes migrations at certain points where it won't read the above
-    # path just yet. As such we must also update the following list of paths.
-    ActiveRecord::Migrator.migrations_paths << path
-  end
-end
-
-migrate_paths = Rails.application.config.paths['db/migrate'].to_a
-migrate_paths.each do |migrate_path|
-  absolute_migrate_path = Pathname.new(migrate_path).realpath(Rails.root)
-  ee_migrate_path = Rails.root.join('ee/', absolute_migrate_path.relative_path_from(Rails.root))
-
-  Rails.application.config.paths['db/migrate'] << ee_migrate_path.to_s
-  ActiveRecord::Migrator.migrations_paths << ee_migrate_path.to_s
-end
-=======
-Gitlab::Database.add_post_migrate_path_to_rails
->>>>>>> upstream/master
-=======
-Gitlab::Database.add_post_migrate_path_to_rails
->>>>>>> d01079cd
+Gitlab::Database.add_post_migrate_path_to_rails