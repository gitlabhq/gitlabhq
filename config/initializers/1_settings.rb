require 'gitlab' # Load lib/gitlab.rb as soon as possible

class Settings < Settingslogic
  source ENV.fetch('GITLAB_CONFIG') { "#{Rails.root}/config/gitlab.yml" }
  namespace Rails.env

  class << self
    def gitlab_on_standard_port?
      on_standard_port?(gitlab)
    end

    def host_without_www(url)
      host(url).sub('www.', '')
    end

    def build_gitlab_ci_url
      if on_standard_port?(gitlab)
        custom_port = nil
      else
        custom_port = ":#{gitlab.port}"
      end
      [ gitlab.protocol,
        "://",
        gitlab.host,
        custom_port,
        gitlab.relative_url_root
      ].join('')
    end

    def build_pages_url
      base_url(pages).join('')
    end

    def build_gitlab_shell_ssh_path_prefix
      user_host = "#{gitlab_shell.ssh_user}@#{gitlab_shell.ssh_host}"

      if gitlab_shell.ssh_port != 22
        "ssh://#{user_host}:#{gitlab_shell.ssh_port}/"
      else
        if gitlab_shell.ssh_host.include? ':'
          "[#{user_host}]:"
        else
          "#{user_host}:"
        end
      end
    end

    def build_base_gitlab_url
      base_url(gitlab).join('')
    end

    def build_gitlab_url
      (base_url(gitlab) + [gitlab.relative_url_root]).join('')
    end

    def kerberos_protocol
      kerberos.https ? "https" : "http"
    end

    def kerberos_port
      kerberos.use_dedicated_port ? kerberos.port : gitlab.port
    end

    # Curl expects username/password for authentication. However when using GSS-Negotiate not credentials should be needed.
    # By inserting in the Kerberos dedicated URL ":@", we give to curl an empty username and password and GSS auth goes ahead
    # Known bug reported in http://sourceforge.net/p/curl/bugs/440/ and http://curl.haxx.se/docs/knownbugs.html
    def build_gitlab_kerberos_url
      [ kerberos_protocol,
        "://:@",
        gitlab.host,
        ":#{kerberos_port}",
        gitlab.relative_url_root
      ].join('')
    end

    def alternative_gitlab_kerberos_url?
      kerberos.enabled && (build_gitlab_kerberos_url != build_gitlab_url)
    end

    # check that values in `current` (string or integer) is a contant in `modul`.
    def verify_constant_array(modul, current, default)
      values = default || []
      if !current.nil?
        values = []
        current.each do |constant|
          values.push(verify_constant(modul, constant, nil))
        end
        values.delete_if { |value| value.nil? }
      end
      values
    end

    # check that `current` (string or integer) is a contant in `modul`.
    def verify_constant(modul, current, default)
      constant = modul.constants.find{ |name| modul.const_get(name) == current }
      value = constant.nil? ? default : modul.const_get(constant)
      if current.is_a? String
        value = modul.const_get(current.upcase) rescue default
      end
      value
    end

    private

    def base_url(config)
      custom_port = on_standard_port?(config) ? nil : ":#{config.port}"
      [ config.protocol,
        "://",
        config.host,
        custom_port
      ]
    end

    def on_standard_port?(config)
      config.port.to_i == (config.https ? 443 : 80)
    end

    # Extract the host part of the given +url+.
    def host(url)
      url = url.downcase
      url = "http://#{url}" unless url.start_with?('http')

      # Get rid of the path so that we don't even have to encode it
      url_without_path = url.sub(%r{(https?://[^\/]+)/?.*}, '\1')

      URI.parse(url_without_path).host
    end
  end
end

# Default settings
Settings['ldap'] ||= Settingslogic.new({})
Settings.ldap['enabled'] = false if Settings.ldap['enabled'].nil?
Settings.ldap['sync_time'] = 3600 if Settings.ldap['sync_time'].nil?
Settings.ldap['schedule_sync_daily'] = 1 if Settings.ldap['schedule_sync_daily'].nil?
Settings.ldap['schedule_sync_hour'] = 1 if Settings.ldap['schedule_sync_hour'].nil?
Settings.ldap['schedule_sync_minute'] = 30  if Settings.ldap['schedule_sync_minute'].nil?

# backwards compatibility, we only have one host
if Settings.ldap['enabled'] || Rails.env.test?
  if Settings.ldap['host'].present?
    # We detected old LDAP configuration syntax. Update the config to make it
    # look like it was entered with the new syntax.
    server = Settings.ldap.except('sync_time')
    Settings.ldap['servers'] = {
      'main' => server
    }
  end

  Settings.ldap['servers'].each do |key, server|
    server = Settingslogic.new(server)
    server['label'] ||= 'LDAP'
    server['timeout'] ||= 10.seconds
    server['block_auto_created_users'] = false if server['block_auto_created_users'].nil?
    server['allow_username_or_email_login'] = false if server['allow_username_or_email_login'].nil?
    server['active_directory'] = true if server['active_directory'].nil?
    server['attributes'] = {} if server['attributes'].nil?
    server['provider_name'] ||= "ldap#{key}".downcase
    server['provider_class'] = OmniAuth::Utils.camelize(server['provider_name'])
    Settings.ldap['servers'][key] = server
  end
end


Settings['omniauth'] ||= Settingslogic.new({})
Settings.omniauth['enabled']      = false if Settings.omniauth['enabled'].nil?
Settings.omniauth['auto_sign_in_with_provider'] = false if Settings.omniauth['auto_sign_in_with_provider'].nil?
Settings.omniauth['allow_single_sign_on'] = false if Settings.omniauth['allow_single_sign_on'].nil?
Settings.omniauth['external_providers'] = [] if Settings.omniauth['external_providers'].nil?
Settings.omniauth['block_auto_created_users'] = true if Settings.omniauth['block_auto_created_users'].nil?
Settings.omniauth['auto_link_ldap_user'] = false if Settings.omniauth['auto_link_ldap_user'].nil?
Settings.omniauth['auto_link_saml_user'] = false if Settings.omniauth['auto_link_saml_user'].nil?

Settings.omniauth['providers']  ||= []
Settings.omniauth['cas3'] ||= Settingslogic.new({})
Settings.omniauth.cas3['session_duration'] ||= 8.hours
Settings.omniauth['session_tickets'] ||= Settingslogic.new({})
Settings.omniauth.session_tickets['cas3'] = 'ticket'

# Fill out omniauth-gitlab settings. It is needed for easy set up GHE or GH by just specifying url.

github_default_url = "https://github.com"
<<<<<<< HEAD
github_settings = Settings.omniauth['providers'].find { |provider| provider["name"] == "github"}
=======
github_settings = Settings.omniauth['providers'].find { |provider| provider["name"] == "github" }
>>>>>>> b403d40f

if github_settings
  # For compatibility with old config files (before 7.8)
  # where people dont have url in github settings
  if github_settings['url'].blank?
    github_settings['url'] = github_default_url
  end

<<<<<<< HEAD
=======
  github_settings["args"] ||= Settingslogic.new({})

>>>>>>> b403d40f
  if github_settings["url"].include?(github_default_url)
    github_settings["args"]["client_options"] = OmniAuth::Strategies::GitHub.default_options[:client_options]
  else
    github_settings["args"]["client_options"] = {
<<<<<<< HEAD
      "site" =>          File.join(github_settings["url"], "api/v3"),
      "authorize_url" => File.join(github_settings["url"], "login/oauth/authorize"),
      "token_url" =>     File.join(github_settings["url"], "login/oauth/access_token")
=======
      "site"          => File.join(github_settings["url"], "api/v3"),
      "authorize_url" => File.join(github_settings["url"], "login/oauth/authorize"),
      "token_url"     => File.join(github_settings["url"], "login/oauth/access_token")
>>>>>>> b403d40f
    }
  end
end

Settings['shared'] ||= Settingslogic.new({})
Settings.shared['path'] = File.expand_path(Settings.shared['path'] || "shared", Rails.root)

Settings['issues_tracker']  ||= {}

#
# GitLab
#
Settings['gitlab'] ||= Settingslogic.new({})
Settings.gitlab['default_projects_limit'] ||= 10
Settings.gitlab['default_branch_protection'] ||= 2
Settings.gitlab['default_can_create_group'] = true if Settings.gitlab['default_can_create_group'].nil?
Settings.gitlab['default_theme'] = Gitlab::Themes::APPLICATION_DEFAULT if Settings.gitlab['default_theme'].nil?
Settings.gitlab['host']       ||= ENV['GITLAB_HOST'] || 'localhost'
Settings.gitlab['ssh_host']   ||= Settings.gitlab.host
Settings.gitlab['https']        = false if Settings.gitlab['https'].nil?
Settings.gitlab['port']       ||= Settings.gitlab.https ? 443 : 80
Settings.gitlab['relative_url_root'] ||= ENV['RAILS_RELATIVE_URL_ROOT'] || ''
Settings.gitlab['protocol']   ||= Settings.gitlab.https ? "https" : "http"
Settings.gitlab['email_enabled'] ||= true if Settings.gitlab['email_enabled'].nil?
Settings.gitlab['email_from'] ||= ENV['GITLAB_EMAIL_FROM'] || "gitlab@#{Settings.gitlab.host}"
Settings.gitlab['email_display_name'] ||= ENV['GITLAB_EMAIL_DISPLAY_NAME'] || 'GitLab'
Settings.gitlab['email_reply_to'] ||= ENV['GITLAB_EMAIL_REPLY_TO'] || "noreply@#{Settings.gitlab.host}"
Settings.gitlab['base_url']   ||= Settings.send(:build_base_gitlab_url)
Settings.gitlab['url']        ||= Settings.send(:build_gitlab_url)
Settings.gitlab['user']       ||= 'git'
Settings.gitlab['user_home']  ||= begin
  Etc.getpwnam(Settings.gitlab['user']).dir
rescue ArgumentError # no user configured
  '/home/' + Settings.gitlab['user']
end
Settings.gitlab['time_zone']  ||= nil
Settings.gitlab['signup_enabled'] ||= true if Settings.gitlab['signup_enabled'].nil?
Settings.gitlab['signin_enabled'] ||= true if Settings.gitlab['signin_enabled'].nil?
Settings.gitlab['restricted_visibility_levels'] = Settings.send(:verify_constant_array, Gitlab::VisibilityLevel, Settings.gitlab['restricted_visibility_levels'], [])
Settings.gitlab['username_changing_enabled'] = true if Settings.gitlab['username_changing_enabled'].nil?
Settings.gitlab['issue_closing_pattern'] = '((?:[Cc]los(?:e[sd]?|ing)|[Ff]ix(?:e[sd]|ing)?|[Rr]esolv(?:e[sd]?|ing))(:?) +(?:(?:issues? +)?%{issue_ref}(?:(?:, *| +and +)?)|([A-Z][A-Z0-9_]+-\d+))+)' if Settings.gitlab['issue_closing_pattern'].nil?
Settings.gitlab['default_projects_features'] ||= {}
Settings.gitlab['webhook_timeout'] ||= 10
Settings.gitlab['max_attachment_size'] ||= 10
Settings.gitlab['session_expire_delay'] ||= 10080
Settings.gitlab.default_projects_features['issues']         = true if Settings.gitlab.default_projects_features['issues'].nil?
Settings.gitlab.default_projects_features['merge_requests'] = true if Settings.gitlab.default_projects_features['merge_requests'].nil?
Settings.gitlab.default_projects_features['wiki']           = true if Settings.gitlab.default_projects_features['wiki'].nil?
Settings.gitlab.default_projects_features['snippets']       = false if Settings.gitlab.default_projects_features['snippets'].nil?
Settings.gitlab.default_projects_features['builds']         = true if Settings.gitlab.default_projects_features['builds'].nil?
Settings.gitlab.default_projects_features['visibility_level']    = Settings.send(:verify_constant, Gitlab::VisibilityLevel, Settings.gitlab.default_projects_features['visibility_level'], Gitlab::VisibilityLevel::PRIVATE)
Settings.gitlab['repository_downloads_path'] = File.join(Settings.shared['path'], 'cache/archive') if Settings.gitlab['repository_downloads_path'].nil?
Settings.gitlab['restricted_signup_domains'] ||= []
Settings.gitlab['import_sources'] ||= ['github','bitbucket','gitlab','gitorious','google_code','fogbugz','git']
Settings.gitlab['trusted_proxies'] ||= []


#
# Elasticseacrh
#
Settings['elasticsearch'] ||= Settingslogic.new({})
Settings.elasticsearch['enabled'] = false if Settings.elasticsearch['enabled'].nil?
Settings.elasticsearch['host'] ||=  ENV['ELASTIC_HOST'] || "localhost"
Settings.elasticsearch['port'] ||= ENV['ELASTIC_PORT'] || 9200

#
# CI
#
Settings['gitlab_ci'] ||= Settingslogic.new({})
Settings.gitlab_ci['shared_runners_enabled'] = true if Settings.gitlab_ci['shared_runners_enabled'].nil?
Settings.gitlab_ci['all_broken_builds']     = true if Settings.gitlab_ci['all_broken_builds'].nil?
Settings.gitlab_ci['add_pusher']            = false if Settings.gitlab_ci['add_pusher'].nil?
Settings.gitlab_ci['url']                   ||= Settings.send(:build_gitlab_ci_url)
Settings.gitlab_ci['builds_path']           = File.expand_path(Settings.gitlab_ci['builds_path'] || "builds/", Rails.root)

#
# Reply by email
#
Settings['incoming_email'] ||= Settingslogic.new({})
Settings.incoming_email['enabled'] = false if Settings.incoming_email['enabled'].nil?

#
# Build Artifacts
#
Settings['artifacts'] ||= Settingslogic.new({})
Settings.artifacts['enabled']      = true if Settings.artifacts['enabled'].nil?
Settings.artifacts['path']         = File.expand_path(Settings.artifacts['path'] || File.join(Settings.shared['path'], "artifacts"), Rails.root)
Settings.artifacts['max_size']    ||= 100 # in megabytes

#
# Pages
#
Settings['pages'] ||= Settingslogic.new({})
Settings.pages['enabled']         = false if Settings.pages['enabled'].nil?
Settings.pages['path']            = File.expand_path(Settings.pages['path'] || File.join(Settings.shared['path'], "pages"), Rails.root)
Settings.pages['host']            ||= "example.com"
Settings.pages['https']           = false if Settings.pages['https'].nil?
Settings.pages['port']            ||= Settings.pages.https ? 443 : 80
Settings.pages['protocol']        ||= Settings.pages.https ? "https" : "http"
Settings.pages['url']             ||= Settings.send(:build_pages_url)
Settings.pages['external_http']   ||= false if Settings.pages['external_http'].nil?
Settings.pages['external_https']  ||= false if Settings.pages['external_https'].nil?

#
# Git LFS
#
Settings['lfs'] ||= Settingslogic.new({})
Settings.lfs['enabled']      = true if Settings.lfs['enabled'].nil?
Settings.lfs['storage_path'] = File.expand_path(Settings.lfs['storage_path'] || File.join(Settings.shared['path'], "lfs-objects"), Rails.root)

#
# Gravatar
#
Settings['gravatar'] ||= Settingslogic.new({})
Settings.gravatar['enabled']      = true if Settings.gravatar['enabled'].nil?
Settings.gravatar['plain_url']  ||= 'http://www.gravatar.com/avatar/%{hash}?s=%{size}&d=identicon'
Settings.gravatar['ssl_url']    ||= 'https://secure.gravatar.com/avatar/%{hash}?s=%{size}&d=identicon'
Settings.gravatar['host']         = Settings.host_without_www(Settings.gravatar['plain_url'])

#
# Cron Jobs
#
Settings['cron_jobs'] ||= Settingslogic.new({})
Settings.cron_jobs['stuck_ci_builds_worker'] ||= Settingslogic.new({})
Settings.cron_jobs['stuck_ci_builds_worker']['cron'] ||= '0 0 * * *'
Settings.cron_jobs['stuck_ci_builds_worker']['job_class'] = 'StuckCiBuildsWorker'
Settings.cron_jobs['repository_check_worker'] ||= Settingslogic.new({})
Settings.cron_jobs['repository_check_worker']['cron'] ||= '20 * * * *'
Settings.cron_jobs['repository_check_worker']['job_class'] = 'RepositoryCheck::BatchWorker'
Settings.cron_jobs['admin_email_worker'] ||= Settingslogic.new({})
Settings.cron_jobs['admin_email_worker']['cron'] ||= '0 0 * * 0'
Settings.cron_jobs['admin_email_worker']['job_class'] = 'AdminEmailWorker'
Settings.cron_jobs['repository_archive_cache_worker'] ||= Settingslogic.new({})
Settings.cron_jobs['repository_archive_cache_worker']['cron'] ||= '0 * * * *'
Settings.cron_jobs['repository_archive_cache_worker']['job_class'] = 'RepositoryArchiveCacheWorker'
Settings.cron_jobs['historical_data_worker'] ||= Settingslogic.new({})
Settings.cron_jobs['historical_data_worker']['cron'] ||= '0 12 * * *'
Settings.cron_jobs['historical_data_worker']['job_class'] = 'HistoricalDataWorker'
Settings.cron_jobs['update_all_mirrors_worker'] ||= Settingslogic.new({})
Settings.cron_jobs['update_all_mirrors_worker']['cron'] ||= '0 * * * *'
Settings.cron_jobs['update_all_mirrors_worker']['job_class'] = 'UpdateAllMirrorsWorker'
Settings.cron_jobs['update_all_remote_mirrors_worker'] ||= Settingslogic.new({})
Settings.cron_jobs['update_all_remote_mirrors_worker']['cron'] ||= '30 * * * *'
Settings.cron_jobs['update_all_remote_mirrors_worker']['job_class'] = 'UpdateAllRemoteMirrorsWorker'
Settings.cron_jobs['ldap_sync_worker'] ||= Settingslogic.new({})
Settings.cron_jobs['ldap_sync_worker']['cron'] ||= '30 1 * * *'
Settings.cron_jobs['ldap_sync_worker']['job_class'] = 'LdapSyncWorker'
Settings.cron_jobs['ldap_group_sync_worker'] ||= Settingslogic.new({})
Settings.cron_jobs['ldap_group_sync_worker']['cron'] ||= '0 * * * *'
Settings.cron_jobs['ldap_group_sync_worker']['job_class'] = 'LdapGroupSyncWorker'
Settings.cron_jobs['geo_bulk_notify_worker'] ||= Settingslogic.new({})
Settings.cron_jobs['geo_bulk_notify_worker']['cron'] ||= '*/10 * * * * *'
Settings.cron_jobs['geo_bulk_notify_worker']['job_class'] ||= 'GeoBulkNotifyWorker'

#
# GitLab Shell
#
Settings['gitlab_shell'] ||= Settingslogic.new({})
Settings.gitlab_shell['path']         ||= Settings.gitlab['user_home'] + '/gitlab-shell/'
Settings.gitlab_shell['hooks_path']   ||= Settings.gitlab['user_home'] + '/gitlab-shell/hooks/'
Settings.gitlab_shell['secret_file'] ||= Rails.root.join('.gitlab_shell_secret')
Settings.gitlab_shell['receive_pack']   = true if Settings.gitlab_shell['receive_pack'].nil?
Settings.gitlab_shell['upload_pack']    = true if Settings.gitlab_shell['upload_pack'].nil?
Settings.gitlab_shell['repos_path']   ||= Settings.gitlab['user_home'] + '/repositories/'
Settings.gitlab_shell['ssh_host']     ||= Settings.gitlab.ssh_host
Settings.gitlab_shell['ssh_port']     ||= 22
Settings.gitlab_shell['ssh_user']     ||= Settings.gitlab.user
Settings.gitlab_shell['owner_group']  ||= Settings.gitlab.user
Settings.gitlab_shell['ssh_path_prefix'] ||= Settings.send(:build_gitlab_shell_ssh_path_prefix)
Settings.gitlab_shell['git_annex_enabled'] ||= false

#
# Backup
#
Settings['backup'] ||= Settingslogic.new({})
Settings.backup['keep_time']  ||= 0
Settings.backup['pg_schema']    = nil
Settings.backup['path']         = File.expand_path(Settings.backup['path'] || "tmp/backups/", Rails.root)
Settings.backup['archive_permissions']          ||= 0600
Settings.backup['upload'] ||= Settingslogic.new({ 'remote_directory' => nil, 'connection' => nil })
# Convert upload connection settings to use symbol keys, to make Fog happy
if Settings.backup['upload']['connection']
  Settings.backup['upload']['connection'] = Hash[Settings.backup['upload']['connection'].map { |k, v| [k.to_sym, v] }]
end
Settings.backup['upload']['multipart_chunk_size'] ||= 104857600
Settings.backup['upload']['encryption'] ||= nil

#
# Git
#
Settings['git'] ||= Settingslogic.new({})
Settings.git['max_size']  ||= 20971520 # 20.megabytes
Settings.git['bin_path']  ||= '/usr/bin/git'
Settings.git['timeout']   ||= 10

# Important: keep the satellites.path setting until GitLab 9.0 at
# least. This setting is fed to 'rm -rf' in
# db/migrate/20151023144219_remove_satellites.rb
Settings['satellites'] ||= Settingslogic.new({})
Settings.satellites['path'] = File.expand_path(Settings.satellites['path'] || "tmp/repo_satellites/", Rails.root)


#
# Kerberos
#
Settings['kerberos'] ||= Settingslogic.new({})
Settings.kerberos['enabled'] = false if Settings.kerberos['enabled'].nil?
Settings.kerberos['keytab'] = nil if Settings.kerberos['keytab'].blank? #nil means use default keytab
Settings.kerberos['service_principal_name'] = nil if Settings.kerberos['service_principal_name'].blank? #nil means any SPN in keytab
Settings.kerberos['use_dedicated_port'] = false if Settings.kerberos['use_dedicated_port'].nil?
Settings.kerberos['https'] = Settings.gitlab.https if Settings.kerberos['https'].nil?
Settings.kerberos['port'] ||= Settings.kerberos.https ? 8443 : 8088

#
# Extra customization
#
Settings['extra'] ||= Settingslogic.new({})

#
# Rack::Attack settings
#
Settings['rack_attack'] ||= Settingslogic.new({})
Settings.rack_attack['git_basic_auth'] ||= Settingslogic.new({})
Settings.rack_attack.git_basic_auth['enabled'] = true if Settings.rack_attack.git_basic_auth['enabled'].nil?
Settings.rack_attack.git_basic_auth['ip_whitelist'] ||= %w{127.0.0.1}
Settings.rack_attack.git_basic_auth['maxretry'] ||= 10
Settings.rack_attack.git_basic_auth['findtime'] ||= 1.minute
Settings.rack_attack.git_basic_auth['bantime'] ||= 1.hour

#
# Testing settings
#
if Rails.env.test?
  Settings.gitlab['default_projects_limit']   = 42
  Settings.gitlab['default_can_create_group'] = true
  Settings.gitlab['default_can_create_team']  = false
end

# Force a refresh of application settings at startup
begin
  ApplicationSetting.expire
  Ci::ApplicationSetting.expire
rescue
  # Gracefully handle when Redis is not available. For example,
  # omnibus may fail here during assets:precompile.
end<|MERGE_RESOLUTION|>--- conflicted
+++ resolved
@@ -180,11 +180,7 @@
 # Fill out omniauth-gitlab settings. It is needed for easy set up GHE or GH by just specifying url.
 
 github_default_url = "https://github.com"
-<<<<<<< HEAD
-github_settings = Settings.omniauth['providers'].find { |provider| provider["name"] == "github"}
-=======
 github_settings = Settings.omniauth['providers'].find { |provider| provider["name"] == "github" }
->>>>>>> b403d40f
 
 if github_settings
   # For compatibility with old config files (before 7.8)
@@ -193,24 +189,15 @@
     github_settings['url'] = github_default_url
   end
 
-<<<<<<< HEAD
-=======
   github_settings["args"] ||= Settingslogic.new({})
 
->>>>>>> b403d40f
   if github_settings["url"].include?(github_default_url)
     github_settings["args"]["client_options"] = OmniAuth::Strategies::GitHub.default_options[:client_options]
   else
     github_settings["args"]["client_options"] = {
-<<<<<<< HEAD
-      "site" =>          File.join(github_settings["url"], "api/v3"),
-      "authorize_url" => File.join(github_settings["url"], "login/oauth/authorize"),
-      "token_url" =>     File.join(github_settings["url"], "login/oauth/access_token")
-=======
       "site"          => File.join(github_settings["url"], "api/v3"),
       "authorize_url" => File.join(github_settings["url"], "login/oauth/authorize"),
       "token_url"     => File.join(github_settings["url"], "login/oauth/access_token")
->>>>>>> b403d40f
     }
   end
 end
