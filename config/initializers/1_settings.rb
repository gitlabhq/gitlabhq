class Settings < Settingslogic
  source "#{Rails.root}/config/gitlab.yml"

  class << self
    def gitlab_on_non_standard_port?
      ![443, 80].include?(gitlab.port.to_i)
    end

    private

    def build_gitolite_ssh_path_prefix
      if gitolite.ssh_port != 22
        "ssh://#{gitolite.ssh_user}@#{gitolite.ssh_host}:#{gitolite.ssh_port}/"
      else
        "#{gitolite.ssh_user}@#{gitolite.ssh_host}:"
      end
    end

    def build_gitlab_url
      if gitlab_on_non_standard_port?
        custom_port = ":#{gitlab.port}"
      else
        custom_port = nil
      end
      [ gitlab.protocol,
        "://",
        gitlab.host,
        custom_port,
        gitlab.relative_url_root
      ].join('')
    end
<<<<<<< HEAD

    def ssh_port
      git_host['port'] || 22
    end

    def ssh_user
      git_host['git_user'] || 'git'
    end

    def ssh_host
      git_host['host'] || web_host || 'localhost'
    end

    def ssh_path
      if ssh_port != 22
        "ssh://#{ssh_user}@#{ssh_host}:#{ssh_port}/"
      else
        "#{ssh_user}@#{ssh_host}:"
      end
    end

    def git_base_path
      git_host['base_path'] || '/home/git/repositories/'
    end

    def git_hooks_path
      git_host['hooks_path'] || '/home/git/share/gitolite/hooks/'
    end

    def git_upload_pack
      if git_host['upload_pack'] != false
        true
      else
        false
      end
    end

    def git_receive_pack
      if git_host['receive_pack'] != false
        true
      else
        false
      end
    end

    def git_bin_path
      git['path'] || '/usr/bin/git'
    end

    def git_max_size
      git['git_max_size'] || 5242880 # 5.megabytes
    end

    def git_timeout
      git['git_timeout'] || 10
    end

    def gitolite_admin_uri
      git_host['admin_uri'] || 'git@localhost:gitolite-admin'
    end

    def gitolite_admin_key
      git_host['gitolite_admin_key'] || 'gitlab'
    end

    def default_projects_limit
      app['default_projects_limit'] || 10
    end

    def backup_path
      t = app['backup_path'] || "backups/"
      t = /^\//.match(t) ? t : Rails.root .join(t)
      t
    end

    def backup_keep_time
      app['backup_keep_time'] || 0
    end

    def omniauth_enabled?
      omniauth && omniauth['enabled']
    rescue Settingslogic::MissingSetting
      false
    end

    def omniauth_allow_single_sign_on?
      omniauth && omniauth['allow_single_sign_on']
    rescue Settingslogic::MissingSetting
      false
    end

    def omniauth_providers
      (omniauth_enabled? && omniauth['providers']) || {}
    end

    def disable_gravatar?
      app['disable_gravatar'] || false
    end
=======
>>>>>>> 7014c878
  end
end


# Default settings
Settings['ldap'] ||= Settingslogic.new({})
Settings.ldap['enabled'] = false if Settings.ldap['enabled'].nil?

Settings['omniauth'] ||= Settingslogic.new({})
Settings.omniauth['enabled']      = false if Settings.omniauth['enabled'].nil?
Settings.omniauth['providers']  ||= []

Settings['gitlab'] ||= Settingslogic.new({})
Settings.gitlab['default_projects_limit'] ||=  10
Settings.gitlab['host']       ||= 'localhost'
Settings.gitlab['https']        = false if Settings.gitlab['https'].nil?
Settings.gitlab['port']       ||= Settings.gitlab.https ? 443 : 80
Settings.gitlab['relative_url_root'] ||= ''
Settings.gitlab['protocol']   ||= Settings.gitlab.https ? "https" : "http"
Settings.gitlab['email_from'] ||= "gitlab@#{Settings.gitlab.host}"
Settings.gitlab['support_email']  ||= Settings.gitlab.email_from
Settings.gitlab['url']        ||= Settings.send(:build_gitlab_url)
Settings.gitlab['user']       ||= 'gitlab'
Settings.gitlab['signup_enabled'] ||= false

Settings['gravatar'] ||= Settingslogic.new({})
Settings.gravatar['enabled']      = true if Settings.gravatar['enabled'].nil?
Settings.gravatar['plain_url']  ||= 'http://www.gravatar.com/avatar/%{hash}?s=%{size}&d=mm'
Settings.gravatar['ssl_url']    ||= 'https://secure.gravatar.com/avatar/%{hash}?s=%{size}&d=mm'

Settings['gitolite'] ||= Settingslogic.new({})
Settings.gitolite['admin_key']    ||= 'gitlab'
Settings.gitolite['admin_uri']    ||= 'git@localhost:gitolite-admin'
Settings.gitolite['config_file']  ||= 'gitolite.conf'
Settings.gitolite['hooks_path']   ||= '/home/git/share/gitolite/hooks/'
Settings.gitolite['receive_pack']   = true if Settings.gitolite['receive_pack'].nil?
Settings.gitolite['upload_pack']    = true if Settings.gitolite['upload_pack'].nil?
Settings.gitolite['repos_path']   ||= '/home/git/repositories/'
Settings.gitolite['ssh_host']     ||= (Settings.gitlab.host || 'localhost')
Settings.gitolite['ssh_port']     ||= 22
Settings.gitolite['ssh_user']     ||= 'git'
Settings.gitolite['owner_group']  ||= Settings.gitolite.ssh_user
Settings.gitolite['ssh_path_prefix'] ||= Settings.send(:build_gitolite_ssh_path_prefix)

Settings['backup'] ||= Settingslogic.new({})
Settings.backup['keep_time']  ||= 0
Settings.backup['path']         = File.expand_path(Settings.backup['path'] || "tmp/backups/", Rails.root)

Settings['git'] ||= Settingslogic.new({})
Settings.git['max_size']  ||= 5242880 # 5.megabytes
Settings.git['bin_path']  ||= '/usr/bin/git'
Settings.git['timeout']   ||= 10

Settings['satellites'] ||= Settingslogic.new({})
Settings.satellites['path'] = File.expand_path(Settings.satellites['path'] || "tmp/repo_satellites/", Rails.root)<|MERGE_RESOLUTION|>--- conflicted
+++ resolved
@@ -29,107 +29,6 @@
         gitlab.relative_url_root
       ].join('')
     end
-<<<<<<< HEAD
-
-    def ssh_port
-      git_host['port'] || 22
-    end
-
-    def ssh_user
-      git_host['git_user'] || 'git'
-    end
-
-    def ssh_host
-      git_host['host'] || web_host || 'localhost'
-    end
-
-    def ssh_path
-      if ssh_port != 22
-        "ssh://#{ssh_user}@#{ssh_host}:#{ssh_port}/"
-      else
-        "#{ssh_user}@#{ssh_host}:"
-      end
-    end
-
-    def git_base_path
-      git_host['base_path'] || '/home/git/repositories/'
-    end
-
-    def git_hooks_path
-      git_host['hooks_path'] || '/home/git/share/gitolite/hooks/'
-    end
-
-    def git_upload_pack
-      if git_host['upload_pack'] != false
-        true
-      else
-        false
-      end
-    end
-
-    def git_receive_pack
-      if git_host['receive_pack'] != false
-        true
-      else
-        false
-      end
-    end
-
-    def git_bin_path
-      git['path'] || '/usr/bin/git'
-    end
-
-    def git_max_size
-      git['git_max_size'] || 5242880 # 5.megabytes
-    end
-
-    def git_timeout
-      git['git_timeout'] || 10
-    end
-
-    def gitolite_admin_uri
-      git_host['admin_uri'] || 'git@localhost:gitolite-admin'
-    end
-
-    def gitolite_admin_key
-      git_host['gitolite_admin_key'] || 'gitlab'
-    end
-
-    def default_projects_limit
-      app['default_projects_limit'] || 10
-    end
-
-    def backup_path
-      t = app['backup_path'] || "backups/"
-      t = /^\//.match(t) ? t : Rails.root .join(t)
-      t
-    end
-
-    def backup_keep_time
-      app['backup_keep_time'] || 0
-    end
-
-    def omniauth_enabled?
-      omniauth && omniauth['enabled']
-    rescue Settingslogic::MissingSetting
-      false
-    end
-
-    def omniauth_allow_single_sign_on?
-      omniauth && omniauth['allow_single_sign_on']
-    rescue Settingslogic::MissingSetting
-      false
-    end
-
-    def omniauth_providers
-      (omniauth_enabled? && omniauth['providers']) || {}
-    end
-
-    def disable_gravatar?
-      app['disable_gravatar'] || false
-    end
-=======
->>>>>>> 7014c878
   end
 end
 
@@ -139,8 +38,9 @@
 Settings.ldap['enabled'] = false if Settings.ldap['enabled'].nil?
 
 Settings['omniauth'] ||= Settingslogic.new({})
-Settings.omniauth['enabled']      = false if Settings.omniauth['enabled'].nil?
-Settings.omniauth['providers']  ||= []
+Settings.omniauth['enabled']              = false if Settings.omniauth['enabled'].nil?
+Settings.omniauth['allow_single_sign_on'] = false if Settings.omniauth['allow_single_sign_on'].nil?
+Settings.omniauth['providers']          ||= []
 
 Settings['gitlab'] ||= Settingslogic.new({})
 Settings.gitlab['default_projects_limit'] ||=  10
