--- conflicted
+++ resolved
@@ -289,7 +289,16 @@
 Settings.artifacts['max_size']   ||= 100 # in megabytes
 
 #
-<<<<<<< HEAD
+# Registry
+#
+Settings['registry'] ||= Settingslogic.new({})
+Settings.registry['enabled']       ||= false
+Settings.registry['host']          ||= "example.com"
+Settings.registry['api_url']       ||= "http://localhost:5000/"
+Settings.registry['key']           ||= nil
+Settings.registry['issuer']        ||= nil
+
+#
 # Pages
 #
 Settings['pages'] ||= Settingslogic.new({})
@@ -302,16 +311,6 @@
 Settings.pages['url']             ||= Settings.send(:build_pages_url)
 Settings.pages['external_http']   ||= false if Settings.pages['external_http'].nil?
 Settings.pages['external_https']  ||= false if Settings.pages['external_https'].nil?
-=======
-# Registry
-#
-Settings['registry'] ||= Settingslogic.new({})
-Settings.registry['enabled']       ||= false
-Settings.registry['host']          ||= "example.com"
-Settings.registry['api_url']       ||= "http://localhost:5000/"
-Settings.registry['key']           ||= nil
-Settings.registry['issuer']        ||= nil
->>>>>>> 28eea9bd
 
 #
 # Git LFS
