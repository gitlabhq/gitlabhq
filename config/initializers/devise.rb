--- conflicted
+++ resolved
@@ -205,7 +205,6 @@
   #   manager.default_strategies(:scope => :user).unshift :some_external_strategy
   # end
 
-<<<<<<< HEAD
   gl = Gitlab.config
 
   gl.omniauth_providers.each_pair do |provider,args|
@@ -215,29 +214,6 @@
     elsif Hash == args.class
       # A Hash from the configuration will be passed as is.
       config.omniauth provider.to_sym, args
-=======
-  if Gitlab.config.ldap.enabled
-    config.omniauth :ldap,
-      :host     => Gitlab.config.ldap['host'],
-      :base     => Gitlab.config.ldap['base'],
-      :uid      => Gitlab.config.ldap['uid'],
-      :port     => Gitlab.config.ldap['port'],
-      :method   => Gitlab.config.ldap['method'],
-      :bind_dn  => Gitlab.config.ldap['bind_dn'],
-      :password => Gitlab.config.ldap['password']
-  end
-
-  Gitlab.config.omniauth.providers.each do |provider|
-    case provider['args']
-    when Array
-      # An Array from the configuration will be expanded.
-      config.omniauth provider['name'].to_sym, provider['app_id'], provider['app_secret'], *provider['args']
-    when Hash
-      # A Hash from the configuration will be passed as is.
-      config.omniauth provider['name'].to_sym, provider['app_id'], provider['app_secret'], provider['args']
-    else
-      config.omniauth provider['name'].to_sym, provider['app_id'], provider['app_secret']
->>>>>>> 7014c878
     end
   end
 end