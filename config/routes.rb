--- conflicted
+++ resolved
@@ -86,15 +86,9 @@
         constraints:  { model: /note|user|group|project/, mounted_as: /avatar|attachment/, filename: /.+/ }
 
     # Project markdown uploads
-<<<<<<< HEAD
     get ":project_id/:secret/:filename", 
         to:           "projects/uploads#show", 
         constraints:  { project_id: /[a-zA-Z.0-9_\-]+\/[a-zA-Z.0-9_\-]+/, filename: /.+/ }
-=======
-    get ":id/:secret/:filename", 
-        to:           "projects/uploads#show", 
-        constraints:  { id: /[a-zA-Z.0-9_\-]+\/[a-zA-Z.0-9_\-]+/, filename: /.+/ }
->>>>>>> a224a655
   end
 
   #
