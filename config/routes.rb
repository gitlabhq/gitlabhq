--- conflicted
+++ resolved
@@ -251,23 +251,17 @@
     end
 
     scope module: :groups do
-<<<<<<< HEAD
       resource :ldap, only: [] do
         member do
           put :reset_access
         end
       end
-    end
-
-    scope module: :groups do
+
       resources :ldap_group_links, only: [:index, :create, :destroy]
-      resources :group_members, only: [:create, :update, :destroy]
-=======
       resources :group_members, only: [:index, :create, :update, :destroy] do
         delete :leave, on: :collection
       end
-      
->>>>>>> 89ef79f8
+
       resource :avatar, only: [:destroy]
       resources :milestones, only: [:index, :show, :update]
     end
