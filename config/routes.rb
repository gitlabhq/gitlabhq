--- conflicted
+++ resolved
@@ -89,18 +89,10 @@
   mount Grack::AuthSpawner, at: '/', constraints: lambda { |request| /[-\/\w\.]+\.git\/(info\/lfs|gitlab-lfs)/.match(request.path_info) }, via: [:get, :post, :put]
 
   # Help
-<<<<<<< HEAD
-
-  get 'help'                  => 'help#index'
-  get 'help/*path'            => 'help#show', as: :help_page
-  get 'help/shortcuts'
-  get 'help/ui' => 'help#ui'
-=======
   get 'help'           => 'help#index'
   get 'help/shortcuts' => 'help#shortcuts'
   get 'help/ui'        => 'help#ui'
   get 'help/*path'     => 'help#show', as: :help_page
->>>>>>> b9ed9d65
 
   #
   # Global snippets
