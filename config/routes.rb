--- conflicted
+++ resolved
@@ -666,12 +666,9 @@
             post :cancel_merge_when_build_succeeds
             get :ci_status
             post :toggle_subscription
-<<<<<<< HEAD
             post :approve
             post :rebase
-=======
             post :remove_wip
->>>>>>> fb1a7553
           end
 
           collection do
