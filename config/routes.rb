--- conflicted
+++ resolved
@@ -439,7 +439,6 @@
     end
 
     scope module: :groups do
-<<<<<<< HEAD
       resource :analytics, only: [:show]
       resource :ldap, only: [] do
         member do
@@ -448,8 +447,6 @@
       end
 
       resources :ldap_group_links, only: [:index, :create, :destroy]
-=======
->>>>>>> 32a5ff70
       resources :group_members, only: [:index, :create, :update, :destroy], concerns: :access_requestable do
         post :resend_invite, on: :member
         delete :leave, on: :collection
