require 'sidekiq/web'
require 'api/api'

Gitlab::Application.routes.draw do
  #
  # Search
  #
  get 'search' => "search#show"

  # API
  API::API.logger Rails.logger
  mount API::API => '/api'

  constraint = lambda { |request| request.env["warden"].authenticate? and request.env['warden'].user.admin? }
  constraints constraint do
    mount Sidekiq::Web, at: "/admin/sidekiq", as: :sidekiq
  end

  # Enable Grack support
  mount Grack::Bundle.new({
    git_path:     Gitlab.config.git.bin_path,
    project_root: Gitlab.config.gitlab_shell.repos_path,
    upload_pack:  Gitlab.config.gitlab_shell.upload_pack,
    receive_pack: Gitlab.config.gitlab_shell.receive_pack
  }), at: '/', constraints: lambda { |request| /[-\/\w\.]+\.git\//.match(request.path_info) }

  #
  # Help
  #
  get 'help'                => 'help#index'
  get 'help/api'            => 'help#api'
  get 'help/api/:category'  => 'help#api', as: 'help_api_file'
  get 'help/markdown'       => 'help#markdown'
  get 'help/permissions'    => 'help#permissions'
  get 'help/public_access'  => 'help#public_access'
  get 'help/raketasks'      => 'help#raketasks'
  get 'help/ssh'            => 'help#ssh'
  get 'help/system_hooks'   => 'help#system_hooks'
  get 'help/web_hooks'      => 'help#web_hooks'
  get 'help/workflow'       => 'help#workflow'
  get 'help/shortcuts'

  #
  # Global snippets
  #
  resources :snippets do
    member do
      get "raw"
    end
  end
  get "/s/:username" => "snippets#user_index", as: :user_snippets, constraints: { username: /.*/ }

  #
  # Public namespace
  #
  namespace :public do
    resources :projects, only: [:index]
    root to: "projects#index"
  end

  #
  # Attachments serving
  #
  get 'files/:type/:id/:filename' => 'files#download', constraints: { id: /\d+/, type: /[a-z]+/, filename:  /.+/ }

  #
  # Admin Area
  #
  namespace :admin do
    resources :users, constraints: { id: /[a-zA-Z.\/0-9_\-]+/ } do
      member do
        put :team_update
        put :block
        put :unblock
      end
    end

    resources :groups, constraints: { id: /[^\/]+/ } do
      member do
        put :project_teams_update
      end
    end

    resources :hooks, only: [:index, :create, :destroy] do
      get :test
    end

    resource :logs, only: [:show]
    resource :background_jobs, controller: 'background_jobs', only: [:show]

    resources :projects, constraints: { id: /[a-zA-Z.\/0-9_\-]+/ }, only: [:index, :show] do
      resources :members, only: [:destroy]
    end

    root to: "dashboard#index"
  end

  get "errors/githost"

  #
  # Profile Area
  #
  resource :profile, only: [:show, :update] do
    member do
      get :account
      get :history
      get :token
      get :design

      put :update_password
      put :reset_private_token
      put :update_username
    end

    scope module: :profiles do
      resource :notifications, only: [:show, :update]
      resource :password, only: [:new, :create]
      resources :keys
    end
  end

  match "/u/:username" => "users#show", as: :user, constraints: { username: /.*/ }



  #
  # Dashboard Area
  #
  resource :dashboard, controller: "dashboard", only: [:show] do
    member do
      get :projects
      get :issues
      get :merge_requests
    end
  end

  #
  # Groups Area
  #
  resources :groups, constraints: {id: /(?:[^.]|\.(?!atom$))+/, format: /atom/}  do
    member do
      get :issues
      get :merge_requests
      get :people
    end

    resources :users_groups, only: [:create, :update, :destroy]
  end

  resources :projects, constraints: { id: /[^\/]+/ }, only: [:new, :create]

  devise_for :users, controllers: { omniauth_callbacks: :omniauth_callbacks, registrations: :registrations }

  #
  # Project Area
  #
  resources :projects, constraints: { id: /(?:[a-zA-Z.0-9_\-]+\/)?[a-zA-Z.0-9_\-]+/ }, except: [:new, :create, :index], path: "/" do
    member do
      put :transfer
      post :fork
      get :autocomplete_sources
    end

    scope module: :projects do
      resources :blob,    only: [:show], constraints: {id: /.+/}
      resources :raw,    only: [:show], constraints: {id: /.+/}
      resources :tree,    only: [:show], constraints: {id: /.+/, format: /(html|js)/ }
      resources :edit_tree,    only: [:show, :update], constraints: {id: /.+/}, path: 'edit'
      resources :commit,  only: [:show], constraints: {id: /[[:alnum:]]{6,40}/}
      resources :commits, only: [:show], constraints: {id: /(?:[^.]|\.(?!atom$))+/, format: /atom/}
      resources :compare, only: [:index, :create]
      resources :blame,   only: [:show], constraints: {id: /.+/}
      resources :network,   only: [:show], constraints: {id: /(?:[^.]|\.(?!json$))+/, format: /json/}
      resources :graphs, only: [:show], constraints: {id: /(?:[^.]|\.(?!json$))+/, format: /json/}
      match "/compare/:from...:to" => "compare#show", as: "compare", via: [:get, :post], constraints: {from: /.+/, to: /.+/}

        resources :snippets do
          member do
            get "raw"
          end
        end

      resources :wikis, only: [:show, :edit, :destroy, :create] do
        collection do
          get :pages
          put ':id' => 'wikis#update'
          get :git_access
        end

        member do
          get "history"
        end
      end

      resource :wall, only: [:show] do
        member do
          get 'notes'
        end
      end

      resource :repository, only: [:show] do
        member do
          get "branches"
          get "tags"
          get "stats"
          get "archive"
        end
      end

      resources :services, constraints: { id: /[^\/]+/ }, only: [:index, :edit, :update] do
        member do
          get :test
        end
      end

      resources :deploy_keys do
        member do
          put :enable
          put :disable
        end
      end

      resources :protected_branches, only: [:index, :create, :destroy]

      resources :refs, only: [] do
        collection do
          get "switch"
        end

        member do
          # tree viewer logs
          get "logs_tree", constraints: { id: /[a-zA-Z.\/0-9_\-#%+]+/ }
          get "logs_tree/:path" => "refs#logs_tree",
            as: :logs_file,
            constraints: {
              id:   /[a-zA-Z.0-9\/_\-#%+]+/,
              path: /.*/
            }
        end
      end

      resources :merge_requests, constraints: {id: /\d+/}, except: [:destroy] do
        member do
          get :diffs
          get :automerge
          get :automerge_check
          get :ci_status
        end

        collection do
          get :branch_from
          get :branch_to
        end
      end

      resources :hooks, only: [:index, :create, :destroy] do
        member do
          get :test
        end
      end

      resources :team, controller: 'team_members', only: [:index]
      resources :milestones, except: [:destroy]

      resources :labels, only: [:index] do
        collection do
          post :generate
        end
      end

      resources :issues, except: [:destroy] do
        collection do
          post  :bulk_update
        end
      end

      resources :team_members, except: [:index, :edit] do
        collection do

          # Used for import team
          # from another project
          get :import
          post :apply_import
        end
      end

      resources :notes, only: [:index, :create, :destroy] do
        collection do
          post :preview
        end
      end
<<<<<<< HEAD
=======
    end

    resources :notes, only: [:index, :create, :destroy, :update] do
      member do
        delete :delete_attachment
      end
      collection do
        post :preview
>>>>>>> 7588186e
      end
  end

  root to: "dashboard#show"
end<|MERGE_RESOLUTION|>--- conflicted
+++ resolved
@@ -284,23 +284,16 @@
         end
       end
 
-      resources :notes, only: [:index, :create, :destroy] do
+      resources :notes, only: [:index, :create, :destroy, :update] do
+        member do
+          delete :delete_attachment
+        end
+
         collection do
           post :preview
         end
       end
-<<<<<<< HEAD
-=======
-    end
-
-    resources :notes, only: [:index, :create, :destroy, :update] do
-      member do
-        delete :delete_attachment
-      end
-      collection do
-        post :preview
->>>>>>> 7588186e
-      end
+    end
   end
 
   root to: "dashboard#show"
