--- conflicted
+++ resolved
@@ -696,12 +696,9 @@
             post :cancel_merge_when_build_succeeds
             get :ci_status
             post :toggle_subscription
-<<<<<<< HEAD
             post :approve
             post :rebase
-=======
             post :toggle_award_emoji
->>>>>>> 10758a48
             post :remove_wip
           end
 
