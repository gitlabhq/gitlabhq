require 'sidekiq/web'
require 'api/api'

Gitlab::Application.routes.draw do
  #
  # Search
  #
  get 'search' => "search#show"

  # API
  API::API.logger Rails.logger
  mount API::API => '/api'

  constraint = lambda { |request| request.env["warden"].authenticate? and request.env['warden'].user.admin? }
  constraints constraint do
    mount Sidekiq::Web, at: "/admin/sidekiq", as: :sidekiq
  end

  # Enable Grack support
  mount Grack::Bundle.new({
    git_path:     Gitlab.config.git.bin_path,
    project_root: Gitlab.config.gitlab_shell.repos_path,
    upload_pack:  Gitlab.config.gitlab_shell.upload_pack,
    receive_pack: Gitlab.config.gitlab_shell.receive_pack
  }), at: '/', constraints: lambda { |request| /[-\/\w\.]+\.git\//.match(request.path_info) }

  #
  # Help
  #
  get 'help'                => 'help#index'
  get 'help/api'            => 'help#api'
  get 'help/markdown'       => 'help#markdown'
  get 'help/permissions'    => 'help#permissions'
  get 'help/public_access'  => 'help#public_access'
  get 'help/raketasks'      => 'help#raketasks'
  get 'help/ssh'            => 'help#ssh'
  get 'help/system_hooks'   => 'help#system_hooks'
  get 'help/web_hooks'      => 'help#web_hooks'
  get 'help/workflow'       => 'help#workflow'

  #
  # Public namespace
  #
  namespace :public do
    resources :projects, only: [:index]
    root to: "projects#index"
  end

  #
  # Attachments serving
  #
  get 'files/:type/:id/:filename' => 'files#download', constraints: { id: /\d+/, type: /[a-z]+/, filename:  /.+/ }

  #
  # Admin Area
  #
  namespace :admin do
    resources :users, constraints: { id: /[a-zA-Z.\/0-9_\-]+/ } do
      member do
        put :team_update
        put :block
        put :unblock
      end
    end

    resources :groups, constraints: { id: /[^\/]+/ } do
      member do
        put :project_update
        put :project_teams_update
        delete :remove_project
      end
    end

    resources :teams, constraints: { id: /[^\/]+/ } do
      scope module: :teams do
        resources :members,   only: [:edit, :update, :destroy, :new, :create]
        resources :projects,  only: [:edit, :update, :destroy, :new, :create], constraints: { id: /[a-zA-Z.\/0-9_\-]+/ }
      end
    end

    resources :hooks, only: [:index, :create, :destroy] do
      get :test
    end

    resource :logs, only: [:show]
    resource :resque, controller: 'resque', only: [:show]

    resources :projects, constraints: { id: /[a-zA-Z.\/0-9_\-]+/ }, only: [:index, :show] do
      scope module: :projects, constraints: { id: /[a-zA-Z.\/0-9_\-]+/ } do
        resources :members, only: [:edit, :update, :destroy]
      end
    end

    root to: "dashboard#index"
  end

  get "errors/githost"

  #
  # Profile Area
  #
  resource :profile, only: [:show, :update] do
    member do
      get :account
      get :history
      get :token
      get :design

      put :update_password
      put :reset_private_token
      put :update_username
    end

    resource :notifications
  end

  resources :keys
  match "/u/:username" => "users#show", as: :user, constraints: { username: /.*/ }



  #
  # Dashboard Area
  #
  resource :dashboard, controller: "dashboard" do
    member do
      get :projects
      get :issues
      get :merge_requests
    end
  end

  #
  # Groups Area
  #
  resources :groups, constraints: {id: /(?:[^.]|\.(?!atom$))+/, format: /atom/}  do
    member do
      get :issues
      get :merge_requests
      get :search
      get :people
      post :team_members
    end
  end

  #
  # Teams Area
  #
  resources :teams, constraints: {id: /(?:[^.]|\.(?!atom$))+/, format: /atom/} do
    member do
      get :issues
      get :merge_requests
    end
    scope module: :teams do
      resources :members,   only: [:index, :new, :create, :edit, :update, :destroy]
      resources :projects,  only: [:index, :new, :create, :edit, :update, :destroy], constraints: { id: /[a-zA-Z.0-9_\-\/]+/ }
    end
  end

  resources :projects, constraints: { id: /[^\/]+/ }, only: [:new, :create]

  devise_for :users, controllers: { omniauth_callbacks: :omniauth_callbacks, registrations: :registrations }

  #
  # Project Area
  #
  resources :projects, constraints: { id: /(?:[a-zA-Z.0-9_\-]+\/)?[a-zA-Z.0-9_\-]+/ }, except: [:new, :create, :index], path: "/" do
    member do
      put :transfer
<<<<<<< HEAD
=======
      post :fork
      get :autocomplete_sources
>>>>>>> a9975336
    end

    resources :blob,    only: [:show], constraints: {id: /.+/}
    resources :raw,    only: [:show], constraints: {id: /.+/}
    resources :tree,    only: [:show], constraints: {id: /.+/, format: /(html|js)/ }
    resources :edit_tree,    only: [:show, :update], constraints: {id: /.+/}, path: 'edit'
    resources :commit,  only: [:show], constraints: {id: /[[:alnum:]]{6,40}/}
    resources :commits, only: [:show], constraints: {id: /(?:[^.]|\.(?!atom$))+/, format: /atom/}
    resources :compare, only: [:index, :create]
    resources :blame,   only: [:show], constraints: {id: /.+/}
    resources :graph,   only: [:show], constraints: {id: /(?:[^.]|\.(?!json$))+/, format: /json/}
    match "/compare/:from...:to" => "compare#show", as: "compare", via: [:get, :post], constraints: {from: /.+/, to: /.+/}

    resources :wikis, only: [:show, :edit, :destroy, :create] do
      collection do
        get :pages
        put ':id' => 'wikis#update'
        get :git_access
      end

      member do
        get "history"
      end
    end

    resource :wall, only: [:show] do
      member do
        get 'notes'
      end
    end

    resource :repository do
      member do
        get "branches"
        get "tags"
        get "stats"
        get "archive"
      end
    end

    resources :services, constraints: { id: /[^\/]+/ }, only: [:index, :edit, :update] do
      member do
        get :test
      end
    end

    resources :deploy_keys do
      member do
        put :enable
        put :disable
      end
    end

    resources :protected_branches, only: [:index, :create, :destroy]

    resources :refs, only: [] do
      collection do
        get "switch"
      end

      member do
        # tree viewer logs
        get "logs_tree", constraints: { id: /[a-zA-Z.\/0-9_\-]+/ }
        get "logs_tree/:path" => "refs#logs_tree",
          as: :logs_file,
          constraints: {
            id:   /[a-zA-Z.0-9\/_\-]+/,
            path: /.*/
          }
      end
    end

    resources :merge_requests, constraints: {id: /\d+/}, except: [:destroy] do
      member do
        get :diffs
        get :automerge
        get :automerge_check
        get :ci_status
      end

      collection do
        get :branch_from
        get :branch_to
      end
    end

    resources :snippets do
      member do
        get "raw"
      end
    end

    resources :hooks, only: [:index, :create, :destroy] do
      member do
        get :test
      end
    end


    resources :team, controller: 'team_members', only: [:index]
    resources :milestones, except: [:destroy]

    resources :labels, only: [:index] do
      collection do
        post :generate
      end
    end

    resources :issues, except: [:destroy] do
      collection do
        post  :bulk_update
      end
    end

    resources :team_members, except: [:index, :edit] do
      collection do

        # Used for import team
        # from another project
        get :import
        post :apply_import
      end
    end

    scope module: :projects do
      resources :teams, only: [] do
        collection do
          get :available
          post :assign
        end
        member do
          delete :resign
        end
      end
    end

    resources :notes, only: [:index, :create, :destroy] do
      collection do
        post :preview
      end
    end
  end

  root to: "dashboard#show"
end<|MERGE_RESOLUTION|>--- conflicted
+++ resolved
@@ -167,11 +167,8 @@
   resources :projects, constraints: { id: /(?:[a-zA-Z.0-9_\-]+\/)?[a-zA-Z.0-9_\-]+/ }, except: [:new, :create, :index], path: "/" do
     member do
       put :transfer
-<<<<<<< HEAD
-=======
       post :fork
       get :autocomplete_sources
->>>>>>> a9975336
     end
 
     resources :blob,    only: [:show], constraints: {id: /.+/}
