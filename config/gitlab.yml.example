# # # # # # # # # # # # # # # # # #
# GitLab application config file  #
# # # # # # # # # # # # # # # # # #
#
###########################  NOTE  #####################################
# This file should not receive new settings. All configuration options #
# * are being moved to ApplicationSetting model!                       #
# If a setting requires an application restart say so in that screen.  #
# If you change this file in a Merge Request, please also create       #
# a MR on https://gitlab.com/gitlab-org/omnibus-gitlab/merge_requests  #
########################################################################
#
#
# How to use:
# 1. Copy file as gitlab.yml
# 2. Update gitlab -> host with your fully qualified domain name
# 3. Update gitlab -> email_from
# 4. If you installed Git from source, change git -> bin_path to /usr/local/bin/git
#    IMPORTANT: If Git was installed in a different location use that instead.
#    You can check with `which git`. If a wrong path of Git is specified, it will
#     result in various issues such as failures of GitLab CI builds.
# 5. Review this configuration file for other settings you may want to adjust

production: &base
  #
  # 1. GitLab app settings
  # ==========================

  ## GitLab settings
  gitlab:
    ## Web server settings (note: host is the FQDN, do not include http://)
    host: localhost
    port: 80 # Set to 443 if using HTTPS, see installation.md#using-https for additional HTTPS configuration details
    https: false # Set to true if using HTTPS, see installation.md#using-https for additional HTTPS configuration details

    # Uncommment this line below if your ssh host is different from HTTP/HTTPS one
    # (you'd obviously need to replace ssh.host_example.com with your own host).
    # Otherwise, ssh host will be set to the `host:` value above
    # ssh_host: ssh.host_example.com

    # Relative URL support
    # WARNING: We recommend using an FQDN to host GitLab in a root path instead
    # of using a relative URL.
    # Documentation: http://doc.gitlab.com/ce/install/relative_url.html
    # Uncomment and customize the following line to run in a non-root path
    #
    # relative_url_root: /gitlab

    # Trusted Proxies
    # Customize if you have GitLab behind a reverse proxy which is running on a different machine.
    # Add the IP address for your reverse proxy to the list, otherwise users will appear signed in from that address.
    trusted_proxies:
      # Examples:
      #- 192.168.1.0/24
      #- 192.168.2.1
      #- 2001:0db8::/32

    # Uncomment and customize if you can't use the default user to run GitLab (default: 'git')
    # user: git

    ## Date & Time settings
    # Uncomment and customize if you want to change the default time zone of GitLab application.
    # To see all available zones, run `bundle exec rake time:zones:all RAILS_ENV=production`
    # time_zone: 'UTC'

    ## Email settings
    # Uncomment and set to false if you need to disable email sending from GitLab (default: true)
    # email_enabled: true
    # Email address used in the "From" field in mails sent by GitLab
    email_from: example@example.com
    email_display_name: GitLab
    email_reply_to: noreply@example.com

    # Email server smtp settings are in config/initializers/smtp_settings.rb.sample

    # default_can_create_group: false  # default: true
    # username_changing_enabled: false # default: true - User can change her username/namespace
    ## Default theme ID
    ##   1 - Graphite
    ##   2 - Charcoal
    ##   3 - Green
    ##   4 - Gray
    ##   5 - Violet
    ##   6 - Blue
    # default_theme: 2 # default: 2

    ## Automatic issue closing
    # If a commit message matches this regular expression, all issues referenced from the matched text will be closed.
    # This happens when the commit is pushed or merged into the default branch of a project.
    # When not specified the default issue_closing_pattern as specified below will be used.
    # Tip: you can test your closing pattern at http://rubular.com.
    # issue_closing_pattern: '((?:[Cc]los(?:e[sd]?|ing)|[Ff]ix(?:e[sd]|ing)?|[Rr]esolv(?:e[sd]?|ing))(:?) +(?:(?:issues? +)?%{issue_ref}(?:(?:, *| +and +)?)|([A-Z][A-Z0-9_]+-\d+))+)'

    ## Default project features settings
    default_projects_features:
      issues: true
      merge_requests: true
      wiki: true
      snippets: false
      builds: true

    ## Webhook settings
    # Number of seconds to wait for HTTP response after sending webhook HTTP POST request (default: 10)
    # webhook_timeout: 10

    ## Repository downloads directory
    # When a user clicks e.g. 'Download zip' on a project, a temporary zip file is created in the following directory.
    # The default is 'tmp/repositories' relative to the root of the Rails app.
    # repository_downloads_path: tmp/repositories

  ## Reply by email
  # Allow users to comment on issues and merge requests by replying to notification emails.
  # For documentation on how to set this up, see http://doc.gitlab.com/ce/incoming_email/README.html
  incoming_email:
    enabled: false

    # The email address including the `%{key}` placeholder that will be replaced to reference the item being replied to.
    # The placeholder can be omitted but if present, it must appear in the "user" part of the address (before the `@`).
    address: "gitlab-incoming+%{key}@gmail.com"

    # Email account username
    # With third party providers, this is usually the full email address.
    # With self-hosted email servers, this is usually the user part of the email address.
    user: "gitlab-incoming@gmail.com"
    # Email account password
    password: "[REDACTED]"

    # IMAP server host
    host: "imap.gmail.com"
    # IMAP server port
    port: 993
    # Whether the IMAP server uses SSL
    ssl: true
    # Whether the IMAP server uses StartTLS
    start_tls: false

    # The mailbox where incoming mail will end up. Usually "inbox".
    mailbox: "inbox"

  ## Build Artifacts
  artifacts:
    enabled: true
    # The location where build artifacts are stored (default: shared/artifacts).
    # path: shared/artifacts

  ## Git LFS
  lfs:
    enabled: true
    # The location where LFS objects are stored (default: shared/lfs-objects).
    # storage_path: shared/lfs-objects

  ## Elasticsearch (EE only)
  # Enable it if you are going to use elasticsearch instead of
  # regular database search
  elasticsearch:
    enabled: false
  #  host: localhost
  #  port: 9200

  ## GitLab Pages
  pages:
    enabled: false
    # The location where pages are stored (default: shared/pages).
    # path: shared/pages

    # The domain under which the pages are served:
    # http://group.example.com/project
    # or project path can be a group page: group.example.com
    host: example.com
    port: 80 # Set to 443 if you serve the pages with HTTPS
    https: false # Set to true if you serve the pages with HTTPS
    # external_http: "1.1.1.1:80" # If defined, enables custom domain support in GitLab Pages
    # external_https: "1.1.1.1:443" # If defined, enables custom domain and certificate support in GitLab Pages

  ## Gravatar
  ## For Libravatar see: http://doc.gitlab.com/ce/customization/libravatar.html
  gravatar:
    enabled: true                 # Use user avatar image from Gravatar.com (default: true)
    # gravatar urls: possible placeholders: %{hash} %{size} %{email}
    # plain_url: "http://..."     # default: http://www.gravatar.com/avatar/%{hash}?s=%{size}&d=identicon
    # ssl_url:   "https://..."    # default: https://secure.gravatar.com/avatar/%{hash}?s=%{size}&d=identicon

  ## Auxiliary jobs
  # Periodically executed jobs, to self-heal GitLab, do external synchronizations, etc.
  # Please read here for more information: https://github.com/ondrejbartas/sidekiq-cron#adding-cron-job
  cron_jobs:
    # Flag stuck CI builds as failed
    stuck_ci_builds_worker:
      cron: "0 0 * * *"

<<<<<<< HEAD
    ##
    # GitLab EE only jobs:

    # Snapshot active users statistics
    historical_data_worker:
      cron: "0 12 * * *"

    # Update mirrored repositories
    update_all_mirrors_worker:
      cron: "0 * * * *"

    # Update remote mirrors
    update_all_remote_mirrors_worker:
      cron: "30 * * * *"

    # In addition to refreshing users when they log in,
    # periodically refresh LDAP users membership.
    # NOTE: This will only take effect if LDAP is enabled
    ldap_sync_worker:
      cron: "30 1 * * *"

    # Gitlab Geo nodes notification worker
    # NOTE: This will only take effect if Geo is enabled
    geo_bulk_notify_worker:
      cron: "*/10 * * * * *"

=======
    # Remove outdated repository archives
    repository_archive_cache_worker:
      cron: "0 * * * *"
>>>>>>> badb3533

  #
  # 2. GitLab CI settings
  # ==========================

  gitlab_ci:
    # Default project notifications settings:
    #
    # Send emails only on broken builds (default: true)
    # all_broken_builds: true
    #
    # Add pusher to recipients list (default: false)
    # add_pusher: true

    # The location where build traces are stored (default: builds/). Relative paths are relative to Rails.root
    # builds_path: builds/

  #
  # 3. Auth settings
  # ==========================

  ## LDAP settings
  # You can inspect a sample of the LDAP users with login access by running:
  #   bundle exec rake gitlab:ldap:check RAILS_ENV=production
  ldap:
    enabled: false

    # This setting controls the number of seconds between LDAP permission checks
    # for each user. After this time has expired for a given user, their next
    # interaction with GitLab (a click in the web UI, a git pull, etc.) will be
    # slower because the LDAP permission check is being performed. How much
    # slower depends on your LDAP setup, but it is not uncommon for this check
    # to add seconds of waiting time. The default value is to have a "slow
    # click" once every 3600 seconds (i.e., once per hour).
    #
    # Warning: if you set this value too low, every click in GitLab will be a
    # "slow click" for all of your LDAP users.
    # sync_time: 3600

    servers:
      ##########################################################################
      #
      # Since GitLab 7.4, LDAP servers get ID's (below the ID is 'main'). GitLab
      # Enterprise Edition now supports connecting to multiple LDAP servers.
      #
      # If you are updating from the old (pre-7.4) syntax, you MUST give your
      # old server the ID 'main'.
      #
      ##########################################################################
      main: # 'main' is the GitLab 'provider ID' of this LDAP server
        ## label
        #
        # A human-friendly name for your LDAP server. It is OK to change the label later,
        # for instance if you find out it is too large to fit on the web page.
        #
        # Example: 'Paris' or 'Acme, Ltd.'
        label: 'LDAP'

        host: '_your_ldap_server'
        port: 389
        uid: 'sAMAccountName'
        method: 'plain' # "tls" or "ssl" or "plain"
        bind_dn: '_the_full_dn_of_the_user_you_will_bind_with'
        password: '_the_password_of_the_bind_user'

        # Set a timeout, in seconds, for LDAP queries. This helps avoid blocking
        # a request if the LDAP server becomes unresponsive.
        # A value of 0 means there is no timeout.
        timeout: 10

        # This setting specifies if LDAP server is Active Directory LDAP server.
        # For non AD servers it skips the AD specific queries.
        # If your LDAP server is not AD, set this to false.
        active_directory: true

        # If allow_username_or_email_login is enabled, GitLab will ignore everything
        # after the first '@' in the LDAP username submitted by the user on login.
        #
        # Example:
        # - the user enters 'jane.doe@example.com' and 'p@ssw0rd' as LDAP credentials;
        # - GitLab queries the LDAP server with 'jane.doe' and 'p@ssw0rd'.
        #
        # If you are using "uid: 'userPrincipalName'" on ActiveDirectory you need to
        # disable this setting, because the userPrincipalName contains an '@'.
        allow_username_or_email_login: false

        # To maintain tight control over the number of active users on your GitLab installation,
        # enable this setting to keep new users blocked until they have been cleared by the admin
        # (default: false).
        block_auto_created_users: false

        # Base where we can search for users
        #
        #   Ex. ou=People,dc=gitlab,dc=example
        #
        base: ''

        # Filter LDAP users
        #
        #   Format: RFC 4515 http://tools.ietf.org/search/rfc4515
        #   Ex. (employeeType=developer)
        #
        #   Note: GitLab does not support omniauth-ldap's custom filter syntax.
        #
        user_filter: ''

        # Base where we can search for groups
        #
        #   Ex. ou=Groups,dc=gitlab,dc=example
        #
        group_base: ''

        # LDAP group of users who should be admins in GitLab
        #
        #   Ex. GLAdmins
        #
        admin_group: ''

        # Name of attribute which holds a ssh public key of the user object.
        # If false or nil, SSH key syncronisation will be disabled.
        #
        #   Ex. sshpublickey
        #
        sync_ssh_keys: false

        # LDAP attributes that GitLab will use to create an account for the LDAP user.
        # The specified attribute can either be the attribute name as a string (e.g. 'mail'),
        # or an array of attribute names to try in order (e.g. ['mail', 'email']).
        # Note that the user's LDAP login will always be the attribute specified as `uid` above.
        attributes:
          # The username will be used in paths for the user's own projects
          # (like `gitlab.example.com/username/project`) and when mentioning
          # them in issues, merge request and comments (like `@username`).
          # If the attribute specified for `username` contains an email address,
          # the GitLab username will be the part of the email address before the '@'.
          username: ['uid', 'userid', 'sAMAccountName']
          email:    ['mail', 'email', 'userPrincipalName']

          # If no full name could be found at the attribute specified for `name`,
          # the full name is determined using the attributes specified for
          # `first_name` and `last_name`.
          name:       'cn'
          first_name: 'givenName'
          last_name:  'sn'

      # GitLab EE only: add more LDAP servers
      # Choose an ID made of a-z and 0-9 . This ID will be stored in the database
      # so that GitLab can remember which LDAP server a user belongs to.
      # uswest2:
      #   label:
      #   host:
      #   ....

  ## Kerberos settings
  kerberos:
    # Allow the HTTP Negotiate authentication method for Git clients
    enabled: false

    # Kerberos 5 keytab file. The keytab file must be readable by the GitLab user,
    # and should be different from other keytabs in the system.
    # (default: use default keytab from Krb5 config)
    # keytab: /etc/http.keytab

    # The Kerberos service name to be used by GitLab.
    # (default: accept any service name in keytab file)
    # service_principal_name: HTTP/gitlab.example.com@EXAMPLE.COM

    # Dedicated port: Git before 2.4 does not fall back to Basic authentication if Negotiate fails.
    # To support both Basic and Negotiate methods with older versions of Git, configure
    # nginx to proxy GitLab on an extra port (e.g. 8443) and uncomment the following lines
    # to dedicate this port to Kerberos authentication. (default: false)
    # use_dedicated_port: true
    # port: 8443
    # https: true

  ## OmniAuth settings
  omniauth:
    # Allow login via Twitter, Google, etc. using OmniAuth providers
    enabled: false

    # Uncomment this to automatically sign in with a specific omniauth provider's without
    # showing GitLab's sign-in page (default: show the GitLab sign-in page)
    # auto_sign_in_with_provider: saml

    # CAUTION!
    # This allows users to login without having a user account first. Define the allowed providers
    # using an array, e.g. ["saml", "twitter"], or as true/false to allow all providers or none.
    # User accounts will be created automatically when authentication was successful.
    allow_single_sign_on: ["saml"]

    # Locks down those users until they have been cleared by the admin (default: true).
    block_auto_created_users: true
    # Look up new users in LDAP servers. If a match is found (same uid), automatically
    # link the omniauth identity with the LDAP account. (default: false)
    auto_link_ldap_user: false

    # Allow users with existing accounts to login and auto link their account via SAML
    # login, without having to do a manual login first and manually add SAML
    # (default: false)
    auto_link_saml_user: false

    # Set different Omniauth providers as external so that all users creating accounts
    # via these providers will not be able to have access to internal projects. You
    # will need to use the full name of the provider, like `google_oauth2` for Google.
    # Refer to the examples below for the full names of the supported providers.
    # (default: [])
    external_providers: []

    ## Auth providers
    # Uncomment the following lines and fill in the data of the auth provider you want to use
    # If your favorite auth provider is not listed you can use others:
    # see https://github.com/gitlabhq/gitlab-public-wiki/wiki/Custom-omniauth-provider-configurations
    # The 'app_id' and 'app_secret' parameters are always passed as the first two
    # arguments, followed by optional 'args' which can be either a hash or an array.
    # Documentation for this is available at http://doc.gitlab.com/ce/integration/omniauth.html
    providers:
      # See omniauth-cas3 for more configuration details
      # - { name: 'cas3',
      #     label: 'cas3',
      #     args: {
      #             url: 'https://sso.example.com',
      #             disable_ssl_verification: false,
      #             login_url: '/cas/login',
      #             service_validate_url: '/cas/p3/serviceValidate',
      #             logout_url: '/cas/logout'} }
      # - { name: 'github',
      #     app_id: 'YOUR_APP_ID',
      #     app_secret: 'YOUR_APP_SECRET',
      #     url: "https://github.com/",
      #     verify_ssl: true,
      #     args: { scope: 'user:email' } }
      # - { name: 'bitbucket',
      #     app_id: 'YOUR_APP_ID',
      #     app_secret: 'YOUR_APP_SECRET' }
      # - { name: 'gitlab',
      #     app_id: 'YOUR_APP_ID',
      #     app_secret: 'YOUR_APP_SECRET',
      #     args: { scope: 'api' } }
      # - { name: 'google_oauth2',
      #     app_id: 'YOUR_APP_ID',
      #     app_secret: 'YOUR_APP_SECRET',
      #     args: { access_type: 'offline', approval_prompt: '' } }
      # - { name: 'facebook',
      #     app_id: 'YOUR_APP_ID',
      #     app_secret: 'YOUR_APP_SECRET' }
      # - { name: 'twitter',
      #     app_id: 'YOUR_APP_ID',
      #     app_secret: 'YOUR_APP_SECRET' }
      #
      # - { name: 'saml',
      #     label: 'Our SAML Provider',
      #     groups_attribute: 'Groups',
      #     external_groups: ['Contractors', 'Freelancers'],
      #     args: {
      #             assertion_consumer_service_url: 'https://gitlab.example.com/users/auth/saml/callback',
      #             idp_cert_fingerprint: '43:51:43:a1:b5:fc:8b:b7:0a:3a:a9:b1:0f:66:73:a8',
      #             idp_sso_target_url: 'https://login.example.com/idp',
      #             issuer: 'https://gitlab.example.com',
      #             name_identifier_format: 'urn:oasis:names:tc:SAML:2.0:nameid-format:transient'
      #           } }
      #
      # - { name: 'crowd',
      #     args: {
      #       crowd_server_url: 'CROWD SERVER URL',
      #       application_name: 'YOUR_APP_NAME',
      #       application_password: 'YOUR_APP_PASSWORD' } }
      #
      # - { name: 'auth0',
      #     args: {
      #       client_id: 'YOUR_AUTH0_CLIENT_ID',
      #       client_secret: 'YOUR_AUTH0_CLIENT_SECRET',
      #       namespace: 'YOUR_AUTH0_DOMAIN' } }

    # SSO maximum session duration in seconds. Defaults to CAS default of 8 hours.
    # cas3:
    #   session_duration: 28800

  # Shared file storage settings
  shared:
    # path: /mnt/gitlab # Default: shared


  #
  # 4. Advanced settings
  # ==========================

  # GitLab Satellites
  #
  # Note for maintainers: keep the satellites.path setting until GitLab 9.0 at
  # least. This setting is fed to 'rm -rf' in
  # db/migrate/20151023144219_remove_satellites.rb
  satellites:
    path: /home/git/gitlab-satellites/

  ## Backup settings
  backup:
    path: "tmp/backups"   # Relative paths are relative to Rails.root (default: tmp/backups/)
    # archive_permissions: 0640 # Permissions for the resulting backup.tar file (default: 0600)
    # keep_time: 604800   # default: 0 (forever) (in seconds)
    # pg_schema: public     # default: nil, it means that all schemas will be backed up
    # upload:
    #   # Fog storage connection settings, see http://fog.io/storage/ .
    #   connection:
    #     provider: AWS
    #     region: eu-west-1
    #     aws_access_key_id: AKIAKIAKI
    #     aws_secret_access_key: 'secret123'
    #   # The remote 'directory' to store your backups. For S3, this would be the bucket name.
    #   remote_directory: 'my.s3.bucket'
    #   # Use multipart uploads when file size reaches 100MB, see
    #   #  http://docs.aws.amazon.com/AmazonS3/latest/dev/uploadobjusingmpu.html
    #   multipart_chunk_size: 104857600
    #   # Turns on AWS Server-Side Encryption with Amazon S3-Managed Keys for backups, this is optional
    #   # encryption: 'AES256'

  ## GitLab Shell settings
  gitlab_shell:
    path: /home/git/gitlab-shell/

    # REPOS_PATH MUST NOT BE A SYMLINK!!!
    repos_path: /home/git/repositories/
    hooks_path: /home/git/gitlab-shell/hooks/

    # File that contains the secret key for verifying access for gitlab-shell.
    # Default is '.gitlab_shell_secret' relative to Rails.root (i.e. root of the GitLab app).
    # secret_file: /home/git/gitlab/.gitlab_shell_secret

    # Git over HTTP
    upload_pack: true
    receive_pack: true

    # If you use non-standard ssh port you need to specify it
    # ssh_port: 22

    # git-annex support (EE only)
    # If this setting is set to true, the same setting in config.yml of
    # gitlab-shell needs to be set to true
    # git_annex_enabled: false

  ## Git settings
  # CAUTION!
  # Use the default values unless you really know what you are doing
  git:
    bin_path: /usr/bin/git
    # The next value is the maximum memory size grit can use
    # Given in number of bytes per git object (e.g. a commit)
    # This value can be increased if you have very large commits
    max_size: 20971520 # 20.megabytes
    # Git timeout to read a commit, in seconds
    timeout: 10

  #
  # 5. Extra customization
  # ==========================

  extra:
    ## Google analytics. Uncomment if you want it
    # google_analytics_id: '_your_tracking_id'

    ## Piwik analytics.
    # piwik_url: '_your_piwik_url'
    # piwik_site_id: '_your_piwik_site_id'

  rack_attack:
    git_basic_auth:
      # Rack Attack IP banning enabled
      # enabled: true
      #
      # Whitelist requests from 127.0.0.1 for web proxies (NGINX/Apache) with incorrect headers
      # ip_whitelist: ["127.0.0.1"]
      #
      # Limit the number of Git HTTP authentication attempts per IP
      # maxretry: 10
      #
      # Reset the auth attempt counter per IP after 60 seconds
      # findtime: 60
      #
      # Ban an IP for one hour (3600s) after too many auth attempts
      # bantime: 3600

development:
  <<: *base

test:
  <<: *base
  gravatar:
    enabled: true
  lfs:
    enabled: false
  gitlab:
    host: localhost
    port: 80

    # When you run tests we clone and setup gitlab-shell
    # In order to setup it correctly you need to specify
    # your system username you use to run GitLab
    # user: YOUR_USERNAME
  satellites:
    path: tmp/tests/gitlab-satellites/
  backup:
    path: tmp/tests/backups
  gitlab_shell:
    path: tmp/tests/gitlab-shell/
    repos_path: tmp/tests/repositories/
    hooks_path: tmp/tests/gitlab-shell/hooks/
  issues_tracker:
    redmine:
      title: "Redmine"
      project_url: "http://redmine/projects/:issues_tracker_id"
      issues_url: "http://redmine/:project_id/:issues_tracker_id/:id"
      new_issue_url: "http://redmine/projects/:issues_tracker_id/issues/new"
  ldap:
    enabled: false
    servers:
      main:
        label: ldap
        host: 127.0.0.1
        port: 3890
        uid: 'uid'
        method: 'plain' # "tls" or "ssl" or "plain"
        base: 'dc=example,dc=com'
        user_filter: ''
        group_base: 'ou=groups,dc=example,dc=com'
        admin_group: ''

staging:
  <<: *base<|MERGE_RESOLUTION|>--- conflicted
+++ resolved
@@ -188,7 +188,10 @@
     stuck_ci_builds_worker:
       cron: "0 0 * * *"
 
-<<<<<<< HEAD
+    # Remove outdated repository archives
+    repository_archive_cache_worker:
+      cron: "0 * * * *"
+
     ##
     # GitLab EE only jobs:
 
@@ -214,12 +217,6 @@
     # NOTE: This will only take effect if Geo is enabled
     geo_bulk_notify_worker:
       cron: "*/10 * * * * *"
-
-=======
-    # Remove outdated repository archives
-    repository_archive_cache_worker:
-      cron: "0 * * * *"
->>>>>>> badb3533
 
   #
   # 2. GitLab CI settings
