# # # # # # # # # # # # # # # # # # 
# Gitlab application config file  #
# # # # # # # # # # # # # # # # # #
#
# How to use:
# 1. copy file as gitlab.yml
# 2. Replace gitlab -> host with your domain
# 3. Replace gitolite -> ssh_host with your domain
# 4. Replace gitlab -> email_from

#
# 1. GitLab app settings
# ==========================

## GitLab settings
gitlab:
  ## Web server settings
  host: localhost
  port: 80
  https: false
  # Uncomment and customize to run in non-root path
  # Note that ENV['RAILS_RELATIVE_URL_ROOT'] in config/unicorn.rb may need to be changed
  # relative_url_root: /gitlab

  # Uncomment and customize if you can't use the default user to run GitLab (default: 'gitlab')
  # user: user123

  ## Email settings
  # Email address used in the "From" field in mails sent by GitLab
  email_from: gitlab@localhost

  # Email address of your support contanct (default: same as email_from)
  support_email: support@localhost

  ## Project settings
  default_projects_limit: 10
  # signup_enabled: true          # default: false - Account passwords are not sent via the email if signup is enabled.

## Gravatar
gravatar:
  enabled: true                 # Use user avatar images from Gravatar.com (default: true)
  # plain_url: "http://..."     # default: http://www.gravatar.com/avatar/%{hash}?s=%{size}&d=mm
  # ssl_url:   "https://..."    # default: https://secure.gravatar.com/avatar/%{hash}?s=%{size}&d=mm



#
# 2. Auth settings
# ==========================
<<<<<<< HEAD
=======

## LDAP settings
ldap:
  enabled: false
  host: '_your_ldap_server'
  base: '_the_base_where_you_search_for_users'
  port: 636
  uid: 'sAMAccountName'
  method: 'ssl' # "ssl" or "plain"
  bind_dn: '_the_full_dn_of_the_user_you_will_bind_with'
  password: '_the_password_of_the_bind_user'

## Omniauth settings
>>>>>>> 7014c878
omniauth:
  # Enable ability for users
  # Allow logging in via Twitter, Google, etc. using Omniauth providers
  enabled: false

  # CAUTION!
  # This allows users to login without having a user account first (default: false)
  # User accounts will be created automatically when authentication was successful.
  allow_single_sign_on: false
  # Locks down those users until they have been cleared by the admin (default: true)
  block_auto_created_users: true
  # Please note that ldap and shibboleth authentication methods need this settings:
  # allow_single_sign_on: true
  # block_auto_created_users: false

  ## Auth providers
  # Uncomment the lines and fill in the data of the auth provider you want to use
  # If your favorite auth provider is not listed you can user others:
  # see https://github.com/gitlabhq/gitlabhq/wiki/Using-Custom-Omniauth-Providers
  # The 'app_id' and 'app_secret' parameters are always passed as the first two
  # arguments, followed by optional 'args' which can be either a hash or an array.
  providers:

    google_oauth2:
      - 'YOUR APP ID'
      - 'YOUR APP SECRET'
      - args:
          access_type: 'offline'
          approval_prompt: ''

    twitter:
      - 'YOUR APP ID'
      - 'YOUR APP SECRET'

    github:
      - 'YOUR APP ID'
      - 'YOUR APP SECRET'

    ldap:
      host: '_your_ldap_server'
      base: '_the_base_where_you_search_for_users'
      port: 636
      uid: 'sAMAccountName'
      method: 'ssl' # plain
      bind_dn: '_the_full_dn_of_the_user_you_will_bind_with'
      password: '_the_password_of_the_bind_user'

    shibboleth:
      shib_session_id_field:     'HTTP_SHIB_SESSION_ID'
      shib_application_id_field: 'HTTP_SHIB_APPLICATION_ID'
      uid_field:   'HTTP_SSOUNIXNAME'
      name_field:  'HTTP_SSONAME'
      info_fields:
        email: 'HTTP_SSOCONTACTMAIL'
      debug: false


#
# 3. Advanced settings
# ==========================

# GitLab Satellites
satellites:
  # Relative paths are relative to Rails.root (default: tmp/repo_satellites/)
  path: /home/gitlab/gitlab-satellites/

## Backup settings
backup:
  path: "tmp/backups"   # Relative paths are relative to Rails.root (default: tmp/backups/)
  # keep_time: 604800   # default: 0 (forever) (in seconds)

## Gitolite settings
gitolite:
  admin_uri: git@localhost:gitolite-admin
  # repos_path must not be a symlink
  repos_path: /home/git/repositories/
  hooks_path: /home/git/.gitolite/hooks/
  admin_key: gitlab
  upload_pack: true
  receive_pack: true
  ssh_user: git
  ssh_host: localhost
  # ssh_port: 22
  # config_file: gitolite.conf

  # Uncomment and customize if you can't use the default group to own the repositories and run Gitolite (default: same as the 'ssh_user' above)
  # owner_group: group123

## Git settings
# CAUTION!
# Use the default values unless you really know what you are doing
git:
  bin_path: /usr/bin/git
  # Max size of git object like commit, in bytes
  # This value can be increased if you have a very large commits
  max_size: 5242880 # 5.megabytes
  # Git timeout to read commit, in seconds
  timeout: 10<|MERGE_RESOLUTION|>--- conflicted
+++ resolved
@@ -47,22 +47,6 @@
 #
 # 2. Auth settings
 # ==========================
-<<<<<<< HEAD
-=======
-
-## LDAP settings
-ldap:
-  enabled: false
-  host: '_your_ldap_server'
-  base: '_the_base_where_you_search_for_users'
-  port: 636
-  uid: 'sAMAccountName'
-  method: 'ssl' # "ssl" or "plain"
-  bind_dn: '_the_full_dn_of_the_user_you_will_bind_with'
-  password: '_the_password_of_the_bind_user'
-
-## Omniauth settings
->>>>>>> 7014c878
 omniauth:
   # Enable ability for users
   # Allow logging in via Twitter, Google, etc. using Omniauth providers
