--- conflicted
+++ resolved
@@ -79,10 +79,6 @@
     #     app_secret: 'YOUR APP SECRET' }
     # - { name: 'cas',
     #     args: { host: 'cas.thoughtworks.com', ssl: true, login_url: '/cas/login', logout_url: '/cas/logout', service_validate_url: '/cas/proxyValidate' }}
-<<<<<<< HEAD
-
-=======
->>>>>>> 0f969008
 
 
 #
