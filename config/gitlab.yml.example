--- conflicted
+++ resolved
@@ -77,11 +77,7 @@
     # This happens when the commit is pushed or merged into the default branch of a project.
     # When not specified the default issue_closing_pattern as specified below will be used.
     # Tip: you can test your closing pattern at http://rubular.com
-<<<<<<< HEAD
-    # issue_closing_pattern: '([Cc]lose[sd]|[Ff]ixe[sd]) (#\d+|([A-Z\-]+-)\d+)'
-=======
     # issue_closing_pattern: '((?:[Cc]los(?:e[sd]|ing)|[Ff]ix(?:e[sd]|ing)?) +(?:(?:issues? +)?#\d+(?:(?:, *| +and +)?))+)'
->>>>>>> ae1be437
 
     ## Default project features settings
     default_projects_features:
