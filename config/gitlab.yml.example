# # # # # # # # # # # # # # # # # #
# GitLab application config file  #
# # # # # # # # # # # # # # # # # #
#
# How to use:
# 1. Copy file as gitlab.yml
# 2. Update gitlab -> host with your fully qualified domain name
# 3. Update gitlab -> email_from
# 4. If you installed Git from source, change git -> bin_path to /usr/local/bin/git
# 5. Review this configuration file for other settings you may want to adjust

production: &base
  #
  # 1. GitLab app settings
  # ==========================

  ## GitLab settings
  gitlab:
    ## Web server settings (note: host is the FQDN, do not include http://)
    host: localhost
    port: 80 # Set to 443 if using HTTPS, see installation.md#using-https for additional HTTPS configuration details
    https: false # Set to true if using HTTPS, see installation.md#using-https for additional HTTPS configuration details

    # Uncommment this line below if your ssh host is different from HTTP/HTTPS one
    # (you'd obviously need to replace ssh.host_example.com with your own host).
    # Otherwise, ssh host will be set to the `host:` value above
    # ssh_host: ssh.host_example.com

    # WARNING: See config/application.rb under "Relative url support" for the list of
    # other files that need to be changed for relative url support
    # relative_url_root: /gitlab

    # Uncomment and customize if you can't use the default user to run GitLab (default: 'git')
    # user: git

    ## Email settings
    # Email address used in the "From" field in mails sent by GitLab
    email_from: example@example.com

    # Email server smtp settings are in [a separate file](initializers/smtp_settings.rb.sample).

    ## User settings
    default_projects_limit: 10
    # default_can_create_group: false  # default: true
    # username_changing_enabled: false # default: true - User can change her username/namespace
    ## Default theme
    ##   BASIC  = 1
    ##   MARS   = 2
    ##   MODERN = 3
    ##   GRAY   = 4
    ##   COLOR  = 5
    # default_theme: 2 # default: 2

    ## Users can create accounts
    # This also allows normal users to sign up for accounts themselves
    # default: false - By default GitLab administrators must create all new accounts
    # signup_enabled: true

    ## Standard login settings
    # The standard login can be disabled to force login via LDAP
    # default: true - If set to false the standard login form won't be shown on the sign-in page
    # signin_enabled: false

    # Restrict setting visibility levels for non-admin users.
    # The default is to allow all levels.
    # restricted_visibility_levels: [ "public" ]

    ## Automatic issue closing
    # If a commit message matches this regular expression, all issues referenced from the matched text will be closed.
    # This happens when the commit is pushed or merged into the default branch of a project.
    # When not specified the default issue_closing_pattern as specified below will be used.
    # Tip: you can test your closing pattern at http://rubular.com
    # issue_closing_pattern: '([Cc]lose[sd]|[Ff]ixe[sd]) (#\d+|([A-Z\-]+-)\d+)'

    ## Default project features settings
    default_projects_features:
      issues: true
      merge_requests: true
      wiki: true
      snippets: false
      visibility_level: "private"  # can be "private" | "internal" | "public"

    ## Webhook settings
    # Number of seconds to wait for HTTP response after sending webhook HTTP POST request (default: 10)
    # webhook_timeout: 10

    ## Repository downloads directory
    # When a user clicks e.g. 'Download zip' on a project, a temporary zip file is created in the following directory.
    # The default is 'tmp/repositories' relative to the root of the Rails app.
    # repository_downloads_path: tmp/repositories

  ## External issues trackers
  issues_tracker:
    # redmine:
    #   title: "Redmine"
    #   ## If not nil, link 'Issues' on project page will be replaced with this
    #   ## Use placeholders:
    #   ##  :project_id        - GitLab project identifier
    #   ##  :issues_tracker_id - Project Name or Id in external issue tracker
    #   project_url: "http://redmine.sample/projects/:issues_tracker_id"
    #
    #   ## If not nil, links from /#\d/ entities from commit messages will replaced with this
    #   ## Use placeholders:
    #   ##  :project_id        - GitLab project identifier
    #   ##  :issues_tracker_id - Project Name or Id in external issue tracker
    #   ##  :id                - Issue id (from commit messages)
    #   issues_url: "http://redmine.sample/issues/:id"
    #
    #   ## If not nil, links to creating new issues will be replaced with this
    #   ## Use placeholders:
    #   ##  :project_id        - GitLab project identifier
    #   ##  :issues_tracker_id - Project Name or Id in external issue tracker
    #   new_issue_url: "http://redmine.sample/projects/:issues_tracker_id/issues/new"
    #
    # jira:
    #   title: "Atlassian Jira"
    #   project_url: "http://jira.sample/issues/?jql=project=:issues_tracker_id"
    #   issues_url: "http://jira.sample/browse/:id"
    #   new_issue_url: "http://jira.sample/secure/CreateIssue.jspa"

  ## Gravatar
  ## For Libravatar see: http://doc.gitlab.com/ce/customization/libravatar.html
  gravatar:
    enabled: true                 # Use user avatar image from Gravatar.com (default: true)
    # gravatar urls: possible placeholders: %{hash} %{size} %{email}
    # plain_url: "http://..."     # default: http://www.gravatar.com/avatar/%{hash}?s=%{size}&d=identicon
    # ssl_url:   "https://..."    # default: https://secure.gravatar.com/avatar/%{hash}?s=%{size}&d=identicon

  #
  # 2. Auth settings
  # ==========================

  ## LDAP settings
  # You can inspect a sample of the LDAP users with login access by running:
  #   bundle exec rake gitlab:ldap:check RAILS_ENV=production
  ldap:
    enabled: false
    servers:
<<<<<<< HEAD
      -
        ## provider_id
        #
        # This identifier is used by GitLab to keep track of which LDAP server each
        # GitLab user belongs to. Each LDAP server known to GitLab should have a unique
        # provider_id. This identifier cannot be changed once users from the LDAP server
        # have started logging in to GitLab.
        #
        # Format: one word, using a-z (lower case) and 0-9
        # Example: 'paris' or 'uswest2'

        provider_id: main

=======
      main: # 'main' is the GitLab 'provider ID' of this LDAP server
>>>>>>> d9a87891
        ## label
        #
        # A human-friendly name for your LDAP server. It is OK to change the label later,
        # for instance if you find out it is too large to fit on the web page.
        #
        # Example: 'Paris' or 'Acme, Ltd.'
<<<<<<< HEAD

=======
>>>>>>> d9a87891
        label: 'LDAP'

        host: '_your_ldap_server'
        port: 636
        uid: 'sAMAccountName'
        method: 'ssl' # "tls" or "ssl" or "plain"
        bind_dn: '_the_full_dn_of_the_user_you_will_bind_with'
        password: '_the_password_of_the_bind_user'

<<<<<<< HEAD
        # This setting controls the amount of time between LDAP permission checks for each user.
        # After this time has expired for a given user, their next interaction with GitLab (a click in the web UI, a git pull etc.) will be slower because the LDAP permission check is being performed.
        # How much slower depends on your LDAP setup, but it is not uncommon for this check to add seconds of waiting time.
        # The default value is to have a 'slow click' once every 3600 seconds, i.e. once per hour.
        #
        # Warning: if you set this value too low, every click in GitLab will be a 'slow click' for all of your LDAP users.
        # sync_time: 3600

=======
>>>>>>> d9a87891
        # This setting specifies if LDAP server is Active Directory LDAP server.
        # For non AD servers it skips the AD specific queries.
        # If your LDAP server is not AD, set this to false.
        active_directory: true

        # If allow_username_or_email_login is enabled, GitLab will ignore everything
        # after the first '@' in the LDAP username submitted by the user on login.
        #
        # Example:
        # - the user enters 'jane.doe@example.com' and 'p@ssw0rd' as LDAP credentials;
        # - GitLab queries the LDAP server with 'jane.doe' and 'p@ssw0rd'.
        #
        # If you are using "uid: 'userPrincipalName'" on ActiveDirectory you need to
        # disable this setting, because the userPrincipalName contains an '@'.
        allow_username_or_email_login: false

        # Base where we can search for users
        #
        #   Ex. ou=People,dc=gitlab,dc=example
        #
        base: ''

        # Filter LDAP users
        #
        #   Format: RFC 4515 http://tools.ietf.org/search/rfc4515
        #   Ex. (employeeType=developer)
        #
        #   Note: GitLab does not support omniauth-ldap's custom filter syntax.
        #
        user_filter: ''

<<<<<<< HEAD
=======
        # This setting controls the amount of time between LDAP permission checks for each user.
        # After this time has expired for a given user, their next interaction with GitLab (a click in the web UI, a git pull etc.) will be slower because the LDAP permission check is being performed.
        # How much slower depends on your LDAP setup, but it is not uncommon for this check to add seconds of waiting time.
        # The default value is to have a 'slow click' once every 3600 seconds, i.e. once per hour.
        #
        # Warning: if you set this value too low, every click in GitLab will be a 'slow click' for all of your LDAP users.
        # sync_time: 3600

>>>>>>> d9a87891
        # Base where we can search for groups
        #
        #   Ex. ou=Groups,dc=gitlab,dc=example
        #
        group_base: ''

        # LDAP group of users who should be admins in GitLab
        #
        #   Ex. GLAdmins
        #
        admin_group: ''

        # Name of attribute which holds a ssh public key of the user object.
        # If false or nil, SSH key syncronisation will be disabled.
        #
        #   Ex. sshpublickey
        #
        sync_ssh_keys: false
<<<<<<< HEAD
=======

      # GitLab EE only: add more LDAP servers
      # Choose an ID made of a-z and 0-9 . This ID will be stored in the database
      # so that GitLab can remember which LDAP server a user belongs to.
      # uswest2:
      #   label:
      #   host:
      #   ....
>>>>>>> d9a87891

  ## OmniAuth settings
  omniauth:
    # Allow login via Twitter, Google, etc. using OmniAuth providers
    enabled: false

    # CAUTION!
    # This allows users to login without having a user account first (default: false).
    # User accounts will be created automatically when authentication was successful.
    allow_single_sign_on: false
    # Locks down those users until they have been cleared by the admin (default: true).
    block_auto_created_users: true

    ## Auth providers
    # Uncomment the following lines and fill in the data of the auth provider you want to use
    # If your favorite auth provider is not listed you can use others:
    # see https://github.com/gitlabhq/gitlab-public-wiki/wiki/Custom-omniauth-provider-configurations
    # The 'app_id' and 'app_secret' parameters are always passed as the first two
    # arguments, followed by optional 'args' which can be either a hash or an array.
    # Documentation for this is available at http://doc.gitlab.com/ce/integration/omniauth.html
    providers:
      # - { name: 'google_oauth2', app_id: 'YOUR APP ID',
      #     app_secret: 'YOUR APP SECRET',
      #     args: { access_type: 'offline', approval_prompt: '' } }
      # - { name: 'twitter', app_id: 'YOUR APP ID',
      #     app_secret: 'YOUR APP SECRET'}
      # - { name: 'github', app_id: 'YOUR APP ID',
      #     app_secret: 'YOUR APP SECRET',
      #     args: { scope: 'user:email' } }



  #
  # 3. Advanced settings
  # ==========================

  # GitLab Satellites
  satellites:
    # Relative paths are relative to Rails.root (default: tmp/repo_satellites/)
    path: /home/git/gitlab-satellites/
    timeout: 30

  ## Backup settings
  backup:
    path: "tmp/backups"   # Relative paths are relative to Rails.root (default: tmp/backups/)
    # keep_time: 604800   # default: 0 (forever) (in seconds)
    # upload:
    #   # Fog storage connection settings, see http://fog.io/storage/ .
    #   connection:
    #     provider: AWS
    #     region: eu-west-1
    #     aws_access_key_id: AKIAKIAKI
    #     aws_secret_access_key: 'secret123'
    #   # The remote 'directory' to store your backups. For S3, this would be the bucket name.
    #   remote_directory: 'my.s3.bucket'

  ## GitLab Shell settings
  gitlab_shell:
    path: /home/git/gitlab-shell/

    # REPOS_PATH MUST NOT BE A SYMLINK!!!
    repos_path: /home/git/repositories/
    hooks_path: /home/git/gitlab-shell/hooks/

    # Git over HTTP
    upload_pack: true
    receive_pack: true

    # If you use non-standard ssh port you need to specify it
    # ssh_port: 22

  ## Git settings
  # CAUTION!
  # Use the default values unless you really know what you are doing
  git:
    bin_path: /usr/bin/git
    # The next value is the maximum memory size grit can use
    # Given in number of bytes per git object (e.g. a commit)
    # This value can be increased if you have very large commits
    max_size: 20971520 # 20.megabytes
    # Git timeout to read a commit, in seconds
    timeout: 10

  #
  # 4. Extra customization
  # ==========================

  extra:
    ## Google analytics. Uncomment if you want it
    # google_analytics_id: '_your_tracking_id'

    ## Piwik analytics.
    # piwik_url: '_your_piwik_url'
    # piwik_site_id: '_your_piwik_site_id'

    ## Text under sign-in page (Markdown enabled)
    # sign_in_text: |
    #   ![Company Logo](http://www.companydomain.com/logo.png)
    #   [Learn more about CompanyName](http://www.companydomain.com/)

development:
  <<: *base

test:
  <<: *base
  gravatar:
    enabled: true
  gitlab:
    host: localhost
    port: 80

    # When you run tests we clone and setup gitlab-shell
    # In order to setup it correctly you need to specify
    # your system username you use to run GitLab
    # user: YOUR_USERNAME
  satellites:
    path: tmp/tests/gitlab-satellites/
  gitlab_shell:
    path: tmp/tests/gitlab-shell/
    repos_path: tmp/tests/repositories/
    hooks_path: tmp/tests/gitlab-shell/hooks/
  issues_tracker:
    redmine:
      title: "Redmine"
      project_url: "http://redmine/projects/:issues_tracker_id"
      issues_url: "http://redmine/:project_id/:issues_tracker_id/:id"
      new_issue_url: "http://redmine/projects/:issues_tracker_id/issues/new"
  ldap:
    enabled: false
    servers:
<<<<<<< HEAD
      -
        provider_id: main
=======
      main:
>>>>>>> d9a87891
        label: ldap
        host: 127.0.0.1
        port: 3890
        uid: 'uid'
        method: 'plain' # "tls" or "ssl" or "plain"
        base: 'dc=example,dc=com'
        user_filter: ''
        group_base: 'ou=groups,dc=example,dc=com'
        admin_group: ''
        sync_ssh_keys: false
<<<<<<< HEAD
=======

>>>>>>> d9a87891
staging:
  <<: *base<|MERGE_RESOLUTION|>--- conflicted
+++ resolved
@@ -136,33 +136,13 @@
   ldap:
     enabled: false
     servers:
-<<<<<<< HEAD
-      -
-        ## provider_id
-        #
-        # This identifier is used by GitLab to keep track of which LDAP server each
-        # GitLab user belongs to. Each LDAP server known to GitLab should have a unique
-        # provider_id. This identifier cannot be changed once users from the LDAP server
-        # have started logging in to GitLab.
-        #
-        # Format: one word, using a-z (lower case) and 0-9
-        # Example: 'paris' or 'uswest2'
-
-        provider_id: main
-
-=======
       main: # 'main' is the GitLab 'provider ID' of this LDAP server
->>>>>>> d9a87891
         ## label
         #
         # A human-friendly name for your LDAP server. It is OK to change the label later,
         # for instance if you find out it is too large to fit on the web page.
         #
         # Example: 'Paris' or 'Acme, Ltd.'
-<<<<<<< HEAD
-
-=======
->>>>>>> d9a87891
         label: 'LDAP'
 
         host: '_your_ldap_server'
@@ -172,7 +152,37 @@
         bind_dn: '_the_full_dn_of_the_user_you_will_bind_with'
         password: '_the_password_of_the_bind_user'
 
-<<<<<<< HEAD
+        # This setting specifies if LDAP server is Active Directory LDAP server.
+        # For non AD servers it skips the AD specific queries.
+        # If your LDAP server is not AD, set this to false.
+        active_directory: true
+
+        # If allow_username_or_email_login is enabled, GitLab will ignore everything
+        # after the first '@' in the LDAP username submitted by the user on login.
+        #
+        # Example:
+        # - the user enters 'jane.doe@example.com' and 'p@ssw0rd' as LDAP credentials;
+        # - GitLab queries the LDAP server with 'jane.doe' and 'p@ssw0rd'.
+        #
+        # If you are using "uid: 'userPrincipalName'" on ActiveDirectory you need to
+        # disable this setting, because the userPrincipalName contains an '@'.
+        allow_username_or_email_login: false
+
+        # Base where we can search for users
+        #
+        #   Ex. ou=People,dc=gitlab,dc=example
+        #
+        base: ''
+
+        # Filter LDAP users
+        #
+        #   Format: RFC 4515 http://tools.ietf.org/search/rfc4515
+        #   Ex. (employeeType=developer)
+        #
+        #   Note: GitLab does not support omniauth-ldap's custom filter syntax.
+        #
+        user_filter: ''
+
         # This setting controls the amount of time between LDAP permission checks for each user.
         # After this time has expired for a given user, their next interaction with GitLab (a click in the web UI, a git pull etc.) will be slower because the LDAP permission check is being performed.
         # How much slower depends on your LDAP setup, but it is not uncommon for this check to add seconds of waiting time.
@@ -181,50 +191,6 @@
         # Warning: if you set this value too low, every click in GitLab will be a 'slow click' for all of your LDAP users.
         # sync_time: 3600
 
-=======
->>>>>>> d9a87891
-        # This setting specifies if LDAP server is Active Directory LDAP server.
-        # For non AD servers it skips the AD specific queries.
-        # If your LDAP server is not AD, set this to false.
-        active_directory: true
-
-        # If allow_username_or_email_login is enabled, GitLab will ignore everything
-        # after the first '@' in the LDAP username submitted by the user on login.
-        #
-        # Example:
-        # - the user enters 'jane.doe@example.com' and 'p@ssw0rd' as LDAP credentials;
-        # - GitLab queries the LDAP server with 'jane.doe' and 'p@ssw0rd'.
-        #
-        # If you are using "uid: 'userPrincipalName'" on ActiveDirectory you need to
-        # disable this setting, because the userPrincipalName contains an '@'.
-        allow_username_or_email_login: false
-
-        # Base where we can search for users
-        #
-        #   Ex. ou=People,dc=gitlab,dc=example
-        #
-        base: ''
-
-        # Filter LDAP users
-        #
-        #   Format: RFC 4515 http://tools.ietf.org/search/rfc4515
-        #   Ex. (employeeType=developer)
-        #
-        #   Note: GitLab does not support omniauth-ldap's custom filter syntax.
-        #
-        user_filter: ''
-
-<<<<<<< HEAD
-=======
-        # This setting controls the amount of time between LDAP permission checks for each user.
-        # After this time has expired for a given user, their next interaction with GitLab (a click in the web UI, a git pull etc.) will be slower because the LDAP permission check is being performed.
-        # How much slower depends on your LDAP setup, but it is not uncommon for this check to add seconds of waiting time.
-        # The default value is to have a 'slow click' once every 3600 seconds, i.e. once per hour.
-        #
-        # Warning: if you set this value too low, every click in GitLab will be a 'slow click' for all of your LDAP users.
-        # sync_time: 3600
-
->>>>>>> d9a87891
         # Base where we can search for groups
         #
         #   Ex. ou=Groups,dc=gitlab,dc=example
@@ -243,8 +209,6 @@
         #   Ex. sshpublickey
         #
         sync_ssh_keys: false
-<<<<<<< HEAD
-=======
 
       # GitLab EE only: add more LDAP servers
       # Choose an ID made of a-z and 0-9 . This ID will be stored in the database
@@ -253,7 +217,6 @@
       #   label:
       #   host:
       #   ....
->>>>>>> d9a87891
 
   ## OmniAuth settings
   omniauth:
@@ -384,12 +347,7 @@
   ldap:
     enabled: false
     servers:
-<<<<<<< HEAD
-      -
-        provider_id: main
-=======
       main:
->>>>>>> d9a87891
         label: ldap
         host: 127.0.0.1
         port: 3890
@@ -400,9 +358,6 @@
         group_base: 'ou=groups,dc=example,dc=com'
         admin_group: ''
         sync_ssh_keys: false
-<<<<<<< HEAD
-=======
-
->>>>>>> d9a87891
+
 staging:
   <<: *base