--- conflicted
+++ resolved
@@ -1,15 +1,3 @@
 ENV['BUNDLE_GEMFILE'] ||= File.expand_path('../Gemfile', __dir__)
 
-<<<<<<< HEAD
-require 'bundler/setup' # Set up gems listed in the Gemfile.
-
-# set default directory for multiproces metrics gathering
-if ENV['RAILS_ENV'] == 'development' || ENV['RAILS_ENV'] == 'test'
-  ENV['prometheus_multiproc_dir'] ||= 'tmp/prometheus_multiproc_dir'
-end
-=======
-# Set up gems listed in the Gemfile.
-ENV['BUNDLE_GEMFILE'] ||= File.expand_path('../../Gemfile', __FILE__)
-
-require 'bundler/setup' if File.exist?(ENV['BUNDLE_GEMFILE'])
->>>>>>> 25285d90
+require 'bundler/setup' # Set up gems listed in the Gemfile.