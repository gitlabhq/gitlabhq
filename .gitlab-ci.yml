image: registry.gitlab.com/gitlab-org/gitlab-build-images:ruby-2.1

services:
  - mysql:latest
  - redis:alpine

cache:
  key: "ruby21"
  paths:
  - vendor

variables:
  MYSQL_ALLOW_EMPTY_PASSWORD: "1"
  # retry tests only in CI environment
  RSPEC_RETRY_RETRY_COUNT: "3"
  RAILS_ENV: "test"
  SIMPLECOV: "true"
  USE_DB: "true"
  USE_BUNDLE_INSTALL: "true"

before_script:
  - source ./scripts/prepare_build.sh
  - cp config/gitlab.yml.example config/gitlab.yml
  - bundle --version
  - '[ "$USE_BUNDLE_INSTALL" != "true" ] || retry bundle install --without postgres production --jobs $(nproc) "${FLAGS[@]}"'
  - '[ "$USE_DB" != "true" ] || bundle exec rake db:drop db:create db:schema:load db:migrate'

stages:
- prepare
- test
- post-test
- notifications

<<<<<<< HEAD
# Prepare and merge knapsack tests
=======
spec:feature:
  stage: test
  script:
    - RAILS_ENV=test bundle exec rake assets:precompile 2>/dev/null
    - RAILS_ENV=test SIMPLECOV=true bundle exec rake spec:feature

spec:api:
  stage: test
  script:
    - RAILS_ENV=test SIMPLECOV=true bundle exec rake spec:api

spec:models:
  stage: test
  script:
    - RAILS_ENV=test SIMPLECOV=true bundle exec rake spec:models

spec:lib:
  stage: test
  script:
    - RAILS_ENV=test SIMPLECOV=true bundle exec rake spec:lib

spec:services:
  stage: test
  script:
    - RAILS_ENV=test SIMPLECOV=true bundle exec rake spec:services

spec:other:
  stage: test
  script:
    - RAILS_ENV=test SIMPLECOV=true bundle exec rake spec:other

spinach:project:half:
  stage: test
  script:
    - RAILS_ENV=test bundle exec rake assets:precompile 2>/dev/null
    - RAILS_ENV=test SIMPLECOV=true bundle exec rake spinach:project:half

spinach:project:rest:
  stage: test
  script:
    - RAILS_ENV=test bundle exec rake assets:precompile 2>/dev/null
    - RAILS_ENV=test SIMPLECOV=true bundle exec rake spinach:project:rest

spinach:other:
  stage: test
  script:
    - RAILS_ENV=test bundle exec rake assets:precompile 2>/dev/null
    - RAILS_ENV=test SIMPLECOV=true bundle exec rake spinach:other

teaspoon:
  stage: test
  script:
    - RAILS_ENV=test bundle exec teaspoon

rubocop:
  stage: test
  script:
    - bundle exec rubocop

scss-lint:
  stage: test
  script:
    - bundle exec rake scss_lint

license-finder:
  stage: test
  script:
    - bundle exec license_finder

brakeman:
  stage: test
  script:
    - bundle exec rake brakeman

flog:
  stage: test
  script:
    - bundle exec rake flog

flay:
  stage: test
  script:
    - bundle exec rake flay

bundler:audit:
  stage: test
  only:
    - master
  script:
    - "bundle exec bundle-audit check --update --ignore OSVDB-115941"

db-migrate-reset:
  stage: test
  script:
    - RAILS_ENV=test bundle exec rake db:migrate:reset

# Ruby 2.2 jobs
>>>>>>> 9e256de4

.knapsack_state: &knapsack_state
  services: []
  variables:
    USE_DB: "false"
    USE_BUNDLE_INSTALL: "false"
  cache:
    key: "knapsack"
    paths:
    - knapsack/
  artifacts:
    paths:
    - knapsack/

knapsack:
  <<: *knapsack_state
  stage: prepare
  script:
    - mkdir -p knapsack/
    - '[[ -f knapsack/rspec_report.json ]] || echo "{}" > knapsack/rspec_report.json'
    - '[[ -f knapsack/spinach_report.json ]] || echo "{}" > knapsack/spinach_report.json'

update-knapsack:
  <<: *knapsack_state
  stage: post-test
  script:
    - scripts/merge-reports knapsack/rspec_report.json knapsack/rspec_node_*.json
    - scripts/merge-reports knapsack/spinach_report.json knapsack/spinach_node_*.json
    - rm -f knapsack/*_node_*.json

# Execute all testing suites

.knapsack: &knapsack
  stage: test
  script:
    - bundle exec rake assets:precompile 2>/dev/null
    - JOB_NAME=( $CI_BUILD_NAME )
    - export CI_NODE_INDEX=${JOB_NAME[1]}
    - export CI_NODE_TOTAL=${JOB_NAME[2]}
    - export KNAPSACK_REPORT_PATH=knapsack/${JOB_NAME}_node_${CI_NODE_INDEX}_${CI_NODE_TOTAL}_report.json
    - export KNAPSACK_GENERATE_REPORT=true
    - cp knapsack/${JOB_NAME}_report.json ${KNAPSACK_REPORT_PATH}
    - bundle exec gem install bundler
    - knapsack ${JOB_NAME[0]}
  artifacts:
    paths:
    - knapsack/

rspec 0 20: *knapsack
rspec 1 20: *knapsack
rspec 2 20: *knapsack
rspec 3 20: *knapsack
rspec 4 20: *knapsack
rspec 5 20: *knapsack
rspec 6 20: *knapsack
rspec 7 20: *knapsack
rspec 8 20: *knapsack
rspec 9 20: *knapsack
rspec 10 20: *knapsack
rspec 11 20: *knapsack
rspec 12 20: *knapsack
rspec 13 20: *knapsack
rspec 14 20: *knapsack
rspec 15 20: *knapsack
rspec 16 20: *knapsack
rspec 17 20: *knapsack
rspec 18 20: *knapsack
rspec 19 20: *knapsack

spinach 0 10: *knapsack
spinach 1 10: *knapsack
spinach 2 10: *knapsack
spinach 3 10: *knapsack
spinach 4 10: *knapsack
spinach 5 10: *knapsack
spinach 6 10: *knapsack
spinach 7 10: *knapsack
spinach 8 10: *knapsack
spinach 9 10: *knapsack

# Execute all testing suites against Ruby 2.2

.knapsack-ruby22: &knapsack-ruby22
  <<: *knapsack
  image: registry.gitlab.com/gitlab-org/gitlab-build-images:ruby-2.2
  only:
    - master
  cache:
    key: "ruby22"
    paths:
    - vendor

rspec 0 20 ruby22: *knapsack-ruby22
rspec 1 20 ruby22: *knapsack-ruby22
rspec 2 20 ruby22: *knapsack-ruby22
rspec 3 20 ruby22: *knapsack-ruby22
rspec 4 20 ruby22: *knapsack-ruby22
rspec 5 20 ruby22: *knapsack-ruby22
rspec 6 20 ruby22: *knapsack-ruby22
rspec 7 20 ruby22: *knapsack-ruby22
rspec 8 20 ruby22: *knapsack-ruby22
rspec 9 20 ruby22: *knapsack-ruby22
rspec 10 20 ruby22: *knapsack-ruby22
rspec 11 20 ruby22: *knapsack-ruby22
rspec 12 20 ruby22: *knapsack-ruby22
rspec 13 20 ruby22: *knapsack-ruby22
rspec 14 20 ruby22: *knapsack-ruby22
rspec 15 20 ruby22: *knapsack-ruby22
rspec 16 20 ruby22: *knapsack-ruby22
rspec 17 20 ruby22: *knapsack-ruby22
rspec 18 20 ruby22: *knapsack-ruby22
rspec 19 20 ruby22: *knapsack-ruby22

spinach 0 10 ruby22: *knapsack-ruby22
spinach 1 10 ruby22: *knapsack-ruby22
spinach 2 10 ruby22: *knapsack-ruby22
spinach 3 10 ruby22: *knapsack-ruby22
spinach 4 10 ruby22: *knapsack-ruby22
spinach 5 10 ruby22: *knapsack-ruby22
spinach 6 10 ruby22: *knapsack-ruby22
spinach 7 10 ruby22: *knapsack-ruby22
spinach 8 10 ruby22: *knapsack-ruby22
spinach 9 10 ruby22: *knapsack-ruby22

# Other generic tests

.exec: &exec
  stage: test
  script:
    - bundle exec $CI_BUILD_NAME

teaspoon: *exec
rubocop: *exec
rake scss_lint: *exec
rake brakeman: *exec
rake flog: *exec
rake flay: *exec
rake db:migrate:reset: *exec

bundler:audit:
  stage: test
  only:
    - master
  script:
    - "bundle exec bundle-audit check --update --ignore OSVDB-115941"

# Notify slack in the end

notify:slack:
  stage: post-test
  script:
    - ./scripts/notify_slack.sh "#builds" "Build on \`$CI_BUILD_REF_NAME\` failed! Commit \`$(git log -1 --oneline)\` See <https://gitlab.com/gitlab-org/$(basename "$PWD")/commit/"$CI_BUILD_REF"/builds>"
  when: on_failure
  only:
    - master@gitlab-org/gitlab-ce
    - tags@gitlab-org/gitlab-ce
    - master@gitlab-org/gitlab-ee
    - tags@gitlab-org/gitlab-ee<|MERGE_RESOLUTION|>--- conflicted
+++ resolved
@@ -31,107 +31,7 @@
 - post-test
 - notifications
 
-<<<<<<< HEAD
 # Prepare and merge knapsack tests
-=======
-spec:feature:
-  stage: test
-  script:
-    - RAILS_ENV=test bundle exec rake assets:precompile 2>/dev/null
-    - RAILS_ENV=test SIMPLECOV=true bundle exec rake spec:feature
-
-spec:api:
-  stage: test
-  script:
-    - RAILS_ENV=test SIMPLECOV=true bundle exec rake spec:api
-
-spec:models:
-  stage: test
-  script:
-    - RAILS_ENV=test SIMPLECOV=true bundle exec rake spec:models
-
-spec:lib:
-  stage: test
-  script:
-    - RAILS_ENV=test SIMPLECOV=true bundle exec rake spec:lib
-
-spec:services:
-  stage: test
-  script:
-    - RAILS_ENV=test SIMPLECOV=true bundle exec rake spec:services
-
-spec:other:
-  stage: test
-  script:
-    - RAILS_ENV=test SIMPLECOV=true bundle exec rake spec:other
-
-spinach:project:half:
-  stage: test
-  script:
-    - RAILS_ENV=test bundle exec rake assets:precompile 2>/dev/null
-    - RAILS_ENV=test SIMPLECOV=true bundle exec rake spinach:project:half
-
-spinach:project:rest:
-  stage: test
-  script:
-    - RAILS_ENV=test bundle exec rake assets:precompile 2>/dev/null
-    - RAILS_ENV=test SIMPLECOV=true bundle exec rake spinach:project:rest
-
-spinach:other:
-  stage: test
-  script:
-    - RAILS_ENV=test bundle exec rake assets:precompile 2>/dev/null
-    - RAILS_ENV=test SIMPLECOV=true bundle exec rake spinach:other
-
-teaspoon:
-  stage: test
-  script:
-    - RAILS_ENV=test bundle exec teaspoon
-
-rubocop:
-  stage: test
-  script:
-    - bundle exec rubocop
-
-scss-lint:
-  stage: test
-  script:
-    - bundle exec rake scss_lint
-
-license-finder:
-  stage: test
-  script:
-    - bundle exec license_finder
-
-brakeman:
-  stage: test
-  script:
-    - bundle exec rake brakeman
-
-flog:
-  stage: test
-  script:
-    - bundle exec rake flog
-
-flay:
-  stage: test
-  script:
-    - bundle exec rake flay
-
-bundler:audit:
-  stage: test
-  only:
-    - master
-  script:
-    - "bundle exec bundle-audit check --update --ignore OSVDB-115941"
-
-db-migrate-reset:
-  stage: test
-  script:
-    - RAILS_ENV=test bundle exec rake db:migrate:reset
-
-# Ruby 2.2 jobs
->>>>>>> 9e256de4
 
 .knapsack_state: &knapsack_state
   services: []
@@ -270,6 +170,7 @@
 rake flog: *exec
 rake flay: *exec
 rake db:migrate:reset: *exec
+license-finder: *exec
 
 bundler:audit:
   stage: test
