image: "ruby:2.1"

services:
  - mysql:latest
  - postgres:latest
  - redis:latest

cache:
  key: "ruby21"
  paths:
  - vendor

variables:
  MYSQL_ALLOW_EMPTY_PASSWORD: "1"

before_script:
  - source ./scripts/prepare_build.sh
  - ruby -v
  - which ruby
  - gem install bundler --no-ri --no-rdoc
  - cp config/gitlab.yml.example config/gitlab.yml
  - touch log/application.log
  - touch log/test.log
  - bundle install --without postgres production --jobs $(nproc)  "${FLAGS[@]}"
  - RAILS_ENV=test bundle exec rake db:drop db:create db:schema:load db:migrate

stages:
- test
- notifications

spec:feature:
  stage: test
  script:
    - RAILS_ENV=test bundle exec rake assets:precompile 2>/dev/null
    - RAILS_ENV=test SIMPLECOV=true bundle exec rake spec:feature
  tags:
    - ruby
    - mysql

spec:api:
  stage: test
  script:
    - RAILS_ENV=test SIMPLECOV=true bundle exec rake spec:api
  tags:
    - ruby
    - mysql

spec:models:
  stage: test
  script:
    - RAILS_ENV=test SIMPLECOV=true bundle exec rake spec:models
  tags:
    - ruby
    - mysql

spec:lib:
  stage: test
  script:
    - RAILS_ENV=test SIMPLECOV=true bundle exec rake spec:lib
  tags:
    - ruby
    - mysql

spec:services:
  stage: test
  script:
    - RAILS_ENV=test SIMPLECOV=true bundle exec rake spec:services
  tags:
    - ruby
    - mysql

spec:benchmark:
  stage: test
  script:
    - RAILS_ENV=test bundle exec rake spec:benchmark
  tags:
    - ruby
    - mysql
  allow_failure: true

spec:other:
  stage: test
  script:
    - RAILS_ENV=test SIMPLECOV=true bundle exec rake spec:other
  tags:
    - ruby
    - mysql

spinach:project:half:
  stage: test
  script:
    - RAILS_ENV=test SIMPLECOV=true bundle exec rake spinach:project:half
  tags:
    - ruby
    - mysql

spinach:project:rest:
  stage: test
  script:
    - RAILS_ENV=test SIMPLECOV=true bundle exec rake spinach:project:rest
  tags:
    - ruby
    - mysql

spinach:other:
  stage: test
  script:
    - RAILS_ENV=test SIMPLECOV=true bundle exec rake spinach:other
  tags:
    - ruby
    - mysql

teaspoon:
  stage: test
  script:
    - RAILS_ENV=test bundle exec teaspoon
  tags:
    - ruby
    - mysql

rubocop:
  stage: test
  script:
    - bundle exec rubocop
  tags:
    - ruby
    - mysql

brakeman:
  stage: test
  script:
    - bundle exec rake brakeman
  tags:
    - ruby
    - mysql

flog:
  stage: test
  script:
    - bundle exec rake flog
  tags:
    - ruby
    - mysql

flay:
  stage: test
  script:
    - bundle exec rake flay
  tags:
    - ruby
    - mysql

bundler:audit:
  stage: test
  script:
    - "bundle exec bundle-audit update"
    - "bundle exec bundle-audit check"
  tags:
    - ruby
    - mysql
  allow_failure: true

<<<<<<< HEAD
## Ruby 2.1 jobs

spec:feature:ruby21:
  stage: test
  image: ruby:2.1
=======
# Ruby 2.2 jobs

spec:feature:ruby22:
  image: ruby:2.2
>>>>>>> 5803a530
  only:
  - master
  script:
    - RAILS_ENV=test bundle exec rake assets:precompile 2>/dev/null
    - RAILS_ENV=test SIMPLECOV=true bundle exec rake spec:feature
  cache:
    key: "ruby22"
    paths:
    - vendor
  tags:
    - ruby
    - mysql

<<<<<<< HEAD
spec:api:ruby21:
  stage: test
  image: ruby:2.1
=======
spec:api:ruby22:
  image: ruby:2.2
>>>>>>> 5803a530
  only:
  - master
  script:
    - RAILS_ENV=test SIMPLECOV=true bundle exec rake spec:api
  cache:
    key: "ruby22"
    paths:
    - vendor
  tags:
    - ruby
    - mysql

<<<<<<< HEAD
spec:models:ruby21:
  stage: test
  image: ruby:2.1
=======
spec:models:ruby22:
  image: ruby:2.2
>>>>>>> 5803a530
  only:
  - master
  script:
    - RAILS_ENV=test SIMPLECOV=true bundle exec rake spec:models
  cache:
    key: "ruby22"
    paths:
    - vendor
  tags:
    - ruby
    - mysql

<<<<<<< HEAD
spec:lib:ruby21:
  stage: test
  image: ruby:2.1
=======
spec:lib:ruby22:
  image: ruby:2.2
>>>>>>> 5803a530
  only:
  - master
  script:
    - RAILS_ENV=test SIMPLECOV=true bundle exec rake spec:lib
  cache:
    key: "ruby22"
    paths:
    - vendor
  tags:
    - ruby
    - mysql

<<<<<<< HEAD
spec:services:ruby21:
  stage: test
  image: ruby:2.1
=======
spec:services:ruby22:
  image: ruby:2.2
>>>>>>> 5803a530
  only:
  - master
  script:
    - RAILS_ENV=test SIMPLECOV=true bundle exec rake spec:services
  cache:
    key: "ruby22"
    paths:
    - vendor
  tags:
    - ruby
    - mysql

<<<<<<< HEAD
spec:benchmark:ruby21:
  stage: test
  image: ruby:2.1
=======
spec:benchmark:ruby22:
  image: ruby:2.2
>>>>>>> 5803a530
  only:
  - master
  script:
    - RAILS_ENV=test bundle exec rake spec:benchmark
  cache:
    key: "ruby22"
    paths:
    - vendor
  tags:
    - ruby
    - mysql
  allow_failure: true

<<<<<<< HEAD
spec:other:ruby21:
  stage: test
  image: ruby:2.1
=======
spec:other:ruby22:
  image: ruby:2.2
>>>>>>> 5803a530
  only:
  - master
  script:
    - RAILS_ENV=test SIMPLECOV=true bundle exec rake spec:other
  cache:
    key: "ruby22"
    paths:
    - vendor
  tags:
    - ruby
    - mysql

<<<<<<< HEAD
spinach:project:half:ruby21:
  stage: test
  image: ruby:2.1
=======
spinach:project:half:ruby22:
  image: ruby:2.2
>>>>>>> 5803a530
  only:
  - master
  script:
    - RAILS_ENV=test SIMPLECOV=true bundle exec rake spinach:project:half
  cache:
    key: "ruby22"
    paths:
    - vendor
  tags:
    - ruby
    - mysql

<<<<<<< HEAD
spinach:project:rest:ruby21:
  stage: test
  image: ruby:2.1
=======
spinach:project:rest:ruby22:
  image: ruby:2.2
>>>>>>> 5803a530
  only:
  - master
  script:
    - RAILS_ENV=test SIMPLECOV=true bundle exec rake spinach:project:rest
  cache:
    key: "ruby22"
    paths:
    - vendor
  tags:
    - ruby
    - mysql

<<<<<<< HEAD
spinach:other:ruby21:
  stage: test
  image: ruby:2.1
=======
spinach:other:ruby22:
  image: ruby:2.2
>>>>>>> 5803a530
  only:
  - master
  script:
    - RAILS_ENV=test SIMPLECOV=true bundle exec rake spinach:other
  cache:
    key: "ruby22"
    paths:
    - vendor
  tags:
    - ruby
    - mysql


notify:slack:
  stage: notifications
  script:
    - source ./scripts/notify_slack.sh "#builds" "Build failed for master/tags!"
  when: on_failure
  only:
    - master@gitlab-org/gitlab-ce
    - tags@gitlab-org/gitlab-ce
    - master@gitlab-org/gitlab-ee
    - tags@gitlab-org/gitlab-ee<|MERGE_RESOLUTION|>--- conflicted
+++ resolved
@@ -160,18 +160,11 @@
     - mysql
   allow_failure: true
 
-<<<<<<< HEAD
-## Ruby 2.1 jobs
-
-spec:feature:ruby21:
+# Ruby 2.1 jobs
+
+spec:feature:ruby22:
   stage: test
   image: ruby:2.1
-=======
-# Ruby 2.2 jobs
-
-spec:feature:ruby22:
-  image: ruby:2.2
->>>>>>> 5803a530
   only:
   - master
   script:
@@ -185,14 +178,9 @@
     - ruby
     - mysql
 
-<<<<<<< HEAD
-spec:api:ruby21:
-  stage: test
-  image: ruby:2.1
-=======
 spec:api:ruby22:
-  image: ruby:2.2
->>>>>>> 5803a530
+  stage: test
+  image: ruby:2.2
   only:
   - master
   script:
@@ -205,14 +193,9 @@
     - ruby
     - mysql
 
-<<<<<<< HEAD
-spec:models:ruby21:
-  stage: test
-  image: ruby:2.1
-=======
 spec:models:ruby22:
-  image: ruby:2.2
->>>>>>> 5803a530
+  stage: test
+  image: ruby:2.2
   only:
   - master
   script:
@@ -225,14 +208,9 @@
     - ruby
     - mysql
 
-<<<<<<< HEAD
-spec:lib:ruby21:
-  stage: test
-  image: ruby:2.1
-=======
 spec:lib:ruby22:
-  image: ruby:2.2
->>>>>>> 5803a530
+  stage: test
+  image: ruby:2.2
   only:
   - master
   script:
@@ -245,14 +223,9 @@
     - ruby
     - mysql
 
-<<<<<<< HEAD
-spec:services:ruby21:
-  stage: test
-  image: ruby:2.1
-=======
 spec:services:ruby22:
-  image: ruby:2.2
->>>>>>> 5803a530
+  stage: test
+  image: ruby:2.2
   only:
   - master
   script:
@@ -265,14 +238,9 @@
     - ruby
     - mysql
 
-<<<<<<< HEAD
-spec:benchmark:ruby21:
-  stage: test
-  image: ruby:2.1
-=======
 spec:benchmark:ruby22:
-  image: ruby:2.2
->>>>>>> 5803a530
+   stage: test
+ image: ruby:2.2
   only:
   - master
   script:
@@ -286,14 +254,9 @@
     - mysql
   allow_failure: true
 
-<<<<<<< HEAD
-spec:other:ruby21:
-  stage: test
-  image: ruby:2.1
-=======
 spec:other:ruby22:
-  image: ruby:2.2
->>>>>>> 5803a530
+  stage: test
+  image: ruby:2.2
   only:
   - master
   script:
@@ -306,14 +269,9 @@
     - ruby
     - mysql
 
-<<<<<<< HEAD
-spinach:project:half:ruby21:
-  stage: test
-  image: ruby:2.1
-=======
 spinach:project:half:ruby22:
-  image: ruby:2.2
->>>>>>> 5803a530
+  stage: test
+  image: ruby:2.2
   only:
   - master
   script:
@@ -326,14 +284,9 @@
     - ruby
     - mysql
 
-<<<<<<< HEAD
-spinach:project:rest:ruby21:
-  stage: test
-  image: ruby:2.1
-=======
 spinach:project:rest:ruby22:
-  image: ruby:2.2
->>>>>>> 5803a530
+  stage: test
+  image: ruby:2.2
   only:
   - master
   script:
@@ -346,14 +299,9 @@
     - ruby
     - mysql
 
-<<<<<<< HEAD
-spinach:other:ruby21:
-  stage: test
-  image: ruby:2.1
-=======
 spinach:other:ruby22:
-  image: ruby:2.2
->>>>>>> 5803a530
+  stage: test
+  image: ruby:2.2
   only:
   - master
   script:
