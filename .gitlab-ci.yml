--- conflicted
+++ resolved
@@ -522,10 +522,6 @@
   <<: *dedicated-runner
   <<: *except-docs
   <<: *pull-cache
-<<<<<<< HEAD
-=======
-  image: "dev.gitlab.org:5005/gitlab/gitlab-build-images:ruby-2.3.3-golang-1.8-git-2.13-chrome-60.0-node-7.1-postgresql-9.6"
->>>>>>> ce578272
   stage: test
   variables:
     BABEL_ENV: "coverage"
