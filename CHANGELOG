Please view this file on the master branch, on stable branches it's out of date.

v 8.0.0 (unreleased)
<<<<<<< HEAD
  - Upgrade browser gem to 1.0.0 to avoid warning in IE11 compatibilty mode (Stan Hu)
=======
  - Fix "Reload with full diff" URL button in compare branch view (Stan Hu)
>>>>>>> 3bee4a67
  - Remove user OAuth tokens from the database and request new tokens each session (Stan Hu)
  - Only show recent push event if the branch still exists or a recent merge request has not been created (Stan Hu)
  - Remove satellites
  - Better performance for web editor (switched from satellites to rugged)
  - Faster merge
  - Ability to fetch merge requests from refs/merge-requests/:id
  - Allow displaying of archived projects in the admin interface (Artem Sidorenko)
  - Allow configuration of import sources for new projects (Artem Sidorenko)
  - Search for comments should be case insensetive
  - Create cross-reference for closing references on commits pushed to non-default branches (Maël Valais)
  - Ability to search milestones
  - Gracefully handle SMTP user input errors (e.g. incorrect email addresses) to prevent Sidekiq retries (Stan Hu)
  - Improve abuse reports management from admin area

v 7.14.1 (unreleased)
  - Only include base URL in OmniAuth full_host parameter (Stan Hu)
  - Fix Error 500 in API when accessing a group that has an avatar (Stan Hu)

v 7.14.0
  - Fix bug where non-project members of the target project could set labels on new merge requests.
  - Update default robots.txt rules to disallow crawling of irrelevant pages (Ben Bodenmiller)
  - Fix redirection after sign in when using auto_sign_in_with_provider
  - Upgrade gitlab_git to 7.2.14 to ignore CRLFs in .gitmodules (Stan Hu)
  - Clear cache to prevent listing deleted branches after MR removes source branch (Stan Hu)
  - Provide more feedback what went wrong if HipChat service failed test (Stan Hu)
  - Fix bug where backslashes in inline diffs could be dropped (Stan Hu)
  - Disable turbolinks when linking to Bitbucket import status (Stan Hu)
  - Fix broken code import and display error messages if something went wrong with creating project (Stan Hu)
  - Fix corrupted binary files when using API files endpoint (Stan Hu)
  - Bump Haml to 4.0.7 to speed up textarea rendering (Stan Hu)
  - Show incompatible projects in Bitbucket import status (Stan Hu)
  - Fix coloring of diffs on MR Discussion-tab (Gert Goet)
  - Fix "Network" and "Graphs" pages for branches with encoded slashes (Stan Hu)
  - Fix errors deleting and creating branches with encoded slashes (Stan Hu)
  - Always add current user to autocomplete controller to support filter by "Me" (Stan Hu)
  - Fix multi-line syntax highlighting (Stan Hu)
  - Fix network graph when branch name has single quotes (Stan Hu)
  - Add "Confirm user" button in user admin page (Stan Hu)
  - Upgrade gitlab_git to version 7.2.6 to fix Error 500 when creating network graphs (Stan Hu)
  - Add support for Unicode filenames in relative links (Hiroyuki Sato)
  - Fix URL used for refreshing notes if relative_url is present (Bartłomiej Święcki)
  - Fix commit data retrieval when branch name has single quotes (Stan Hu)
  - Check that project was actually created rather than just validated in import:repos task (Stan Hu)
  - Fix full screen mode for snippet comments (Daniel Gerhardt)
  - Fix 404 error in files view after deleting the last file in a repository (Stan Hu)
  - Fix the "Reload with full diff" URL button (Stan Hu)
  - Fix label read access for unauthenticated users (Daniel Gerhardt)
  - Fix access to disabled features for unauthenticated users (Daniel Gerhardt)
  - Fix OAuth provider bug where GitLab would not go return to the redirect_uri after sign-in (Stan Hu)
  - Fix file upload dialog for comment editing (Daniel Gerhardt)
  - Set OmniAuth full_host parameter to ensure redirect URIs are correct (Stan Hu)
  - Return comments in created order in merge request API (Stan Hu)
  - Disable internal issue tracker controller if external tracker is used (Stan Hu)
  - Expire Rails cache entries after two weeks to prevent endless Redis growth
  - Add support for destroying project milestones (Stan Hu)
  - Allow custom backup archive permissions
  - Add project star and fork count, group avatar URL and user/group web URL attributes to API
  - Show who last edited a comment if it wasn't the original author
  - Send notification to all participants when MR is merged.
  - Add ability to manage user email addresses via the API.
  - Show buttons to add license, changelog and contribution guide if they're missing.
  - Tweak project page buttons.
  - Disabled autocapitalize and autocorrect on login field (Daryl Chan)
  - Mention group and project name in creation, update and deletion notices (Achilleas Pipinellis)
  - Update gravatar link on profile page to link to configured gravatar host (Ben Bodenmiller)
  - Remove redis-store TTL monkey patch
  - Add support for CI skipped status
  - Fetch code from forks to refs/merge-requests/:id/head when merge request created
  - Remove comments and email addresses when publicly exposing ssh keys (Zeger-Jan van de Weg)
  - Add "Check out branch" button to the MR page.
  - Improve MR merge widget text and UI consistency.
  - Improve text in MR "How To Merge" modal.
  - Cache all events
  - Order commits by date when comparing branches
  - Fix bug causing error when the target branch of a symbolic ref was deleted
  - Include branch/tag name in archive file and directory name
  - Add dropzone upload progress
  - Add a label for merged branches on branches page (Florent Baldino)
  - Detect .mkd and .mkdn files as markdown (Ben Boeckel)
  - Fix: User search feature in admin area does not respect filters
  - Set max-width for README, issue and merge request description for easier read on big screens
  - Update Flowdock integration to support new Flowdock API (Boyan Tabakov)
  - Remove author from files view (Sven Strickroth)
  - Fix infinite loop when SAML was incorrectly configured.

v 7.13.5
  - Satellites reverted

v 7.13.4
  - Allow users to send abuse reports

v 7.13.3
  - Fix bug causing Bitbucket importer to crash when OAuth application had been removed.
  - Allow users to send abuse reports
  - Remove satellites 
  - Link username to profile on Group Members page (Tom Webster)

v 7.13.2
  - Fix randomly failed spec
  - Create project services on Project creation
  - Add admin_merge_request ability to Developer level and up
  - Fix Error 500 when browsing projects with no HEAD (Stan Hu)
  - Fix labels / assignee / milestone for the merge requests when issues are disabled
  - Show the first tab automatically on MergeRequests#new
  - Add rake task 'gitlab:update_commit_count' (Daniel Gerhardt)
  - Fix Gmail Actions

v 7.13.1
  - Fix: Label modifications are not reflected in existing notes and in the issue list
  - Fix: Label not shown in the Issue list, although it's set through web interface
  - Fix: Group/project references are linked incorrectly
  - Improve documentation
  - Fix of migration: Check if session_expire_delay column exists before adding the column
  - Fix: ActionView::Template::Error
  - Fix: "Create Merge Request" isn't always shown in event for newly pushed branch
  - Fix bug causing "Remove source-branch" option not to work for merge requests from the same project.
  - Render Note field hints consistently for "new" and "edit" forms

v 7.13.0
  - Remove repository graph log to fix slow cache updates after push event (Stan Hu)
  - Only enable HSTS header for HTTPS and port 443 (Stan Hu)
  - Fix user autocomplete for unauthenticated users accessing public projects (Stan Hu)
  - Fix redirection to home page URL for unauthorized users (Daniel Gerhardt)
  - Add branch switching support for graphs (Daniel Gerhardt)
  - Fix external issue tracker hook/test for HTTPS URLs (Daniel Gerhardt)
  - Remove link leading to a 404 error in Deploy Keys page (Stan Hu)
  - Add support for unlocking users in admin settings (Stan Hu)
  - Add Irker service configuration options (Stan Hu)
  - Fix order of issues imported from GitHub (Hiroyuki Sato)
  - Bump rugments to 1.0.0beta8 to fix C prototype function highlighting (Jonathon Reinhart)
  - Fix Merge Request webhook to properly fire "merge" action when accepted from the web UI
  - Add `two_factor_enabled` field to admin user API (Stan Hu)
  - Fix invalid timestamps in RSS feeds (Rowan Wookey)
  - Fix downloading of patches on public merge requests when user logged out (Stan Hu)
  - Fix Error 500 when relative submodule resolves to a namespace that has a different name from its path (Stan Hu)
  - Extract the longest-matching ref from a commit path when multiple matches occur (Stan Hu)
  - Update maintenance documentation to explain no need to recompile asssets for omnibus installations (Stan Hu)
  - Support commenting on diffs in side-by-side mode (Stan Hu)
  - Fix JavaScript error when clicking on the comment button on a diff line that has a comment already (Stan Hu)
  - Return 40x error codes if branch could not be deleted in UI (Stan Hu)
  - Remove project visibility icons from dashboard projects list
  - Rename "Design" profile settings page to "Preferences".
  - Allow users to customize their default Dashboard page.
  - Update ssl_ciphers in Nginx example to remove DHE settings. This will deny forward secrecy for Android 2.3.7, Java 6 and OpenSSL 0.9.8
  - Admin can edit and remove user identities
  - Convert CRLF newlines to LF when committing using the web editor.
  - API request /projects/:project_id/merge_requests?state=closed will return only closed merge requests without merged one. If you need ones that were merged - use state=merged.
  - Allow Administrators to filter the user list by those with or without Two-factor Authentication enabled.
  - Show a user's Two-factor Authentication status in the administration area.
  - Explicit error when commit not found in the CI
  - Improve performance for issue and merge request pages
  - Users with guest access level can not set assignee, labels or milestones for issue and merge request
  - Reporter role can manage issue tracker now: edit any issue, set assignee or milestone and manage labels
  - Better performance for pages with events list, issues list and commits list
  - Faster automerge check and merge itself when source and target branches are in same repository
  - Correctly show anonymous authorized applications under Profile > Applications.
  - Query Optimization in MySQL.
  - Allow users to be blocked and unblocked via the API
  - Use native Postgres database cleaning during backup restore
  - Redesign project page. Show README as default instead of activity. Move project activity to separate page
  - Make left menu more hierarchical and less contextual by adding back item at top
  - A fork can’t have a visibility level that is greater than the original project.
  - Faster code search in repository and wiki. Fixes search page timeout for big repositories
  - Allow administrators to disable 2FA for a specific user
  - Add error message for SSH key linebreaks
  - Store commits count in database (will populate with valid values only after first push)
  - Rebuild cache after push to repository in background job
  - Fix transferring of project to another group using the API.

v 7.12.2
  - Correctly show anonymous authorized applications under Profile > Applications.
  - Faster automerge check and merge itself when source and target branches are in same repository
  - Audit log for user authentication
  - Allow custom label to be set for authentication providers.

v 7.12.1
  - Fix error when deleting a user who has projects (Stan Hu)
  - Fix post-receive errors on a push when an external issue tracker is configured (Stan Hu)
  - Add SAML to list of social_provider (Matt Firtion)
  - Fix merge requests API scope to keep compatibility in 7.12.x patch release (Dmitriy Zaporozhets)
  - Fix closed merge request scope at milestone page (Dmitriy Zaporozhets)
  - Revert merge request states renaming
  - Fix hooks for web based events with external issue references (Daniel Gerhardt)
  - Improve performance for issue and merge request pages
  - Compress database dumps to reduce backup size

v 7.12.0
  - Fix Error 500 when one user attempts to access a personal, internal snippet (Stan Hu)
  - Disable changing of target branch in new merge request page when a branch has already been specified (Stan Hu)
  - Fix post-receive errors on a push when an external issue tracker is configured (Stan Hu)
  - Update oauth button logos for Twitter and Google to recommended assets
  - Update browser gem to version 0.8.0 for IE11 support (Stan Hu)
  - Fix timeout when rendering file with thousands of lines.
  - Add "Remember me" checkbox to LDAP signin form.
  - Add session expiration delay configuration through UI application settings
  - Don't notify users mentioned in code blocks or blockquotes.
  - Omit link to generate labels if user does not have access to create them (Stan Hu)
  - Show warning when a comment will add 10 or more people to the discussion.
  - Disable changing of the source branch in merge request update API (Stan Hu)
  - Shorten merge request WIP text.
  - Add option to disallow users from registering any application to use GitLab as an OAuth provider
  - Support editing target branch of merge request (Stan Hu)
  - Refactor permission checks with issues and merge requests project settings (Stan Hu)
  - Fix Markdown preview not working in Edit Milestone page (Stan Hu)
  - Fix Zen Mode not closing with ESC key (Stan Hu)
  - Allow HipChat API version to be blank and default to v2 (Stan Hu)
  - Add file attachment support in Milestone description (Stan Hu)
  - Fix milestone "Browse Issues" button.
  - Set milestone on new issue when creating issue from index with milestone filter active.
  - Make namespace API available to all users (Stan Hu)
  - Add web hook support for note events (Stan Hu)
  - Disable "New Issue" and "New Merge Request" buttons when features are disabled in project settings (Stan Hu)
  - Remove Rack Attack monkey patches and bump to version 4.3.0 (Stan Hu)
  - Fix clone URL losing selection after a single click in Safari and Chrome (Stan Hu)
  - Fix git blame syntax highlighting when different commits break up lines (Stan Hu)
  - Add "Resend confirmation e-mail" link in profile settings (Stan Hu)
  - Allow to configure location of the `.gitlab_shell_secret` file. (Jakub Jirutka)
  - Disabled expansion of top/bottom blobs for new file diffs
  - Update Asciidoctor gem to version 1.5.2. (Jakub Jirutka)
  - Fix resolving of relative links to repository files in AsciiDoc documents. (Jakub Jirutka)
  - Use the user list from the target project in a merge request (Stan Hu)
  - Default extention for wiki pages is now .md instead of .markdown (Jeroen van Baarsen)
  - Add validation to wiki page creation (only [a-zA-Z0-9/_-] are allowed) (Jeroen van Baarsen)
  - Fix new/empty milestones showing 100% completion value (Jonah Bishop)
  - Add a note when an Issue or Merge Request's title changes
  - Consistently refer to MRs as either Merged or Closed.
  - Add Merged tab to MR lists.
  - Prefix EmailsOnPush email subject with `[Git]`.
  - Group project contributions by both name and email.
  - Clarify navigation labels for Project Settings and Group Settings.
  - Move user avatar and logout button to sidebar
  - You can not remove user if he/she is an only owner of group
  - User should be able to leave group. If not - show him proper message
  - User has ability to leave project
  - Add SAML support as an omniauth provider
  - Allow to configure a URL to show after sign out
  - Add an option to automatically sign-in with an Omniauth provider
  - GitLab CI service sends .gitlab-ci.yml in each push call
  - When remove project - move repository and schedule it removal
  - Improve group removing logic
  - Trigger create-hooks on backup restore task
  - Add option to automatically link omniauth and LDAP identities
  - Allow special character in users bio. I.e.: I <3 GitLab

v 7.11.4
  - Fix missing bullets when creating lists
  - Set rel="nofollow" on external links

v 7.11.3
  - no changes
  - Fix upgrader script (Martins Polakovs)

v 7.11.2
  - no changes

v 7.11.1
  - no changes

v 7.11.0
  - Fall back to Plaintext when Syntaxhighlighting doesn't work. Fixes some buggy lexers (Hannes Rosenögger)
  - Get editing comments to work in Chrome 43 again.
  - Fix broken view when viewing history of a file that includes a path that used to be another file (Stan Hu)
  - Don't show duplicate deploy keys
  - Fix commit time being displayed in the wrong timezone in some cases (Hannes Rosenögger)
  - Make the first branch pushed to an empty repository the default HEAD (Stan Hu)
  - Fix broken view when using a tag to display a tree that contains git submodules (Stan Hu)
  - Make Reply-To config apply to change e-mail confirmation and other Devise notifications (Stan Hu)
  - Add application setting to restrict user signups to e-mail domains (Stan Hu)
  - Don't allow a merge request to be merged when its title starts with "WIP".
  - Add a page title to every page.
  - Allow primary email to be set to an email that you've already added.
  - Fix clone URL field and X11 Primary selection (Dmitry Medvinsky)
  - Ignore invalid lines in .gitmodules
  - Fix "Cannot move project" error message from popping up after a successful transfer (Stan Hu)
  - Redirect to sign in page after signing out.
  - Fix "Hello @username." references not working by no longer allowing usernames to end in period.
  - Fix "Revspec not found" errors when viewing diffs in a forked project with submodules (Stan Hu)
  - Improve project page UI
  - Fix broken file browsing with relative submodule in personal projects (Stan Hu)
  - Add "Reply quoting selected text" shortcut key (`r`)
  - Fix bug causing `@whatever` inside an issue's first code block to be picked up as a user mention.
  - Fix bug causing `@whatever` inside an inline code snippet (backtick-style) to be picked up as a user mention.
  - When use change branches link at MR form - save source branch selection instead of target one
  - Improve handling of large diffs
  - Added GitLab Event header for project hooks
  - Add Two-factor authentication (2FA) for GitLab logins
  - Show Atom feed buttons everywhere where applicable.
  - Add project activity atom feed.
  - Don't crash when an MR from a fork has a cross-reference comment from the target project on one of its commits.
  - Explain how to get a new password reset token in welcome emails
  - Include commit comments in MR from a forked project.
  - Group milestones by title in the dashboard and all other issue views.
  - Query issues, merge requests and milestones with their IID through API (Julien Bianchi)
  - Add default project and snippet visibility settings to the admin web UI.
  - Show incompatible projects in Google Code import status (Stan Hu)
  - Fix bug where commit data would not appear in some subdirectories (Stan Hu)
  - Task lists are now usable in comments, and will show up in Markdown previews.
  - Fix bug where avatar filenames were not actually deleted from the database during removal (Stan Hu)
  - Fix bug where Slack service channel was not saved in admin template settings. (Stan Hu)
  - Protect OmniAuth request phase against CSRF.
  - Don't send notifications to mentioned users that don't have access to the project in question.
  - Add search issues/MR by number
  - Move snippets UI to fluid layout
  - Improve UI for sidebar. Increase separation between navigation and content
  - Improve new project command options (Ben Bodenmiller)
  - Add common method to force UTF-8 and use it to properly handle non-ascii OAuth user properties (Onur Küçük)
  - Prevent sending empty messages to HipChat (Chulki Lee)
  - Improve UI for mobile phones on dashboard and project pages
  - Add room notification and message color option for HipChat
  - Allow to use non-ASCII letters and dashes in project and namespace name. (Jakub Jirutka)
  - Add footnotes support to Markdown (Guillaume Delbergue)
  - Add current_sign_in_at to UserFull REST api.
  - Make Sidekiq MemoryKiller shutdown signal configurable
  - Add "Create Merge Request" buttons to commits and branches pages and push event.
  - Show user roles by comments.
  - Fix automatic blocking of auto-created users from Active Directory.
  - Call merge request web hook for each new commits (Arthur Gautier)
  - Use SIGKILL by default in Sidekiq::MemoryKiller
  - Fix mentioning of private groups.
  - Add style for <kbd> element in markdown
  - Spin spinner icon next to "Checking for CI status..." on MR page.
  - Fix reference links in dashboard activity and ATOM feeds.
  - Ensure that the first added admin performs repository imports

v 7.10.4
  - Fix migrations broken in 7.10.2
  - Make tags for GitLab installations running on MySQL case sensitive
  - Get Gitorious importer to work again.
  - Fix adding new group members from admin area
  - Fix DB error when trying to tag a repository (Stan Hu)
  - Fix Error 500 when searching Wiki pages (Stan Hu)
  - Unescape branch names in compare commit (Stan Hu)
  - Order commit comments chronologically in API.

v 7.10.2
  - Fix CI links on MR page

v 7.10.0
  - Ignore submodules that are defined in .gitmodules but are checked in as directories.
  - Allow projects to be imported from Google Code.
  - Remove access control for uploaded images to fix broken images in emails (Hannes Rosenögger)
  - Allow users to be invited by email to join a group or project.
  - Don't crash when project repository doesn't exist.
  - Add config var to block auto-created LDAP users.
  - Don't use HTML ellipsis in EmailsOnPush subject truncated commit message.
  - Set EmailsOnPush reply-to address to committer email when enabled.
  - Fix broken file browsing with a submodule that contains a relative link (Stan Hu)
  - Fix persistent XSS vulnerability around profile website URLs.
  - Fix project import URL regex to prevent arbitary local repos from being imported.
  - Fix directory traversal vulnerability around uploads routes.
  - Fix directory traversal vulnerability around help pages.
  - Don't leak existence of project via search autocomplete.
  - Don't leak existence of group or project via search.
  - Fix bug where Wiki pages that included a '/' were no longer accessible (Stan Hu)
  - Fix bug where error messages from Dropzone would not be displayed on the issues page (Stan Hu)
  - Add a rake task to check repository integrity with `git fsck`
  - Add ability to configure Reply-To address in gitlab.yml (Stan Hu)
  - Move current user to the top of the list in assignee/author filters (Stan Hu)
  - Fix broken side-by-side diff view on merge request page (Stan Hu)
  - Set Application controller default URL options to ensure all url_for calls are consistent (Stan Hu)
  - Allow HTML tags in Markdown input
  - Fix code unfold not working on Compare commits page (Stan Hu)
  - Fix generating SSH key fingerprints with OpenSSH 6.8. (Sašo Stanovnik)
  - Fix "Import projects from" button to show the correct instructions (Stan Hu)
  - Fix dots in Wiki slugs causing errors (Stan Hu)
  - Make maximum attachment size configurable via Application Settings (Stan Hu)
  - Update poltergeist to version 1.6.0 to support PhantomJS 2.0 (Zeger-Jan van de Weg)
  - Fix cross references when usernames, milestones, or project names contain underscores (Stan Hu)
  - Disable reference creation for comments surrounded by code/preformatted blocks (Stan Hu)
  - Reduce Rack Attack false positives causing 403 errors during HTTP authentication (Stan Hu)
  - enable line wrapping per default and remove the checkbox to toggle it (Hannes Rosenögger)
  - Fix a link in the patch update guide
  - Add a service to support external wikis (Hannes Rosenögger)
  - Omit the "email patches" link and fix plain diff view for merge commits
  - List new commits for newly pushed branch in activity view.
  - Add sidetiq gem dependency to match EE
  - Add changelog, license and contribution guide links to project tab bar.
  - Improve diff UI
  - Fix alignment of navbar toggle button (Cody Mize)
  - Fix checkbox rendering for nested task lists
  - Identical look of selectboxes in UI
  - Upgrade the gitlab_git gem to version 7.1.3
  - Move "Import existing repository by URL" option to button.
  - Improve error message when save profile has error.
  - Passing the name of pushed ref to CI service (requires GitLab CI 7.9+)
  - Add location field to user profile
  - Fix print view for markdown files and wiki pages
  - Fix errors when deleting old backups
  - Improve GitLab performance when working with git repositories
  - Add tag message and last commit to tag hook (Kamil Trzciński)
  - Restrict permissions on backup files
  - Improve oauth accounts UI in profile page
  - Add ability to unlink connected accounts
  - Replace commits calendar with faster contribution calendar that includes issues and merge requests
  - Add inifinite scroll to user page activity
  - Don't include system notes in issue/MR comment count.
  - Don't mark merge request as updated when merge status relative to target branch changes.
  - Link note avatar to user.
  - Make Git-over-SSH errors more descriptive.
  - Fix EmailsOnPush.
  - Refactor issue filtering
  - AJAX selectbox for issue assignee and author filters
  - Fix issue with missing options in issue filtering dropdown if selected one
  - Prevent holding Control-Enter or Command-Enter from posting comment multiple times.
  - Prevent note form from being cleared when submitting failed.
  - Improve file icons rendering on tree (Sullivan Sénéchal)
  - API: Add pagination to project events
  - Get issue links in notification mail to work again.
  - Don't show commit comment button when user is not signed in.
  - Fix admin user projects lists.
  - Don't leak private group existence by redirecting from namespace controller to group controller.
  - Ability to skip some items from backup (database, respositories or uploads)
  - Archive repositories in background worker.
  - Import GitHub, Bitbucket or GitLab.com projects owned by authenticated user into current namespace.
  - Project labels are now available over the API under the "tag_list" field (Cristian Medina)
  - Fixed link paths for HTTP and SSH on the admin project view (Jeremy Maziarz)
  - Fix and improve help rendering (Sullivan Sénéchal)
  - Fix final line in EmailsOnPush email diff being rendered as error.
  - Prevent duplicate Buildkite service creation.
  - Fix git over ssh errors 'fatal: protocol error: bad line length character'
  - Automatically setup GitLab CI project for forks if origin project has GitLab CI enabled
  - Bust group page project list cache when namespace name or path changes.
  - Explicitly set image alt-attribute to prevent graphical glitches if gravatars could not be loaded
  - Allow user to choose a public email to show on public profile
  - Remove truncation from issue titles on milestone page (Jason Blanchard)
  - Fix stuck Merge Request merging events from old installations (Ben Bodenmiller)
  - Fix merge request comments on files with multiple commits
  - Fix Resource Owner Password Authentication Flow

v 7.9.4
  - Security: Fix project import URL regex to prevent arbitary local repos from being imported
  - Fixed issue where only 25 commits would load in file listings
  - Fix LDAP identities  after config update

v 7.9.3
  - Contains no changes
  - Add icons to Add dropdown items.
  - Allow admin to create public deploy keys that are accessible to any project.
  - Warn when gitlab-shell version doesn't match requirement.
  - Skip email confirmation when set by admin or via LDAP.
  - Only allow users to reference groups, projects, issues, MRs, commits they have access to.

v 7.9.3
  - Contains no changes

v 7.9.2
  - Contains no changes

v 7.9.1
  - Include missing events and fix save functionality in admin service template settings form (Stan Hu)
  - Fix "Import projects from" button to show the correct instructions (Stan Hu)
  - Fix OAuth2 issue importing a new project from GitHub and GitLab (Stan Hu)
  - Fix for LDAP with commas in DN
  - Fix missing events and in admin Slack service template settings form (Stan Hu)
  - Don't show commit comment button when user is not signed in.
  - Downgrade gemnasium-gitlab-service gem

v 7.9.0
  - Add HipChat integration documentation (Stan Hu)
  - Update documentation for object_kind field in Webhook push and tag push Webhooks (Stan Hu)
  - Fix broken email images (Hannes Rosenögger)
  - Automatically config git if user forgot, where possible (Zeger-Jan van de Weg)
  - Fix mass SQL statements on initial push (Hannes Rosenögger)
  - Add tag push notifications and normalize HipChat and Slack messages to be consistent (Stan Hu)
  - Add comment notification events to HipChat and Slack services (Stan Hu)
  - Add issue and merge request events to HipChat and Slack services (Stan Hu)
  - Fix merge request URL passed to Webhooks. (Stan Hu)
  - Fix bug that caused a server error when editing a comment to "+1" or "-1" (Stan Hu)
  - Fix code preview theme setting for comments, issues, merge requests, and snippets (Stan Hu)
  - Move labels/milestones tabs to sidebar
  - Upgrade Rails gem to version 4.1.9.
  - Improve error messages for file edit failures
  - Improve UI for commits, issues and merge request lists
  - Fix commit comments on first line of diff not rendering in Merge Request Discussion view.
  - Allow admins to override restricted project visibility settings.
  - Move restricted visibility settings from gitlab.yml into the web UI.
  - Improve trigger merge request hook when source project branch has been updated (Kirill Zaitsev)
  - Save web edit in new branch
  - Fix ordering of imported but unchanged projects (Marco Wessel)
  - Mobile UI improvements: make aside content expandable
  - Expose avatar_url in projects API
  - Fix checkbox alignment on the application settings page.
  - Generalize image upload in drag and drop in markdown to all files (Hannes Rosenögger)
  - Fix mass-unassignment of issues (Robert Speicher)
  - Fix hidden diff comments in merge request discussion view
  - Allow user confirmation to be skipped for new users via API
  - Add a service to send updates to an Irker gateway (Romain Coltel)
  - Add brakeman (security scanner for Ruby on Rails)
  - Slack username and channel options
  - Add grouped milestones from all projects to dashboard.
  - Web hook sends pusher email as well as commiter
  - Add Bitbucket omniauth provider.
  - Add Bitbucket importer.
  - Support referencing issues to a project whose name starts with a digit
  - Condense commits already in target branch when updating merge request source branch.
  - Send notifications and leave system comments when bulk updating issues.
  - Automatically link commit ranges to compare page: sha1...sha4 or sha1..sha4 (includes sha1 in comparison)
  - Move groups page from profile to dashboard
  - Starred projects page at dashboard
  - Blocking user does not remove him/her from project/groups but show blocked label
  - Change subject of EmailsOnPush emails to include namespace, project and branch.
  - Change subject of EmailsOnPush emails to include first commit message when multiple were pushed.
  - Remove confusing footer from EmailsOnPush mail body.
  - Add list of changed files to EmailsOnPush emails.
  - Add option to send EmailsOnPush emails from committer email if domain matches.
  - Add option to disable code diffs in EmailOnPush emails.
  - Wrap commit message in EmailsOnPush email.
  - Send EmailsOnPush emails when deleting commits using force push.
  - Fix EmailsOnPush email comparison link to include first commit.
  - Fix highliht of selected lines in file
  - Reject access to group/project avatar if the user doesn't have access.
  - Add database migration to clean group duplicates with same path and name (Make sure you have a backup before update)
  - Add GitLab active users count to rake gitlab:check
  - Starred projects page at dashboard
  - Make email display name configurable
  - Improve json validation in hook data
  - Use Emoji One
  - Updated emoji help documentation to properly reference EmojiOne.
  - Fix missing GitHub organisation repositories on import page.
  - Added blue theme
  - Remove annoying notice messages when create/update merge request
  - Allow smb:// links in Markdown text.
  - Filter merge request by title or description at Merge Requests page
  - Block user if he/she was blocked in Active Directory
  - Fix import pages not working after first load.
  - Use custom LDAP label in LDAP signin form.
  - Execute hooks and services when branch or tag is created or deleted through web interface.
  - Block and unblock user if he/she was blocked/unblocked in Active Directory
  - Raise recommended number of unicorn workers from 2 to 3
  - Use same layout and interactivity for project members as group members.
  - Prevent gitlab-shell character encoding issues by receiving its changes as raw data.
  - Ability to unsubscribe/subscribe to issue or merge request
  - Delete deploy key when last connection to a project is destroyed.
  - Fix invalid Atom feeds when using emoji, horizontal rules, or images (Christian Walther)
  - Backup of repositories with tar instead of git bundle (only now are git-annex files included in the backup)
  - Add canceled status for CI
  - Send EmailsOnPush email when branch or tag is created or deleted.
  - Faster merge request processing for large repository
  - Prevent doubling AJAX request with each commit visit via Turbolink
  - Prevent unnecessary doubling of js events on import pages and user calendar

v 7.8.4
  - Fix issue_tracker_id substitution in custom issue trackers
  - Fix path and name duplication in namespaces

v 7.8.3
  - Bump version of gitlab_git fixing annotated tags without message

v 7.8.2
  - Fix service migration issue when upgrading from versions prior to 7.3
  - Fix setting of the default use project limit via admin UI
  - Fix showing of already imported projects for GitLab and Gitorious importers
  - Fix response of push to repository to return "Not found" if user doesn't have access
  - Fix check if user is allowed to view the file attachment
  - Fix import check for case sensetive namespaces
  - Increase timeout for Git-over-HTTP requests to 1 hour since large pulls/pushes can take a long time.
  - Properly handle autosave local storage exceptions.
  - Escape wildcards when searching LDAP by username.

v 7.8.1
  - Fix run of custom post receive hooks
  - Fix migration that caused issues when upgrading to version 7.8 from versions prior to 7.3
  - Fix the warning for LDAP users about need to set password
  - Fix avatars which were not shown for non logged in users
  - Fix urls for the issues when relative url was enabled

v 7.8.0
  - Fix access control and protection against XSS for note attachments and other uploads.
  - Replace highlight.js with rouge-fork rugments (Stefan Tatschner)
  - Make project search case insensitive (Hannes Rosenögger)
  - Include issue/mr participants in list of recipients for reassign/close/reopen emails
  - Expose description in groups API
  - Better UI for project services page
  - Cleaner UI for web editor
  - Add diff syntax highlighting in email-on-push service notifications (Hannes Rosenögger)
  - Add API endpoint to fetch all changes on a MergeRequest (Jeroen van Baarsen)
  - View note image attachments in new tab when clicked instead of downloading them
  - Improve sorting logic in UI and API. Explicitly define what sorting method is used by default
  - Fix overflow at sidebar when have several items
  - Add notes for label changes in issue and merge requests
  - Show tags in commit view (Hannes Rosenögger)
  - Only count a user's vote once on a merge request or issue (Michael Clarke)
  - Increase font size when browse source files and diffs
  - Service Templates now let you set default values for all services
  - Create new file in empty repository using GitLab UI
  - Ability to clone project using oauth2 token
  - Upgrade Sidekiq gem to version 3.3.0
  - Stop git zombie creation during force push check
  - Show success/error messages for test setting button in services
  - Added Rubocop for code style checks
  - Fix commits pagination
  - Async load a branch information at the commit page
  - Disable blacklist validation for project names
  - Allow configuring protection of the default branch upon first push (Marco Wessel)
  - Add gitlab.com importer
  - Add an ability to login with gitlab.com
  - Add a commit calendar to the user profile (Hannes Rosenögger)
  - Submit comment on command-enter
  - Notify all members of a group when that group is mentioned in a comment, for example: `@gitlab-org` or `@sales`.
  - Extend issue clossing pattern to include "Resolve", "Resolves", "Resolved", "Resolving" and "Close" (Julien Bianchi and Hannes Rosenögger)
  - Fix long broadcast message cut-off on left sidebar (Visay Keo)
  - Add Project Avatars (Steven Thonus and Hannes Rosenögger)
  - Password reset token validity increased from 2 hours to 2 days since it is also send on account creation.
  - Edit group members via API
  - Enable raw image paste from clipboard, currently Chrome only (Marco Cyriacks)
  - Add action property to merge request hook (Julien Bianchi)
  - Remove duplicates from group milestone participants list.
  - Add a new API function that retrieves all issues assigned to a single milestone (Justin Whear and Hannes Rosenögger)
  - API: Access groups with their path (Julien Bianchi)
  - Added link to milestone and keeping resource context on smaller viewports for issues and merge requests (Jason Blanchard)
  - Allow notification email to be set separately from primary email.
  - API: Add support for editing an existing project (Mika Mäenpää and Hannes Rosenögger)
  - Don't have Markdown preview fail for long comments/wiki pages.
  - When test web hook - show error message instead of 500 error page if connection to hook url was reset
  - Added support for firing system hooks on group create/destroy and adding/removing users to group (Boyan Tabakov)
  - Added persistent collapse button for left side nav bar (Jason Blanchard)
  - Prevent losing unsaved comments by automatically restoring them when comment page is loaded again.
  - Don't allow page to be scaled on mobile.
  - Clean the username acquired from OAuth/LDAP so it doesn't fail username validation and block signing up.
  - Show assignees in merge request index page (Kelvin Mutuma)
  - Link head panel titles to relevant root page.
  - Allow users that signed up via OAuth to set their password in order to use Git over HTTP(S).
  - Show users button to share their newly created public or internal projects on twitter
  - Add quick help links to the GitLab pricing and feature comparison pages.
  - Fix duplicate authorized applications in user profile and incorrect application client count in admin area.
  - Make sure Markdown previews always use the same styling as the eventual destination.
  - Remove deprecated Group#owner_id from API
  - Show projects user contributed to on user page. Show stars near project on user page.
  - Improve database performance for GitLab
  - Add Asana service (Jeremy Benoist)
  - Improve project web hooks with extra data

v 7.7.2
  - Update GitLab Shell to version 2.4.2 that fixes a bug when developers can push to protected branch
  - Fix issue when LDAP user can't login with existing GitLab account

v 7.7.1
  - Improve mention autocomplete performance
  - Show setup instructions for GitHub import if disabled
  - Allow use http for OAuth applications

v 7.7.0
  - Import from GitHub.com feature
  - Add Jetbrains Teamcity CI service (Jason Lippert)
  - Mention notification level
  - Markdown preview in wiki (Yuriy Glukhov)
  - Raise group avatar filesize limit to 200kb
  - OAuth applications feature
  - Show user SSH keys in admin area
  - Developer can push to protected branches option
  - Set project path instead of project name in create form
  - Block Git HTTP access after 10 failed authentication attempts
  - Updates to the messages returned by API (sponsored by O'Reilly Media)
  - New UI layout with side navigation
  - Add alert message in case of outdated browser (IE < 10)
  - Added API support for sorting projects
  - Update gitlab_git to version 7.0.0.rc14
  - Add API project search filter option for authorized projects
  - Fix File blame not respecting branch selection
  - Change some of application settings on fly in admin area UI
  - Redesign signin/signup pages
  - Close standard input in Gitlab::Popen.popen
  - Trigger GitLab CI when push tags
  - When accept merge request - do merge using sidaekiq job
  - Enable web signups by default
  - Fixes for diff comments: drag-n-drop images, selecting images
  - Fixes for edit comments: drag-n-drop images, preview mode, selecting images, save & update
  - Remove password strength indicator



v 7.6.0
  - Fork repository to groups
  - New rugged version
  - Add CRON=1 backup setting for quiet backups
  - Fix failing wiki restore
  - Add optional Sidekiq MemoryKiller middleware (enabled via SIDEKIQ_MAX_RSS env variable)
  - Monokai highlighting style now more faithful to original design (Mark Riedesel)
  - Create project with repository in synchrony
  - Added ability to create empty repo or import existing one if project does not have repository
  - Reactivate highlight.js language autodetection
  - Mobile UI improvements
  - Change maximum avatar file size from 100KB to 200KB
  - Strict validation for snippet file names
  - Enable Markdown preview for issues, merge requests, milestones, and notes (Vinnie Okada)
  - In the docker directory is a container template based on the Omnibus packages.
  - Update Sidekiq to version 2.17.8
  - Add author filter to project issues and merge requests pages
  - Atom feed for user activity
  - Support multiple omniauth providers for the same user
  - Rendering cross reference in issue title and tooltip for merge request
  - Show username in comments
  - Possibility to create Milestones or Labels when Issues are disabled
  - Fix bug with showing gpg signature in tag

v 7.5.3
  - Bump gitlab_git to 7.0.0.rc12 (includes Rugged 0.21.2)

v 7.5.2
  - Don't log Sidekiq arguments by default
  - Fix restore of wiki repositories from backups

v 7.5.1
  - Add missing timestamps to 'members' table

v 7.5.0
  - API: Add support for Hipchat (Kevin Houdebert)
  - Add time zone configuration in gitlab.yml (Sullivan Senechal)
  - Fix LDAP authentication for Git HTTP access
  - Run 'GC.start' after every EmailsOnPushWorker job
  - Fix LDAP config lookup for provider 'ldap'
  - Drop all sequences during Postgres database restore
  - Project title links to project homepage (Ben Bodenmiller)
  - Add Atlassian Bamboo CI service (Drew Blessing)
  - Mentioned @user will receive email even if he is not participating in issue or commit
  - Session API: Use case-insensitive authentication like in UI (Andrey Krivko)
  - Tie up loose ends with annotated tags: API & UI (Sean Edge)
  - Return valid json for deleting branch via API (sponsored by O'Reilly Media)
  - Expose username in project events API (sponsored by O'Reilly Media)
  - Adds comments to commits in the API
  - Performance improvements
  - Fix post-receive issue for projects with deleted forks
  - New gitlab-shell version with custom hooks support
  - Improve code
  - GitLab CI 5.2+ support (does not support older versions)
  - Fixed bug when you can not push commits starting with 000000 to protected branches
  - Added a password strength indicator
  - Change project name and path in one form
  - Display renamed files in diff views (Vinnie Okada)
  - Fix raw view for public snippets
  - Use secret token with GitLab internal API.
  - Add missing timestamps to 'members' table

v 7.4.5
  - Bump gitlab_git to 7.0.0.rc12 (includes Rugged 0.21.2)

v 7.4.4
  - No changes

v 7.4.3
  - Fix raw snippets view
  - Fix security issue for member api
  - Fix buildbox integration

v 7.4.2
  - Fix internal snippet exposing for unauthenticated users

v 7.4.1
  - Fix LDAP authentication for Git HTTP access
  - Fix LDAP config lookup for provider 'ldap'
  - Fix public snippets
  - Fix 500 error on projects with nested submodules

v 7.4.0
  - Refactored membership logic
  - Improve error reporting on users API (Julien Bianchi)
  - Refactor test coverage tools usage. Use SIMPLECOV=true to generate it locally
  - Default branch is protected by default
  - Increase unicorn timeout to 60 seconds
  - Sort search autocomplete projects by stars count so most popular go first
  - Add README to tab on project show page
  - Do not delete tmp/repositories itself during clean-up, only its contents
  - Support for backup uploads to remote storage
  - Prevent notes polling when there are not notes
  - Internal ForkService: Prepare support for fork to a given namespace
  - API: Add support for forking a project via the API (Bernhard Kaindl)
  - API: filter project issues by milestone (Julien Bianchi)
  - Fail harder in the backup script
  - Changes to Slack service structure, only webhook url needed
  - Zen mode for wiki and milestones (Robert Schilling)
  - Move Emoji parsing to html-pipeline-gitlab (Robert Schilling)
  - Font Awesome 4.2 integration (Sullivan Senechal)
  - Add Pushover service integration (Sullivan Senechal)
  - Add select field type for services options (Sullivan Senechal)
  - Add cross-project references to the Markdown parser (Vinnie Okada)
  - Add task lists to issue and merge request descriptions (Vinnie Okada)
  - Snippets can be public, internal or private
  - Improve danger zone: ask project path to confirm data-loss action
  - Raise exception on forgery
  - Show build coverage in Merge Requests (requires GitLab CI v5.1)
  - New milestone and label links on issue edit form
  - Improved repository graphs
  - Improve event note display in dashboard and project activity views (Vinnie Okada)
  - Add users sorting to admin area
  - UI improvements
  - Fix ambiguous sha problem with mentioned commit
  - Fixed bug with apostrophe when at mentioning users
  - Add active directory ldap option
  - Developers can push to wiki repo. Protected branches does not affect wiki repo any more
  - Faster rev list
  - Fix branch removal

v 7.3.2
  - Fix creating new file via web editor
  - Use gitlab-shell v2.0.1

v 7.3.1
  - Fix ref parsing in Gitlab::GitAccess
  - Fix error 500 when viewing diff on a file with changed permissions
  - Fix adding comments to MR when source branch is master
  - Fix error 500 when searching description contains relative link

v 7.3.0
  - Always set the 'origin' remote in satellite actions
  - Write authorized_keys in tmp/ during tests
  - Use sockets to connect to Redis
  - Add dormant New Relic gem (can be enabled via environment variables)
  - Expire Rack sessions after 1 week
  - Cleaner signin/signup pages
  - Improved comments UI
  - Better search with filtering, pagination etc
  - Added a checkbox to toggle line wrapping in diff (Yuriy Glukhov)
  - Prevent project stars duplication when fork project
  - Use the default Unicorn socket backlog value of 1024
  - Support Unix domain sockets for Redis
  - Store session Redis keys in 'session:gitlab:' namespace
  - Deprecate LDAP account takeover based on partial LDAP email / GitLab username match
  - Use /bin/sh instead of Bash in bin/web, bin/background_jobs (Pavel Novitskiy)
  - Keyboard shortcuts for productivity (Robert Schilling)
  - API: filter issues by state (Julien Bianchi)
  - API: filter issues by labels (Julien Bianchi)
  - Add system hook for ssh key changes
  - Add blob permalink link (Ciro Santilli)
  - Create annotated tags through UI and API (Sean Edge)
  - Snippets search (Charles Bushong)
  - Comment new push to existing MR
  - Add 'ci' to the blacklist of forbidden names
  - Improve text filtering on issues page
  - Comment & Close button
  - Process git push --all much faster
  - Don't allow edit of system notes
  - Project wiki search (Ralf Seidler)
  - Enabled Shibboleth authentication support (Matus Banas)
  - Zen mode (fullscreen) for issues/MR/notes (Robert Schilling)
  - Add ability to configure webhook timeout via gitlab.yml (Wes Gurney)
  - Sort project merge requests in asc or desc order for updated_at or created_at field (sponsored by O'Reilly Media)
  - Add Redis socket support to 'rake gitlab:shell:install'

v 7.2.1
  - Delete orphaned labels during label migration (James Brooks)
  - Security: prevent XSS with stricter MIME types for raw repo files

v 7.2.0
  - Explore page
  - Add project stars (Ciro Santilli)
  - Log Sidekiq arguments
  - Better labels: colors, ability to rename and remove
  - Improve the way merge request collects diffs
  - Improve compare page for large diffs
  - Expose the full commit message via API
  - Fix 500 error on repository rename
  - Fix bug when MR download patch return invalid diff
  - Test gitlab-shell integration
  - Repository import timeout increased from 2 to 4 minutes allowing larger repos to be imported
  - API for labels (Robert Schilling)
  - API: ability to set an import url when creating project for specific user

v 7.1.1
  - Fix cpu usage issue in Firefox
  - Fix redirect loop when changing password by new user
  - Fix 500 error on new merge request page

v 7.1.0
  - Remove observers
  - Improve MR discussions
  - Filter by description on Issues#index page
  - Fix bug with namespace select when create new project page
  - Show README link after description for non-master members
  - Add @all mention for comments
  - Dont show reply button if user is not signed in
  - Expose more information for issues with webhook
  - Add a mention of the merge request into the default merge request commit message
  - Improve code highlight, introduce support for more languages like Go, Clojure, Erlang etc
  - Fix concurrency issue in repository download
  - Dont allow repository name start with ?
  - Improve email threading (Pierre de La Morinerie)
  - Cleaner help page
  - Group milestones
  - Improved email notifications
  - Contributors API (sponsored by Mobbr)
  - Fix LDAP TLS authentication (Boris HUISGEN)
  - Show VERSION information on project sidebar
  - Improve branch removal logic when accept MR
  - Fix bug where comment form is spawned inside the Reply button
  - Remove Dir.chdir from Satellite#lock for thread-safety
  - Increased default git max_size value from 5MB to 20MB in gitlab.yml. Please update your configs!
  - Show error message in case of timeout in satellite when create MR
  - Show first 100 files for huge diff instead of hiding all
  - Change default admin email from admin@local.host to admin@example.com

v 7.0.0
  - The CPU no longer overheats when you hold down the spacebar
  - Improve edit file UI
  - Add ability to upload group avatar when create
  - Protected branch cannot be removed
  - Developers can remove normal branches with UI
  - Remove branch via API (sponsored by O'Reilly Media)
  - Move protected branches page to Project settings area
  - Redirect to Files view when create new branch via UI
  - Drag and drop upload of image in every markdown-area (Earle Randolph Bunao and Neil Francis Calabroso)
  - Refactor the markdown relative links processing
  - Make it easier to implement other CI services for GitLab
  - Group masters can create projects in group
  - Deprecate ruby 1.9.3 support
  - Only masters can rewrite/remove git tags
  - Add X-Frame-Options SAMEORIGIN to Nginx config so Sidekiq admin is visible
  - UI improvements
  - Case-insensetive search for issues
  - Update to rails 4.1
  - Improve performance of application for projects and groups with a lot of members
  - Formally support Ruby 2.1
  - Include Nginx gitlab-ssl config
  - Add manual language detection for highlight.js
  - Added example.com/:username routing
  - Show notice if your profile is public
  - UI improvements for mobile devices
  - Improve diff rendering performance
  - Drag-n-drop for issues and merge requests between states at milestone page
  - Fix '0 commits' message for huge repositories on project home page
  - Prevent 500 error page when visit commit page from large repo
  - Add notice about huge push over http to unicorn config
  - File action in satellites uses default 30 seconds timeout instead of old 10 seconds one
  - Overall performance improvements
  - Skip init script check on omnibus-gitlab
  - Be more selective when killing stray Sidekiqs
  - Check LDAP user filter during sign-in
  - Remove wall feature (no data loss - you can take it from database)
  - Dont expose user emails via API unless you are admin
  - Detect issues closed by Merge Request description
  - Better email subject lines from email on push service (Alex Elman)
  - Enable identicon for gravatar be default

v 6.9.2
  - Revert the commit that broke the LDAP user filter

v 6.9.1
  - Fix scroll to highlighted line
  - Fix the pagination on load for commits page

v 6.9.0
  - Store Rails cache data in the Redis `cache:gitlab` namespace
  - Adjust MySQL limits for existing installations
  - Add db index on project_id+iid column. This prevents duplicate on iid (During migration duplicates will be removed)
  - Markdown preview or diff during editing via web editor (Evgeniy Sokovikov)
  - Give the Rails cache its own Redis namespace
  - Add ability to set different ssh host, if different from http/https
  - Fix syntax highlighting for code comments blocks
  - Improve comments loading logic
  - Stop refreshing comments when the tab is hidden
  - Improve issue and merge request mobile UI (Drew Blessing)
  - Document how to convert a backup to PostgreSQL
  - Fix locale bug in backup manager
  - Fix can not automerge when MR description is too long
  - Fix wiki backup skip bug
  - Two Step MR creation process
  - Remove unwanted files from satellite working directory with git clean -fdx
  - Accept merge request via API (sponsored by O'Reilly Media)
  - Add more access checks during API calls
  - Block SSH access for 'disabled' Active Directory users
  - Labels for merge requests (Drew Blessing)
  - Threaded emails by setting a Message-ID (Philip Blatter)

v 6.8.0
  - Ability to at mention users that are participating in issue and merge req. discussion
  - Enabled GZip Compression for assets in example Nginx, make sure that Nginx is compiled with --with-http_gzip_static_module flag (this is default in Ubuntu)
  - Make user search case-insensitive (Christopher Arnold)
  - Remove omniauth-ldap nickname bug workaround
  - Drop all tables before restoring a Postgres backup
  - Make the repository downloads path configurable
  - Create branches via API (sponsored by O'Reilly Media)
  - Changed permission of gitlab-satellites directory not to be world accessible
  - Protected branch does not allow force push
  - Fix popen bug in `rake gitlab:satellites:create`
  - Disable connection reaping for MySQL
  - Allow oauth signup without email for twitter and github
  - Fix faulty namespace names that caused 500 on user creation
  - Option to disable standard login
  - Clean old created archives from repository downloads directory
  - Fix download link for huge MR diffs
  - Expose event and mergerequest timestamps in API
  - Fix emails on push service when only one commit is pushed

v 6.7.3
  - Fix the merge notification email not being sent (Pierre de La Morinerie)
  - Drop all tables before restoring a Postgres backup
  - Remove yanked modernizr gem

v 6.7.2
  - Fix upgrader script

v 6.7.1
  - Fix GitLab CI integration

v 6.7.0
  - Increased the example Nginx client_max_body_size from 5MB to 20MB, consider updating it manually on existing installations
  - Add support for Gemnasium as a Project Service (Olivier Gonzalez)
  - Add edit file button to MergeRequest diff
  - Public groups (Jason Hollingsworth)
  - Cleaner headers in Notification Emails (Pierre de La Morinerie)
  - Blob and tree gfm links to anchors work
  - Piwik Integration (Sebastian Winkler)
  - Show contribution guide link for new issue form (Jeroen van Baarsen)
  - Fix CI status for merge requests from fork
  - Added option to remove issue assignee on project issue page and issue edit page (Jason Blanchard)
  - New page load indicator that includes a spinner that scrolls with the page
  - Converted all the help sections into markdown
  - LDAP user filters
  - Streamline the content of notification emails (Pierre de La Morinerie)
  - Fixes a bug with group member administration (Matt DeTullio)
  - Sort tag names using VersionSorter (Robert Speicher)
  - Add GFM autocompletion for MergeRequests (Robert Speicher)
  - Add webhook when a new tag is pushed (Jeroen van Baarsen)
  - Add button for toggling inline comments in diff view
  - Add retry feature for repository import
  - Reuse the GitLab LDAP connection within each request
  - Changed markdown new line behaviour to conform to markdown standards
  - Fix global search
  - Faster authorized_keys rebuilding in `rake gitlab:shell:setup` (requires gitlab-shell 1.8.5)
  - Create and Update MR calls now support the description parameter (Greg Messner)
  - Markdown relative links in the wiki link to wiki pages, markdown relative links in repositories link to files in the repository
  - Added Slack service integration (Federico Ravasio)
  - Better API responses for access_levels (sponsored by O'Reilly Media)
  - Requires at least 2 unicorn workers
  - Requires gitlab-shell v1.9+
  - Replaced gemoji(due to closed licencing problem) with Phantom Open Emoji library(combined SIL Open Font License, MIT License and the CC 3.0 License)
  - Fix `/:username.keys` response content type (Dmitry Medvinsky)

v 6.6.5
  - Added option to remove issue assignee on project issue page and issue edit page (Jason Blanchard)
  - Hide mr close button for comment form if merge request was closed or inline comment
  - Adds ability to reopen closed merge request

v 6.6.4
  - Add missing html escape for highlighted code blocks in comments, issues

v 6.6.3
  - Fix 500 error when edit yourself from admin area
  - Hide private groups for public profiles

v 6.6.2
  - Fix 500 error on branch/tag create or remove via UI

v 6.6.1
  - Fix 500 error on files tab if submodules presents

v 6.6.0
  - Retrieving user ssh keys publically(github style): http://__HOST__/__USERNAME__.keys
  - Permissions: Developer now can manage issue tracker (modify any issue)
  - Improve Code Compare page performance
  - Group avatar
  - Pygments.rb replaced with highlight.js
  - Improve Merge request diff store logic
  - Improve render performnace for MR show page
  - Fixed Assembla hardcoded project name
  - Jira integration documentation
  - Refactored app/services
  - Remove snippet expiration
  - Mobile UI improvements (Drew Blessing)
  - Fix block/remove UI for admin::users#show page
  - Show users' group membership on users' activity page (Robert Djurasaj)
  - User pages are visible without login if user is authorized to a public project
  - Markdown rendered headers have id derived from their name and link to their id
  - Improve application to work faster with large groups (100+ members)
  - Multiple emails per user
  - Show last commit for file when view file source
  - Restyle Issue#show page and MR#show page
  - Ability to filter by multiple labels for Issues page
  - Rails version to 4.0.3
  - Fixed attachment identifier displaying underneath note text (Jason Blanchard)

v 6.5.1
  - Fix branch selectbox when create merge request from fork

v 6.5.0
  - Dropdown menus on issue#show page for assignee and milestone (Jason Blanchard)
  - Add color custimization and previewing to broadcast messages
  - Fixed notes anchors
  - Load new comments in issues dynamically
  - Added sort options to Public page
  - New filters (assigned/authored/all) for Dashboard#issues/merge_requests (sponsored by Say Media)
  - Add project visibility icons to dashboard
  - Enable secure cookies if https used
  - Protect users/confirmation with rack_attack
  - Default HTTP headers to protect against MIME-sniffing, force https if enabled
  - Bootstrap 3 with responsive UI
  - New repository download formats: tar.bz2, zip, tar (Jason Hollingsworth)
  - Restyled accept widgets for MR
  - SCSS refactored
  - Use jquery timeago plugin
  - Fix 500 error for rdoc files
  - Ability to customize merge commit message (sponsored by Say Media)
  - Search autocomplete via ajax
  - Add website url to user profile
  - Files API supports base64 encoded content (sponsored by O'Reilly Media)
  - Added support for Go's repository retrieval (Bruno Albuquerque)

v6.4.3
  - Don't use unicorn worker killer if PhusionPassenger is defined

v6.4.2
  - Fixed wrong behaviour of script/upgrade.rb

v6.4.1
  - Fixed bug with repository rename
  - Fixed bug with project transfer

v 6.4.0
  - Added sorting to project issues page (Jason Blanchard)
  - Assembla integration (Carlos Paramio)
  - Fixed another 500 error with submodules
  - UI: More compact issues page
  - Minimal password length increased to 8 symbols
  - Side-by-side diff view (Steven Thonus)
  - Internal projects (Jason Hollingsworth)
  - Allow removal of avatar (Drew Blessing)
  - Project web hooks now support issues and merge request events
  - Visiting project page while not logged in will redirect to sign-in instead of 404 (Jason Hollingsworth)
  - Expire event cache on avatar creation/removal (Drew Blessing)
  - Archiving old projects (Steven Thonus)
  - Rails 4
  - Add time ago tooltips to show actual date/time
  - UI: Fixed UI for admin system hooks
  - Ruby script for easier GitLab upgrade
  - Do not remove Merge requests if fork project was removed
  - Improve sign-in/signup UX
  - Add resend confirmation link to sign-in page
  - Set noreply@HOSTNAME for reply_to field in all emails
  - Show GitLab API version on Admin#dashboard
  - API Cross-origin resource sharing
  - Show READMe link at project home page
  - Show repo size for projects in Admin area

v 6.3.0
  - API for adding gitlab-ci service
  - Init script now waits for pids to appear after (re)starting before reporting status (Rovanion Luckey)
  - Restyle project home page
  - Grammar fixes
  - Show branches list (which branches contains commit) on commit page (Andrew Kumanyaev)
  - Security improvements
  - Added support for GitLab CI 4.0
  - Fixed issue with 500 error when group did not exist
  - Ability to leave project
  - You can create file in repo using UI
  - You can remove file from repo using UI
  - API: dropped default_branch attribute from project during creation
  - Project default_branch is not stored in db any more. It takes from repo now.
  - Admin broadcast messages
  - UI improvements
  - Dont show last push widget if user removed this branch
  - Fix 500 error for repos with newline in file name
  - Extended html titles
  - API: create/update/delete repo files
  - Admin can transfer project to any namespace
  - API: projects/all for admin users
  - Fix recent branches order

v 6.2.4
  - Security: Cast API private_token to string (CVE-2013-4580)
  - Security: Require gitlab-shell 1.7.8 (CVE-2013-4581, CVE-2013-4582, CVE-2013-4583)
  - Fix for Git SSH access for LDAP users

v 6.2.3
  - Security: More protection against CVE-2013-4489
  - Security: Require gitlab-shell 1.7.4 (CVE-2013-4490, CVE-2013-4546)
  - Fix sidekiq rake tasks

v 6.2.2
  - Security: Update gitlab_git (CVE-2013-4489)

v 6.2.1
  - Security: Fix issue with generated passwords for new users

v 6.2.0
  - Public project pages are now visible to everyone (files, issues, wik, etc.)
    THIS MEANS YOUR ISSUES AND WIKI FOR PUBLIC PROJECTS ARE PUBLICLY VISIBLE AFTER THE UPGRADE
  - Add group access to permissions page
  - Require current password to change one
  - Group owner or admin can remove other group owners
  - Remove group transfer since we have multiple owners
  - Respect authorization in Repository API
  - Improve UI for Project#files page
  - Add more security specs
  - Added search for projects by name to api (Izaak Alpert)
  - Make default user theme configurable (Izaak Alpert)
  - Update logic for validates_merge_request for tree of MR (Andrew Kumanyaev)
  - Rake tasks for web hooks management (Jonhnny Weslley)
  - Extended User API to expose admin and can_create_group for user creation/updating (Boyan Tabakov)
  - API: Remove group
  - API: Remove project
  - Avatar upload on profile page with a maximum of 100KB (Steven Thonus)
  - Store the sessions in Redis instead of the cookie store
  - Fixed relative links in markdown
  - User must confirm their email if signup enabled
  - User must confirm changed email

v 6.1.0
  - Project specific IDs for issues, mr, milestones
    Above items will get a new id and for example all bookmarked issue urls will change.
    Old issue urls are redirected to the new one if the issue id is too high for an internal id.
  - Description field added to Merge Request
  - API: Sudo api calls (Izaak Alpert)
  - API: Group membership api (Izaak Alpert)
  - Improved commit diff
  - Improved large commit handling (Boyan Tabakov)
  - Rewrite: Init script now less prone to errors and keeps better track of the service (Rovanion Luckey)
  - Link issues, merge requests, and commits when they reference each other with GFM (Ash Wilson)
  - Close issues automatically when pushing commits with a special message
  - Improve user removal from admin area
  - Invalidate events cache when project was moved
  - Remove deprecated classes and rake tasks
  - Add event filter for group and project show pages
  - Add links to create branch/tag from project home page
  - Add public-project? checkbox to new-project view
  - Improved compare page. Added link to proceed into Merge Request
  - Send an email to a user when they are added to group
  - New landing page when you have 0 projects

v 6.0.0
  - Feature: Replace teams with group membership
    We introduce group membership in 6.0 as a replacement for teams.
    The old combination of groups and teams was confusing for a lot of people.
    And when the members of a team where changed this wasn't reflected in the project permissions.
    In GitLab 6.0 you will be able to add members to a group with a permission level for each member.
    These group members will have access to the projects in that group.
    Any changes to group members will immediately be reflected in the project permissions.
    You can even have multiple owners for a group, greatly simplifying administration.
  - Feature: Ability to have multiple owners for group
  - Feature: Merge Requests between fork and project (Izaak Alpert)
  - Feature: Generate fingerprint for ssh keys
  - Feature: Ability to create and remove branches with UI
  - Feature: Ability to create and remove git tags with UI
  - Feature: Groups page in profile. You can leave group there
  - API: Allow login with LDAP credentials
  - Redesign: project settings navigation
  - Redesign: snippets area
  - Redesign: ssh keys page
  - Redesign: buttons, blocks and other ui elements
  - Add comment title to rss feed
  - You can use arrows to navigate at tree view
  - Add project filter on dashboard
  - Cache project graph
  - Drop support of root namespaces
  - Default theme is classic now
  - Cache result of methods like authorize_projects, project.team.members etc
  - Remove $.ready events
  - Fix onclick events being double binded
  - Add notification level to group membership
  - Move all project controllers/views under Projects:: module
  - Move all profile controllers/views under Profiles:: module
  - Apply user project limit only for personal projects
  - Unicorn is default web server again
  - Store satellites lock files inside satellites dir
  - Disabled threadsafety mode in rails
  - Fixed bug with loosing MR comments
  - Improved MR comments logic
  - Render readme file for projects in public area

v 5.4.2
  - Security: Cast API private_token to string (CVE-2013-4580)
  - Security: Require gitlab-shell 1.7.8 (CVE-2013-4581, CVE-2013-4582, CVE-2013-4583)

v 5.4.1
  - Security: Fixes for CVE-2013-4489
  - Security: Require gitlab-shell 1.7.4 (CVE-2013-4490, CVE-2013-4546)

v 5.4.0
  - Ability to edit own comments
  - Documentation improvements
  - Improve dashboard projects page
  - Fixed nav for empty repos
  - GitLab Markdown help page
  - Misspelling fixes
  - Added support of unicorn and fog gems
  - Added client list to API doc
  - Fix PostgreSQL database restoration problem
  - Increase snippet content column size
  - allow project import via git:// url
  - Show participants on issues, including mentions
  - Notify mentioned users with email

v 5.3.0
  - Refactored services
  - Campfire service added
  - HipChat service added
  - Fixed bug with LDAP + git over http
  - Fixed bug with google analytics code being ignored
  - Improve sign-in page if ldap enabled
  - Respect newlines in wall messages
  - Generate the Rails secret token on first run
  - Rename repo feature
  - Init.d: remove gitlab.socket on service start
  - Api: added teams api
  - Api: Prevent blob content being escaped
  - Api: Smart deploy key add behaviour
  - Api: projects/owned.json return user owned project
  - Fix bug with team assignation on project from #4109
  - Advanced snippets: public/private, project/personal (Andrew Kulakov)
  - Repository Graphs (Karlo Nicholas T. Soriano)
  - Fix dashboard lost if comment on commit
  - Update gitlab-grack. Fixes issue with --depth option
  - Fix project events duplicate on project page
  - Fix postgres error when displaying network graph.
  - Fix dashboard event filter when navigate via turbolinks
  - init.d: Ensure socket is removed before starting service
  - Admin area: Style teams:index, group:show pages
  - Own page for failed forking
  - Scrum view for milestone

v 5.2.0
  - Turbolinks
  - Git over http with ldap credentials
  - Diff with better colors and some spacing on the corners
  - Default values for project features
  - Fixed huge_commit view
  - Restyle project clone panel
  - Move Gitlab::Git code to gitlab_git gem
  - Move update docs in repo
  - Requires gitlab-shell v1.4.0
  - Fixed submodules listing under file tab
  - Fork feature (Angus MacArthur)
  - git version check in gitlab:check
  - Shared deploy keys feature
  - Ability to generate default labels set for issues
  - Improve gfm autocomplete (Harold Luo)
  - Added support for Google Analytics
  - Code search feature (Javier Castro)

v 5.1.0
  - You can login with email or username now
  - Corrected project transfer rollback when repository cannot be moved
  - Move both repo and wiki when project transfer requested
  - Admin area: project editing was removed from admin namespace
  - Access: admin user has now access to any project.
  - Notification settings
  - Gitlab::Git set of objects to abstract from grit library
  - Replace Unicorn web server with Puma
  - Backup/Restore refactored. Backup dump project wiki too now
  - Restyled Issues list. Show milestone version in issue row
  - Restyled Merge Request list
  - Backup now dump/restore uploads
  - Improved performance of dashboard (Andrew Kumanyaev)
  - File history now tracks renames (Akzhan Abdulin)
  - Drop wiki migration tools
  - Drop sqlite migration tools
  - project tagging
  - Paginate users in API
  - Restyled network graph (Hiroyuki Sato)

v 5.0.1
  - Fixed issue with gitlab-grit being overridden by grit

v 5.0.0
  - Replaced gitolite with gitlab-shell
  - Removed gitolite-related libraries
  - State machine added
  - Setup gitlab as git user
  - Internal API
  - Show team tab for empty projects
  - Import repository feature
  - Updated rails
  - Use lambda for scopes
  - Redesign admin area -> users
  - Redesign admin area -> user
  - Secure link to file attachments
  - Add validations for Group and Team names
  - Restyle team page for project
  - Update capybara, rspec-rails, poltergeist to recent versions
  - Wiki on git using Gollum
  - Added Solarized Dark theme for code review
  - Don't show user emails in autocomplete lists, profile pages
  - Added settings tab for group, team, project
  - Replace user popup with icons in header
  - Handle project moving with gitlab-shell
  - Added select2-rails for selectboxes with ajax data load
  - Fixed search field on projects page
  - Added teams to search autocomplete
  - Move groups and teams on dashboard sidebar to sub-tabs
  - API: improved return codes and docs. (Felix Gilcher, Sebastian Ziebell)
  - Redesign wall to be more like chat
  - Snippets, Wall features are disabled by default for new projects

v 4.2.0
  - Teams
  - User show page. Via /u/username
  - Show help contents on pages for better navigation
  - Async gitolite calls
  - added satellites logs
  - can_create_group, can_create_team booleans for User
  - Process web hooks async
  - GFM: Fix images escaped inside links
  - Network graph improved
  - Switchable branches for network graph
  - API: Groups
  - Fixed project download

v 4.1.0
  - Optional Sign-Up
  - Discussions
  - Satellites outside of tmp
  - Line numbers for blame
  - Project public mode
  - Public area with unauthorized access
  - Load dashboard events with ajax
  - remember dashboard filter in cookies
  - replace resque with sidekiq
  - fix routing issues
  - cleanup rake tasks
  - fix backup/restore
  - scss cleanup
  - show preview for note images
  - improved network-graph
  - get rid of app/roles/
  - added new classes Team, Repository
  - Reduce amount of gitolite calls
  - Ability to add user in all group projects
  - remove deprecated configs
  - replaced Korolev font with open font
  - restyled admin/dashboard page
  - restyled admin/projects page

v 4.0.0
  - Remove project code and path from API. Use id instead
  - Return valid cloneable url to repo for web hook
  - Fixed backup issue
  - Reorganized settings
  - Fixed commits compare
  - Refactored scss
  - Improve status checks
  - Validates presence of User#name
  - Fixed postgres support
  - Removed sqlite support
  - Modified post-receive hook
  - Milestones can be closed now
  - Show comment events on dashboard
  - Quick add team members via group#people page
  - [API] expose created date for hooks and SSH keys
  - [API] list, create issue notes
  - [API] list, create snippet notes
  - [API] list, create wall notes
  - Remove project code - use path instead
  - added username field to user
  - rake task to fill usernames based on emails create namespaces for users
  - STI Group < Namespace
  - Project has namespace_id
  - Projects with namespaces also namespaced in gitolite and stored in subdir
  - Moving project to group will move it under group namespace
  - Ability to move project from namespaces to another
  - Fixes commit patches getting escaped (see #2036)
  - Support diff and patch generation for commits and merge request
  - MergeReqest doesn't generate a temporary file for the patch any more
  - Update the UI to allow downloading Patch or Diff

v 3.1.0
  - Updated gems
  - Services: Gitlab CI integration
  - Events filter on dashboard
  - Own namespace for redis/resque
  - Optimized commit diff views
  - add alphabetical order for projects admin page
  - Improved web editor
  - Commit stats page
  - Documentation split and cleanup
  - Link to commit authors everywhere
  - Restyled milestones list
  - added Milestone to Merge Request
  - Restyled Top panel
  - Refactored Satellite Code
  - Added file line links
  - moved from capybara-webkit to poltergeist + phantomjs

v 3.0.3
  - Fixed bug with issues list in Chrome
  - New Feature: Import team from another project

v 3.0.2
  - Fixed gitlab:app:setup
  - Fixed application error on empty project in admin area
  - Restyled last push widget

v 3.0.1
  - Fixed git over http

v 3.0.0
  - Projects groups
  - Web Editor
  - Fixed bug with gitolite keys
  - UI improved
  - Increased performance of application
  - Show user avatar in last commit when browsing Files
  - Refactored Gitlab::Merge
  - Use Font Awesome for icons
  - Separate observing of Note and MergeRequests
  - Milestone "All Issues" filter
  - Fix issue close and reopen button text and styles
  - Fix forward/back while browsing Tree hierarchy
  - Show number of notes for commits and merge requests
  - Added support pg from box and update installation doc
  - Reject ssh keys that break gitolite
  - [API] list one project hook
  - [API] edit project hook
  - [API] list project snippets
  - [API] allow to authorize using private token in HTTP header
  - [API] add user creation

v 2.9.1
  - Fixed resque custom config init

v 2.9.0
  - fixed inline notes bugs
  - refactored rspecs
  - refactored gitolite backend
  - added factory_girl
  - restyled projects list on dashboard
  - ssh keys validation to prevent gitolite crash
  - send notifications if changed permission in project
  - scss refactoring. gitlab_bootstrap/ dir
  - fix git push http body bigger than 112k problem
  - list of labels  page under issues tab
  - API for milestones, keys
  - restyled buttons
  - OAuth
  - Comment order changed

v 2.8.1
  - ability to disable gravatars
  - improved MR diff logic
  - ssh key help page

v 2.8.0
  - Gitlab Flavored Markdown
  - Bulk issues update
  - Issues API
  - Cucumber coverage increased
  - Post-receive files fixed
  - UI improved
  - Application cleanup
  - more cucumber
  - capybara-webkit + headless

v 2.7.0
  - Issue Labels
  - Inline diff
  - Git HTTP
  - API
  - UI improved
  - System hooks
  - UI improved
  - Dashboard events endless scroll
  - Source performance increased

v 2.6.0
  - UI polished
  - Improved network graph + keyboard nav
  - Handle huge commits
  - Last Push widget
  - Bugfix
  - Better performance
  - Email in resque
  - Increased test coverage
  - Ability to remove branch with MR accept
  - a lot of code refactored

v 2.5.0
  - UI polished
  - Git blame for file
  - Bugfix
  - Email in resque
  - Better test coverage

v 2.4.0
  - Admin area stats page
  - Ability to block user
  - Simplified dashboard area
  - Improved admin area
  - Bootstrap 2.0
  - Responsive layout
  - Big commits handling
  - Performance improved
  - Milestones

v 2.3.1
  - Issues pagination
  - ssl fixes
  - Merge Request pagination

v 2.3.0
  - Dashboard r1
  - Search r1
  - Project page
  - Close merge request on push
  - Persist MR diff after merge
  - mysql support
  - Documentation

v 2.2.0
  - We’ve added support of LDAP auth
  - Improved permission logic (4 roles system)
  - Protected branches (now only masters can push to protected branches)
  - Usability improved
  - twitter bootstrap integrated
  - compare view between commits
  - wiki feature
  - now you can enable/disable issues, wiki, wall features per project
  - security fixes
  - improved code browsing (ajax branch switch etc)
  - improved per-line commenting
  - git submodules displayed
  - moved to rails 3.2
  - help section improved

v 2.1.0
  - Project tab r1
  - List branches/tags
  - per line comments
  - mass user import

v 2.0.0
  - gitolite as main git host system
  - merge requests
  - project/repo access
  - link to commit/issue feed
  - design tab
  - improved email notifications
  - restyled dashboard
  - bugfix

v 1.2.2
  - common config file gitlab.yml
  - issues restyle
  - snippets restyle
  - clickable news feed header on dashboard
  - bugfix

v 1.2.1
  - bugfix

v 1.2.0
  - new design
  - user dashboard
  - network graph
  - markdown support for comments
  - encoding issues
  - wall like twitter timeline

v 1.1.0
  - project dashboard
  - wall redesigned
  - feature: code snippets
  - fixed horizontal scroll on file preview
  - fixed app crash if commit message has invalid chars
  - bugfix & code cleaning

v 1.0.2
  - fixed bug with empty project
  - added adv validation for project path & code
  - feature: issues can be sortable
  - bugfix
  - username displayed on top panel

v 1.0.1
  - fixed: with invalid source code for commit
  - fixed: lose branch/tag selection when use tree navigation
  - when history clicked - display path
  - bug fix & code cleaning

v 1.0.0
  - bug fix
  - projects preview mode

v 0.9.6
  - css fix
  - new repo empty tree until restart server - fixed

v 0.9.4
  - security improved
  - authorization improved
  - html escaping
  - bug fix
  - increased test coverage
  - design improvements

v 0.9.1
  - increased test coverage
  - design improvements
  - new issue email notification
  - updated app name
  - issue redesigned
  - issue can be edit

v 0.8.0
  - syntax highlight for main file types
  - redesign
  - stability
  - security fixes
  - increased test coverage
  - email notification<|MERGE_RESOLUTION|>--- conflicted
+++ resolved
@@ -1,11 +1,8 @@
 Please view this file on the master branch, on stable branches it's out of date.
 
 v 8.0.0 (unreleased)
-<<<<<<< HEAD
   - Upgrade browser gem to 1.0.0 to avoid warning in IE11 compatibilty mode (Stan Hu)
-=======
   - Fix "Reload with full diff" URL button in compare branch view (Stan Hu)
->>>>>>> 3bee4a67
   - Remove user OAuth tokens from the database and request new tokens each session (Stan Hu)
   - Only show recent push event if the branch still exists or a recent merge request has not been created (Stan Hu)
   - Remove satellites
