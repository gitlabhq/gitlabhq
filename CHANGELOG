--- conflicted
+++ resolved
@@ -4,12 +4,7 @@
   - Fixed another 500 error with submodules
   - UI: More compact issues page
   - Minimal password length increased to 8 symbols
-<<<<<<< HEAD
-  - Parallel diff view (Steven Thonus)
   - Internal projects (Jason Hollingsworth)
-=======
-  - Side-by-side diff view (Steven Thonus)
->>>>>>> 68726c5b
 
 v 6.3.0
   - API for adding gitlab-ci service
