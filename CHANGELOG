Please view this file on the master branch, on stable branches it's out of date.

<<<<<<< HEAD
v 7.14.0 (unreleased)
  - Fix URL used for refreshing notes if relative_url is present (Bartłomiej Święcki)
  - Fix commit data retrieval when branch name has single quotes (Stan Hu)
  - Fix Error 500 when browsing projects with no HEAD (Stan Hu)
  - Add rake task 'gitlab:update_commit_count' (Daniel Gerhardt)
  - Fix full screen mode for snippet comments (Daniel Gerhardt)
  - Fix 404 error in files view after deleting the last file in a repository (Stan Hu)
  - Fix the "Reload with full diff" URL button (Stan Hu)
  - Fix label read access for unauthenticated users (Daniel Gerhardt)
  - Fix access to disabled features for unauthenticated users (Daniel Gerhardt)
  - Fix OAuth provider bug where GitLab would not go return to the redirect_uri after sign-in (Stan Hu)
  - Fix file upload dialog for comment editing (Daniel Gerhardt)
  - Set OmniAuth full_host parameter to ensure redirect URIs are correct (Stan Hu)
  - Expire Rails cache entries after two weeks to prevent endless Redis growth
  - Add support for destroying project milestones (Stan Hu)
  - Add fetch command to the MR page

v 7.13.1
  - Fix: Label modifications are not reflected in existing notes and in the issue list
  - Fix: Label not shown in the Issue list, although it's set through web interface
  - Fix: Group/project references are linked incorrectly
  - Improve documentation
  - Fix of migration: Check if session_expire_delay column exists before adding the column
  - Fix: ActionView::Template::Error
  - Fix: "Create Merge Request" isn't always shown in event for newly pushed branch
  - Fix bug causing "Remove source-branch" option not to work for merge requests from the same project.

v 7.13.0
  - Remove repository graph log to fix slow cache updates after push event (Stan Hu)
=======
v 7.13.0 (unreleased)
  - Return comments in created order in merge request API (Stan Hu)
>>>>>>> 6c9f527b
  - Only enable HSTS header for HTTPS and port 443 (Stan Hu)
  - Fix user autocomplete for unauthenticated users accessing public projects (Stan Hu)
  - Fix redirection to home page URL for unauthorized users (Daniel Gerhardt)
  - Add branch switching support for graphs (Daniel Gerhardt)
  - Fix external issue tracker hook/test for HTTPS URLs (Daniel Gerhardt)
  - Remove link leading to a 404 error in Deploy Keys page (Stan Hu)
  - Add support for unlocking users in admin settings (Stan Hu)
  - Add Irker service configuration options (Stan Hu)
  - Fix order of issues imported from GitHub (Hiroyuki Sato)
  - Bump rugments to 1.0.0beta8 to fix C prototype function highlighting (Jonathon Reinhart)
  - Fix Merge Request webhook to properly fire "merge" action when accepted from the web UI
  - Add `two_factor_enabled` field to admin user API (Stan Hu)
  - Fix invalid timestamps in RSS feeds (Rowan Wookey)
  - Fix downloading of patches on public merge requests when user logged out (Stan Hu)
  - Fix Error 500 when relative submodule resolves to a namespace that has a different name from its path (Stan Hu)
  - Extract the longest-matching ref from a commit path when multiple matches occur (Stan Hu)
  - Update maintenance documentation to explain no need to recompile asssets for omnibus installations (Stan Hu)
  - Support commenting on diffs in side-by-side mode (Stan Hu)
  - Fix JavaScript error when clicking on the comment button on a diff line that has a comment already (Stan Hu)
  - Return 40x error codes if branch could not be deleted in UI (Stan Hu)
  - Remove project visibility icons from dashboard projects list
  - Rename "Design" profile settings page to "Preferences".
  - Allow users to customize their default Dashboard page.
  - Update ssl_ciphers in Nginx example to remove DHE settings. This will deny forward secrecy for Android 2.3.7, Java 6 and OpenSSL 0.9.8
  - Admin can edit and remove user identities
  - Convert CRLF newlines to LF when committing using the web editor.
  - API request /projects/:project_id/merge_requests?state=closed will return only closed merge requests without merged one. If you need ones that were merged - use state=merged.  
  - Allow Administrators to filter the user list by those with or without Two-factor Authentication enabled.
  - Show a user's Two-factor Authentication status in the administration area.
  - Explicit error when commit not found in the CI
  - Improve performance for issue and merge request pages 
  - Users with guest access level can not set assignee, labels or milestones for issue and merge request
  - Reporter role can manage issue tracker now: edit any issue, set assignee or milestone and manage labels
  - Better performance for pages with events list, issues list and commits list
  - Faster automerge check and merge itself when source and target branches are in same repository 
  - Correctly show anonymous authorized applications under Profile > Applications.
  - Query Optimization in MySQL.
  - Allow users to be blocked and unblocked via the API
  - Use native Postgres database cleaning during backup restore
  - Redesign project page. Show README as default instead of activity. Move project activity to separate page
  - Make left menu more hierarchical and less contextual by adding back item at top
  - A fork can’t have a visibility level that is greater than the original project.
  - Faster code search in repository and wiki. Fixes search page timeout for big repositories 
  - Allow administrators to disable 2FA for a specific user
  - Add error message for SSH key linebreaks
  - Store commits count in database (will populate with valid values only after first push)
  - Rebuild cache after push to repository in background job

v 7.12.2
  - Correctly show anonymous authorized applications under Profile > Applications.
  - Faster automerge check and merge itself when source and target branches are in same repository
  - Audit log for user authentication
  - Fix transferring of project to another group using the API.
  - Allow custom label to be set for authentication providers.

v 7.12.1
  - Fix error when deleting a user who has projects (Stan Hu)
  - Fix post-receive errors on a push when an external issue tracker is configured (Stan Hu)
  - Add SAML to list of social_provider (Matt Firtion)
  - Fix merge requests API scope to keep compatibility in 7.12.x patch release (Dmitriy Zaporozhets)
  - Fix closed merge request scope at milestone page (Dmitriy Zaporozhets)
  - Revert merge request states renaming 
  - Fix hooks for web based events with external issue references (Daniel Gerhardt)
  - Improve performance for issue and merge request pages
  - Compress database dumps to reduce backup size

v 7.12.0
  - Fix Error 500 when one user attempts to access a personal, internal snippet (Stan Hu)
  - Disable changing of target branch in new merge request page when a branch has already been specified (Stan Hu)
  - Fix post-receive errors on a push when an external issue tracker is configured (Stan Hu)
  - Update oauth button logos for Twitter and Google to recommended assets
  - Update browser gem to version 0.8.0 for IE11 support (Stan Hu)
  - Fix timeout when rendering file with thousands of lines.
  - Add "Remember me" checkbox to LDAP signin form.
  - Add session expiration delay configuration through UI application settings
  - Don't notify users mentioned in code blocks or blockquotes.
  - Omit link to generate labels if user does not have access to create them (Stan Hu)
  - Show warning when a comment will add 10 or more people to the discussion.
  - Disable changing of the source branch in merge request update API (Stan Hu)
  - Shorten merge request WIP text.
  - Add option to disallow users from registering any application to use GitLab as an OAuth provider
  - Support editing target branch of merge request (Stan Hu)
  - Refactor permission checks with issues and merge requests project settings (Stan Hu)
  - Fix Markdown preview not working in Edit Milestone page (Stan Hu)
  - Fix Zen Mode not closing with ESC key (Stan Hu)
  - Allow HipChat API version to be blank and default to v2 (Stan Hu)
  - Add file attachment support in Milestone description (Stan Hu)
  - Fix milestone "Browse Issues" button.
  - Set milestone on new issue when creating issue from index with milestone filter active.
  - Make namespace API available to all users (Stan Hu)
  - Add web hook support for note events (Stan Hu)
  - Disable "New Issue" and "New Merge Request" buttons when features are disabled in project settings (Stan Hu)
  - Remove Rack Attack monkey patches and bump to version 4.3.0 (Stan Hu)
  - Fix clone URL losing selection after a single click in Safari and Chrome (Stan Hu)
  - Fix git blame syntax highlighting when different commits break up lines (Stan Hu)
  - Add "Resend confirmation e-mail" link in profile settings (Stan Hu)
  - Allow to configure location of the `.gitlab_shell_secret` file. (Jakub Jirutka)
  - Disabled expansion of top/bottom blobs for new file diffs
  - Update Asciidoctor gem to version 1.5.2. (Jakub Jirutka)
  - Fix resolving of relative links to repository files in AsciiDoc documents. (Jakub Jirutka)
  - Use the user list from the target project in a merge request (Stan Hu)
  - Default extention for wiki pages is now .md instead of .markdown (Jeroen van Baarsen)
  - Add validation to wiki page creation (only [a-zA-Z0-9/_-] are allowed) (Jeroen van Baarsen)
  - Fix new/empty milestones showing 100% completion value (Jonah Bishop)
  - Add a note when an Issue or Merge Request's title changes
  - Consistently refer to MRs as either Merged or Closed.
  - Add Merged tab to MR lists.
  - Prefix EmailsOnPush email subject with `[Git]`.
  - Group project contributions by both name and email.
  - Clarify navigation labels for Project Settings and Group Settings.
  - Move user avatar and logout button to sidebar
  - You can not remove user if he/she is an only owner of group
  - User should be able to leave group. If not - show him proper message
  - User has ability to leave project
  - Add SAML support as an omniauth provider
  - Allow to configure a URL to show after sign out
  - Add an option to automatically sign-in with an Omniauth provider
  - Better performance for web editor (switched from satellites to rugged)
  - GitLab CI service sends .gitlab-ci.yml in each push call
  - When remove project - move repository and schedule it removal
  - Improve group removing logic
  - Trigger create-hooks on backup restore task
  - Add option to automatically link omniauth and LDAP identities
  - Allow special character in users bio. I.e.: I <3 GitLab

v 7.11.4
  - Fix missing bullets when creating lists
  - Set rel="nofollow" on external links

v 7.11.3
  - no changes
  - Fix upgrader script (Martins Polakovs)

v 7.11.2
  - no changes

v 7.11.1
  - no changes

v 7.11.0
  - Fall back to Plaintext when Syntaxhighlighting doesn't work. Fixes some buggy lexers (Hannes Rosenögger)
  - Get editing comments to work in Chrome 43 again.
  - Fix broken view when viewing history of a file that includes a path that used to be another file (Stan Hu)
  - Don't show duplicate deploy keys
  - Fix commit time being displayed in the wrong timezone in some cases (Hannes Rosenögger)
  - Make the first branch pushed to an empty repository the default HEAD (Stan Hu)
  - Fix broken view when using a tag to display a tree that contains git submodules (Stan Hu)
  - Make Reply-To config apply to change e-mail confirmation and other Devise notifications (Stan Hu)
  - Add application setting to restrict user signups to e-mail domains (Stan Hu)
  - Don't allow a merge request to be merged when its title starts with "WIP".
  - Add a page title to every page.
  - Allow primary email to be set to an email that you've already added.
  - Fix clone URL field and X11 Primary selection (Dmitry Medvinsky)
  - Ignore invalid lines in .gitmodules
  - Fix "Cannot move project" error message from popping up after a successful transfer (Stan Hu)
  - Redirect to sign in page after signing out.
  - Fix "Hello @username." references not working by no longer allowing usernames to end in period.
  - Fix "Revspec not found" errors when viewing diffs in a forked project with submodules (Stan Hu)
  - Improve project page UI
  - Fix broken file browsing with relative submodule in personal projects (Stan Hu)
  - Add "Reply quoting selected text" shortcut key (`r`)
  - Fix bug causing `@whatever` inside an issue's first code block to be picked up as a user mention.
  - Fix bug causing `@whatever` inside an inline code snippet (backtick-style) to be picked up as a user mention.
  - When use change branches link at MR form - save source branch selection instead of target one
  - Improve handling of large diffs
  - Added GitLab Event header for project hooks
  - Add Two-factor authentication (2FA) for GitLab logins
  - Show Atom feed buttons everywhere where applicable.
  - Add project activity atom feed.
  - Don't crash when an MR from a fork has a cross-reference comment from the target project on one of its commits.
  - Explain how to get a new password reset token in welcome emails
  - Include commit comments in MR from a forked project.
  - Group milestones by title in the dashboard and all other issue views.
  - Query issues, merge requests and milestones with their IID through API (Julien Bianchi)
  - Add default project and snippet visibility settings to the admin web UI.
  - Show incompatible projects in Google Code import status (Stan Hu)
  - Fix bug where commit data would not appear in some subdirectories (Stan Hu)
  - Task lists are now usable in comments, and will show up in Markdown previews.
  - Fix bug where avatar filenames were not actually deleted from the database during removal (Stan Hu)
  - Fix bug where Slack service channel was not saved in admin template settings. (Stan Hu)
  - Protect OmniAuth request phase against CSRF.
  - Don't send notifications to mentioned users that don't have access to the project in question.
  - Add search issues/MR by number
  - Move snippets UI to fluid layout
  - Improve UI for sidebar. Increase separation between navigation and content
  - Improve new project command options (Ben Bodenmiller)
  - Add common method to force UTF-8 and use it to properly handle non-ascii OAuth user properties (Onur Küçük)
  - Prevent sending empty messages to HipChat (Chulki Lee)
  - Improve UI for mobile phones on dashboard and project pages
  - Add room notification and message color option for HipChat
  - Allow to use non-ASCII letters and dashes in project and namespace name. (Jakub Jirutka)
  - Add footnotes support to Markdown (Guillaume Delbergue)
  - Add current_sign_in_at to UserFull REST api.
  - Make Sidekiq MemoryKiller shutdown signal configurable
  - Add "Create Merge Request" buttons to commits and branches pages and push event.
  - Show user roles by comments.
  - Fix automatic blocking of auto-created users from Active Directory.
  - Call merge request web hook for each new commits (Arthur Gautier)
  - Use SIGKILL by default in Sidekiq::MemoryKiller
  - Fix mentioning of private groups.
  - Add style for <kbd> element in markdown
  - Spin spinner icon next to "Checking for CI status..." on MR page.
  - Fix reference links in dashboard activity and ATOM feeds.
  - Ensure that the first added admin performs repository imports

v 7.10.4
  - Fix migrations broken in 7.10.2
  - Make tags for GitLab installations running on MySQL case sensitive
  - Get Gitorious importer to work again.
  - Fix adding new group members from admin area
  - Fix DB error when trying to tag a repository (Stan Hu)
  - Fix Error 500 when searching Wiki pages (Stan Hu)
  - Unescape branch names in compare commit (Stan Hu)
  - Order commit comments chronologically in API.

v 7.10.2
  - Fix CI links on MR page

v 7.10.0
  - Ignore submodules that are defined in .gitmodules but are checked in as directories.
  - Allow projects to be imported from Google Code.
  - Remove access control for uploaded images to fix broken images in emails (Hannes Rosenögger)
  - Allow users to be invited by email to join a group or project.
  - Don't crash when project repository doesn't exist.
  - Add config var to block auto-created LDAP users.
  - Don't use HTML ellipsis in EmailsOnPush subject truncated commit message.
  - Set EmailsOnPush reply-to address to committer email when enabled.
  - Fix broken file browsing with a submodule that contains a relative link (Stan Hu)
  - Fix persistent XSS vulnerability around profile website URLs.
  - Fix project import URL regex to prevent arbitary local repos from being imported.
  - Fix directory traversal vulnerability around uploads routes.
  - Fix directory traversal vulnerability around help pages.
  - Don't leak existence of project via search autocomplete.
  - Don't leak existence of group or project via search.
  - Fix bug where Wiki pages that included a '/' were no longer accessible (Stan Hu)
  - Fix bug where error messages from Dropzone would not be displayed on the issues page (Stan Hu)
  - Add a rake task to check repository integrity with `git fsck`
  - Add ability to configure Reply-To address in gitlab.yml (Stan Hu)
  - Move current user to the top of the list in assignee/author filters (Stan Hu)
  - Fix broken side-by-side diff view on merge request page (Stan Hu)
  - Set Application controller default URL options to ensure all url_for calls are consistent (Stan Hu)
  - Allow HTML tags in Markdown input
  - Fix code unfold not working on Compare commits page (Stan Hu)
  - Fix generating SSH key fingerprints with OpenSSH 6.8. (Sašo Stanovnik)
  - Fix "Import projects from" button to show the correct instructions (Stan Hu)
  - Fix dots in Wiki slugs causing errors (Stan Hu)
  - Make maximum attachment size configurable via Application Settings (Stan Hu)
  - Update poltergeist to version 1.6.0 to support PhantomJS 2.0 (Zeger-Jan van de Weg)
  - Fix cross references when usernames, milestones, or project names contain underscores (Stan Hu)
  - Disable reference creation for comments surrounded by code/preformatted blocks (Stan Hu)
  - Reduce Rack Attack false positives causing 403 errors during HTTP authentication (Stan Hu)
  - enable line wrapping per default and remove the checkbox to toggle it (Hannes Rosenögger)
  - Fix a link in the patch update guide
  - Add a service to support external wikis (Hannes Rosenögger)
  - Omit the "email patches" link and fix plain diff view for merge commits
  - List new commits for newly pushed branch in activity view.
  - Add sidetiq gem dependency to match EE
  - Add changelog, license and contribution guide links to project tab bar.
  - Improve diff UI
  - Fix alignment of navbar toggle button (Cody Mize)
  - Fix checkbox rendering for nested task lists
  - Identical look of selectboxes in UI
  - Upgrade the gitlab_git gem to version 7.1.3
  - Move "Import existing repository by URL" option to button.
  - Improve error message when save profile has error.
  - Passing the name of pushed ref to CI service (requires GitLab CI 7.9+)
  - Add location field to user profile
  - Fix print view for markdown files and wiki pages
  - Fix errors when deleting old backups
  - Improve GitLab performance when working with git repositories
  - Add tag message and last commit to tag hook (Kamil Trzciński)
  - Restrict permissions on backup files
  - Improve oauth accounts UI in profile page
  - Add ability to unlink connected accounts
  - Replace commits calendar with faster contribution calendar that includes issues and merge requests
  - Add inifinite scroll to user page activity
  - Don't include system notes in issue/MR comment count.
  - Don't mark merge request as updated when merge status relative to target branch changes.
  - Link note avatar to user.
  - Make Git-over-SSH errors more descriptive.
  - Fix EmailsOnPush.
  - Refactor issue filtering
  - AJAX selectbox for issue assignee and author filters
  - Fix issue with missing options in issue filtering dropdown if selected one
  - Prevent holding Control-Enter or Command-Enter from posting comment multiple times.
  - Prevent note form from being cleared when submitting failed.
  - Improve file icons rendering on tree (Sullivan Sénéchal)
  - API: Add pagination to project events
  - Get issue links in notification mail to work again.
  - Don't show commit comment button when user is not signed in.
  - Fix admin user projects lists.
  - Don't leak private group existence by redirecting from namespace controller to group controller.
  - Ability to skip some items from backup (database, respositories or uploads)
  - Archive repositories in background worker.
  - Import GitHub, Bitbucket or GitLab.com projects owned by authenticated user into current namespace.
  - Project labels are now available over the API under the "tag_list" field (Cristian Medina)
  - Fixed link paths for HTTP and SSH on the admin project view (Jeremy Maziarz)
  - Fix and improve help rendering (Sullivan Sénéchal)
  - Fix final line in EmailsOnPush email diff being rendered as error.
  - Prevent duplicate Buildkite service creation.
  - Fix git over ssh errors 'fatal: protocol error: bad line length character'
  - Automatically setup GitLab CI project for forks if origin project has GitLab CI enabled
  - Bust group page project list cache when namespace name or path changes.
  - Explicitly set image alt-attribute to prevent graphical glitches if gravatars could not be loaded
  - Allow user to choose a public email to show on public profile
  - Remove truncation from issue titles on milestone page (Jason Blanchard)
  - Fix stuck Merge Request merging events from old installations (Ben Bodenmiller)
  - Fix merge request comments on files with multiple commits
  - Fix Resource Owner Password Authentication Flow

v 7.9.4
  - Security: Fix project import URL regex to prevent arbitary local repos from being imported
  - Fixed issue where only 25 commits would load in file listings
  - Fix LDAP identities  after config update

v 7.9.3
  - Contains no changes
  - Add icons to Add dropdown items.
  - Allow admin to create public deploy keys that are accessible to any project.
  - Warn when gitlab-shell version doesn't match requirement.
  - Skip email confirmation when set by admin or via LDAP.
  - Only allow users to reference groups, projects, issues, MRs, commits they have access to.

v 7.9.3
  - Contains no changes

v 7.9.2
  - Contains no changes

v 7.9.1
  - Include missing events and fix save functionality in admin service template settings form (Stan Hu)
  - Fix "Import projects from" button to show the correct instructions (Stan Hu)
  - Fix OAuth2 issue importing a new project from GitHub and GitLab (Stan Hu)
  - Fix for LDAP with commas in DN
  - Fix missing events and in admin Slack service template settings form (Stan Hu)
  - Don't show commit comment button when user is not signed in.
  - Downgrade gemnasium-gitlab-service gem

v 7.9.0
  - Add HipChat integration documentation (Stan Hu)
  - Update documentation for object_kind field in Webhook push and tag push Webhooks (Stan Hu)
  - Fix broken email images (Hannes Rosenögger)
  - Automatically config git if user forgot, where possible (Zeger-Jan van de Weg)
  - Fix mass SQL statements on initial push (Hannes Rosenögger)
  - Add tag push notifications and normalize HipChat and Slack messages to be consistent (Stan Hu)
  - Add comment notification events to HipChat and Slack services (Stan Hu)
  - Add issue and merge request events to HipChat and Slack services (Stan Hu)
  - Fix merge request URL passed to Webhooks. (Stan Hu)
  - Fix bug that caused a server error when editing a comment to "+1" or "-1" (Stan Hu)
  - Fix code preview theme setting for comments, issues, merge requests, and snippets (Stan Hu)
  - Move labels/milestones tabs to sidebar
  - Upgrade Rails gem to version 4.1.9.
  - Improve error messages for file edit failures
  - Improve UI for commits, issues and merge request lists
  - Fix commit comments on first line of diff not rendering in Merge Request Discussion view.
  - Allow admins to override restricted project visibility settings.
  - Move restricted visibility settings from gitlab.yml into the web UI.
  - Improve trigger merge request hook when source project branch has been updated (Kirill Zaitsev)
  - Save web edit in new branch
  - Fix ordering of imported but unchanged projects (Marco Wessel)
  - Mobile UI improvements: make aside content expandable
  - Expose avatar_url in projects API
  - Fix checkbox alignment on the application settings page.
  - Generalize image upload in drag and drop in markdown to all files (Hannes Rosenögger)
  - Fix mass-unassignment of issues (Robert Speicher)
  - Fix hidden diff comments in merge request discussion view
  - Allow user confirmation to be skipped for new users via API
  - Add a service to send updates to an Irker gateway (Romain Coltel)
  - Add brakeman (security scanner for Ruby on Rails)
  - Slack username and channel options
  - Add grouped milestones from all projects to dashboard.
  - Web hook sends pusher email as well as commiter
  - Add Bitbucket omniauth provider.
  - Add Bitbucket importer.
  - Support referencing issues to a project whose name starts with a digit
  - Condense commits already in target branch when updating merge request source branch.
  - Send notifications and leave system comments when bulk updating issues.
  - Automatically link commit ranges to compare page: sha1...sha4 or sha1..sha4 (includes sha1 in comparison)
  - Move groups page from profile to dashboard
  - Starred projects page at dashboard
  - Blocking user does not remove him/her from project/groups but show blocked label
  - Change subject of EmailsOnPush emails to include namespace, project and branch.
  - Change subject of EmailsOnPush emails to include first commit message when multiple were pushed.
  - Remove confusing footer from EmailsOnPush mail body.
  - Add list of changed files to EmailsOnPush emails.
  - Add option to send EmailsOnPush emails from committer email if domain matches.
  - Add option to disable code diffs in EmailOnPush emails.
  - Wrap commit message in EmailsOnPush email.
  - Send EmailsOnPush emails when deleting commits using force push.
  - Fix EmailsOnPush email comparison link to include first commit.
  - Fix highliht of selected lines in file
  - Reject access to group/project avatar if the user doesn't have access.
  - Add database migration to clean group duplicates with same path and name (Make sure you have a backup before update)
  - Add GitLab active users count to rake gitlab:check
  - Starred projects page at dashboard
  - Make email display name configurable
  - Improve json validation in hook data
  - Use Emoji One
  - Updated emoji help documentation to properly reference EmojiOne.
  - Fix missing GitHub organisation repositories on import page.
  - Added blue theme
  - Remove annoying notice messages when create/update merge request
  - Allow smb:// links in Markdown text.
  - Filter merge request by title or description at Merge Requests page
  - Block user if he/she was blocked in Active Directory
  - Fix import pages not working after first load.
  - Use custom LDAP label in LDAP signin form.
  - Execute hooks and services when branch or tag is created or deleted through web interface.
  - Block and unblock user if he/she was blocked/unblocked in Active Directory
  - Raise recommended number of unicorn workers from 2 to 3
  - Use same layout and interactivity for project members as group members.
  - Prevent gitlab-shell character encoding issues by receiving its changes as raw data.
  - Ability to unsubscribe/subscribe to issue or merge request
  - Delete deploy key when last connection to a project is destroyed.
  - Fix invalid Atom feeds when using emoji, horizontal rules, or images (Christian Walther)
  - Backup of repositories with tar instead of git bundle (only now are git-annex files included in the backup)
  - Add canceled status for CI
  - Send EmailsOnPush email when branch or tag is created or deleted.
  - Faster merge request processing for large repository
  - Prevent doubling AJAX request with each commit visit via Turbolink
  - Prevent unnecessary doubling of js events on import pages and user calendar

v 7.8.4
  - Fix issue_tracker_id substitution in custom issue trackers
  - Fix path and name duplication in namespaces

v 7.8.3
  - Bump version of gitlab_git fixing annotated tags without message

v 7.8.2
  - Fix service migration issue when upgrading from versions prior to 7.3
  - Fix setting of the default use project limit via admin UI
  - Fix showing of already imported projects for GitLab and Gitorious importers
  - Fix response of push to repository to return "Not found" if user doesn't have access
  - Fix check if user is allowed to view the file attachment
  - Fix import check for case sensetive namespaces
  - Increase timeout for Git-over-HTTP requests to 1 hour since large pulls/pushes can take a long time.
  - Properly handle autosave local storage exceptions.
  - Escape wildcards when searching LDAP by username.

v 7.8.1
  - Fix run of custom post receive hooks
  - Fix migration that caused issues when upgrading to version 7.8 from versions prior to 7.3
  - Fix the warning for LDAP users about need to set password
  - Fix avatars which were not shown for non logged in users
  - Fix urls for the issues when relative url was enabled

v 7.8.0
  - Fix access control and protection against XSS for note attachments and other uploads.
  - Replace highlight.js with rouge-fork rugments (Stefan Tatschner)
  - Make project search case insensitive (Hannes Rosenögger)
  - Include issue/mr participants in list of recipients for reassign/close/reopen emails
  - Expose description in groups API
  - Better UI for project services page
  - Cleaner UI for web editor
  - Add diff syntax highlighting in email-on-push service notifications (Hannes Rosenögger)
  - Add API endpoint to fetch all changes on a MergeRequest (Jeroen van Baarsen)
  - View note image attachments in new tab when clicked instead of downloading them
  - Improve sorting logic in UI and API. Explicitly define what sorting method is used by default
  - Fix overflow at sidebar when have several items
  - Add notes for label changes in issue and merge requests
  - Show tags in commit view (Hannes Rosenögger)
  - Only count a user's vote once on a merge request or issue (Michael Clarke)
  - Increase font size when browse source files and diffs
  - Service Templates now let you set default values for all services
  - Create new file in empty repository using GitLab UI
  - Ability to clone project using oauth2 token
  - Upgrade Sidekiq gem to version 3.3.0
  - Stop git zombie creation during force push check
  - Show success/error messages for test setting button in services
  - Added Rubocop for code style checks
  - Fix commits pagination
  - Async load a branch information at the commit page
  - Disable blacklist validation for project names
  - Allow configuring protection of the default branch upon first push (Marco Wessel)
  - Add gitlab.com importer
  - Add an ability to login with gitlab.com
  - Add a commit calendar to the user profile (Hannes Rosenögger)
  - Submit comment on command-enter
  - Notify all members of a group when that group is mentioned in a comment, for example: `@gitlab-org` or `@sales`.
  - Extend issue clossing pattern to include "Resolve", "Resolves", "Resolved", "Resolving" and "Close" (Julien Bianchi and Hannes Rosenögger)
  - Fix long broadcast message cut-off on left sidebar (Visay Keo)
  - Add Project Avatars (Steven Thonus and Hannes Rosenögger)
  - Password reset token validity increased from 2 hours to 2 days since it is also send on account creation.
  - Edit group members via API
  - Enable raw image paste from clipboard, currently Chrome only (Marco Cyriacks)
  - Add action property to merge request hook (Julien Bianchi)
  - Remove duplicates from group milestone participants list.
  - Add a new API function that retrieves all issues assigned to a single milestone (Justin Whear and Hannes Rosenögger)
  - API: Access groups with their path (Julien Bianchi)
  - Added link to milestone and keeping resource context on smaller viewports for issues and merge requests (Jason Blanchard)
  - Allow notification email to be set separately from primary email.
  - API: Add support for editing an existing project (Mika Mäenpää and Hannes Rosenögger)
  - Don't have Markdown preview fail for long comments/wiki pages.
  - When test web hook - show error message instead of 500 error page if connection to hook url was reset
  - Added support for firing system hooks on group create/destroy and adding/removing users to group (Boyan Tabakov)
  - Added persistent collapse button for left side nav bar (Jason Blanchard)
  - Prevent losing unsaved comments by automatically restoring them when comment page is loaded again.
  - Don't allow page to be scaled on mobile.
  - Clean the username acquired from OAuth/LDAP so it doesn't fail username validation and block signing up.
  - Show assignees in merge request index page (Kelvin Mutuma)
  - Link head panel titles to relevant root page.
  - Allow users that signed up via OAuth to set their password in order to use Git over HTTP(S).
  - Show users button to share their newly created public or internal projects on twitter
  - Add quick help links to the GitLab pricing and feature comparison pages.
  - Fix duplicate authorized applications in user profile and incorrect application client count in admin area.
  - Make sure Markdown previews always use the same styling as the eventual destination.
  - Remove deprecated Group#owner_id from API
  - Show projects user contributed to on user page. Show stars near project on user page.
  - Improve database performance for GitLab
  - Add Asana service (Jeremy Benoist)
  - Improve project web hooks with extra data

v 7.7.2
  - Update GitLab Shell to version 2.4.2 that fixes a bug when developers can push to protected branch
  - Fix issue when LDAP user can't login with existing GitLab account

v 7.7.1
  - Improve mention autocomplete performance
  - Show setup instructions for GitHub import if disabled
  - Allow use http for OAuth applications

v 7.7.0
  - Import from GitHub.com feature
  - Add Jetbrains Teamcity CI service (Jason Lippert)
  - Mention notification level
  - Markdown preview in wiki (Yuriy Glukhov)
  - Raise group avatar filesize limit to 200kb
  - OAuth applications feature
  - Show user SSH keys in admin area
  - Developer can push to protected branches option
  - Set project path instead of project name in create form
  - Block Git HTTP access after 10 failed authentication attempts
  - Updates to the messages returned by API (sponsored by O'Reilly Media)
  - New UI layout with side navigation
  - Add alert message in case of outdated browser (IE < 10)
  - Added API support for sorting projects
  - Update gitlab_git to version 7.0.0.rc14
  - Add API project search filter option for authorized projects
  - Fix File blame not respecting branch selection
  - Change some of application settings on fly in admin area UI
  - Redesign signin/signup pages
  - Close standard input in Gitlab::Popen.popen
  - Trigger GitLab CI when push tags
  - When accept merge request - do merge using sidaekiq job
  - Enable web signups by default
  - Fixes for diff comments: drag-n-drop images, selecting images
  - Fixes for edit comments: drag-n-drop images, preview mode, selecting images, save & update
  - Remove password strength indicator



v 7.6.0
  - Fork repository to groups
  - New rugged version
  - Add CRON=1 backup setting for quiet backups
  - Fix failing wiki restore
  - Add optional Sidekiq MemoryKiller middleware (enabled via SIDEKIQ_MAX_RSS env variable)
  - Monokai highlighting style now more faithful to original design (Mark Riedesel)
  - Create project with repository in synchrony
  - Added ability to create empty repo or import existing one if project does not have repository
  - Reactivate highlight.js language autodetection
  - Mobile UI improvements
  - Change maximum avatar file size from 100KB to 200KB
  - Strict validation for snippet file names
  - Enable Markdown preview for issues, merge requests, milestones, and notes (Vinnie Okada)
  - In the docker directory is a container template based on the Omnibus packages.
  - Update Sidekiq to version 2.17.8
  - Add author filter to project issues and merge requests pages
  - Atom feed for user activity
  - Support multiple omniauth providers for the same user
  - Rendering cross reference in issue title and tooltip for merge request
  - Show username in comments
  - Possibility to create Milestones or Labels when Issues are disabled
  - Fix bug with showing gpg signature in tag

v 7.5.3
  - Bump gitlab_git to 7.0.0.rc12 (includes Rugged 0.21.2)

v 7.5.2
  - Don't log Sidekiq arguments by default
  - Fix restore of wiki repositories from backups

v 7.5.1
  - Add missing timestamps to 'members' table

v 7.5.0
  - API: Add support for Hipchat (Kevin Houdebert)
  - Add time zone configuration in gitlab.yml (Sullivan Senechal)
  - Fix LDAP authentication for Git HTTP access
  - Run 'GC.start' after every EmailsOnPushWorker job
  - Fix LDAP config lookup for provider 'ldap'
  - Drop all sequences during Postgres database restore
  - Project title links to project homepage (Ben Bodenmiller)
  - Add Atlassian Bamboo CI service (Drew Blessing)
  - Mentioned @user will receive email even if he is not participating in issue or commit
  - Session API: Use case-insensitive authentication like in UI (Andrey Krivko)
  - Tie up loose ends with annotated tags: API & UI (Sean Edge)
  - Return valid json for deleting branch via API (sponsored by O'Reilly Media)
  - Expose username in project events API (sponsored by O'Reilly Media)
  - Adds comments to commits in the API
  - Performance improvements
  - Fix post-receive issue for projects with deleted forks
  - New gitlab-shell version with custom hooks support
  - Improve code
  - GitLab CI 5.2+ support (does not support older versions)
  - Fixed bug when you can not push commits starting with 000000 to protected branches
  - Added a password strength indicator
  - Change project name and path in one form
  - Display renamed files in diff views (Vinnie Okada)
  - Fix raw view for public snippets
  - Use secret token with GitLab internal API.
  - Add missing timestamps to 'members' table

v 7.4.5
  - Bump gitlab_git to 7.0.0.rc12 (includes Rugged 0.21.2)

v 7.4.4
  - No changes

v 7.4.3
  - Fix raw snippets view
  - Fix security issue for member api
  - Fix buildbox integration

v 7.4.2
  - Fix internal snippet exposing for unauthenticated users

v 7.4.1
  - Fix LDAP authentication for Git HTTP access
  - Fix LDAP config lookup for provider 'ldap'
  - Fix public snippets
  - Fix 500 error on projects with nested submodules

v 7.4.0
  - Refactored membership logic
  - Improve error reporting on users API (Julien Bianchi)
  - Refactor test coverage tools usage. Use SIMPLECOV=true to generate it locally
  - Default branch is protected by default
  - Increase unicorn timeout to 60 seconds
  - Sort search autocomplete projects by stars count so most popular go first
  - Add README to tab on project show page
  - Do not delete tmp/repositories itself during clean-up, only its contents
  - Support for backup uploads to remote storage
  - Prevent notes polling when there are not notes
  - Internal ForkService: Prepare support for fork to a given namespace
  - API: Add support for forking a project via the API (Bernhard Kaindl)
  - API: filter project issues by milestone (Julien Bianchi)
  - Fail harder in the backup script
  - Changes to Slack service structure, only webhook url needed
  - Zen mode for wiki and milestones (Robert Schilling)
  - Move Emoji parsing to html-pipeline-gitlab (Robert Schilling)
  - Font Awesome 4.2 integration (Sullivan Senechal)
  - Add Pushover service integration (Sullivan Senechal)
  - Add select field type for services options (Sullivan Senechal)
  - Add cross-project references to the Markdown parser (Vinnie Okada)
  - Add task lists to issue and merge request descriptions (Vinnie Okada)
  - Snippets can be public, internal or private
  - Improve danger zone: ask project path to confirm data-loss action
  - Raise exception on forgery
  - Show build coverage in Merge Requests (requires GitLab CI v5.1)
  - New milestone and label links on issue edit form
  - Improved repository graphs
  - Improve event note display in dashboard and project activity views (Vinnie Okada)
  - Add users sorting to admin area
  - UI improvements
  - Fix ambiguous sha problem with mentioned commit
  - Fixed bug with apostrophe when at mentioning users
  - Add active directory ldap option
  - Developers can push to wiki repo. Protected branches does not affect wiki repo any more
  - Faster rev list
  - Fix branch removal

v 7.3.2
  - Fix creating new file via web editor
  - Use gitlab-shell v2.0.1

v 7.3.1
  - Fix ref parsing in Gitlab::GitAccess
  - Fix error 500 when viewing diff on a file with changed permissions
  - Fix adding comments to MR when source branch is master
  - Fix error 500 when searching description contains relative link

v 7.3.0
  - Always set the 'origin' remote in satellite actions
  - Write authorized_keys in tmp/ during tests
  - Use sockets to connect to Redis
  - Add dormant New Relic gem (can be enabled via environment variables)
  - Expire Rack sessions after 1 week
  - Cleaner signin/signup pages
  - Improved comments UI
  - Better search with filtering, pagination etc
  - Added a checkbox to toggle line wrapping in diff (Yuriy Glukhov)
  - Prevent project stars duplication when fork project
  - Use the default Unicorn socket backlog value of 1024
  - Support Unix domain sockets for Redis
  - Store session Redis keys in 'session:gitlab:' namespace
  - Deprecate LDAP account takeover based on partial LDAP email / GitLab username match
  - Use /bin/sh instead of Bash in bin/web, bin/background_jobs (Pavel Novitskiy)
  - Keyboard shortcuts for productivity (Robert Schilling)
  - API: filter issues by state (Julien Bianchi)
  - API: filter issues by labels (Julien Bianchi)
  - Add system hook for ssh key changes
  - Add blob permalink link (Ciro Santilli)
  - Create annotated tags through UI and API (Sean Edge)
  - Snippets search (Charles Bushong)
  - Comment new push to existing MR
  - Add 'ci' to the blacklist of forbidden names
  - Improve text filtering on issues page
  - Comment & Close button
  - Process git push --all much faster
  - Don't allow edit of system notes
  - Project wiki search (Ralf Seidler)
  - Enabled Shibboleth authentication support (Matus Banas)
  - Zen mode (fullscreen) for issues/MR/notes (Robert Schilling)
  - Add ability to configure webhook timeout via gitlab.yml (Wes Gurney)
  - Sort project merge requests in asc or desc order for updated_at or created_at field (sponsored by O'Reilly Media)
  - Add Redis socket support to 'rake gitlab:shell:install'

v 7.2.1
  - Delete orphaned labels during label migration (James Brooks)
  - Security: prevent XSS with stricter MIME types for raw repo files

v 7.2.0
  - Explore page
  - Add project stars (Ciro Santilli)
  - Log Sidekiq arguments
  - Better labels: colors, ability to rename and remove
  - Improve the way merge request collects diffs
  - Improve compare page for large diffs
  - Expose the full commit message via API
  - Fix 500 error on repository rename
  - Fix bug when MR download patch return invalid diff
  - Test gitlab-shell integration
  - Repository import timeout increased from 2 to 4 minutes allowing larger repos to be imported
  - API for labels (Robert Schilling)
  - API: ability to set an import url when creating project for specific user

v 7.1.1
  - Fix cpu usage issue in Firefox
  - Fix redirect loop when changing password by new user
  - Fix 500 error on new merge request page

v 7.1.0
  - Remove observers
  - Improve MR discussions
  - Filter by description on Issues#index page
  - Fix bug with namespace select when create new project page
  - Show README link after description for non-master members
  - Add @all mention for comments
  - Dont show reply button if user is not signed in
  - Expose more information for issues with webhook
  - Add a mention of the merge request into the default merge request commit message
  - Improve code highlight, introduce support for more languages like Go, Clojure, Erlang etc
  - Fix concurrency issue in repository download
  - Dont allow repository name start with ?
  - Improve email threading (Pierre de La Morinerie)
  - Cleaner help page
  - Group milestones
  - Improved email notifications
  - Contributors API (sponsored by Mobbr)
  - Fix LDAP TLS authentication (Boris HUISGEN)
  - Show VERSION information on project sidebar
  - Improve branch removal logic when accept MR
  - Fix bug where comment form is spawned inside the Reply button
  - Remove Dir.chdir from Satellite#lock for thread-safety
  - Increased default git max_size value from 5MB to 20MB in gitlab.yml. Please update your configs!
  - Show error message in case of timeout in satellite when create MR
  - Show first 100 files for huge diff instead of hiding all
  - Change default admin email from admin@local.host to admin@example.com

v 7.0.0
  - The CPU no longer overheats when you hold down the spacebar
  - Improve edit file UI
  - Add ability to upload group avatar when create
  - Protected branch cannot be removed
  - Developers can remove normal branches with UI
  - Remove branch via API (sponsored by O'Reilly Media)
  - Move protected branches page to Project settings area
  - Redirect to Files view when create new branch via UI
  - Drag and drop upload of image in every markdown-area (Earle Randolph Bunao and Neil Francis Calabroso)
  - Refactor the markdown relative links processing
  - Make it easier to implement other CI services for GitLab
  - Group masters can create projects in group
  - Deprecate ruby 1.9.3 support
  - Only masters can rewrite/remove git tags
  - Add X-Frame-Options SAMEORIGIN to Nginx config so Sidekiq admin is visible
  - UI improvements
  - Case-insensetive search for issues
  - Update to rails 4.1
  - Improve performance of application for projects and groups with a lot of members
  - Formally support Ruby 2.1
  - Include Nginx gitlab-ssl config
  - Add manual language detection for highlight.js
  - Added example.com/:username routing
  - Show notice if your profile is public
  - UI improvements for mobile devices
  - Improve diff rendering performance
  - Drag-n-drop for issues and merge requests between states at milestone page
  - Fix '0 commits' message for huge repositories on project home page
  - Prevent 500 error page when visit commit page from large repo
  - Add notice about huge push over http to unicorn config
  - File action in satellites uses default 30 seconds timeout instead of old 10 seconds one
  - Overall performance improvements
  - Skip init script check on omnibus-gitlab
  - Be more selective when killing stray Sidekiqs
  - Check LDAP user filter during sign-in
  - Remove wall feature (no data loss - you can take it from database)
  - Dont expose user emails via API unless you are admin
  - Detect issues closed by Merge Request description
  - Better email subject lines from email on push service (Alex Elman)
  - Enable identicon for gravatar be default

v 6.9.2
  - Revert the commit that broke the LDAP user filter

v 6.9.1
  - Fix scroll to highlighted line
  - Fix the pagination on load for commits page

v 6.9.0
  - Store Rails cache data in the Redis `cache:gitlab` namespace
  - Adjust MySQL limits for existing installations
  - Add db index on project_id+iid column. This prevents duplicate on iid (During migration duplicates will be removed)
  - Markdown preview or diff during editing via web editor (Evgeniy Sokovikov)
  - Give the Rails cache its own Redis namespace
  - Add ability to set different ssh host, if different from http/https
  - Fix syntax highlighting for code comments blocks
  - Improve comments loading logic
  - Stop refreshing comments when the tab is hidden
  - Improve issue and merge request mobile UI (Drew Blessing)
  - Document how to convert a backup to PostgreSQL
  - Fix locale bug in backup manager
  - Fix can not automerge when MR description is too long
  - Fix wiki backup skip bug
  - Two Step MR creation process
  - Remove unwanted files from satellite working directory with git clean -fdx
  - Accept merge request via API (sponsored by O'Reilly Media)
  - Add more access checks during API calls
  - Block SSH access for 'disabled' Active Directory users
  - Labels for merge requests (Drew Blessing)
  - Threaded emails by setting a Message-ID (Philip Blatter)

v 6.8.0
  - Ability to at mention users that are participating in issue and merge req. discussion
  - Enabled GZip Compression for assets in example Nginx, make sure that Nginx is compiled with --with-http_gzip_static_module flag (this is default in Ubuntu)
  - Make user search case-insensitive (Christopher Arnold)
  - Remove omniauth-ldap nickname bug workaround
  - Drop all tables before restoring a Postgres backup
  - Make the repository downloads path configurable
  - Create branches via API (sponsored by O'Reilly Media)
  - Changed permission of gitlab-satellites directory not to be world accessible
  - Protected branch does not allow force push
  - Fix popen bug in `rake gitlab:satellites:create`
  - Disable connection reaping for MySQL
  - Allow oauth signup without email for twitter and github
  - Fix faulty namespace names that caused 500 on user creation
  - Option to disable standard login
  - Clean old created archives from repository downloads directory
  - Fix download link for huge MR diffs
  - Expose event and mergerequest timestamps in API
  - Fix emails on push service when only one commit is pushed

v 6.7.3
  - Fix the merge notification email not being sent (Pierre de La Morinerie)
  - Drop all tables before restoring a Postgres backup
  - Remove yanked modernizr gem

v 6.7.2
  - Fix upgrader script

v 6.7.1
  - Fix GitLab CI integration

v 6.7.0
  - Increased the example Nginx client_max_body_size from 5MB to 20MB, consider updating it manually on existing installations
  - Add support for Gemnasium as a Project Service (Olivier Gonzalez)
  - Add edit file button to MergeRequest diff
  - Public groups (Jason Hollingsworth)
  - Cleaner headers in Notification Emails (Pierre de La Morinerie)
  - Blob and tree gfm links to anchors work
  - Piwik Integration (Sebastian Winkler)
  - Show contribution guide link for new issue form (Jeroen van Baarsen)
  - Fix CI status for merge requests from fork
  - Added option to remove issue assignee on project issue page and issue edit page (Jason Blanchard)
  - New page load indicator that includes a spinner that scrolls with the page
  - Converted all the help sections into markdown
  - LDAP user filters
  - Streamline the content of notification emails (Pierre de La Morinerie)
  - Fixes a bug with group member administration (Matt DeTullio)
  - Sort tag names using VersionSorter (Robert Speicher)
  - Add GFM autocompletion for MergeRequests (Robert Speicher)
  - Add webhook when a new tag is pushed (Jeroen van Baarsen)
  - Add button for toggling inline comments in diff view
  - Add retry feature for repository import
  - Reuse the GitLab LDAP connection within each request
  - Changed markdown new line behaviour to conform to markdown standards
  - Fix global search
  - Faster authorized_keys rebuilding in `rake gitlab:shell:setup` (requires gitlab-shell 1.8.5)
  - Create and Update MR calls now support the description parameter (Greg Messner)
  - Markdown relative links in the wiki link to wiki pages, markdown relative links in repositories link to files in the repository
  - Added Slack service integration (Federico Ravasio)
  - Better API responses for access_levels (sponsored by O'Reilly Media)
  - Requires at least 2 unicorn workers
  - Requires gitlab-shell v1.9+
  - Replaced gemoji(due to closed licencing problem) with Phantom Open Emoji library(combined SIL Open Font License, MIT License and the CC 3.0 License)
  - Fix `/:username.keys` response content type (Dmitry Medvinsky)

v 6.6.5
  - Added option to remove issue assignee on project issue page and issue edit page (Jason Blanchard)
  - Hide mr close button for comment form if merge request was closed or inline comment
  - Adds ability to reopen closed merge request

v 6.6.4
  - Add missing html escape for highlighted code blocks in comments, issues

v 6.6.3
  - Fix 500 error when edit yourself from admin area
  - Hide private groups for public profiles

v 6.6.2
  - Fix 500 error on branch/tag create or remove via UI

v 6.6.1
  - Fix 500 error on files tab if submodules presents

v 6.6.0
  - Retrieving user ssh keys publically(github style): http://__HOST__/__USERNAME__.keys
  - Permissions: Developer now can manage issue tracker (modify any issue)
  - Improve Code Compare page performance
  - Group avatar
  - Pygments.rb replaced with highlight.js
  - Improve Merge request diff store logic
  - Improve render performnace for MR show page
  - Fixed Assembla hardcoded project name
  - Jira integration documentation
  - Refactored app/services
  - Remove snippet expiration
  - Mobile UI improvements (Drew Blessing)
  - Fix block/remove UI for admin::users#show page
  - Show users' group membership on users' activity page (Robert Djurasaj)
  - User pages are visible without login if user is authorized to a public project
  - Markdown rendered headers have id derived from their name and link to their id
  - Improve application to work faster with large groups (100+ members)
  - Multiple emails per user
  - Show last commit for file when view file source
  - Restyle Issue#show page and MR#show page
  - Ability to filter by multiple labels for Issues page
  - Rails version to 4.0.3
  - Fixed attachment identifier displaying underneath note text (Jason Blanchard)

v 6.5.1
  - Fix branch selectbox when create merge request from fork

v 6.5.0
  - Dropdown menus on issue#show page for assignee and milestone (Jason Blanchard)
  - Add color custimization and previewing to broadcast messages
  - Fixed notes anchors
  - Load new comments in issues dynamically
  - Added sort options to Public page
  - New filters (assigned/authored/all) for Dashboard#issues/merge_requests (sponsored by Say Media)
  - Add project visibility icons to dashboard
  - Enable secure cookies if https used
  - Protect users/confirmation with rack_attack
  - Default HTTP headers to protect against MIME-sniffing, force https if enabled
  - Bootstrap 3 with responsive UI
  - New repository download formats: tar.bz2, zip, tar (Jason Hollingsworth)
  - Restyled accept widgets for MR
  - SCSS refactored
  - Use jquery timeago plugin
  - Fix 500 error for rdoc files
  - Ability to customize merge commit message (sponsored by Say Media)
  - Search autocomplete via ajax
  - Add website url to user profile
  - Files API supports base64 encoded content (sponsored by O'Reilly Media)
  - Added support for Go's repository retrieval (Bruno Albuquerque)

v6.4.3
  - Don't use unicorn worker killer if PhusionPassenger is defined

v6.4.2
  - Fixed wrong behaviour of script/upgrade.rb

v6.4.1
  - Fixed bug with repository rename
  - Fixed bug with project transfer

v 6.4.0
  - Added sorting to project issues page (Jason Blanchard)
  - Assembla integration (Carlos Paramio)
  - Fixed another 500 error with submodules
  - UI: More compact issues page
  - Minimal password length increased to 8 symbols
  - Side-by-side diff view (Steven Thonus)
  - Internal projects (Jason Hollingsworth)
  - Allow removal of avatar (Drew Blessing)
  - Project web hooks now support issues and merge request events
  - Visiting project page while not logged in will redirect to sign-in instead of 404 (Jason Hollingsworth)
  - Expire event cache on avatar creation/removal (Drew Blessing)
  - Archiving old projects (Steven Thonus)
  - Rails 4
  - Add time ago tooltips to show actual date/time
  - UI: Fixed UI for admin system hooks
  - Ruby script for easier GitLab upgrade
  - Do not remove Merge requests if fork project was removed
  - Improve sign-in/signup UX
  - Add resend confirmation link to sign-in page
  - Set noreply@HOSTNAME for reply_to field in all emails
  - Show GitLab API version on Admin#dashboard
  - API Cross-origin resource sharing
  - Show READMe link at project home page
  - Show repo size for projects in Admin area

v 6.3.0
  - API for adding gitlab-ci service
  - Init script now waits for pids to appear after (re)starting before reporting status (Rovanion Luckey)
  - Restyle project home page
  - Grammar fixes
  - Show branches list (which branches contains commit) on commit page (Andrew Kumanyaev)
  - Security improvements
  - Added support for GitLab CI 4.0
  - Fixed issue with 500 error when group did not exist
  - Ability to leave project
  - You can create file in repo using UI
  - You can remove file from repo using UI
  - API: dropped default_branch attribute from project during creation
  - Project default_branch is not stored in db any more. It takes from repo now.
  - Admin broadcast messages
  - UI improvements
  - Dont show last push widget if user removed this branch
  - Fix 500 error for repos with newline in file name
  - Extended html titles
  - API: create/update/delete repo files
  - Admin can transfer project to any namespace
  - API: projects/all for admin users
  - Fix recent branches order

v 6.2.4
  - Security: Cast API private_token to string (CVE-2013-4580)
  - Security: Require gitlab-shell 1.7.8 (CVE-2013-4581, CVE-2013-4582, CVE-2013-4583)
  - Fix for Git SSH access for LDAP users

v 6.2.3
  - Security: More protection against CVE-2013-4489
  - Security: Require gitlab-shell 1.7.4 (CVE-2013-4490, CVE-2013-4546)
  - Fix sidekiq rake tasks

v 6.2.2
  - Security: Update gitlab_git (CVE-2013-4489)

v 6.2.1
  - Security: Fix issue with generated passwords for new users

v 6.2.0
  - Public project pages are now visible to everyone (files, issues, wik, etc.)
    THIS MEANS YOUR ISSUES AND WIKI FOR PUBLIC PROJECTS ARE PUBLICLY VISIBLE AFTER THE UPGRADE
  - Add group access to permissions page
  - Require current password to change one
  - Group owner or admin can remove other group owners
  - Remove group transfer since we have multiple owners
  - Respect authorization in Repository API
  - Improve UI for Project#files page
  - Add more security specs
  - Added search for projects by name to api (Izaak Alpert)
  - Make default user theme configurable (Izaak Alpert)
  - Update logic for validates_merge_request for tree of MR (Andrew Kumanyaev)
  - Rake tasks for web hooks management (Jonhnny Weslley)
  - Extended User API to expose admin and can_create_group for user creation/updating (Boyan Tabakov)
  - API: Remove group
  - API: Remove project
  - Avatar upload on profile page with a maximum of 100KB (Steven Thonus)
  - Store the sessions in Redis instead of the cookie store
  - Fixed relative links in markdown
  - User must confirm their email if signup enabled
  - User must confirm changed email

v 6.1.0
  - Project specific IDs for issues, mr, milestones
    Above items will get a new id and for example all bookmarked issue urls will change.
    Old issue urls are redirected to the new one if the issue id is too high for an internal id.
  - Description field added to Merge Request
  - API: Sudo api calls (Izaak Alpert)
  - API: Group membership api (Izaak Alpert)
  - Improved commit diff
  - Improved large commit handling (Boyan Tabakov)
  - Rewrite: Init script now less prone to errors and keeps better track of the service (Rovanion Luckey)
  - Link issues, merge requests, and commits when they reference each other with GFM (Ash Wilson)
  - Close issues automatically when pushing commits with a special message
  - Improve user removal from admin area
  - Invalidate events cache when project was moved
  - Remove deprecated classes and rake tasks
  - Add event filter for group and project show pages
  - Add links to create branch/tag from project home page
  - Add public-project? checkbox to new-project view
  - Improved compare page. Added link to proceed into Merge Request
  - Send an email to a user when they are added to group
  - New landing page when you have 0 projects

v 6.0.0
  - Feature: Replace teams with group membership
    We introduce group membership in 6.0 as a replacement for teams.
    The old combination of groups and teams was confusing for a lot of people.
    And when the members of a team where changed this wasn't reflected in the project permissions.
    In GitLab 6.0 you will be able to add members to a group with a permission level for each member.
    These group members will have access to the projects in that group.
    Any changes to group members will immediately be reflected in the project permissions.
    You can even have multiple owners for a group, greatly simplifying administration.
  - Feature: Ability to have multiple owners for group
  - Feature: Merge Requests between fork and project (Izaak Alpert)
  - Feature: Generate fingerprint for ssh keys
  - Feature: Ability to create and remove branches with UI
  - Feature: Ability to create and remove git tags with UI
  - Feature: Groups page in profile. You can leave group there
  - API: Allow login with LDAP credentials
  - Redesign: project settings navigation
  - Redesign: snippets area
  - Redesign: ssh keys page
  - Redesign: buttons, blocks and other ui elements
  - Add comment title to rss feed
  - You can use arrows to navigate at tree view
  - Add project filter on dashboard
  - Cache project graph
  - Drop support of root namespaces
  - Default theme is classic now
  - Cache result of methods like authorize_projects, project.team.members etc
  - Remove $.ready events
  - Fix onclick events being double binded
  - Add notification level to group membership
  - Move all project controllers/views under Projects:: module
  - Move all profile controllers/views under Profiles:: module
  - Apply user project limit only for personal projects
  - Unicorn is default web server again
  - Store satellites lock files inside satellites dir
  - Disabled threadsafety mode in rails
  - Fixed bug with loosing MR comments
  - Improved MR comments logic
  - Render readme file for projects in public area

v 5.4.2
  - Security: Cast API private_token to string (CVE-2013-4580)
  - Security: Require gitlab-shell 1.7.8 (CVE-2013-4581, CVE-2013-4582, CVE-2013-4583)

v 5.4.1
  - Security: Fixes for CVE-2013-4489
  - Security: Require gitlab-shell 1.7.4 (CVE-2013-4490, CVE-2013-4546)

v 5.4.0
  - Ability to edit own comments
  - Documentation improvements
  - Improve dashboard projects page
  - Fixed nav for empty repos
  - GitLab Markdown help page
  - Misspelling fixes
  - Added support of unicorn and fog gems
  - Added client list to API doc
  - Fix PostgreSQL database restoration problem
  - Increase snippet content column size
  - allow project import via git:// url
  - Show participants on issues, including mentions
  - Notify mentioned users with email

v 5.3.0
  - Refactored services
  - Campfire service added
  - HipChat service added
  - Fixed bug with LDAP + git over http
  - Fixed bug with google analytics code being ignored
  - Improve sign-in page if ldap enabled
  - Respect newlines in wall messages
  - Generate the Rails secret token on first run
  - Rename repo feature
  - Init.d: remove gitlab.socket on service start
  - Api: added teams api
  - Api: Prevent blob content being escaped
  - Api: Smart deploy key add behaviour
  - Api: projects/owned.json return user owned project
  - Fix bug with team assignation on project from #4109
  - Advanced snippets: public/private, project/personal (Andrew Kulakov)
  - Repository Graphs (Karlo Nicholas T. Soriano)
  - Fix dashboard lost if comment on commit
  - Update gitlab-grack. Fixes issue with --depth option
  - Fix project events duplicate on project page
  - Fix postgres error when displaying network graph.
  - Fix dashboard event filter when navigate via turbolinks
  - init.d: Ensure socket is removed before starting service
  - Admin area: Style teams:index, group:show pages
  - Own page for failed forking
  - Scrum view for milestone

v 5.2.0
  - Turbolinks
  - Git over http with ldap credentials
  - Diff with better colors and some spacing on the corners
  - Default values for project features
  - Fixed huge_commit view
  - Restyle project clone panel
  - Move Gitlab::Git code to gitlab_git gem
  - Move update docs in repo
  - Requires gitlab-shell v1.4.0
  - Fixed submodules listing under file tab
  - Fork feature (Angus MacArthur)
  - git version check in gitlab:check
  - Shared deploy keys feature
  - Ability to generate default labels set for issues
  - Improve gfm autocomplete (Harold Luo)
  - Added support for Google Analytics
  - Code search feature (Javier Castro)

v 5.1.0
  - You can login with email or username now
  - Corrected project transfer rollback when repository cannot be moved
  - Move both repo and wiki when project transfer requested
  - Admin area: project editing was removed from admin namespace
  - Access: admin user has now access to any project.
  - Notification settings
  - Gitlab::Git set of objects to abstract from grit library
  - Replace Unicorn web server with Puma
  - Backup/Restore refactored. Backup dump project wiki too now
  - Restyled Issues list. Show milestone version in issue row
  - Restyled Merge Request list
  - Backup now dump/restore uploads
  - Improved performance of dashboard (Andrew Kumanyaev)
  - File history now tracks renames (Akzhan Abdulin)
  - Drop wiki migration tools
  - Drop sqlite migration tools
  - project tagging
  - Paginate users in API
  - Restyled network graph (Hiroyuki Sato)

v 5.0.1
  - Fixed issue with gitlab-grit being overridden by grit

v 5.0.0
  - Replaced gitolite with gitlab-shell
  - Removed gitolite-related libraries
  - State machine added
  - Setup gitlab as git user
  - Internal API
  - Show team tab for empty projects
  - Import repository feature
  - Updated rails
  - Use lambda for scopes
  - Redesign admin area -> users
  - Redesign admin area -> user
  - Secure link to file attachments
  - Add validations for Group and Team names
  - Restyle team page for project
  - Update capybara, rspec-rails, poltergeist to recent versions
  - Wiki on git using Gollum
  - Added Solarized Dark theme for code review
  - Don't show user emails in autocomplete lists, profile pages
  - Added settings tab for group, team, project
  - Replace user popup with icons in header
  - Handle project moving with gitlab-shell
  - Added select2-rails for selectboxes with ajax data load
  - Fixed search field on projects page
  - Added teams to search autocomplete
  - Move groups and teams on dashboard sidebar to sub-tabs
  - API: improved return codes and docs. (Felix Gilcher, Sebastian Ziebell)
  - Redesign wall to be more like chat
  - Snippets, Wall features are disabled by default for new projects

v 4.2.0
  - Teams
  - User show page. Via /u/username
  - Show help contents on pages for better navigation
  - Async gitolite calls
  - added satellites logs
  - can_create_group, can_create_team booleans for User
  - Process web hooks async
  - GFM: Fix images escaped inside links
  - Network graph improved
  - Switchable branches for network graph
  - API: Groups
  - Fixed project download

v 4.1.0
  - Optional Sign-Up
  - Discussions
  - Satellites outside of tmp
  - Line numbers for blame
  - Project public mode
  - Public area with unauthorized access
  - Load dashboard events with ajax
  - remember dashboard filter in cookies
  - replace resque with sidekiq
  - fix routing issues
  - cleanup rake tasks
  - fix backup/restore
  - scss cleanup
  - show preview for note images
  - improved network-graph
  - get rid of app/roles/
  - added new classes Team, Repository
  - Reduce amount of gitolite calls
  - Ability to add user in all group projects
  - remove deprecated configs
  - replaced Korolev font with open font
  - restyled admin/dashboard page
  - restyled admin/projects page

v 4.0.0
  - Remove project code and path from API. Use id instead
  - Return valid cloneable url to repo for web hook
  - Fixed backup issue
  - Reorganized settings
  - Fixed commits compare
  - Refactored scss
  - Improve status checks
  - Validates presence of User#name
  - Fixed postgres support
  - Removed sqlite support
  - Modified post-receive hook
  - Milestones can be closed now
  - Show comment events on dashboard
  - Quick add team members via group#people page
  - [API] expose created date for hooks and SSH keys
  - [API] list, create issue notes
  - [API] list, create snippet notes
  - [API] list, create wall notes
  - Remove project code - use path instead
  - added username field to user
  - rake task to fill usernames based on emails create namespaces for users
  - STI Group < Namespace
  - Project has namespace_id
  - Projects with namespaces also namespaced in gitolite and stored in subdir
  - Moving project to group will move it under group namespace
  - Ability to move project from namespaces to another
  - Fixes commit patches getting escaped (see #2036)
  - Support diff and patch generation for commits and merge request
  - MergeReqest doesn't generate a temporary file for the patch any more
  - Update the UI to allow downloading Patch or Diff

v 3.1.0
  - Updated gems
  - Services: Gitlab CI integration
  - Events filter on dashboard
  - Own namespace for redis/resque
  - Optimized commit diff views
  - add alphabetical order for projects admin page
  - Improved web editor
  - Commit stats page
  - Documentation split and cleanup
  - Link to commit authors everywhere
  - Restyled milestones list
  - added Milestone to Merge Request
  - Restyled Top panel
  - Refactored Satellite Code
  - Added file line links
  - moved from capybara-webkit to poltergeist + phantomjs

v 3.0.3
  - Fixed bug with issues list in Chrome
  - New Feature: Import team from another project

v 3.0.2
  - Fixed gitlab:app:setup
  - Fixed application error on empty project in admin area
  - Restyled last push widget

v 3.0.1
  - Fixed git over http

v 3.0.0
  - Projects groups
  - Web Editor
  - Fixed bug with gitolite keys
  - UI improved
  - Increased performance of application
  - Show user avatar in last commit when browsing Files
  - Refactored Gitlab::Merge
  - Use Font Awesome for icons
  - Separate observing of Note and MergeRequests
  - Milestone "All Issues" filter
  - Fix issue close and reopen button text and styles
  - Fix forward/back while browsing Tree hierarchy
  - Show number of notes for commits and merge requests
  - Added support pg from box and update installation doc
  - Reject ssh keys that break gitolite
  - [API] list one project hook
  - [API] edit project hook
  - [API] list project snippets
  - [API] allow to authorize using private token in HTTP header
  - [API] add user creation

v 2.9.1
  - Fixed resque custom config init

v 2.9.0
  - fixed inline notes bugs
  - refactored rspecs
  - refactored gitolite backend
  - added factory_girl
  - restyled projects list on dashboard
  - ssh keys validation to prevent gitolite crash
  - send notifications if changed permission in project
  - scss refactoring. gitlab_bootstrap/ dir
  - fix git push http body bigger than 112k problem
  - list of labels  page under issues tab
  - API for milestones, keys
  - restyled buttons
  - OAuth
  - Comment order changed

v 2.8.1
  - ability to disable gravatars
  - improved MR diff logic
  - ssh key help page

v 2.8.0
  - Gitlab Flavored Markdown
  - Bulk issues update
  - Issues API
  - Cucumber coverage increased
  - Post-receive files fixed
  - UI improved
  - Application cleanup
  - more cucumber
  - capybara-webkit + headless

v 2.7.0
  - Issue Labels
  - Inline diff
  - Git HTTP
  - API
  - UI improved
  - System hooks
  - UI improved
  - Dashboard events endless scroll
  - Source performance increased

v 2.6.0
  - UI polished
  - Improved network graph + keyboard nav
  - Handle huge commits
  - Last Push widget
  - Bugfix
  - Better performance
  - Email in resque
  - Increased test coverage
  - Ability to remove branch with MR accept
  - a lot of code refactored

v 2.5.0
  - UI polished
  - Git blame for file
  - Bugfix
  - Email in resque
  - Better test coverage

v 2.4.0
  - Admin area stats page
  - Ability to block user
  - Simplified dashboard area
  - Improved admin area
  - Bootstrap 2.0
  - Responsive layout
  - Big commits handling
  - Performance improved
  - Milestones

v 2.3.1
  - Issues pagination
  - ssl fixes
  - Merge Request pagination

v 2.3.0
  - Dashboard r1
  - Search r1
  - Project page
  - Close merge request on push
  - Persist MR diff after merge
  - mysql support
  - Documentation

v 2.2.0
  - We’ve added support of LDAP auth
  - Improved permission logic (4 roles system)
  - Protected branches (now only masters can push to protected branches)
  - Usability improved
  - twitter bootstrap integrated
  - compare view between commits
  - wiki feature
  - now you can enable/disable issues, wiki, wall features per project
  - security fixes
  - improved code browsing (ajax branch switch etc)
  - improved per-line commenting
  - git submodules displayed
  - moved to rails 3.2
  - help section improved

v 2.1.0
  - Project tab r1
  - List branches/tags
  - per line comments
  - mass user import

v 2.0.0
  - gitolite as main git host system
  - merge requests
  - project/repo access
  - link to commit/issue feed
  - design tab
  - improved email notifications
  - restyled dashboard
  - bugfix

v 1.2.2
  - common config file gitlab.yml
  - issues restyle
  - snippets restyle
  - clickable news feed header on dashboard
  - bugfix

v 1.2.1
  - bugfix

v 1.2.0
  - new design
  - user dashboard
  - network graph
  - markdown support for comments
  - encoding issues
  - wall like twitter timeline

v 1.1.0
  - project dashboard
  - wall redesigned
  - feature: code snippets
  - fixed horizontal scroll on file preview
  - fixed app crash if commit message has invalid chars
  - bugfix & code cleaning

v 1.0.2
  - fixed bug with empty project
  - added adv validation for project path & code
  - feature: issues can be sortable
  - bugfix
  - username displayed on top panel

v 1.0.1
  - fixed: with invalid source code for commit
  - fixed: lose branch/tag selection when use tree navigation
  - when history clicked - display path
  - bug fix & code cleaning

v 1.0.0
  - bug fix
  - projects preview mode

v 0.9.6
  - css fix
  - new repo empty tree until restart server - fixed

v 0.9.4
  - security improved
  - authorization improved
  - html escaping
  - bug fix
  - increased test coverage
  - design improvements

v 0.9.1
  - increased test coverage
  - design improvements
  - new issue email notification
  - updated app name
  - issue redesigned
  - issue can be edit

v 0.8.0
  - syntax highlight for main file types
  - redesign
  - stability
  - security fixes
  - increased test coverage
  - email notification<|MERGE_RESOLUTION|>--- conflicted
+++ resolved
@@ -1,6 +1,5 @@
 Please view this file on the master branch, on stable branches it's out of date.
 
-<<<<<<< HEAD
 v 7.14.0 (unreleased)
   - Fix URL used for refreshing notes if relative_url is present (Bartłomiej Święcki)
   - Fix commit data retrieval when branch name has single quotes (Stan Hu)
@@ -30,10 +29,8 @@
 
 v 7.13.0
   - Remove repository graph log to fix slow cache updates after push event (Stan Hu)
-=======
 v 7.13.0 (unreleased)
   - Return comments in created order in merge request API (Stan Hu)
->>>>>>> 6c9f527b
   - Only enable HSTS header for HTTPS and port 443 (Stan Hu)
   - Fix user autocomplete for unauthenticated users accessing public projects (Stan Hu)
   - Fix redirection to home page URL for unauthorized users (Daniel Gerhardt)
