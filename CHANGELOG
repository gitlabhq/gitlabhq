Please view this file on the master branch, on stable branches it's out of date.

v 7.14.0 (unreleased)
<<<<<<< HEAD
  - Fix redirection after sign in when using auto_sign_in_with_provider
  - Upgrade gitlab_git to 7.2.14 to ignore CRLFs in .gitmodules (Stan Hu)
=======
  - Clear cache to prevent listing deleted branches after MR removes source branch (Stan Hu)
>>>>>>> 6e808fc2
  - Provide more feedback what went wrong if HipChat service failed test (Stan Hu)
  - Fix bug where backslashes in inline diffs could be dropped (Stan Hu)
  - Disable turbolinks when linking to Bitbucket import status (Stan Hu)
  - Fix broken code import and display error messages if something went wrong with creating project (Stan Hu)
  - Fix corrupted binary files when using API files endpoint (Stan Hu)
  - Bump Haml to 4.0.7 to speed up textarea rendering (Stan Hu)
  - Show incompatible projects in Bitbucket import status (Stan Hu)
  - Fix coloring of diffs on MR Discussion-tab (Gert Goet)
  - Fix "Network" and "Graphs" pages for branches with encoded slashes (Stan Hu)
  - Fix errors deleting and creating branches with encoded slashes (Stan Hu)
  - Always add current user to autocomplete controller to support filter by "Me" (Stan Hu)
  - Fix multi-line syntax highlighting (Stan Hu)
  - Fix network graph when branch name has single quotes (Stan Hu)
  - Add "Confirm user" button in user admin page (Stan Hu)
  - Upgrade gitlab_git to version 7.2.6 to fix Error 500 when creating network graphs (Stan Hu)
  - Add support for Unicode filenames in relative links (Hiroyuki Sato)
  - Fix URL used for refreshing notes if relative_url is present (Bartłomiej Święcki)
  - Fix commit data retrieval when branch name has single quotes (Stan Hu)
  - Check that project was actually created rather than just validated in import:repos task (Stan Hu)
  - Fix full screen mode for snippet comments (Daniel Gerhardt)
  - Fix 404 error in files view after deleting the last file in a repository (Stan Hu)
  - Fix the "Reload with full diff" URL button (Stan Hu)
  - Fix label read access for unauthenticated users (Daniel Gerhardt)
  - Fix access to disabled features for unauthenticated users (Daniel Gerhardt)
  - Fix OAuth provider bug where GitLab would not go return to the redirect_uri after sign-in (Stan Hu)
  - Fix file upload dialog for comment editing (Daniel Gerhardt)
  - Set OmniAuth full_host parameter to ensure redirect URIs are correct (Stan Hu)
  - Return comments in created order in merge request API (Stan Hu)
  - Disable internal issue tracker controller if external tracker is used (Stan Hu)
  - Expire Rails cache entries after two weeks to prevent endless Redis growth
  - Add support for destroying project milestones (Stan Hu)
  - Allow custom backup archive permissions
  - Add project star and fork count, group avatar URL and user/group web URL attributes to API
  - Show who last edited a comment if it wasn't the original author
  - Send notification to all participants when MR is merged.
  - Add ability to manage user email addresses via the API.
  - Show buttons to add license, changelog and contribution guide if they're missing.
  - Tweak project page buttons.
  - Disabled autocapitalize and autocorrect on login field (Daryl Chan)
  - Mention group and project name in creation, update and deletion notices (Achilleas Pipinellis)
  - Update gravatar link on profile page to link to configured gravatar host (Ben Bodenmiller)
  - Remove redis-store TTL monkey patch
  - Add support for CI skipped status
  - Fetch code from forks to refs/merge-requests/:id/head when merge request created
  - Remove comments and email addresses when publicly exposing ssh keys (Zeger-Jan van de Weg)
  - Add "Check out branch" button to the MR page.
  - Improve MR merge widget text and UI consistency.
  - Improve text in MR "How To Merge" modal.
  - Cache all events
  - Order commits by date when comparing branches
  - Fix bug causing error when the target branch of a symbolic ref was deleted
  - Include branch/tag name in archive file and directory name
  - Add dropzone upload progress
  - Add a label for merged branches on branches page (Florent Baldino)
  - Detect .mkd and .mkdn files as markdown (Ben Boeckel)
  - Fix: User search feature in admin area does not respect filters
  - Set max-width for README, issue and merge request description for easier read on big screens
  - Update Flowdock integration to support new Flowdock API (Boyan Tabakov)
  - Remove author from files view (Sven Strickroth)

v 7.13.5
  - Satellites reverted

v 7.13.4
  - Allow users to send abuse reports

v 7.13.3
  - Fix bug causing Bitbucket importer to crash when OAuth application had been removed.
  - Allow users to send abuse reports
  - Remove satellites 
  - Link username to profile on Group Members page (Tom Webster)

v 7.13.2
  - Fix randomly failed spec
  - Create project services on Project creation
  - Add admin_merge_request ability to Developer level and up
  - Fix Error 500 when browsing projects with no HEAD (Stan Hu)
  - Fix labels / assignee / milestone for the merge requests when issues are disabled
  - Show the first tab automatically on MergeRequests#new
  - Add rake task 'gitlab:update_commit_count' (Daniel Gerhardt)
  - Fix Gmail Actions

v 7.13.1
  - Fix: Label modifications are not reflected in existing notes and in the issue list
  - Fix: Label not shown in the Issue list, although it's set through web interface
  - Fix: Group/project references are linked incorrectly
  - Improve documentation
  - Fix of migration: Check if session_expire_delay column exists before adding the column
  - Fix: ActionView::Template::Error
  - Fix: "Create Merge Request" isn't always shown in event for newly pushed branch
  - Fix bug causing "Remove source-branch" option not to work for merge requests from the same project.
  - Render Note field hints consistently for "new" and "edit" forms

v 7.13.0
  - Remove repository graph log to fix slow cache updates after push event (Stan Hu)
  - Only enable HSTS header for HTTPS and port 443 (Stan Hu)
  - Fix user autocomplete for unauthenticated users accessing public projects (Stan Hu)
  - Fix redirection to home page URL for unauthorized users (Daniel Gerhardt)
  - Add branch switching support for graphs (Daniel Gerhardt)
  - Fix external issue tracker hook/test for HTTPS URLs (Daniel Gerhardt)
  - Remove link leading to a 404 error in Deploy Keys page (Stan Hu)
  - Add support for unlocking users in admin settings (Stan Hu)
  - Add Irker service configuration options (Stan Hu)
  - Fix order of issues imported from GitHub (Hiroyuki Sato)
  - Bump rugments to 1.0.0beta8 to fix C prototype function highlighting (Jonathon Reinhart)
  - Fix Merge Request webhook to properly fire "merge" action when accepted from the web UI
  - Add `two_factor_enabled` field to admin user API (Stan Hu)
  - Fix invalid timestamps in RSS feeds (Rowan Wookey)
  - Fix downloading of patches on public merge requests when user logged out (Stan Hu)
  - Fix Error 500 when relative submodule resolves to a namespace that has a different name from its path (Stan Hu)
  - Extract the longest-matching ref from a commit path when multiple matches occur (Stan Hu)
  - Update maintenance documentation to explain no need to recompile asssets for omnibus installations (Stan Hu)
  - Support commenting on diffs in side-by-side mode (Stan Hu)
  - Fix JavaScript error when clicking on the comment button on a diff line that has a comment already (Stan Hu)
  - Return 40x error codes if branch could not be deleted in UI (Stan Hu)
  - Remove project visibility icons from dashboard projects list
  - Rename "Design" profile settings page to "Preferences".
  - Allow users to customize their default Dashboard page.
  - Update ssl_ciphers in Nginx example to remove DHE settings. This will deny forward secrecy for Android 2.3.7, Java 6 and OpenSSL 0.9.8
  - Admin can edit and remove user identities
  - Convert CRLF newlines to LF when committing using the web editor.
  - API request /projects/:project_id/merge_requests?state=closed will return only closed merge requests without merged one. If you need ones that were merged - use state=merged.
  - Allow Administrators to filter the user list by those with or without Two-factor Authentication enabled.
  - Show a user's Two-factor Authentication status in the administration area.
  - Explicit error when commit not found in the CI
  - Improve performance for issue and merge request pages
  - Users with guest access level can not set assignee, labels or milestones for issue and merge request
  - Reporter role can manage issue tracker now: edit any issue, set assignee or milestone and manage labels
  - Better performance for pages with events list, issues list and commits list
  - Faster automerge check and merge itself when source and target branches are in same repository
  - Correctly show anonymous authorized applications under Profile > Applications.
  - Query Optimization in MySQL.
  - Allow users to be blocked and unblocked via the API
  - Use native Postgres database cleaning during backup restore
  - Redesign project page. Show README as default instead of activity. Move project activity to separate page
  - Make left menu more hierarchical and less contextual by adding back item at top
  - A fork can’t have a visibility level that is greater than the original project.
  - Faster code search in repository and wiki. Fixes search page timeout for big repositories
  - Allow administrators to disable 2FA for a specific user
  - Add error message for SSH key linebreaks
  - Store commits count in database (will populate with valid values only after first push)
  - Rebuild cache after push to repository in background job
  - Fix transferring of project to another group using the API.

v 7.12.2
  - Correctly show anonymous authorized applications under Profile > Applications.
  - Faster automerge check and merge itself when source and target branches are in same repository
  - Audit log for user authentication
  - Allow custom label to be set for authentication providers.

v 7.12.1
  - Fix error when deleting a user who has projects (Stan Hu)
  - Fix post-receive errors on a push when an external issue tracker is configured (Stan Hu)
  - Add SAML to list of social_provider (Matt Firtion)
  - Fix merge requests API scope to keep compatibility in 7.12.x patch release (Dmitriy Zaporozhets)
  - Fix closed merge request scope at milestone page (Dmitriy Zaporozhets)
  - Revert merge request states renaming
  - Fix hooks for web based events with external issue references (Daniel Gerhardt)
  - Improve performance for issue and merge request pages
  - Compress database dumps to reduce backup size

v 7.12.0
  - Fix Error 500 when one user attempts to access a personal, internal snippet (Stan Hu)
  - Disable changing of target branch in new merge request page when a branch has already been specified (Stan Hu)
  - Fix post-receive errors on a push when an external issue tracker is configured (Stan Hu)
  - Update oauth button logos for Twitter and Google to recommended assets
  - Update browser gem to version 0.8.0 for IE11 support (Stan Hu)
  - Fix timeout when rendering file with thousands of lines.
  - Add "Remember me" checkbox to LDAP signin form.
  - Add session expiration delay configuration through UI application settings
  - Don't notify users mentioned in code blocks or blockquotes.
  - Omit link to generate labels if user does not have access to create them (Stan Hu)
  - Show warning when a comment will add 10 or more people to the discussion.
  - Disable changing of the source branch in merge request update API (Stan Hu)
  - Shorten merge request WIP text.
  - Add option to disallow users from registering any application to use GitLab as an OAuth provider
  - Support editing target branch of merge request (Stan Hu)
  - Refactor permission checks with issues and merge requests project settings (Stan Hu)
  - Fix Markdown preview not working in Edit Milestone page (Stan Hu)
  - Fix Zen Mode not closing with ESC key (Stan Hu)
  - Allow HipChat API version to be blank and default to v2 (Stan Hu)
  - Add file attachment support in Milestone description (Stan Hu)
  - Fix milestone "Browse Issues" button.
  - Set milestone on new issue when creating issue from index with milestone filter active.
  - Make namespace API available to all users (Stan Hu)
  - Add web hook support for note events (Stan Hu)
  - Disable "New Issue" and "New Merge Request" buttons when features are disabled in project settings (Stan Hu)
  - Remove Rack Attack monkey patches and bump to version 4.3.0 (Stan Hu)
  - Fix clone URL losing selection after a single click in Safari and Chrome (Stan Hu)
  - Fix git blame syntax highlighting when different commits break up lines (Stan Hu)
  - Add "Resend confirmation e-mail" link in profile settings (Stan Hu)
  - Allow to configure location of the `.gitlab_shell_secret` file. (Jakub Jirutka)
  - Disabled expansion of top/bottom blobs for new file diffs
  - Update Asciidoctor gem to version 1.5.2. (Jakub Jirutka)
  - Fix resolving of relative links to repository files in AsciiDoc documents. (Jakub Jirutka)
  - Use the user list from the target project in a merge request (Stan Hu)
  - Default extention for wiki pages is now .md instead of .markdown (Jeroen van Baarsen)
  - Add validation to wiki page creation (only [a-zA-Z0-9/_-] are allowed) (Jeroen van Baarsen)
  - Fix new/empty milestones showing 100% completion value (Jonah Bishop)
  - Add a note when an Issue or Merge Request's title changes
  - Consistently refer to MRs as either Merged or Closed.
  - Add Merged tab to MR lists.
  - Prefix EmailsOnPush email subject with `[Git]`.
  - Group project contributions by both name and email.
  - Clarify navigation labels for Project Settings and Group Settings.
  - Move user avatar and logout button to sidebar
  - You can not remove user if he/she is an only owner of group
  - User should be able to leave group. If not - show him proper message
  - User has ability to leave project
  - Add SAML support as an omniauth provider
  - Allow to configure a URL to show after sign out
  - Add an option to automatically sign-in with an Omniauth provider
  - GitLab CI service sends .gitlab-ci.yml in each push call
  - When remove project - move repository and schedule it removal
  - Improve group removing logic
  - Trigger create-hooks on backup restore task
  - Add option to automatically link omniauth and LDAP identities
  - Allow special character in users bio. I.e.: I <3 GitLab

v 7.11.4
  - Fix missing bullets when creating lists
  - Set rel="nofollow" on external links

v 7.11.3
  - no changes
  - Fix upgrader script (Martins Polakovs)

v 7.11.2
  - no changes

v 7.11.1
  - no changes

v 7.11.0
  - Fall back to Plaintext when Syntaxhighlighting doesn't work. Fixes some buggy lexers (Hannes Rosenögger)
  - Get editing comments to work in Chrome 43 again.
  - Fix broken view when viewing history of a file that includes a path that used to be another file (Stan Hu)
  - Don't show duplicate deploy keys
  - Fix commit time being displayed in the wrong timezone in some cases (Hannes Rosenögger)
  - Make the first branch pushed to an empty repository the default HEAD (Stan Hu)
  - Fix broken view when using a tag to display a tree that contains git submodules (Stan Hu)
  - Make Reply-To config apply to change e-mail confirmation and other Devise notifications (Stan Hu)
  - Add application setting to restrict user signups to e-mail domains (Stan Hu)
  - Don't allow a merge request to be merged when its title starts with "WIP".
  - Add a page title to every page.
  - Allow primary email to be set to an email that you've already added.
  - Fix clone URL field and X11 Primary selection (Dmitry Medvinsky)
  - Ignore invalid lines in .gitmodules
  - Fix "Cannot move project" error message from popping up after a successful transfer (Stan Hu)
  - Redirect to sign in page after signing out.
  - Fix "Hello @username." references not working by no longer allowing usernames to end in period.
  - Fix "Revspec not found" errors when viewing diffs in a forked project with submodules (Stan Hu)
  - Improve project page UI
  - Fix broken file browsing with relative submodule in personal projects (Stan Hu)
  - Add "Reply quoting selected text" shortcut key (`r`)
  - Fix bug causing `@whatever` inside an issue's first code block to be picked up as a user mention.
  - Fix bug causing `@whatever` inside an inline code snippet (backtick-style) to be picked up as a user mention.
  - When use change branches link at MR form - save source branch selection instead of target one
  - Improve handling of large diffs
  - Added GitLab Event header for project hooks
  - Add Two-factor authentication (2FA) for GitLab logins
  - Show Atom feed buttons everywhere where applicable.
  - Add project activity atom feed.
  - Don't crash when an MR from a fork has a cross-reference comment from the target project on one of its commits.
  - Explain how to get a new password reset token in welcome emails
  - Include commit comments in MR from a forked project.
  - Group milestones by title in the dashboard and all other issue views.
  - Query issues, merge requests and milestones with their IID through API (Julien Bianchi)
  - Add default project and snippet visibility settings to the admin web UI.
  - Show incompatible projects in Google Code import status (Stan Hu)
  - Fix bug where commit data would not appear in some subdirectories (Stan Hu)
  - Task lists are now usable in comments, and will show up in Markdown previews.
  - Fix bug where avatar filenames were not actually deleted from the database during removal (Stan Hu)
  - Fix bug where Slack service channel was not saved in admin template settings. (Stan Hu)
  - Protect OmniAuth request phase against CSRF.
  - Don't send notifications to mentioned users that don't have access to the project in question.
  - Add search issues/MR by number
  - Move snippets UI to fluid layout
  - Improve UI for sidebar. Increase separation between navigation and content
  - Improve new project command options (Ben Bodenmiller)
  - Add common method to force UTF-8 and use it to properly handle non-ascii OAuth user properties (Onur Küçük)
  - Prevent sending empty messages to HipChat (Chulki Lee)
  - Improve UI for mobile phones on dashboard and project pages
  - Add room notification and message color option for HipChat
  - Allow to use non-ASCII letters and dashes in project and namespace name. (Jakub Jirutka)
  - Add footnotes support to Markdown (Guillaume Delbergue)
  - Add current_sign_in_at to UserFull REST api.
  - Make Sidekiq MemoryKiller shutdown signal configurable
  - Add "Create Merge Request" buttons to commits and branches pages and push event.
  - Show user roles by comments.
  - Fix automatic blocking of auto-created users from Active Directory.
  - Call merge request web hook for each new commits (Arthur Gautier)
  - Use SIGKILL by default in Sidekiq::MemoryKiller
  - Fix mentioning of private groups.
  - Add style for <kbd> element in markdown
  - Spin spinner icon next to "Checking for CI status..." on MR page.
  - Fix reference links in dashboard activity and ATOM feeds.
  - Ensure that the first added admin performs repository imports

v 7.10.4
  - Fix migrations broken in 7.10.2
  - Make tags for GitLab installations running on MySQL case sensitive
  - Get Gitorious importer to work again.
  - Fix adding new group members from admin area
  - Fix DB error when trying to tag a repository (Stan Hu)
  - Fix Error 500 when searching Wiki pages (Stan Hu)
  - Unescape branch names in compare commit (Stan Hu)
  - Order commit comments chronologically in API.

v 7.10.2
  - Fix CI links on MR page

v 7.10.0
  - Ignore submodules that are defined in .gitmodules but are checked in as directories.
  - Allow projects to be imported from Google Code.
  - Remove access control for uploaded images to fix broken images in emails (Hannes Rosenögger)
  - Allow users to be invited by email to join a group or project.
  - Don't crash when project repository doesn't exist.
  - Add config var to block auto-created LDAP users.
  - Don't use HTML ellipsis in EmailsOnPush subject truncated commit message.
  - Set EmailsOnPush reply-to address to committer email when enabled.
  - Fix broken file browsing with a submodule that contains a relative link (Stan Hu)
  - Fix persistent XSS vulnerability around profile website URLs.
  - Fix project import URL regex to prevent arbitary local repos from being imported.
  - Fix directory traversal vulnerability around uploads routes.
  - Fix directory traversal vulnerability around help pages.
  - Don't leak existence of project via search autocomplete.
  - Don't leak existence of group or project via search.
  - Fix bug where Wiki pages that included a '/' were no longer accessible (Stan Hu)
  - Fix bug where error messages from Dropzone would not be displayed on the issues page (Stan Hu)
  - Add a rake task to check repository integrity with `git fsck`
  - Add ability to configure Reply-To address in gitlab.yml (Stan Hu)
  - Move current user to the top of the list in assignee/author filters (Stan Hu)
  - Fix broken side-by-side diff view on merge request page (Stan Hu)
  - Set Application controller default URL options to ensure all url_for calls are consistent (Stan Hu)
  - Allow HTML tags in Markdown input
  - Fix code unfold not working on Compare commits page (Stan Hu)
  - Fix generating SSH key fingerprints with OpenSSH 6.8. (Sašo Stanovnik)
  - Fix "Import projects from" button to show the correct instructions (Stan Hu)
  - Fix dots in Wiki slugs causing errors (Stan Hu)
  - Make maximum attachment size configurable via Application Settings (Stan Hu)
  - Update poltergeist to version 1.6.0 to support PhantomJS 2.0 (Zeger-Jan van de Weg)
  - Fix cross references when usernames, milestones, or project names contain underscores (Stan Hu)
  - Disable reference creation for comments surrounded by code/preformatted blocks (Stan Hu)
  - Reduce Rack Attack false positives causing 403 errors during HTTP authentication (Stan Hu)
  - enable line wrapping per default and remove the checkbox to toggle it (Hannes Rosenögger)
  - Fix a link in the patch update guide
  - Add a service to support external wikis (Hannes Rosenögger)
  - Omit the "email patches" link and fix plain diff view for merge commits
  - List new commits for newly pushed branch in activity view.
  - Add sidetiq gem dependency to match EE
  - Add changelog, license and contribution guide links to project tab bar.
  - Improve diff UI
  - Fix alignment of navbar toggle button (Cody Mize)
  - Fix checkbox rendering for nested task lists
  - Identical look of selectboxes in UI
  - Upgrade the gitlab_git gem to version 7.1.3
  - Move "Import existing repository by URL" option to button.
  - Improve error message when save profile has error.
  - Passing the name of pushed ref to CI service (requires GitLab CI 7.9+)
  - Add location field to user profile
  - Fix print view for markdown files and wiki pages
  - Fix errors when deleting old backups
  - Improve GitLab performance when working with git repositories
  - Add tag message and last commit to tag hook (Kamil Trzciński)
  - Restrict permissions on backup files
  - Improve oauth accounts UI in profile page
  - Add ability to unlink connected accounts
  - Replace commits calendar with faster contribution calendar that includes issues and merge requests
  - Add inifinite scroll to user page activity
  - Don't include system notes in issue/MR comment count.
  - Don't mark merge request as updated when merge status relative to target branch changes.
  - Link note avatar to user.
  - Make Git-over-SSH errors more descriptive.
  - Fix EmailsOnPush.
  - Refactor issue filtering
  - AJAX selectbox for issue assignee and author filters
  - Fix issue with missing options in issue filtering dropdown if selected one
  - Prevent holding Control-Enter or Command-Enter from posting comment multiple times.
  - Prevent note form from being cleared when submitting failed.
  - Improve file icons rendering on tree (Sullivan Sénéchal)
  - API: Add pagination to project events
  - Get issue links in notification mail to work again.
  - Don't show commit comment button when user is not signed in.
  - Fix admin user projects lists.
  - Don't leak private group existence by redirecting from namespace controller to group controller.
  - Ability to skip some items from backup (database, respositories or uploads)
  - Archive repositories in background worker.
  - Import GitHub, Bitbucket or GitLab.com projects owned by authenticated user into current namespace.
  - Project labels are now available over the API under the "tag_list" field (Cristian Medina)
  - Fixed link paths for HTTP and SSH on the admin project view (Jeremy Maziarz)
  - Fix and improve help rendering (Sullivan Sénéchal)
  - Fix final line in EmailsOnPush email diff being rendered as error.
  - Prevent duplicate Buildkite service creation.
  - Fix git over ssh errors 'fatal: protocol error: bad line length character'
  - Automatically setup GitLab CI project for forks if origin project has GitLab CI enabled
  - Bust group page project list cache when namespace name or path changes.
  - Explicitly set image alt-attribute to prevent graphical glitches if gravatars could not be loaded
  - Allow user to choose a public email to show on public profile
  - Remove truncation from issue titles on milestone page (Jason Blanchard)
  - Fix stuck Merge Request merging events from old installations (Ben Bodenmiller)
  - Fix merge request comments on files with multiple commits
  - Fix Resource Owner Password Authentication Flow

v 7.9.4
  - Security: Fix project import URL regex to prevent arbitary local repos from being imported
  - Fixed issue where only 25 commits would load in file listings
  - Fix LDAP identities  after config update

v 7.9.3
  - Contains no changes
  - Add icons to Add dropdown items.
  - Allow admin to create public deploy keys that are accessible to any project.
  - Warn when gitlab-shell version doesn't match requirement.
  - Skip email confirmation when set by admin or via LDAP.
  - Only allow users to reference groups, projects, issues, MRs, commits they have access to.

v 7.9.3
  - Contains no changes

v 7.9.2
  - Contains no changes

v 7.9.1
  - Include missing events and fix save functionality in admin service template settings form (Stan Hu)
  - Fix "Import projects from" button to show the correct instructions (Stan Hu)
  - Fix OAuth2 issue importing a new project from GitHub and GitLab (Stan Hu)
  - Fix for LDAP with commas in DN
  - Fix missing events and in admin Slack service template settings form (Stan Hu)
  - Don't show commit comment button when user is not signed in.
  - Downgrade gemnasium-gitlab-service gem

v 7.9.0
  - Add HipChat integration documentation (Stan Hu)
  - Update documentation for object_kind field in Webhook push and tag push Webhooks (Stan Hu)
  - Fix broken email images (Hannes Rosenögger)
  - Automatically config git if user forgot, where possible (Zeger-Jan van de Weg)
  - Fix mass SQL statements on initial push (Hannes Rosenögger)
  - Add tag push notifications and normalize HipChat and Slack messages to be consistent (Stan Hu)
  - Add comment notification events to HipChat and Slack services (Stan Hu)
  - Add issue and merge request events to HipChat and Slack services (Stan Hu)
  - Fix merge request URL passed to Webhooks. (Stan Hu)
  - Fix bug that caused a server error when editing a comment to "+1" or "-1" (Stan Hu)
  - Fix code preview theme setting for comments, issues, merge requests, and snippets (Stan Hu)
  - Move labels/milestones tabs to sidebar
  - Upgrade Rails gem to version 4.1.9.
  - Improve error messages for file edit failures
  - Improve UI for commits, issues and merge request lists
  - Fix commit comments on first line of diff not rendering in Merge Request Discussion view.
  - Allow admins to override restricted project visibility settings.
  - Move restricted visibility settings from gitlab.yml into the web UI.
  - Improve trigger merge request hook when source project branch has been updated (Kirill Zaitsev)
  - Save web edit in new branch
  - Fix ordering of imported but unchanged projects (Marco Wessel)
  - Mobile UI improvements: make aside content expandable
  - Expose avatar_url in projects API
  - Fix checkbox alignment on the application settings page.
  - Generalize image upload in drag and drop in markdown to all files (Hannes Rosenögger)
  - Fix mass-unassignment of issues (Robert Speicher)
  - Fix hidden diff comments in merge request discussion view
  - Allow user confirmation to be skipped for new users via API
  - Add a service to send updates to an Irker gateway (Romain Coltel)
  - Add brakeman (security scanner for Ruby on Rails)
  - Slack username and channel options
  - Add grouped milestones from all projects to dashboard.
  - Web hook sends pusher email as well as commiter
  - Add Bitbucket omniauth provider.
  - Add Bitbucket importer.
  - Support referencing issues to a project whose name starts with a digit
  - Condense commits already in target branch when updating merge request source branch.
  - Send notifications and leave system comments when bulk updating issues.
  - Automatically link commit ranges to compare page: sha1...sha4 or sha1..sha4 (includes sha1 in comparison)
  - Move groups page from profile to dashboard
  - Starred projects page at dashboard
  - Blocking user does not remove him/her from project/groups but show blocked label
  - Change subject of EmailsOnPush emails to include namespace, project and branch.
  - Change subject of EmailsOnPush emails to include first commit message when multiple were pushed.
  - Remove confusing footer from EmailsOnPush mail body.
  - Add list of changed files to EmailsOnPush emails.
  - Add option to send EmailsOnPush emails from committer email if domain matches.
  - Add option to disable code diffs in EmailOnPush emails.
  - Wrap commit message in EmailsOnPush email.
  - Send EmailsOnPush emails when deleting commits using force push.
  - Fix EmailsOnPush email comparison link to include first commit.
  - Fix highliht of selected lines in file
  - Reject access to group/project avatar if the user doesn't have access.
  - Add database migration to clean group duplicates with same path and name (Make sure you have a backup before update)
  - Add GitLab active users count to rake gitlab:check
  - Starred projects page at dashboard
  - Make email display name configurable
  - Improve json validation in hook data
  - Use Emoji One
  - Updated emoji help documentation to properly reference EmojiOne.
  - Fix missing GitHub organisation repositories on import page.
  - Added blue theme
  - Remove annoying notice messages when create/update merge request
  - Allow smb:// links in Markdown text.
  - Filter merge request by title or description at Merge Requests page
  - Block user if he/she was blocked in Active Directory
  - Fix import pages not working after first load.
  - Use custom LDAP label in LDAP signin form.
  - Execute hooks and services when branch or tag is created or deleted through web interface.
  - Block and unblock user if he/she was blocked/unblocked in Active Directory
  - Raise recommended number of unicorn workers from 2 to 3
  - Use same layout and interactivity for project members as group members.
  - Prevent gitlab-shell character encoding issues by receiving its changes as raw data.
  - Ability to unsubscribe/subscribe to issue or merge request
  - Delete deploy key when last connection to a project is destroyed.
  - Fix invalid Atom feeds when using emoji, horizontal rules, or images (Christian Walther)
  - Backup of repositories with tar instead of git bundle (only now are git-annex files included in the backup)
  - Add canceled status for CI
  - Send EmailsOnPush email when branch or tag is created or deleted.
  - Faster merge request processing for large repository
  - Prevent doubling AJAX request with each commit visit via Turbolink
  - Prevent unnecessary doubling of js events on import pages and user calendar

v 7.8.4
  - Fix issue_tracker_id substitution in custom issue trackers
  - Fix path and name duplication in namespaces

v 7.8.3
  - Bump version of gitlab_git fixing annotated tags without message

v 7.8.2
  - Fix service migration issue when upgrading from versions prior to 7.3
  - Fix setting of the default use project limit via admin UI
  - Fix showing of already imported projects for GitLab and Gitorious importers
  - Fix response of push to repository to return "Not found" if user doesn't have access
  - Fix check if user is allowed to view the file attachment
  - Fix import check for case sensetive namespaces
  - Increase timeout for Git-over-HTTP requests to 1 hour since large pulls/pushes can take a long time.
  - Properly handle autosave local storage exceptions.
  - Escape wildcards when searching LDAP by username.

v 7.8.1
  - Fix run of custom post receive hooks
  - Fix migration that caused issues when upgrading to version 7.8 from versions prior to 7.3
  - Fix the warning for LDAP users about need to set password
  - Fix avatars which were not shown for non logged in users
  - Fix urls for the issues when relative url was enabled

v 7.8.0
  - Fix access control and protection against XSS for note attachments and other uploads.
  - Replace highlight.js with rouge-fork rugments (Stefan Tatschner)
  - Make project search case insensitive (Hannes Rosenögger)
  - Include issue/mr participants in list of recipients for reassign/close/reopen emails
  - Expose description in groups API
  - Better UI for project services page
  - Cleaner UI for web editor
  - Add diff syntax highlighting in email-on-push service notifications (Hannes Rosenögger)
  - Add API endpoint to fetch all changes on a MergeRequest (Jeroen van Baarsen)
  - View note image attachments in new tab when clicked instead of downloading them
  - Improve sorting logic in UI and API. Explicitly define what sorting method is used by default
  - Fix overflow at sidebar when have several items
  - Add notes for label changes in issue and merge requests
  - Show tags in commit view (Hannes Rosenögger)
  - Only count a user's vote once on a merge request or issue (Michael Clarke)
  - Increase font size when browse source files and diffs
  - Service Templates now let you set default values for all services
  - Create new file in empty repository using GitLab UI
  - Ability to clone project using oauth2 token
  - Upgrade Sidekiq gem to version 3.3.0
  - Stop git zombie creation during force push check
  - Show success/error messages for test setting button in services
  - Added Rubocop for code style checks
  - Fix commits pagination
  - Async load a branch information at the commit page
  - Disable blacklist validation for project names
  - Allow configuring protection of the default branch upon first push (Marco Wessel)
  - Add gitlab.com importer
  - Add an ability to login with gitlab.com
  - Add a commit calendar to the user profile (Hannes Rosenögger)
  - Submit comment on command-enter
  - Notify all members of a group when that group is mentioned in a comment, for example: `@gitlab-org` or `@sales`.
  - Extend issue clossing pattern to include "Resolve", "Resolves", "Resolved", "Resolving" and "Close" (Julien Bianchi and Hannes Rosenögger)
  - Fix long broadcast message cut-off on left sidebar (Visay Keo)
  - Add Project Avatars (Steven Thonus and Hannes Rosenögger)
  - Password reset token validity increased from 2 hours to 2 days since it is also send on account creation.
  - Edit group members via API
  - Enable raw image paste from clipboard, currently Chrome only (Marco Cyriacks)
  - Add action property to merge request hook (Julien Bianchi)
  - Remove duplicates from group milestone participants list.
  - Add a new API function that retrieves all issues assigned to a single milestone (Justin Whear and Hannes Rosenögger)
  - API: Access groups with their path (Julien Bianchi)
  - Added link to milestone and keeping resource context on smaller viewports for issues and merge requests (Jason Blanchard)
  - Allow notification email to be set separately from primary email.
  - API: Add support for editing an existing project (Mika Mäenpää and Hannes Rosenögger)
  - Don't have Markdown preview fail for long comments/wiki pages.
  - When test web hook - show error message instead of 500 error page if connection to hook url was reset
  - Added support for firing system hooks on group create/destroy and adding/removing users to group (Boyan Tabakov)
  - Added persistent collapse button for left side nav bar (Jason Blanchard)
  - Prevent losing unsaved comments by automatically restoring them when comment page is loaded again.
  - Don't allow page to be scaled on mobile.
  - Clean the username acquired from OAuth/LDAP so it doesn't fail username validation and block signing up.
  - Show assignees in merge request index page (Kelvin Mutuma)
  - Link head panel titles to relevant root page.
  - Allow users that signed up via OAuth to set their password in order to use Git over HTTP(S).
  - Show users button to share their newly created public or internal projects on twitter
  - Add quick help links to the GitLab pricing and feature comparison pages.
  - Fix duplicate authorized applications in user profile and incorrect application client count in admin area.
  - Make sure Markdown previews always use the same styling as the eventual destination.
  - Remove deprecated Group#owner_id from API
  - Show projects user contributed to on user page. Show stars near project on user page.
  - Improve database performance for GitLab
  - Add Asana service (Jeremy Benoist)
  - Improve project web hooks with extra data

v 7.7.2
  - Update GitLab Shell to version 2.4.2 that fixes a bug when developers can push to protected branch
  - Fix issue when LDAP user can't login with existing GitLab account

v 7.7.1
  - Improve mention autocomplete performance
  - Show setup instructions for GitHub import if disabled
  - Allow use http for OAuth applications

v 7.7.0
  - Import from GitHub.com feature
  - Add Jetbrains Teamcity CI service (Jason Lippert)
  - Mention notification level
  - Markdown preview in wiki (Yuriy Glukhov)
  - Raise group avatar filesize limit to 200kb
  - OAuth applications feature
  - Show user SSH keys in admin area
  - Developer can push to protected branches option
  - Set project path instead of project name in create form
  - Block Git HTTP access after 10 failed authentication attempts
  - Updates to the messages returned by API (sponsored by O'Reilly Media)
  - New UI layout with side navigation
  - Add alert message in case of outdated browser (IE < 10)
  - Added API support for sorting projects
  - Update gitlab_git to version 7.0.0.rc14
  - Add API project search filter option for authorized projects
  - Fix File blame not respecting branch selection
  - Change some of application settings on fly in admin area UI
  - Redesign signin/signup pages
  - Close standard input in Gitlab::Popen.popen
  - Trigger GitLab CI when push tags
  - When accept merge request - do merge using sidaekiq job
  - Enable web signups by default
  - Fixes for diff comments: drag-n-drop images, selecting images
  - Fixes for edit comments: drag-n-drop images, preview mode, selecting images, save & update
  - Remove password strength indicator



v 7.6.0
  - Fork repository to groups
  - New rugged version
  - Add CRON=1 backup setting for quiet backups
  - Fix failing wiki restore
  - Add optional Sidekiq MemoryKiller middleware (enabled via SIDEKIQ_MAX_RSS env variable)
  - Monokai highlighting style now more faithful to original design (Mark Riedesel)
  - Create project with repository in synchrony
  - Added ability to create empty repo or import existing one if project does not have repository
  - Reactivate highlight.js language autodetection
  - Mobile UI improvements
  - Change maximum avatar file size from 100KB to 200KB
  - Strict validation for snippet file names
  - Enable Markdown preview for issues, merge requests, milestones, and notes (Vinnie Okada)
  - In the docker directory is a container template based on the Omnibus packages.
  - Update Sidekiq to version 2.17.8
  - Add author filter to project issues and merge requests pages
  - Atom feed for user activity
  - Support multiple omniauth providers for the same user
  - Rendering cross reference in issue title and tooltip for merge request
  - Show username in comments
  - Possibility to create Milestones or Labels when Issues are disabled
  - Fix bug with showing gpg signature in tag

v 7.5.3
  - Bump gitlab_git to 7.0.0.rc12 (includes Rugged 0.21.2)

v 7.5.2
  - Don't log Sidekiq arguments by default
  - Fix restore of wiki repositories from backups

v 7.5.1
  - Add missing timestamps to 'members' table

v 7.5.0
  - API: Add support for Hipchat (Kevin Houdebert)
  - Add time zone configuration in gitlab.yml (Sullivan Senechal)
  - Fix LDAP authentication for Git HTTP access
  - Run 'GC.start' after every EmailsOnPushWorker job
  - Fix LDAP config lookup for provider 'ldap'
  - Drop all sequences during Postgres database restore
  - Project title links to project homepage (Ben Bodenmiller)
  - Add Atlassian Bamboo CI service (Drew Blessing)
  - Mentioned @user will receive email even if he is not participating in issue or commit
  - Session API: Use case-insensitive authentication like in UI (Andrey Krivko)
  - Tie up loose ends with annotated tags: API & UI (Sean Edge)
  - Return valid json for deleting branch via API (sponsored by O'Reilly Media)
  - Expose username in project events API (sponsored by O'Reilly Media)
  - Adds comments to commits in the API
  - Performance improvements
  - Fix post-receive issue for projects with deleted forks
  - New gitlab-shell version with custom hooks support
  - Improve code
  - GitLab CI 5.2+ support (does not support older versions)
  - Fixed bug when you can not push commits starting with 000000 to protected branches
  - Added a password strength indicator
  - Change project name and path in one form
  - Display renamed files in diff views (Vinnie Okada)
  - Fix raw view for public snippets
  - Use secret token with GitLab internal API.
  - Add missing timestamps to 'members' table

v 7.4.5
  - Bump gitlab_git to 7.0.0.rc12 (includes Rugged 0.21.2)

v 7.4.4
  - No changes

v 7.4.3
  - Fix raw snippets view
  - Fix security issue for member api
  - Fix buildbox integration

v 7.4.2
  - Fix internal snippet exposing for unauthenticated users

v 7.4.1
  - Fix LDAP authentication for Git HTTP access
  - Fix LDAP config lookup for provider 'ldap'
  - Fix public snippets
  - Fix 500 error on projects with nested submodules

v 7.4.0
  - Refactored membership logic
  - Improve error reporting on users API (Julien Bianchi)
  - Refactor test coverage tools usage. Use SIMPLECOV=true to generate it locally
  - Default branch is protected by default
  - Increase unicorn timeout to 60 seconds
  - Sort search autocomplete projects by stars count so most popular go first
  - Add README to tab on project show page
  - Do not delete tmp/repositories itself during clean-up, only its contents
  - Support for backup uploads to remote storage
  - Prevent notes polling when there are not notes
  - Internal ForkService: Prepare support for fork to a given namespace
  - API: Add support for forking a project via the API (Bernhard Kaindl)
  - API: filter project issues by milestone (Julien Bianchi)
  - Fail harder in the backup script
  - Changes to Slack service structure, only webhook url needed
  - Zen mode for wiki and milestones (Robert Schilling)
  - Move Emoji parsing to html-pipeline-gitlab (Robert Schilling)
  - Font Awesome 4.2 integration (Sullivan Senechal)
  - Add Pushover service integration (Sullivan Senechal)
  - Add select field type for services options (Sullivan Senechal)
  - Add cross-project references to the Markdown parser (Vinnie Okada)
  - Add task lists to issue and merge request descriptions (Vinnie Okada)
  - Snippets can be public, internal or private
  - Improve danger zone: ask project path to confirm data-loss action
  - Raise exception on forgery
  - Show build coverage in Merge Requests (requires GitLab CI v5.1)
  - New milestone and label links on issue edit form
  - Improved repository graphs
  - Improve event note display in dashboard and project activity views (Vinnie Okada)
  - Add users sorting to admin area
  - UI improvements
  - Fix ambiguous sha problem with mentioned commit
  - Fixed bug with apostrophe when at mentioning users
  - Add active directory ldap option
  - Developers can push to wiki repo. Protected branches does not affect wiki repo any more
  - Faster rev list
  - Fix branch removal

v 7.3.2
  - Fix creating new file via web editor
  - Use gitlab-shell v2.0.1

v 7.3.1
  - Fix ref parsing in Gitlab::GitAccess
  - Fix error 500 when viewing diff on a file with changed permissions
  - Fix adding comments to MR when source branch is master
  - Fix error 500 when searching description contains relative link

v 7.3.0
  - Always set the 'origin' remote in satellite actions
  - Write authorized_keys in tmp/ during tests
  - Use sockets to connect to Redis
  - Add dormant New Relic gem (can be enabled via environment variables)
  - Expire Rack sessions after 1 week
  - Cleaner signin/signup pages
  - Improved comments UI
  - Better search with filtering, pagination etc
  - Added a checkbox to toggle line wrapping in diff (Yuriy Glukhov)
  - Prevent project stars duplication when fork project
  - Use the default Unicorn socket backlog value of 1024
  - Support Unix domain sockets for Redis
  - Store session Redis keys in 'session:gitlab:' namespace
  - Deprecate LDAP account takeover based on partial LDAP email / GitLab username match
  - Use /bin/sh instead of Bash in bin/web, bin/background_jobs (Pavel Novitskiy)
  - Keyboard shortcuts for productivity (Robert Schilling)
  - API: filter issues by state (Julien Bianchi)
  - API: filter issues by labels (Julien Bianchi)
  - Add system hook for ssh key changes
  - Add blob permalink link (Ciro Santilli)
  - Create annotated tags through UI and API (Sean Edge)
  - Snippets search (Charles Bushong)
  - Comment new push to existing MR
  - Add 'ci' to the blacklist of forbidden names
  - Improve text filtering on issues page
  - Comment & Close button
  - Process git push --all much faster
  - Don't allow edit of system notes
  - Project wiki search (Ralf Seidler)
  - Enabled Shibboleth authentication support (Matus Banas)
  - Zen mode (fullscreen) for issues/MR/notes (Robert Schilling)
  - Add ability to configure webhook timeout via gitlab.yml (Wes Gurney)
  - Sort project merge requests in asc or desc order for updated_at or created_at field (sponsored by O'Reilly Media)
  - Add Redis socket support to 'rake gitlab:shell:install'

v 7.2.1
  - Delete orphaned labels during label migration (James Brooks)
  - Security: prevent XSS with stricter MIME types for raw repo files

v 7.2.0
  - Explore page
  - Add project stars (Ciro Santilli)
  - Log Sidekiq arguments
  - Better labels: colors, ability to rename and remove
  - Improve the way merge request collects diffs
  - Improve compare page for large diffs
  - Expose the full commit message via API
  - Fix 500 error on repository rename
  - Fix bug when MR download patch return invalid diff
  - Test gitlab-shell integration
  - Repository import timeout increased from 2 to 4 minutes allowing larger repos to be imported
  - API for labels (Robert Schilling)
  - API: ability to set an import url when creating project for specific user

v 7.1.1
  - Fix cpu usage issue in Firefox
  - Fix redirect loop when changing password by new user
  - Fix 500 error on new merge request page

v 7.1.0
  - Remove observers
  - Improve MR discussions
  - Filter by description on Issues#index page
  - Fix bug with namespace select when create new project page
  - Show README link after description for non-master members
  - Add @all mention for comments
  - Dont show reply button if user is not signed in
  - Expose more information for issues with webhook
  - Add a mention of the merge request into the default merge request commit message
  - Improve code highlight, introduce support for more languages like Go, Clojure, Erlang etc
  - Fix concurrency issue in repository download
  - Dont allow repository name start with ?
  - Improve email threading (Pierre de La Morinerie)
  - Cleaner help page
  - Group milestones
  - Improved email notifications
  - Contributors API (sponsored by Mobbr)
  - Fix LDAP TLS authentication (Boris HUISGEN)
  - Show VERSION information on project sidebar
  - Improve branch removal logic when accept MR
  - Fix bug where comment form is spawned inside the Reply button
  - Remove Dir.chdir from Satellite#lock for thread-safety
  - Increased default git max_size value from 5MB to 20MB in gitlab.yml. Please update your configs!
  - Show error message in case of timeout in satellite when create MR
  - Show first 100 files for huge diff instead of hiding all
  - Change default admin email from admin@local.host to admin@example.com

v 7.0.0
  - The CPU no longer overheats when you hold down the spacebar
  - Improve edit file UI
  - Add ability to upload group avatar when create
  - Protected branch cannot be removed
  - Developers can remove normal branches with UI
  - Remove branch via API (sponsored by O'Reilly Media)
  - Move protected branches page to Project settings area
  - Redirect to Files view when create new branch via UI
  - Drag and drop upload of image in every markdown-area (Earle Randolph Bunao and Neil Francis Calabroso)
  - Refactor the markdown relative links processing
  - Make it easier to implement other CI services for GitLab
  - Group masters can create projects in group
  - Deprecate ruby 1.9.3 support
  - Only masters can rewrite/remove git tags
  - Add X-Frame-Options SAMEORIGIN to Nginx config so Sidekiq admin is visible
  - UI improvements
  - Case-insensetive search for issues
  - Update to rails 4.1
  - Improve performance of application for projects and groups with a lot of members
  - Formally support Ruby 2.1
  - Include Nginx gitlab-ssl config
  - Add manual language detection for highlight.js
  - Added example.com/:username routing
  - Show notice if your profile is public
  - UI improvements for mobile devices
  - Improve diff rendering performance
  - Drag-n-drop for issues and merge requests between states at milestone page
  - Fix '0 commits' message for huge repositories on project home page
  - Prevent 500 error page when visit commit page from large repo
  - Add notice about huge push over http to unicorn config
  - File action in satellites uses default 30 seconds timeout instead of old 10 seconds one
  - Overall performance improvements
  - Skip init script check on omnibus-gitlab
  - Be more selective when killing stray Sidekiqs
  - Check LDAP user filter during sign-in
  - Remove wall feature (no data loss - you can take it from database)
  - Dont expose user emails via API unless you are admin
  - Detect issues closed by Merge Request description
  - Better email subject lines from email on push service (Alex Elman)
  - Enable identicon for gravatar be default

v 6.9.2
  - Revert the commit that broke the LDAP user filter

v 6.9.1
  - Fix scroll to highlighted line
  - Fix the pagination on load for commits page

v 6.9.0
  - Store Rails cache data in the Redis `cache:gitlab` namespace
  - Adjust MySQL limits for existing installations
  - Add db index on project_id+iid column. This prevents duplicate on iid (During migration duplicates will be removed)
  - Markdown preview or diff during editing via web editor (Evgeniy Sokovikov)
  - Give the Rails cache its own Redis namespace
  - Add ability to set different ssh host, if different from http/https
  - Fix syntax highlighting for code comments blocks
  - Improve comments loading logic
  - Stop refreshing comments when the tab is hidden
  - Improve issue and merge request mobile UI (Drew Blessing)
  - Document how to convert a backup to PostgreSQL
  - Fix locale bug in backup manager
  - Fix can not automerge when MR description is too long
  - Fix wiki backup skip bug
  - Two Step MR creation process
  - Remove unwanted files from satellite working directory with git clean -fdx
  - Accept merge request via API (sponsored by O'Reilly Media)
  - Add more access checks during API calls
  - Block SSH access for 'disabled' Active Directory users
  - Labels for merge requests (Drew Blessing)
  - Threaded emails by setting a Message-ID (Philip Blatter)

v 6.8.0
  - Ability to at mention users that are participating in issue and merge req. discussion
  - Enabled GZip Compression for assets in example Nginx, make sure that Nginx is compiled with --with-http_gzip_static_module flag (this is default in Ubuntu)
  - Make user search case-insensitive (Christopher Arnold)
  - Remove omniauth-ldap nickname bug workaround
  - Drop all tables before restoring a Postgres backup
  - Make the repository downloads path configurable
  - Create branches via API (sponsored by O'Reilly Media)
  - Changed permission of gitlab-satellites directory not to be world accessible
  - Protected branch does not allow force push
  - Fix popen bug in `rake gitlab:satellites:create`
  - Disable connection reaping for MySQL
  - Allow oauth signup without email for twitter and github
  - Fix faulty namespace names that caused 500 on user creation
  - Option to disable standard login
  - Clean old created archives from repository downloads directory
  - Fix download link for huge MR diffs
  - Expose event and mergerequest timestamps in API
  - Fix emails on push service when only one commit is pushed

v 6.7.3
  - Fix the merge notification email not being sent (Pierre de La Morinerie)
  - Drop all tables before restoring a Postgres backup
  - Remove yanked modernizr gem

v 6.7.2
  - Fix upgrader script

v 6.7.1
  - Fix GitLab CI integration

v 6.7.0
  - Increased the example Nginx client_max_body_size from 5MB to 20MB, consider updating it manually on existing installations
  - Add support for Gemnasium as a Project Service (Olivier Gonzalez)
  - Add edit file button to MergeRequest diff
  - Public groups (Jason Hollingsworth)
  - Cleaner headers in Notification Emails (Pierre de La Morinerie)
  - Blob and tree gfm links to anchors work
  - Piwik Integration (Sebastian Winkler)
  - Show contribution guide link for new issue form (Jeroen van Baarsen)
  - Fix CI status for merge requests from fork
  - Added option to remove issue assignee on project issue page and issue edit page (Jason Blanchard)
  - New page load indicator that includes a spinner that scrolls with the page
  - Converted all the help sections into markdown
  - LDAP user filters
  - Streamline the content of notification emails (Pierre de La Morinerie)
  - Fixes a bug with group member administration (Matt DeTullio)
  - Sort tag names using VersionSorter (Robert Speicher)
  - Add GFM autocompletion for MergeRequests (Robert Speicher)
  - Add webhook when a new tag is pushed (Jeroen van Baarsen)
  - Add button for toggling inline comments in diff view
  - Add retry feature for repository import
  - Reuse the GitLab LDAP connection within each request
  - Changed markdown new line behaviour to conform to markdown standards
  - Fix global search
  - Faster authorized_keys rebuilding in `rake gitlab:shell:setup` (requires gitlab-shell 1.8.5)
  - Create and Update MR calls now support the description parameter (Greg Messner)
  - Markdown relative links in the wiki link to wiki pages, markdown relative links in repositories link to files in the repository
  - Added Slack service integration (Federico Ravasio)
  - Better API responses for access_levels (sponsored by O'Reilly Media)
  - Requires at least 2 unicorn workers
  - Requires gitlab-shell v1.9+
  - Replaced gemoji(due to closed licencing problem) with Phantom Open Emoji library(combined SIL Open Font License, MIT License and the CC 3.0 License)
  - Fix `/:username.keys` response content type (Dmitry Medvinsky)

v 6.6.5
  - Added option to remove issue assignee on project issue page and issue edit page (Jason Blanchard)
  - Hide mr close button for comment form if merge request was closed or inline comment
  - Adds ability to reopen closed merge request

v 6.6.4
  - Add missing html escape for highlighted code blocks in comments, issues

v 6.6.3
  - Fix 500 error when edit yourself from admin area
  - Hide private groups for public profiles

v 6.6.2
  - Fix 500 error on branch/tag create or remove via UI

v 6.6.1
  - Fix 500 error on files tab if submodules presents

v 6.6.0
  - Retrieving user ssh keys publically(github style): http://__HOST__/__USERNAME__.keys
  - Permissions: Developer now can manage issue tracker (modify any issue)
  - Improve Code Compare page performance
  - Group avatar
  - Pygments.rb replaced with highlight.js
  - Improve Merge request diff store logic
  - Improve render performnace for MR show page
  - Fixed Assembla hardcoded project name
  - Jira integration documentation
  - Refactored app/services
  - Remove snippet expiration
  - Mobile UI improvements (Drew Blessing)
  - Fix block/remove UI for admin::users#show page
  - Show users' group membership on users' activity page (Robert Djurasaj)
  - User pages are visible without login if user is authorized to a public project
  - Markdown rendered headers have id derived from their name and link to their id
  - Improve application to work faster with large groups (100+ members)
  - Multiple emails per user
  - Show last commit for file when view file source
  - Restyle Issue#show page and MR#show page
  - Ability to filter by multiple labels for Issues page
  - Rails version to 4.0.3
  - Fixed attachment identifier displaying underneath note text (Jason Blanchard)

v 6.5.1
  - Fix branch selectbox when create merge request from fork

v 6.5.0
  - Dropdown menus on issue#show page for assignee and milestone (Jason Blanchard)
  - Add color custimization and previewing to broadcast messages
  - Fixed notes anchors
  - Load new comments in issues dynamically
  - Added sort options to Public page
  - New filters (assigned/authored/all) for Dashboard#issues/merge_requests (sponsored by Say Media)
  - Add project visibility icons to dashboard
  - Enable secure cookies if https used
  - Protect users/confirmation with rack_attack
  - Default HTTP headers to protect against MIME-sniffing, force https if enabled
  - Bootstrap 3 with responsive UI
  - New repository download formats: tar.bz2, zip, tar (Jason Hollingsworth)
  - Restyled accept widgets for MR
  - SCSS refactored
  - Use jquery timeago plugin
  - Fix 500 error for rdoc files
  - Ability to customize merge commit message (sponsored by Say Media)
  - Search autocomplete via ajax
  - Add website url to user profile
  - Files API supports base64 encoded content (sponsored by O'Reilly Media)
  - Added support for Go's repository retrieval (Bruno Albuquerque)

v6.4.3
  - Don't use unicorn worker killer if PhusionPassenger is defined

v6.4.2
  - Fixed wrong behaviour of script/upgrade.rb

v6.4.1
  - Fixed bug with repository rename
  - Fixed bug with project transfer

v 6.4.0
  - Added sorting to project issues page (Jason Blanchard)
  - Assembla integration (Carlos Paramio)
  - Fixed another 500 error with submodules
  - UI: More compact issues page
  - Minimal password length increased to 8 symbols
  - Side-by-side diff view (Steven Thonus)
  - Internal projects (Jason Hollingsworth)
  - Allow removal of avatar (Drew Blessing)
  - Project web hooks now support issues and merge request events
  - Visiting project page while not logged in will redirect to sign-in instead of 404 (Jason Hollingsworth)
  - Expire event cache on avatar creation/removal (Drew Blessing)
  - Archiving old projects (Steven Thonus)
  - Rails 4
  - Add time ago tooltips to show actual date/time
  - UI: Fixed UI for admin system hooks
  - Ruby script for easier GitLab upgrade
  - Do not remove Merge requests if fork project was removed
  - Improve sign-in/signup UX
  - Add resend confirmation link to sign-in page
  - Set noreply@HOSTNAME for reply_to field in all emails
  - Show GitLab API version on Admin#dashboard
  - API Cross-origin resource sharing
  - Show READMe link at project home page
  - Show repo size for projects in Admin area

v 6.3.0
  - API for adding gitlab-ci service
  - Init script now waits for pids to appear after (re)starting before reporting status (Rovanion Luckey)
  - Restyle project home page
  - Grammar fixes
  - Show branches list (which branches contains commit) on commit page (Andrew Kumanyaev)
  - Security improvements
  - Added support for GitLab CI 4.0
  - Fixed issue with 500 error when group did not exist
  - Ability to leave project
  - You can create file in repo using UI
  - You can remove file from repo using UI
  - API: dropped default_branch attribute from project during creation
  - Project default_branch is not stored in db any more. It takes from repo now.
  - Admin broadcast messages
  - UI improvements
  - Dont show last push widget if user removed this branch
  - Fix 500 error for repos with newline in file name
  - Extended html titles
  - API: create/update/delete repo files
  - Admin can transfer project to any namespace
  - API: projects/all for admin users
  - Fix recent branches order

v 6.2.4
  - Security: Cast API private_token to string (CVE-2013-4580)
  - Security: Require gitlab-shell 1.7.8 (CVE-2013-4581, CVE-2013-4582, CVE-2013-4583)
  - Fix for Git SSH access for LDAP users

v 6.2.3
  - Security: More protection against CVE-2013-4489
  - Security: Require gitlab-shell 1.7.4 (CVE-2013-4490, CVE-2013-4546)
  - Fix sidekiq rake tasks

v 6.2.2
  - Security: Update gitlab_git (CVE-2013-4489)

v 6.2.1
  - Security: Fix issue with generated passwords for new users

v 6.2.0
  - Public project pages are now visible to everyone (files, issues, wik, etc.)
    THIS MEANS YOUR ISSUES AND WIKI FOR PUBLIC PROJECTS ARE PUBLICLY VISIBLE AFTER THE UPGRADE
  - Add group access to permissions page
  - Require current password to change one
  - Group owner or admin can remove other group owners
  - Remove group transfer since we have multiple owners
  - Respect authorization in Repository API
  - Improve UI for Project#files page
  - Add more security specs
  - Added search for projects by name to api (Izaak Alpert)
  - Make default user theme configurable (Izaak Alpert)
  - Update logic for validates_merge_request for tree of MR (Andrew Kumanyaev)
  - Rake tasks for web hooks management (Jonhnny Weslley)
  - Extended User API to expose admin and can_create_group for user creation/updating (Boyan Tabakov)
  - API: Remove group
  - API: Remove project
  - Avatar upload on profile page with a maximum of 100KB (Steven Thonus)
  - Store the sessions in Redis instead of the cookie store
  - Fixed relative links in markdown
  - User must confirm their email if signup enabled
  - User must confirm changed email

v 6.1.0
  - Project specific IDs for issues, mr, milestones
    Above items will get a new id and for example all bookmarked issue urls will change.
    Old issue urls are redirected to the new one if the issue id is too high for an internal id.
  - Description field added to Merge Request
  - API: Sudo api calls (Izaak Alpert)
  - API: Group membership api (Izaak Alpert)
  - Improved commit diff
  - Improved large commit handling (Boyan Tabakov)
  - Rewrite: Init script now less prone to errors and keeps better track of the service (Rovanion Luckey)
  - Link issues, merge requests, and commits when they reference each other with GFM (Ash Wilson)
  - Close issues automatically when pushing commits with a special message
  - Improve user removal from admin area
  - Invalidate events cache when project was moved
  - Remove deprecated classes and rake tasks
  - Add event filter for group and project show pages
  - Add links to create branch/tag from project home page
  - Add public-project? checkbox to new-project view
  - Improved compare page. Added link to proceed into Merge Request
  - Send an email to a user when they are added to group
  - New landing page when you have 0 projects

v 6.0.0
  - Feature: Replace teams with group membership
    We introduce group membership in 6.0 as a replacement for teams.
    The old combination of groups and teams was confusing for a lot of people.
    And when the members of a team where changed this wasn't reflected in the project permissions.
    In GitLab 6.0 you will be able to add members to a group with a permission level for each member.
    These group members will have access to the projects in that group.
    Any changes to group members will immediately be reflected in the project permissions.
    You can even have multiple owners for a group, greatly simplifying administration.
  - Feature: Ability to have multiple owners for group
  - Feature: Merge Requests between fork and project (Izaak Alpert)
  - Feature: Generate fingerprint for ssh keys
  - Feature: Ability to create and remove branches with UI
  - Feature: Ability to create and remove git tags with UI
  - Feature: Groups page in profile. You can leave group there
  - API: Allow login with LDAP credentials
  - Redesign: project settings navigation
  - Redesign: snippets area
  - Redesign: ssh keys page
  - Redesign: buttons, blocks and other ui elements
  - Add comment title to rss feed
  - You can use arrows to navigate at tree view
  - Add project filter on dashboard
  - Cache project graph
  - Drop support of root namespaces
  - Default theme is classic now
  - Cache result of methods like authorize_projects, project.team.members etc
  - Remove $.ready events
  - Fix onclick events being double binded
  - Add notification level to group membership
  - Move all project controllers/views under Projects:: module
  - Move all profile controllers/views under Profiles:: module
  - Apply user project limit only for personal projects
  - Unicorn is default web server again
  - Store satellites lock files inside satellites dir
  - Disabled threadsafety mode in rails
  - Fixed bug with loosing MR comments
  - Improved MR comments logic
  - Render readme file for projects in public area

v 5.4.2
  - Security: Cast API private_token to string (CVE-2013-4580)
  - Security: Require gitlab-shell 1.7.8 (CVE-2013-4581, CVE-2013-4582, CVE-2013-4583)

v 5.4.1
  - Security: Fixes for CVE-2013-4489
  - Security: Require gitlab-shell 1.7.4 (CVE-2013-4490, CVE-2013-4546)

v 5.4.0
  - Ability to edit own comments
  - Documentation improvements
  - Improve dashboard projects page
  - Fixed nav for empty repos
  - GitLab Markdown help page
  - Misspelling fixes
  - Added support of unicorn and fog gems
  - Added client list to API doc
  - Fix PostgreSQL database restoration problem
  - Increase snippet content column size
  - allow project import via git:// url
  - Show participants on issues, including mentions
  - Notify mentioned users with email

v 5.3.0
  - Refactored services
  - Campfire service added
  - HipChat service added
  - Fixed bug with LDAP + git over http
  - Fixed bug with google analytics code being ignored
  - Improve sign-in page if ldap enabled
  - Respect newlines in wall messages
  - Generate the Rails secret token on first run
  - Rename repo feature
  - Init.d: remove gitlab.socket on service start
  - Api: added teams api
  - Api: Prevent blob content being escaped
  - Api: Smart deploy key add behaviour
  - Api: projects/owned.json return user owned project
  - Fix bug with team assignation on project from #4109
  - Advanced snippets: public/private, project/personal (Andrew Kulakov)
  - Repository Graphs (Karlo Nicholas T. Soriano)
  - Fix dashboard lost if comment on commit
  - Update gitlab-grack. Fixes issue with --depth option
  - Fix project events duplicate on project page
  - Fix postgres error when displaying network graph.
  - Fix dashboard event filter when navigate via turbolinks
  - init.d: Ensure socket is removed before starting service
  - Admin area: Style teams:index, group:show pages
  - Own page for failed forking
  - Scrum view for milestone

v 5.2.0
  - Turbolinks
  - Git over http with ldap credentials
  - Diff with better colors and some spacing on the corners
  - Default values for project features
  - Fixed huge_commit view
  - Restyle project clone panel
  - Move Gitlab::Git code to gitlab_git gem
  - Move update docs in repo
  - Requires gitlab-shell v1.4.0
  - Fixed submodules listing under file tab
  - Fork feature (Angus MacArthur)
  - git version check in gitlab:check
  - Shared deploy keys feature
  - Ability to generate default labels set for issues
  - Improve gfm autocomplete (Harold Luo)
  - Added support for Google Analytics
  - Code search feature (Javier Castro)

v 5.1.0
  - You can login with email or username now
  - Corrected project transfer rollback when repository cannot be moved
  - Move both repo and wiki when project transfer requested
  - Admin area: project editing was removed from admin namespace
  - Access: admin user has now access to any project.
  - Notification settings
  - Gitlab::Git set of objects to abstract from grit library
  - Replace Unicorn web server with Puma
  - Backup/Restore refactored. Backup dump project wiki too now
  - Restyled Issues list. Show milestone version in issue row
  - Restyled Merge Request list
  - Backup now dump/restore uploads
  - Improved performance of dashboard (Andrew Kumanyaev)
  - File history now tracks renames (Akzhan Abdulin)
  - Drop wiki migration tools
  - Drop sqlite migration tools
  - project tagging
  - Paginate users in API
  - Restyled network graph (Hiroyuki Sato)

v 5.0.1
  - Fixed issue with gitlab-grit being overridden by grit

v 5.0.0
  - Replaced gitolite with gitlab-shell
  - Removed gitolite-related libraries
  - State machine added
  - Setup gitlab as git user
  - Internal API
  - Show team tab for empty projects
  - Import repository feature
  - Updated rails
  - Use lambda for scopes
  - Redesign admin area -> users
  - Redesign admin area -> user
  - Secure link to file attachments
  - Add validations for Group and Team names
  - Restyle team page for project
  - Update capybara, rspec-rails, poltergeist to recent versions
  - Wiki on git using Gollum
  - Added Solarized Dark theme for code review
  - Don't show user emails in autocomplete lists, profile pages
  - Added settings tab for group, team, project
  - Replace user popup with icons in header
  - Handle project moving with gitlab-shell
  - Added select2-rails for selectboxes with ajax data load
  - Fixed search field on projects page
  - Added teams to search autocomplete
  - Move groups and teams on dashboard sidebar to sub-tabs
  - API: improved return codes and docs. (Felix Gilcher, Sebastian Ziebell)
  - Redesign wall to be more like chat
  - Snippets, Wall features are disabled by default for new projects

v 4.2.0
  - Teams
  - User show page. Via /u/username
  - Show help contents on pages for better navigation
  - Async gitolite calls
  - added satellites logs
  - can_create_group, can_create_team booleans for User
  - Process web hooks async
  - GFM: Fix images escaped inside links
  - Network graph improved
  - Switchable branches for network graph
  - API: Groups
  - Fixed project download

v 4.1.0
  - Optional Sign-Up
  - Discussions
  - Satellites outside of tmp
  - Line numbers for blame
  - Project public mode
  - Public area with unauthorized access
  - Load dashboard events with ajax
  - remember dashboard filter in cookies
  - replace resque with sidekiq
  - fix routing issues
  - cleanup rake tasks
  - fix backup/restore
  - scss cleanup
  - show preview for note images
  - improved network-graph
  - get rid of app/roles/
  - added new classes Team, Repository
  - Reduce amount of gitolite calls
  - Ability to add user in all group projects
  - remove deprecated configs
  - replaced Korolev font with open font
  - restyled admin/dashboard page
  - restyled admin/projects page

v 4.0.0
  - Remove project code and path from API. Use id instead
  - Return valid cloneable url to repo for web hook
  - Fixed backup issue
  - Reorganized settings
  - Fixed commits compare
  - Refactored scss
  - Improve status checks
  - Validates presence of User#name
  - Fixed postgres support
  - Removed sqlite support
  - Modified post-receive hook
  - Milestones can be closed now
  - Show comment events on dashboard
  - Quick add team members via group#people page
  - [API] expose created date for hooks and SSH keys
  - [API] list, create issue notes
  - [API] list, create snippet notes
  - [API] list, create wall notes
  - Remove project code - use path instead
  - added username field to user
  - rake task to fill usernames based on emails create namespaces for users
  - STI Group < Namespace
  - Project has namespace_id
  - Projects with namespaces also namespaced in gitolite and stored in subdir
  - Moving project to group will move it under group namespace
  - Ability to move project from namespaces to another
  - Fixes commit patches getting escaped (see #2036)
  - Support diff and patch generation for commits and merge request
  - MergeReqest doesn't generate a temporary file for the patch any more
  - Update the UI to allow downloading Patch or Diff

v 3.1.0
  - Updated gems
  - Services: Gitlab CI integration
  - Events filter on dashboard
  - Own namespace for redis/resque
  - Optimized commit diff views
  - add alphabetical order for projects admin page
  - Improved web editor
  - Commit stats page
  - Documentation split and cleanup
  - Link to commit authors everywhere
  - Restyled milestones list
  - added Milestone to Merge Request
  - Restyled Top panel
  - Refactored Satellite Code
  - Added file line links
  - moved from capybara-webkit to poltergeist + phantomjs

v 3.0.3
  - Fixed bug with issues list in Chrome
  - New Feature: Import team from another project

v 3.0.2
  - Fixed gitlab:app:setup
  - Fixed application error on empty project in admin area
  - Restyled last push widget

v 3.0.1
  - Fixed git over http

v 3.0.0
  - Projects groups
  - Web Editor
  - Fixed bug with gitolite keys
  - UI improved
  - Increased performance of application
  - Show user avatar in last commit when browsing Files
  - Refactored Gitlab::Merge
  - Use Font Awesome for icons
  - Separate observing of Note and MergeRequests
  - Milestone "All Issues" filter
  - Fix issue close and reopen button text and styles
  - Fix forward/back while browsing Tree hierarchy
  - Show number of notes for commits and merge requests
  - Added support pg from box and update installation doc
  - Reject ssh keys that break gitolite
  - [API] list one project hook
  - [API] edit project hook
  - [API] list project snippets
  - [API] allow to authorize using private token in HTTP header
  - [API] add user creation

v 2.9.1
  - Fixed resque custom config init

v 2.9.0
  - fixed inline notes bugs
  - refactored rspecs
  - refactored gitolite backend
  - added factory_girl
  - restyled projects list on dashboard
  - ssh keys validation to prevent gitolite crash
  - send notifications if changed permission in project
  - scss refactoring. gitlab_bootstrap/ dir
  - fix git push http body bigger than 112k problem
  - list of labels  page under issues tab
  - API for milestones, keys
  - restyled buttons
  - OAuth
  - Comment order changed

v 2.8.1
  - ability to disable gravatars
  - improved MR diff logic
  - ssh key help page

v 2.8.0
  - Gitlab Flavored Markdown
  - Bulk issues update
  - Issues API
  - Cucumber coverage increased
  - Post-receive files fixed
  - UI improved
  - Application cleanup
  - more cucumber
  - capybara-webkit + headless

v 2.7.0
  - Issue Labels
  - Inline diff
  - Git HTTP
  - API
  - UI improved
  - System hooks
  - UI improved
  - Dashboard events endless scroll
  - Source performance increased

v 2.6.0
  - UI polished
  - Improved network graph + keyboard nav
  - Handle huge commits
  - Last Push widget
  - Bugfix
  - Better performance
  - Email in resque
  - Increased test coverage
  - Ability to remove branch with MR accept
  - a lot of code refactored

v 2.5.0
  - UI polished
  - Git blame for file
  - Bugfix
  - Email in resque
  - Better test coverage

v 2.4.0
  - Admin area stats page
  - Ability to block user
  - Simplified dashboard area
  - Improved admin area
  - Bootstrap 2.0
  - Responsive layout
  - Big commits handling
  - Performance improved
  - Milestones

v 2.3.1
  - Issues pagination
  - ssl fixes
  - Merge Request pagination

v 2.3.0
  - Dashboard r1
  - Search r1
  - Project page
  - Close merge request on push
  - Persist MR diff after merge
  - mysql support
  - Documentation

v 2.2.0
  - We’ve added support of LDAP auth
  - Improved permission logic (4 roles system)
  - Protected branches (now only masters can push to protected branches)
  - Usability improved
  - twitter bootstrap integrated
  - compare view between commits
  - wiki feature
  - now you can enable/disable issues, wiki, wall features per project
  - security fixes
  - improved code browsing (ajax branch switch etc)
  - improved per-line commenting
  - git submodules displayed
  - moved to rails 3.2
  - help section improved

v 2.1.0
  - Project tab r1
  - List branches/tags
  - per line comments
  - mass user import

v 2.0.0
  - gitolite as main git host system
  - merge requests
  - project/repo access
  - link to commit/issue feed
  - design tab
  - improved email notifications
  - restyled dashboard
  - bugfix

v 1.2.2
  - common config file gitlab.yml
  - issues restyle
  - snippets restyle
  - clickable news feed header on dashboard
  - bugfix

v 1.2.1
  - bugfix

v 1.2.0
  - new design
  - user dashboard
  - network graph
  - markdown support for comments
  - encoding issues
  - wall like twitter timeline

v 1.1.0
  - project dashboard
  - wall redesigned
  - feature: code snippets
  - fixed horizontal scroll on file preview
  - fixed app crash if commit message has invalid chars
  - bugfix & code cleaning

v 1.0.2
  - fixed bug with empty project
  - added adv validation for project path & code
  - feature: issues can be sortable
  - bugfix
  - username displayed on top panel

v 1.0.1
  - fixed: with invalid source code for commit
  - fixed: lose branch/tag selection when use tree navigation
  - when history clicked - display path
  - bug fix & code cleaning

v 1.0.0
  - bug fix
  - projects preview mode

v 0.9.6
  - css fix
  - new repo empty tree until restart server - fixed

v 0.9.4
  - security improved
  - authorization improved
  - html escaping
  - bug fix
  - increased test coverage
  - design improvements

v 0.9.1
  - increased test coverage
  - design improvements
  - new issue email notification
  - updated app name
  - issue redesigned
  - issue can be edit

v 0.8.0
  - syntax highlight for main file types
  - redesign
  - stability
  - security fixes
  - increased test coverage
  - email notification<|MERGE_RESOLUTION|>--- conflicted
+++ resolved
@@ -1,12 +1,9 @@
 Please view this file on the master branch, on stable branches it's out of date.
 
 v 7.14.0 (unreleased)
-<<<<<<< HEAD
   - Fix redirection after sign in when using auto_sign_in_with_provider
   - Upgrade gitlab_git to 7.2.14 to ignore CRLFs in .gitmodules (Stan Hu)
-=======
   - Clear cache to prevent listing deleted branches after MR removes source branch (Stan Hu)
->>>>>>> 6e808fc2
   - Provide more feedback what went wrong if HipChat service failed test (Stan Hu)
   - Fix bug where backslashes in inline diffs could be dropped (Stan Hu)
   - Disable turbolinks when linking to Bitbucket import status (Stan Hu)
