--- conflicted
+++ resolved
@@ -44,14 +44,11 @@
   - Refactor issue filtering
   - AJAX selectbox for issue assignee and author filters
   - Fix issue with missing options in issue filtering dropdown if selected one
-<<<<<<< HEAD
   - Prevent holding Control-Enter or Command-Enter from posting comment multiple times.
   - Prevent note form from being cleared when submitting failed.
   - Improve file icons rendering on tree (Sullivan Sénéchal)
   - API: Add pagination to project events
-=======
   - Get issue links in notification mail to work again.
->>>>>>> e08d947e
 
 v 7.9.0
   - Send EmailsOnPush email when branch or tag is created or deleted.
