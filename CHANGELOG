--- conflicted
+++ resolved
@@ -21,7 +21,6 @@
   - Add alert message in case of outdated browser (IE < 10)
   -
   - Added API support for sorting projects
-<<<<<<< HEAD
   - Update gitlab_git to version 7.0.0.rc13
   -
   -
@@ -40,9 +39,7 @@
   -
   - Change some of application settings on fly in admin area UI
   - Redesign signin/signup pages
-=======
   - Close standard input in Gitlab::Popen.popen
->>>>>>> 52bc4e79
 
 v 7.6.0
   - Fork repository to groups
