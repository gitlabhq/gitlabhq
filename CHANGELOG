Note: The upcoming release contains empty lines to reduce the number of merge conflicts, scroll down to see past releases.

v 7.8.0
  - Replace highlight.js with rouge-fork rugments (Stefan Tatschner)
  - Make project search case insensitive (Hannes Rosenögger)
  - Include issue/mr participants in list of recipients for reassign/close/reopen emails
  - Expose description in groups API
  - Better UI for project services page
  - Cleaner UI for web editor
  - Add diff syntax highlighting in email-on-push service notifications (Hannes Rosenögger)
  - 
  - 
  - 
  - Allow more variations for commit messages closing issues (Julien Bianchi and Hannes Rosenögger)
  - 
  - 
  - Show tags in commit view (Hannes Rosenögger)
  - Only count a user's vote once on a merge request or issue (Michael Clarke)
  - 
  - Increate font size when browse source files and diffs
  - Create new file in empty repository using GitLab UI
  - 
  - Ability to clone project using oauth2 token
  - 
  - Upgrade Sidekiq gem to version 3.3.0
  - Stop git zombie creation during force push check
  - Show success/error messages for test setting button in services
  - 
  - Fix commits pagination
  - 
  - 
  - 
<<<<<<< HEAD
  - Allow configuring protection of the default branch upon first push (Marco Wessel)
=======
  - 
  - Add a commit calendar to the user profile (Hannes Rosenögger)  
>>>>>>> 604f3927
  - 
  - 
  - 
  - Fix long broadcast message cut-off on left sidebar (Visay Keo)
  - Add Project Avatars (Steven Thonus and Hannes Rosenögger)
  - 
  - 
  - Password reset token validity increased from 2 hours to 2 days since it is also send on account creation.
  - 
  - 
  - 
  - 
  - 
  - Add action property to merge request hook (Julien Bianchi)
  - 
  - 
  - 
  - 
  - Add a new API function that retrieves all issues assigned to a single milestone (Justin Whear and Hannes Rosenögger)
  - 
  - 
  - 
  - 
  - 
  - 
  - API: Add support for editing an existing project (Mika Mäenpää and Hannes Rosenögger) 
  - 
  - 
  - 
  - Added support for firing system hooks on group create/destroy and adding/removing users to group (Boyan Tabakov)

v 7.7.1
  - Improve mention autocomplete performance
  - Show setup instructions for GitHub import if disabled
  - Allow use http for OAuth applications

v 7.7.0
  - Import from GitHub.com feature
  - Add Jetbrains Teamcity CI service (Jason Lippert)
  - Mention notification level
  - Markdown preview in wiki (Yuriy Glukhov)
  - Raise group avatar filesize limit to 200kb
  - OAuth applications feature
  - Show user SSH keys in admin area
  - Developer can push to protected branches option
  - Set project path instead of project name in create form
  - Block Git HTTP access after 10 failed authentication attempts
  - Updates to the messages returned by API (sponsored by O'Reilly Media)
  - New UI layout with side navigation
  - Add alert message in case of outdated browser (IE < 10)
  - Added API support for sorting projects
  - Update gitlab_git to version 7.0.0.rc14
  - Add API project search filter option for authorized projects
  - Fix File blame not respecting branch selection
  - Change some of application settings on fly in admin area UI
  - Redesign signin/signup pages
  - Close standard input in Gitlab::Popen.popen
  - Trigger GitLab CI when push tags
  - When accept merge request - do merge using sidaekiq job
  - Enable web signups by default
  - Fixes for diff comments: drag-n-drop images, selecting images
  - Fixes for edit comments: drag-n-drop images, preview mode, selecting images, save & update 
  - Remove password strength indicator
  


v 7.6.0
  - Fork repository to groups
  - New rugged version
  - Add CRON=1 backup setting for quiet backups
  - Fix failing wiki restore
  - Add optional Sidekiq MemoryKiller middleware (enabled via SIDEKIQ_MAX_RSS env variable)
  - Monokai highlighting style now more faithful to original design (Mark Riedesel)
  - Create project with repository in synchrony
  - Added ability to create empty repo or import existing one if project does not have repository
  - Reactivate highlight.js language autodetection
  - Mobile UI improvements
  - Change maximum avatar file size from 100KB to 200KB
  - Strict validation for snippet file names
  - Enable Markdown preview for issues, merge requests, milestones, and notes (Vinnie Okada)
  - In the docker directory is a container template based on the Omnibus packages.
  - Update Sidekiq to version 2.17.8
  - Add author filter to project issues and merge requests pages
  - Atom feed for user activity
  - Support multiple omniauth providers for the same user
  - Rendering cross reference in issue title and tooltip for merge request
  - Show username in comments
  - Possibility to create Milestones or Labels when Issues are disabled
  - Fix bug with showing gpg signature in tag

v 7.5.3
  - Bump gitlab_git to 7.0.0.rc12 (includes Rugged 0.21.2)

v 7.5.2
  - Don't log Sidekiq arguments by default
  - Fix restore of wiki repositories from backups

v 7.5.1
  - Add missing timestamps to 'members' table

v 7.5.0
  - API: Add support for Hipchat (Kevin Houdebert)
  - Add time zone configuration in gitlab.yml (Sullivan Senechal)
  - Fix LDAP authentication for Git HTTP access
  - Run 'GC.start' after every EmailsOnPushWorker job
  - Fix LDAP config lookup for provider 'ldap'
  - Drop all sequences during Postgres database restore
  - Project title links to project homepage (Ben Bodenmiller)
  - Add Atlassian Bamboo CI service (Drew Blessing)
  - Mentioned @user will receive email even if he is not participating in issue or commit
  - Session API: Use case-insensitive authentication like in UI (Andrey Krivko)
  - Tie up loose ends with annotated tags: API & UI (Sean Edge)
  - Return valid json for deleting branch via API (sponsored by O'Reilly Media)
  - Expose username in project events API (sponsored by O'Reilly Media)
  - Adds comments to commits in the API
  - Performance improvements
  - Fix post-receive issue for projects with deleted forks
  - New gitlab-shell version with custom hooks support
  - Improve code
  - GitLab CI 5.2+ support (does not support older versions)
  - Fixed bug when you can not push commits starting with 000000 to protected branches
  - Added a password strength indicator
  - Change project name and path in one form
  - Display renamed files in diff views (Vinnie Okada)
  - Fix raw view for public snippets
  - Use secret token with GitLab internal API.
  - Add missing timestamps to 'members' table

v 7.4.3
  - Fix raw snippets view
  - Fix security issue for member api
  - Fix buildbox integration

v 7.4.2
  - Fix internal snippet exposing for unauthenticated users

v 7.4.1
  - Fix LDAP authentication for Git HTTP access
  - Fix LDAP config lookup for provider 'ldap'
  - Fix public snippets
  - Fix 500 error on projects with nested submodules

v 7.4.0
  - Refactored membership logic
  - Improve error reporting on users API (Julien Bianchi)
  - Refactor test coverage tools usage. Use SIMPLECOV=true to generate it locally
  - Default branch is protected by default
  - Increase unicorn timeout to 60 seconds
  - Sort search autocomplete projects by stars count so most popular go first
  - Add README to tab on project show page
  - Do not delete tmp/repositories itself during clean-up, only its contents
  - Support for backup uploads to remote storage
  - Prevent notes polling when there are not notes
  - Internal ForkService: Prepare support for fork to a given namespace
  - API: Add support for forking a project via the API (Bernhard Kaindl)
  - API: filter project issues by milestone (Julien Bianchi)
  - Fail harder in the backup script
  - Changes to Slack service structure, only webhook url needed
  - Zen mode for wiki and milestones (Robert Schilling)
  - Move Emoji parsing to html-pipeline-gitlab (Robert Schilling)
  - Font Awesome 4.2 integration (Sullivan Senechal)
  - Add Pushover service integration (Sullivan Senechal)
  - Add select field type for services options (Sullivan Senechal)
  - Add cross-project references to the Markdown parser (Vinnie Okada)
  - Add task lists to issue and merge request descriptions (Vinnie Okada)
  - Snippets can be public, internal or private
  - Improve danger zone: ask project path to confirm data-loss action
  - Raise exception on forgery
  - Show build coverage in Merge Requests (requires GitLab CI v5.1)
  - New milestone and label links on issue edit form
  - Improved repository graphs
  - Improve event note display in dashboard and project activity views (Vinnie Okada)
  - Add users sorting to admin area
  - UI improvements
  - Fix ambiguous sha problem with mentioned commit
  - Fixed bug with apostrophe when at mentioning users
  - Add active directory ldap option
  - Developers can push to wiki repo. Protected branches does not affect wiki repo any more
  - Faster rev list
  - Fix branch removal

v 7.3.2
  - Fix creating new file via web editor
  - Use gitlab-shell v2.0.1

v 7.3.1
  - Fix ref parsing in Gitlab::GitAccess
  - Fix error 500 when viewing diff on a file with changed permissions
  - Fix adding comments to MR when source branch is master
  - Fix error 500 when searching description contains relative link

v 7.3.0
  - Always set the 'origin' remote in satellite actions
  - Write authorized_keys in tmp/ during tests
  - Use sockets to connect to Redis
  - Add dormant New Relic gem (can be enabled via environment variables)
  - Expire Rack sessions after 1 week
  - Cleaner signin/signup pages
  - Improved comments UI
  - Better search with filtering, pagination etc
  - Added a checkbox to toggle line wrapping in diff (Yuriy Glukhov)
  - Prevent project stars duplication when fork project
  - Use the default Unicorn socket backlog value of 1024
  - Support Unix domain sockets for Redis
  - Store session Redis keys in 'session:gitlab:' namespace
  - Deprecate LDAP account takeover based on partial LDAP email / GitLab username match
  - Use /bin/sh instead of Bash in bin/web, bin/background_jobs (Pavel Novitskiy)
  - Keyboard shortcuts for productivity (Robert Schilling)
  - API: filter issues by state (Julien Bianchi)
  - API: filter issues by labels (Julien Bianchi)
  - Add system hook for ssh key changes
  - Add blob permalink link (Ciro Santilli)
  - Create annotated tags through UI and API (Sean Edge)
  - Snippets search (Charles Bushong)
  - Comment new push to existing MR
  - Add 'ci' to the blacklist of forbidden names
  - Improve text filtering on issues page
  - Comment & Close button
  - Process git push --all much faster
  - Don't allow edit of system notes
  - Project wiki search (Ralf Seidler)
  - Enabled Shibboleth authentication support (Matus Banas)
  - Zen mode (fullscreen) for issues/MR/notes (Robert Schilling)
  - Add ability to configure webhook timeout via gitlab.yml (Wes Gurney)
  - Sort project merge requests in asc or desc order for updated_at or created_at field (sponsored by O'Reilly Media)
  - Add Redis socket support to 'rake gitlab:shell:install'

v 7.2.1
  - Delete orphaned labels during label migration (James Brooks)
  - Security: prevent XSS with stricter MIME types for raw repo files

v 7.2.0
  - Explore page
  - Add project stars (Ciro Santilli)
  - Log Sidekiq arguments
  - Better labels: colors, ability to rename and remove
  - Improve the way merge request collects diffs
  - Improve compare page for large diffs
  - Expose the full commit message via API
  - Fix 500 error on repository rename
  - Fix bug when MR download patch return invalid diff
  - Test gitlab-shell integration
  - Repository import timeout increased from 2 to 4 minutes allowing larger repos to be imported
  - API for labels (Robert Schilling)
  - API: ability to set an import url when creating project for specific user

v 7.1.1
  - Fix cpu usage issue in Firefox
  - Fix redirect loop when changing password by new user
  - Fix 500 error on new merge request page

v 7.1.0
  - Remove observers
  - Improve MR discussions
  - Filter by description on Issues#index page
  - Fix bug with namespace select when create new project page
  - Show README link after description for non-master members
  - Add @all mention for comments
  - Dont show reply button if user is not signed in
  - Expose more information for issues with webhook
  - Add a mention of the merge request into the default merge request commit message
  - Improve code highlight, introduce support for more languages like Go, Clojure, Erlang etc
  - Fix concurrency issue in repository download
  - Dont allow repository name start with ?
  - Improve email threading (Pierre de La Morinerie)
  - Cleaner help page
  - Group milestones
  - Improved email notifications
  - Contributors API (sponsored by Mobbr)
  - Fix LDAP TLS authentication (Boris HUISGEN)
  - Show VERSION information on project sidebar
  - Improve branch removal logic when accept MR
  - Fix bug where comment form is spawned inside the Reply button
  - Remove Dir.chdir from Satellite#lock for thread-safety
  - Increased default git max_size value from 5MB to 20MB in gitlab.yml. Please update your configs!
  - Show error message in case of timeout in satellite when create MR
  - Show first 100 files for huge diff instead of hiding all
  - Change default admin email from admin@local.host to admin@example.com

v 7.0.0
  - The CPU no longer overheats when you hold down the spacebar
  - Improve edit file UI
  - Add ability to upload group avatar when create
  - Protected branch cannot be removed
  - Developers can remove normal branches with UI
  - Remove branch via API (sponsored by O'Reilly Media)
  - Move protected branches page to Project settings area
  - Redirect to Files view when create new branch via UI
  - Drag and drop upload of image in every markdown-area (Earle Randolph Bunao and Neil Francis Calabroso)
  - Refactor the markdown relative links processing
  - Make it easier to implement other CI services for GitLab
  - Group masters can create projects in group
  - Deprecate ruby 1.9.3 support
  - Only masters can rewrite/remove git tags
  - Add X-Frame-Options SAMEORIGIN to Nginx config so Sidekiq admin is visible
  - UI improvements
  - Case-insensetive search for issues
  - Update to rails 4.1
  - Improve performance of application for projects and groups with a lot of members
  - Formally support Ruby 2.1
  - Include Nginx gitlab-ssl config
  - Add manual language detection for highlight.js
  - Added example.com/:username routing
  - Show notice if your profile is public
  - UI improvements for mobile devices
  - Improve diff rendering performance
  - Drag-n-drop for issues and merge requests between states at milestone page
  - Fix '0 commits' message for huge repositories on project home page
  - Prevent 500 error page when visit commit page from large repo
  - Add notice about huge push over http to unicorn config
  - File action in satellites uses default 30 seconds timeout instead of old 10 seconds one
  - Overall performance improvements
  - Skip init script check on omnibus-gitlab
  - Be more selective when killing stray Sidekiqs
  - Check LDAP user filter during sign-in
  - Remove wall feature (no data loss - you can take it from database)
  - Dont expose user emails via API unless you are admin
  - Detect issues closed by Merge Request description
  - Better email subject lines from email on push service (Alex Elman)
  - Enable identicon for gravatar be default

v 6.9.2
  - Revert the commit that broke the LDAP user filter

v 6.9.1
  - Fix scroll to highlighted line
  - Fix the pagination on load for commits page

v 6.9.0
  - Store Rails cache data in the Redis `cache:gitlab` namespace
  - Adjust MySQL limits for existing installations
  - Add db index on project_id+iid column. This prevents duplicate on iid (During migration duplicates will be removed)
  - Markdown preview or diff during editing via web editor (Evgeniy Sokovikov)
  - Give the Rails cache its own Redis namespace
  - Add ability to set different ssh host, if different from http/https
  - Fix syntax highlighting for code comments blocks
  - Improve comments loading logic
  - Stop refreshing comments when the tab is hidden
  - Improve issue and merge request mobile UI (Drew Blessing)
  - Document how to convert a backup to PostgreSQL
  - Fix locale bug in backup manager
  - Fix can not automerge when MR description is too long
  - Fix wiki backup skip bug
  - Two Step MR creation process
  - Remove unwanted files from satellite working directory with git clean -fdx
  - Accept merge request via API (sponsored by O'Reilly Media)
  - Add more access checks during API calls
  - Block SSH access for 'disabled' Active Directory users
  - Labels for merge requests (Drew Blessing)
  - Threaded emails by setting a Message-ID (Philip Blatter)

v 6.8.0
  - Ability to at mention users that are participating in issue and merge req. discussion
  - Enabled GZip Compression for assets in example Nginx, make sure that Nginx is compiled with --with-http_gzip_static_module flag (this is default in Ubuntu)
  - Make user search case-insensitive (Christopher Arnold)
  - Remove omniauth-ldap nickname bug workaround
  - Drop all tables before restoring a Postgres backup
  - Make the repository downloads path configurable
  - Create branches via API (sponsored by O'Reilly Media)
  - Changed permission of gitlab-satellites directory not to be world accessible
  - Protected branch does not allow force push
  - Fix popen bug in `rake gitlab:satellites:create`
  - Disable connection reaping for MySQL
  - Allow oauth signup without email for twitter and github
  - Fix faulty namespace names that caused 500 on user creation
  - Option to disable standard login
  - Clean old created archives from repository downloads directory
  - Fix download link for huge MR diffs
  - Expose event and mergerequest timestamps in API
  - Fix emails on push service when only one commit is pushed

v 6.7.3
  - Fix the merge notification email not being sent (Pierre de La Morinerie)
  - Drop all tables before restoring a Postgres backup
  - Remove yanked modernizr gem

v 6.7.2
  - Fix upgrader script

v 6.7.1
  - Fix GitLab CI integration

v 6.7.0
  - Increased the example Nginx client_max_body_size from 5MB to 20MB, consider updating it manually on existing installations
  - Add support for Gemnasium as a Project Service (Olivier Gonzalez)
  - Add edit file button to MergeRequest diff
  - Public groups (Jason Hollingsworth)
  - Cleaner headers in Notification Emails (Pierre de La Morinerie)
  - Blob and tree gfm links to anchors work
  - Piwik Integration (Sebastian Winkler)
  - Show contribution guide link for new issue form (Jeroen van Baarsen)
  - Fix CI status for merge requests from fork
  - Added option to remove issue assignee on project issue page and issue edit page (Jason Blanchard)
  - New page load indicator that includes a spinner that scrolls with the page
  - Converted all the help sections into markdown
  - LDAP user filters
  - Streamline the content of notification emails (Pierre de La Morinerie)
  - Fixes a bug with group member administration (Matt DeTullio)
  - Sort tag names using VersionSorter (Robert Speicher)
  - Add GFM autocompletion for MergeRequests (Robert Speicher)
  - Add webhook when a new tag is pushed (Jeroen van Baarsen)
  - Add button for toggling inline comments in diff view
  - Add retry feature for repository import
  - Reuse the GitLab LDAP connection within each request
  - Changed markdown new line behaviour to conform to markdown standards
  - Fix global search
  - Faster authorized_keys rebuilding in `rake gitlab:shell:setup` (requires gitlab-shell 1.8.5)
  - Create and Update MR calls now support the description parameter (Greg Messner)
  - Markdown relative links in the wiki link to wiki pages, markdown relative links in repositories link to files in the repository
  - Added Slack service integration (Federico Ravasio)
  - Better API responses for access_levels (sponsored by O'Reilly Media)
  - Requires at least 2 unicorn workers
  - Requires gitlab-shell v1.9+
  - Replaced gemoji(due to closed licencing problem) with Phantom Open Emoji library(combined SIL Open Font License, MIT License and the CC 3.0 License)
  - Fix `/:username.keys` response content type (Dmitry Medvinsky)

v 6.6.5
  - Added option to remove issue assignee on project issue page and issue edit page (Jason Blanchard)
  - Hide mr close button for comment form if merge request was closed or inline comment
  - Adds ability to reopen closed merge request

v 6.6.4
  - Add missing html escape for highlighted code blocks in comments, issues

v 6.6.3
  - Fix 500 error when edit yourself from admin area
  - Hide private groups for public profiles

v 6.6.2
  - Fix 500 error on branch/tag create or remove via UI

v 6.6.1
  - Fix 500 error on files tab if submodules presents

v 6.6.0
  - Retrieving user ssh keys publically(github style): http://__HOST__/__USERNAME__.keys
  - Permissions: Developer now can manage issue tracker (modify any issue)
  - Improve Code Compare page performance
  - Group avatar
  - Pygments.rb replaced with highlight.js
  - Improve Merge request diff store logic
  - Improve render performnace for MR show page
  - Fixed Assembla hardcoded project name
  - Jira integration documentation
  - Refactored app/services
  - Remove snippet expiration
  - Mobile UI improvements (Drew Blessing)
  - Fix block/remove UI for admin::users#show page
  - Show users' group membership on users' activity page (Robert Djurasaj)
  - User pages are visible without login if user is authorized to a public project
  - Markdown rendered headers have id derived from their name and link to their id
  - Improve application to work faster with large groups (100+ members)
  - Multiple emails per user
  - Show last commit for file when view file source
  - Restyle Issue#show page and MR#show page
  - Ability to filter by multiple labels for Issues page
  - Rails version to 4.0.3
  - Fixed attachment identifier displaying underneath note text (Jason Blanchard)

v 6.5.1
  - Fix branch selectbox when create merge request from fork

v 6.5.0
  - Dropdown menus on issue#show page for assignee and milestone (Jason Blanchard)
  - Add color custimization and previewing to broadcast messages
  - Fixed notes anchors
  - Load new comments in issues dynamically
  - Added sort options to Public page
  - New filters (assigned/authored/all) for Dashboard#issues/merge_requests (sponsored by Say Media)
  - Add project visibility icons to dashboard
  - Enable secure cookies if https used
  - Protect users/confirmation with rack_attack
  - Default HTTP headers to protect against MIME-sniffing, force https if enabled
  - Bootstrap 3 with responsive UI
  - New repository download formats: tar.bz2, zip, tar (Jason Hollingsworth)
  - Restyled accept widgets for MR
  - SCSS refactored
  - Use jquery timeago plugin
  - Fix 500 error for rdoc files
  - Ability to customize merge commit message (sponsored by Say Media)
  - Search autocomplete via ajax
  - Add website url to user profile
  - Files API supports base64 encoded content (sponsored by O'Reilly Media)
  - Added support for Go's repository retrieval (Bruno Albuquerque)

v6.4.3
  - Don't use unicorn worker killer if PhusionPassenger is defined

v6.4.2
  - Fixed wrong behaviour of script/upgrade.rb

v6.4.1
  - Fixed bug with repository rename
  - Fixed bug with project transfer

v 6.4.0
  - Added sorting to project issues page (Jason Blanchard)
  - Assembla integration (Carlos Paramio)
  - Fixed another 500 error with submodules
  - UI: More compact issues page
  - Minimal password length increased to 8 symbols
  - Side-by-side diff view (Steven Thonus)
  - Internal projects (Jason Hollingsworth)
  - Allow removal of avatar (Drew Blessing)
  - Project web hooks now support issues and merge request events
  - Visiting project page while not logged in will redirect to sign-in instead of 404 (Jason Hollingsworth)
  - Expire event cache on avatar creation/removal (Drew Blessing)
  - Archiving old projects (Steven Thonus)
  - Rails 4
  - Add time ago tooltips to show actual date/time
  - UI: Fixed UI for admin system hooks
  - Ruby script for easier GitLab upgrade
  - Do not remove Merge requests if fork project was removed
  - Improve sign-in/signup UX
  - Add resend confirmation link to sign-in page
  - Set noreply@HOSTNAME for reply_to field in all emails
  - Show GitLab API version on Admin#dashboard
  - API Cross-origin resource sharing
  - Show READMe link at project home page
  - Show repo size for projects in Admin area

v 6.3.0
  - API for adding gitlab-ci service
  - Init script now waits for pids to appear after (re)starting before reporting status (Rovanion Luckey)
  - Restyle project home page
  - Grammar fixes
  - Show branches list (which branches contains commit) on commit page (Andrew Kumanyaev)
  - Security improvements
  - Added support for GitLab CI 4.0
  - Fixed issue with 500 error when group did not exist
  - Ability to leave project
  - You can create file in repo using UI
  - You can remove file from repo using UI
  - API: dropped default_branch attribute from project during creation
  - Project default_branch is not stored in db any more. It takes from repo now.
  - Admin broadcast messages
  - UI improvements
  - Dont show last push widget if user removed this branch
  - Fix 500 error for repos with newline in file name
  - Extended html titles
  - API: create/update/delete repo files
  - Admin can transfer project to any namespace
  - API: projects/all for admin users
  - Fix recent branches order

v 6.2.4
  - Security: Cast API private_token to string (CVE-2013-4580)
  - Security: Require gitlab-shell 1.7.8 (CVE-2013-4581, CVE-2013-4582, CVE-2013-4583)
  - Fix for Git SSH access for LDAP users

v 6.2.3
  - Security: More protection against CVE-2013-4489
  - Security: Require gitlab-shell 1.7.4 (CVE-2013-4490, CVE-2013-4546)
  - Fix sidekiq rake tasks

v 6.2.2
  - Security: Update gitlab_git (CVE-2013-4489)

v 6.2.1
  - Security: Fix issue with generated passwords for new users

v 6.2.0
  - Public project pages are now visible to everyone (files, issues, wik, etc.)
    THIS MEANS YOUR ISSUES AND WIKI FOR PUBLIC PROJECTS ARE PUBLICLY VISIBLE AFTER THE UPGRADE
  - Add group access to permissions page
  - Require current password to change one
  - Group owner or admin can remove other group owners
  - Remove group transfer since we have multiple owners
  - Respect authorization in Repository API
  - Improve UI for Project#files page
  - Add more security specs
  - Added search for projects by name to api (Izaak Alpert)
  - Make default user theme configurable (Izaak Alpert)
  - Update logic for validates_merge_request for tree of MR (Andrew Kumanyaev)
  - Rake tasks for web hooks management (Jonhnny Weslley)
  - Extended User API to expose admin and can_create_group for user creation/updating (Boyan Tabakov)
  - API: Remove group
  - API: Remove project
  - Avatar upload on profile page with a maximum of 100KB (Steven Thonus)
  - Store the sessions in Redis instead of the cookie store
  - Fixed relative links in markdown
  - User must confirm their email if signup enabled
  - User must confirm changed email

v 6.1.0
  - Project specific IDs for issues, mr, milestones
    Above items will get a new id and for example all bookmarked issue urls will change.
    Old issue urls are redirected to the new one if the issue id is too high for an internal id.
  - Description field added to Merge Request
  - API: Sudo api calls (Izaak Alpert)
  - API: Group membership api (Izaak Alpert)
  - Improved commit diff
  - Improved large commit handling (Boyan Tabakov)
  - Rewrite: Init script now less prone to errors and keeps better track of the service (Rovanion Luckey)
  - Link issues, merge requests, and commits when they reference each other with GFM (Ash Wilson)
  - Close issues automatically when pushing commits with a special message
  - Improve user removal from admin area
  - Invalidate events cache when project was moved
  - Remove deprecated classes and rake tasks
  - Add event filter for group and project show pages
  - Add links to create branch/tag from project home page
  - Add public-project? checkbox to new-project view
  - Improved compare page. Added link to proceed into Merge Request
  - Send an email to a user when they are added to group
  - New landing page when you have 0 projects

v 6.0.0
  - Feature: Replace teams with group membership
    We introduce group membership in 6.0 as a replacement for teams.
    The old combination of groups and teams was confusing for a lot of people.
    And when the members of a team where changed this wasn't reflected in the project permissions.
    In GitLab 6.0 you will be able to add members to a group with a permission level for each member.
    These group members will have access to the projects in that group.
    Any changes to group members will immediately be reflected in the project permissions.
    You can even have multiple owners for a group, greatly simplifying administration.
  - Feature: Ability to have multiple owners for group
  - Feature: Merge Requests between fork and project (Izaak Alpert)
  - Feature: Generate fingerprint for ssh keys
  - Feature: Ability to create and remove branches with UI
  - Feature: Ability to create and remove git tags with UI
  - Feature: Groups page in profile. You can leave group there
  - API: Allow login with LDAP credentials
  - Redesign: project settings navigation
  - Redesign: snippets area
  - Redesign: ssh keys page
  - Redesign: buttons, blocks and other ui elements
  - Add comment title to rss feed
  - You can use arrows to navigate at tree view
  - Add project filter on dashboard
  - Cache project graph
  - Drop support of root namespaces
  - Default theme is classic now
  - Cache result of methods like authorize_projects, project.team.members etc
  - Remove $.ready events
  - Fix onclick events being double binded
  - Add notification level to group membership
  - Move all project controllers/views under Projects:: module
  - Move all profile controllers/views under Profiles:: module
  - Apply user project limit only for personal projects
  - Unicorn is default web server again
  - Store satellites lock files inside satellites dir
  - Disabled threadsafety mode in rails
  - Fixed bug with loosing MR comments
  - Improved MR comments logic
  - Render readme file for projects in public area

v 5.4.2
  - Security: Cast API private_token to string (CVE-2013-4580)
  - Security: Require gitlab-shell 1.7.8 (CVE-2013-4581, CVE-2013-4582, CVE-2013-4583)

v 5.4.1
  - Security: Fixes for CVE-2013-4489
  - Security: Require gitlab-shell 1.7.4 (CVE-2013-4490, CVE-2013-4546)

v 5.4.0
  - Ability to edit own comments
  - Documentation improvements
  - Improve dashboard projects page
  - Fixed nav for empty repos
  - GitLab Markdown help page
  - Misspelling fixes
  - Added support of unicorn and fog gems
  - Added client list to API doc
  - Fix PostgreSQL database restoration problem
  - Increase snippet content column size
  - allow project import via git:// url
  - Show participants on issues, including mentions
  - Notify mentioned users with email

v 5.3.0
  - Refactored services
  - Campfire service added
  - HipChat service added
  - Fixed bug with LDAP + git over http
  - Fixed bug with google analytics code being ignored
  - Improve sign-in page if ldap enabled
  - Respect newlines in wall messages
  - Generate the Rails secret token on first run
  - Rename repo feature
  - Init.d: remove gitlab.socket on service start
  - Api: added teams api
  - Api: Prevent blob content being escaped
  - Api: Smart deploy key add behaviour
  - Api: projects/owned.json return user owned project
  - Fix bug with team assignation on project from #4109
  - Advanced snippets: public/private, project/personal (Andrew Kulakov)
  - Repository Graphs (Karlo Nicholas T. Soriano)
  - Fix dashboard lost if comment on commit
  - Update gitlab-grack. Fixes issue with --depth option
  - Fix project events duplicate on project page
  - Fix postgres error when displaying network graph.
  - Fix dashboard event filter when navigate via turbolinks
  - init.d: Ensure socket is removed before starting service
  - Admin area: Style teams:index, group:show pages
  - Own page for failed forking
  - Scrum view for milestone

v 5.2.0
  - Turbolinks
  - Git over http with ldap credentials
  - Diff with better colors and some spacing on the corners
  - Default values for project features
  - Fixed huge_commit view
  - Restyle project clone panel
  - Move Gitlab::Git code to gitlab_git gem
  - Move update docs in repo
  - Requires gitlab-shell v1.4.0
  - Fixed submodules listing under file tab
  - Fork feature (Angus MacArthur)
  - git version check in gitlab:check
  - Shared deploy keys feature
  - Ability to generate default labels set for issues
  - Improve gfm autocomplete (Harold Luo)
  - Added support for Google Analytics
  - Code search feature (Javier Castro)

v 5.1.0
  - You can login with email or username now
  - Corrected project transfer rollback when repository cannot be moved
  - Move both repo and wiki when project transfer requested
  - Admin area: project editing was removed from admin namespace
  - Access: admin user has now access to any project.
  - Notification settings
  - Gitlab::Git set of objects to abstract from grit library
  - Replace Unicorn web server with Puma
  - Backup/Restore refactored. Backup dump project wiki too now
  - Restyled Issues list. Show milestone version in issue row
  - Restyled Merge Request list
  - Backup now dump/restore uploads
  - Improved performance of dashboard (Andrew Kumanyaev)
  - File history now tracks renames (Akzhan Abdulin)
  - Drop wiki migration tools
  - Drop sqlite migration tools
  - project tagging
  - Paginate users in API
  - Restyled network graph (Hiroyuki Sato)

v 5.0.1
  - Fixed issue with gitlab-grit being overridden by grit

v 5.0.0
  - Replaced gitolite with gitlab-shell
  - Removed gitolite-related libraries
  - State machine added
  - Setup gitlab as git user
  - Internal API
  - Show team tab for empty projects
  - Import repository feature
  - Updated rails
  - Use lambda for scopes
  - Redesign admin area -> users
  - Redesign admin area -> user
  - Secure link to file attachments
  - Add validations for Group and Team names
  - Restyle team page for project
  - Update capybara, rspec-rails, poltergeist to recent versions
  - Wiki on git using Gollum
  - Added Solarized Dark theme for code review
  - Don't show user emails in autocomplete lists, profile pages
  - Added settings tab for group, team, project
  - Replace user popup with icons in header
  - Handle project moving with gitlab-shell
  - Added select2-rails for selectboxes with ajax data load
  - Fixed search field on projects page
  - Added teams to search autocomplete
  - Move groups and teams on dashboard sidebar to sub-tabs
  - API: improved return codes and docs. (Felix Gilcher, Sebastian Ziebell)
  - Redesign wall to be more like chat
  - Snippets, Wall features are disabled by default for new projects

v 4.2.0
  - Teams
  - User show page. Via /u/username
  - Show help contents on pages for better navigation
  - Async gitolite calls
  - added satellites logs
  - can_create_group, can_create_team booleans for User
  - Process web hooks async
  - GFM: Fix images escaped inside links
  - Network graph improved
  - Switchable branches for network graph
  - API: Groups
  - Fixed project download

v 4.1.0
  - Optional Sign-Up
  - Discussions
  - Satellites outside of tmp
  - Line numbers for blame
  - Project public mode
  - Public area with unauthorized access
  - Load dashboard events with ajax
  - remember dashboard filter in cookies
  - replace resque with sidekiq
  - fix routing issues
  - cleanup rake tasks
  - fix backup/restore
  - scss cleanup
  - show preview for note images
  - improved network-graph
  - get rid of app/roles/
  - added new classes Team, Repository
  - Reduce amount of gitolite calls
  - Ability to add user in all group projects
  - remove deprecated configs
  - replaced Korolev font with open font
  - restyled admin/dashboard page
  - restyled admin/projects page

v 4.0.0
  - Remove project code and path from API. Use id instead
  - Return valid cloneable url to repo for web hook
  - Fixed backup issue
  - Reorganized settings
  - Fixed commits compare
  - Refactored scss
  - Improve status checks
  - Validates presence of User#name
  - Fixed postgres support
  - Removed sqlite support
  - Modified post-receive hook
  - Milestones can be closed now
  - Show comment events on dashboard
  - Quick add team members via group#people page
  - [API] expose created date for hooks and SSH keys
  - [API] list, create issue notes
  - [API] list, create snippet notes
  - [API] list, create wall notes
  - Remove project code - use path instead
  - added username field to user
  - rake task to fill usernames based on emails create namespaces for users
  - STI Group < Namespace
  - Project has namespace_id
  - Projects with namespaces also namespaced in gitolite and stored in subdir
  - Moving project to group will move it under group namespace
  - Ability to move project from namespaces to another
  - Fixes commit patches getting escaped (see #2036)
  - Support diff and patch generation for commits and merge request
  - MergeReqest doesn't generate a temporary file for the patch any more
  - Update the UI to allow downloading Patch or Diff

v 3.1.0
  - Updated gems
  - Services: Gitlab CI integration
  - Events filter on dashboard
  - Own namespace for redis/resque
  - Optimized commit diff views
  - add alphabetical order for projects admin page
  - Improved web editor
  - Commit stats page
  - Documentation split and cleanup
  - Link to commit authors everywhere
  - Restyled milestones list
  - added Milestone to Merge Request
  - Restyled Top panel
  - Refactored Satellite Code
  - Added file line links
  - moved from capybara-webkit to poltergeist + phantomjs

v 3.0.3
  - Fixed bug with issues list in Chrome
  - New Feature: Import team from another project

v 3.0.2
  - Fixed gitlab:app:setup
  - Fixed application error on empty project in admin area
  - Restyled last push widget

v 3.0.1
  - Fixed git over http

v 3.0.0
  - Projects groups
  - Web Editor
  - Fixed bug with gitolite keys
  - UI improved
  - Increased performance of application
  - Show user avatar in last commit when browsing Files
  - Refactored Gitlab::Merge
  - Use Font Awesome for icons
  - Separate observing of Note and MergeRequests
  - Milestone "All Issues" filter
  - Fix issue close and reopen button text and styles
  - Fix forward/back while browsing Tree hierarchy
  - Show number of notes for commits and merge requests
  - Added support pg from box and update installation doc
  - Reject ssh keys that break gitolite
  - [API] list one project hook
  - [API] edit project hook
  - [API] list project snippets
  - [API] allow to authorize using private token in HTTP header
  - [API] add user creation

v 2.9.1
  - Fixed resque custom config init

v 2.9.0
  - fixed inline notes bugs
  - refactored rspecs
  - refactored gitolite backend
  - added factory_girl
  - restyled projects list on dashboard
  - ssh keys validation to prevent gitolite crash
  - send notifications if changed permission in project
  - scss refactoring. gitlab_bootstrap/ dir
  - fix git push http body bigger than 112k problem
  - list of labels  page under issues tab
  - API for milestones, keys
  - restyled buttons
  - OAuth
  - Comment order changed

v 2.8.1
  - ability to disable gravatars
  - improved MR diff logic
  - ssh key help page

v 2.8.0
  - Gitlab Flavored Markdown
  - Bulk issues update
  - Issues API
  - Cucumber coverage increased
  - Post-receive files fixed
  - UI improved
  - Application cleanup
  - more cucumber
  - capybara-webkit + headless

v 2.7.0
  - Issue Labels
  - Inline diff
  - Git HTTP
  - API
  - UI improved
  - System hooks
  - UI improved
  - Dashboard events endless scroll
  - Source performance increased

v 2.6.0
  - UI polished
  - Improved network graph + keyboard nav
  - Handle huge commits
  - Last Push widget
  - Bugfix
  - Better performance
  - Email in resque
  - Increased test coverage
  - Ability to remove branch with MR accept
  - a lot of code refactored

v 2.5.0
  - UI polished
  - Git blame for file
  - Bugfix
  - Email in resque
  - Better test coverage

v 2.4.0
  - Admin area stats page
  - Ability to block user
  - Simplified dashboard area
  - Improved admin area
  - Bootstrap 2.0
  - Responsive layout
  - Big commits handling
  - Performance improved
  - Milestones

v 2.3.1
  - Issues pagination
  - ssl fixes
  - Merge Request pagination

v 2.3.0
  - Dashboard r1
  - Search r1
  - Project page
  - Close merge request on push
  - Persist MR diff after merge
  - mysql support
  - Documentation

v 2.2.0
  - We’ve added support of LDAP auth
  - Improved permission logic (4 roles system)
  - Protected branches (now only masters can push to protected branches)
  - Usability improved
  - twitter bootstrap integrated
  - compare view between commits
  - wiki feature
  - now you can enable/disable issues, wiki, wall features per project
  - security fixes
  - improved code browsing (ajax branch switch etc)
  - improved per-line commenting
  - git submodules displayed
  - moved to rails 3.2
  - help section improved

v 2.1.0
  - Project tab r1
  - List branches/tags
  - per line comments
  - mass user import

v 2.0.0
  - gitolite as main git host system
  - merge requests
  - project/repo access
  - link to commit/issue feed
  - design tab
  - improved email notifications
  - restyled dashboard
  - bugfix

v 1.2.2
  - common config file gitlab.yml
  - issues restyle
  - snippets restyle
  - clickable news feed header on dashboard
  - bugfix

v 1.2.1
  - bugfix

v 1.2.0
  - new design
  - user dashboard
  - network graph
  - markdown support for comments
  - encoding issues
  - wall like twitter timeline

v 1.1.0
  - project dashboard
  - wall redesigned
  - feature: code snippets
  - fixed horizontal scroll on file preview
  - fixed app crash if commit message has invalid chars
  - bugfix & code cleaning

v 1.0.2
  - fixed bug with empty project
  - added adv validation for project path & code
  - feature: issues can be sortable
  - bugfix
  - username displayed on top panel

v 1.0.1
  - fixed: with invalid source code for commit
  - fixed: lose branch/tag selection when use tree navigation
  - when history clicked - display path
  - bug fix & code cleaning

v 1.0.0
  - bug fix
  - projects preview mode

v 0.9.6
  - css fix
  - new repo empty tree until restart server - fixed

v 0.9.4
  - security improved
  - authorization improved
  - html escaping
  - bug fix
  - increased test coverage
  - design improvements

v 0.9.1
  - increased test coverage
  - design improvements
  - new issue email notification
  - updated app name
  - issue redesigned
  - issue can be edit

v 0.8.0
  - syntax highlight for main file types
  - redesign
  - stability
  - security fixes
  - increased test coverage
  - email notification<|MERGE_RESOLUTION|>--- conflicted
+++ resolved
@@ -30,12 +30,10 @@
   - 
   - 
   - 
-<<<<<<< HEAD
   - Allow configuring protection of the default branch upon first push (Marco Wessel)
-=======
+  -
   - 
   - Add a commit calendar to the user profile (Hannes Rosenögger)  
->>>>>>> 604f3927
   - 
   - 
   - 
