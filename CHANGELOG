Please view this file on the master branch, on stable branches it's out of date.

v 8.11.0 (unreleased)
  - Remove the http_parser.rb dependency by removing the tinder gem. !5758 (tbalthazar)
  - Fix don't pass a local variable called `i` to a partial. !20510 (herminiotorres)
  - Fix rename `add_users_into_project` and `projects_ids`. !20512 (herminiotorres)
  - Fix the title of the toggle dropdown button. !5515 (herminiotorres)
  - Rename `markdown_preview` routes to `preview_markdown`. (Christopher Bartz)
  - Update to Ruby 2.3.1. !4948
  - Improve diff performance by eliminating redundant checks for text blobs
  - Ensure that branch names containing escapable characters (e.g. %20) aren't unescaped indiscriminately. !5770 (ewiltshi)
  - Convert switch icon into icon font (ClemMakesApps)
  - API: Endpoints for enabling and disabling deploy keys
  - API: List access requests, request access, approve, and deny access requests to a project or a group. !4833
  - Use long options for curl examples in documentation !5703 (winniehell)
  - Remove magic comments (`# encoding: UTF-8`) from Ruby files. !5456 (winniehell)
  - Add support for relative links starting with ./ or / to RelativeLinkFilter (winniehell)
  - Ignore URLs starting with // in Markdown links !5677 (winniehell)
  - Fix CI status icon link underline (ClemMakesApps)
  - The Repository class is now instrumented
  - Fix filter label tooltip HTML rendering (ClemMakesApps)
  - Cache the commit author in RequestStore to avoid extra lookups in PostReceive
  - Expand commit message width in repo view (ClemMakesApps)
  - Cache highlighted diff lines for merge requests
  - Pre-create all builds for a Pipeline when the new Pipeline is created !5295
  - Fix of 'Commits being passed to custom hooks are already reachable when using the UI'
<<<<<<< HEAD
  - Show wall clock time when showing a pipeline. !5734
=======
  - Show member roles to all users on members page
  - Fix awardable button mutuality loading spinners (ClemMakesApps)
>>>>>>> a391652f
  - Add support for using RequestStore within Sidekiq tasks via SIDEKIQ_REQUEST_STORE env variable
  - Optimize maximum user access level lookup in loading of notes
  - Add "No one can push" as an option for protected branches. !5081
  - Improve performance of AutolinkFilter#text_parse by using XPath
  - Add experimental Redis Sentinel support !1877
  - Fix branches page dropdown sort initial state (ClemMakesApps)
  - Environments have an url to link to
  - Various redundant database indexes have been removed
  - Update `timeago` plugin to use multiple string/locale settings
  - Remove unused images (ClemMakesApps)
  - Limit git rev-list output count to one in forced push check
  - Clean up unused routes (Josef Strzibny)
  - Fix issue on empty project to allow developers to only push to protected branches if given permission
  - Add green outline to New Branch button. !5447 (winniehell)
  - Optimize generating of cache keys for issues and notes
  - Improve performance of syntax highlighting Markdown code blocks
  - Update to gitlab_git 10.4.1 and take advantage of preserved Ref objects
  - Remove delay when hitting "Reply..." button on page with a lot of discussions
  - Retrieve rendered HTML from cache in one request
  - Fix renaming repository when name contains invalid chararacters under project settings
  - Upgrade Grape from 0.13.0 to 0.15.0. !4601
  - Trigram indexes for the "ci_runners" table have been removed to speed up UPDATE queries
  - Fix devise deprecation warnings.
  - Update version_sorter and use new interface for faster tag sorting
  - Optimize checking if a user has read access to a list of issues !5370
  - Store all DB secrets in secrets.yml, under descriptive names !5274
  - Nokogiri's various parsing methods are now instrumented
  - Add simple identifier to public SSH keys (muteor)
  - Admin page now references docs instead of a specific file !5600 (AnAverageHuman)
  - Add a way to send an email and create an issue based on private personal token. Find the email address from issues page. !3363
  - Fix filter input alignment (ClemMakesApps)
  - Include old revision in merge request update hooks (Ben Boeckel)
  - Add build event color in HipChat messages (David Eisner)
  - Make fork counter always clickable. !5463 (winniehell)
  - Document that webhook secret token is sent in X-Gitlab-Token HTTP header !5664 (lycoperdon)
  - Gitlab::Highlight is now instrumented
  - All created issues, API or WebUI, can be submitted to Akismet for spam check !5333
  - Allow users to import cross-repository pull requests from GitHub
  - The overhead of instrumented method calls has been reduced
  - Remove `search_id` of labels dropdown filter to fix 'Missleading URI for labels in Merge Requests and Issues view'. !5368 (Scott Le)
  - Load project invited groups and members eagerly in `ProjectTeam#fetch_members`
  - Add pipeline events hook
  - Bump gitlab_git to speedup DiffCollection iterations
  - Rewrite description of a blocked user in admin settings. (Elias Werberich)
  - Make branches sortable without push permission !5462 (winniehell)
  - Check for Ci::Build artifacts at database level on pipeline partial
  - Convert image diff background image to CSS (ClemMakesApps)
  - Remove unnecessary index_projects_on_builds_enabled index from the projects table
  - Make "New issue" button in Issue page less obtrusive !5457 (winniehell)
  - Gitlab::Metrics.current_transaction needs to be public for RailsQueueDuration
  - Fix search for notes which belongs to deleted objects
  - Add GitLab Workhorse version to admin dashboard (Katarzyna Kobierska Ula Budziszewska)
  - Allow branch names ending with .json for graph and network page !5579 (winniehell)
  - Add the `sprockets-es6` gem
  - Improve OAuth2 client documentation (muteor)
  - Multiple trigger variables show in separate lines (Katarzyna Kobierska Ula Budziszewska)
  - Profile requests when a header is passed
  - Avoid calculation of line_code and position for _line partial when showing diff notes on discussion tab.
  - Speedup DiffNote#active? on discussions, preloading noteables and avoid touching git repository to return diff_refs when possible
  - Add commit stats in commit api. !5517 (dixpac)
  - Add CI configuration button on project page
  - Make error pages responsive (Takuya Noguchi)
  - Fix skip_repo parameter being ignored when destroying a namespace
  - Change requests_profiles resource constraint to catch virtually any file
  - Bump gitlab_git to lazy load compare commits
  - Reduce number of queries made for merge_requests/:id/diffs
  - Sensible state specific default sort order for issues and merge requests !5453 (tomb0y)
  - Fix RequestProfiler::Middleware error when code is reloaded in development
  - Catch what warden might throw when profiling requests to re-throw it
  - Avoid commit lookup on diff_helper passing existing local variable to the helper method
  - Add description to new_issue email and new_merge_request_email in text/plain content type. !5663 (dixpac)
  - Speed up and reduce memory usage of Commit#repo_changes, Repository#expire_avatar_cache and IrkerWorker
  - Add unfold links for Side-by-Side view. !5415 (Tim Masliuchenko)
  - Adds support for pending invitation project members importing projects
  - Update devise initializer to turn on changed password notification emails. !5648 (tombell)
  - Avoid to show the original password field when password is automatically set. !5712 (duduribeiro)
  - Fix importing GitLab projects with an invalid MR source project
  - Sort folders with submodules in Files view !5521
  - Each `File::exists?` replaced to `File::exist?` because of deprecate since ruby version 2.2.0
  - Add auto-completition in pipeline (Katarzyna Kobierska Ula Budziszewska)

v 8.10.5
  - Add a data migration to fix some missing timestamps in the members table. !5670
  - Revert the "Defend against 'Host' header injection" change in the source NGINX templates. !5706
  - Cache project count for 5 minutes to reduce DB load. !5746 & !5754

v 8.10.4
  - Don't close referenced upstream issues from a forked project.
  - Fixes issue with dropdowns `enter` key not working correctly. !5544
  - Fix Import/Export project import not working in HA mode. !5618
  - Fix Import/Export error checking versions. !5638

v 8.10.3
  - Fix Import/Export issue importing milestones and labels not associated properly. !5426
  - Fix timing problems running imports on production. !5523
  - Add a log message when a project is scheduled for destruction for debugging. !5540
  - Fix hooks missing on imported GitLab projects. !5549
  - Properly abort a merge when merge conflicts occur. !5569
  - Fix importer for GitHub Pull Requests when a branch was removed. !5573
  - Ignore invalid IPs in X-Forwarded-For when trusted proxies are configured. !5584
  - Trim extra displayed carriage returns in diffs and files with CRLFs. !5588

v 8.10.2
  - User can now search branches by name. !5144
  - Page is now properly rendered after committing the first file and creating the first branch. !5399
  - Add branch or tag icon to ref in builds page. !5434
  - Fix backup restore. !5459
  - Use project ID in repository cache to prevent stale data from persisting across projects. !5460
  - Fix issue with autocomplete search not working with enter key. !5466
  - Add iid to MR API response. !5468
  - Disable MySQL foreign key checks before dropping all tables. !5472
  - Ensure relative paths for video are rewritten as we do for images. !5474
  - Ensure current user can retry a build before showing the 'Retry' button. !5476
  - Add ENV variable to skip repository storages validations. !5478
  - Added `*.js.es6 gitlab-language=javascript` to `.gitattributes`. !5486
  - Don't show comment button in gutter of diffs on MR discussion tab. !5493
  - Rescue Rugged::OSError (lock exists) when creating references. !5497
  - Fix expand all diffs button in compare view. !5500
  - Show release notes in tags list. !5503
  - Fix a bug where forking a project from a repository storage to another would fail. !5509
  - Fix missing schema update for `20160722221922`. !5512
  - Update `gitlab-shell` version to 3.2.1 in the 8.9->8.10 update guide. !5516

v 8.10.1
  - Refactor repository storages documentation. !5428
  - Gracefully handle case when keep-around references are corrupted or exist already. !5430
  - Add detailed info on storage path mountpoints. !5437
  - Fix Error 500 when creating Wiki pages with hyphens or spaces. !5444
  - Fix bug where replies to commit notes displayed in the MR discussion tab wouldn't show up on the commit page. !5446
  - Ignore invalid trusted proxies in X-Forwarded-For header. !5454
  - Add links to the real markdown.md file for all GFM examples. !5458

v 8.10.0
  - Fix profile activity heatmap to show correct day name (eanplatter)
  - Speed up ExternalWikiHelper#get_project_wiki_path
  - Expose {should,force}_remove_source_branch (Ben Boeckel)
  - Add the functionality to be able to rename a file. !5049
  - Disable PostgreSQL statement timeout during migrations
  - Fix projects dropdown loading performance with a simplified api cal. !5113
  - Fix commit builds API, return all builds for all pipelines for given commit. !4849
  - Replace Haml with Hamlit to make view rendering faster. !3666
  - Refresh the branch cache after `git gc` runs
  - Allow to disable request access button on projects/groups
  - Refactor repository paths handling to allow multiple git mount points
  - Optimize system note visibility checking by memoizing the visible reference count. !5070
  - Add Application Setting to configure default Repository Path for new projects
  - Delete award emoji when deleting a user
  - Remove pinTo from Flash and make inline flash messages look nicer. !4854 (winniehell)
  - Add an API for downloading latest successful build from a particular branch or tag. !5347
  - Avoid data-integrity issue when cleaning up repository archive cache.
  - Add link to profile to commit avatar. !5163 (winniehell)
  - Wrap code blocks on Activies and Todos page. !4783 (winniehell)
  - Align flash messages with left side of page content. !4959 (winniehell)
  - Display tooltip for "Copy to Clipboard" button. !5164 (winniehell)
  - Use default cursor for table header of project files. !5165 (winniehell)
  - Store when and yaml variables in builds table
  - Display last commit of deleted branch in push events. !4699 (winniehell)
  - Escape file extension when parsing search results. !5141 (winniehell)
  - Add "passing with warnings" to the merge request pipeline possible statuses, this happens when builds that allow failures have failed. !5004
  - Add image border in Markdown preview. !5162 (winniehell)
  - Apply the trusted_proxies config to the rack request object for use with rack_attack
  - Added the ability to block sign ups using a domain blacklist. !5259
  - Upgrade to Rails 4.2.7. !5236
  - Extend exposed environment variables for CI builds
  - Deprecate APIs "projects/:id/keys/...". Use "projects/:id/deploy_keys/..." instead
  - Add API "deploy_keys" for admins to get all deploy keys
  - Allow to pull code with deploy key from public projects
  - Use limit parameter rather than hardcoded value in `ldap:check` rake task (Mike Ricketts)
  - Add Sidekiq queue duration to transaction metrics.
  - Add a new column `artifacts_size` to table `ci_builds`. !4964
  - Let Workhorse serve format-patch diffs
  - Display tooltip for mentioned users and groups. !5261 (winniehell)
  - Allow build email service to be tested
  - Added day name to contribution calendar tooltips
  - Refactor user authorization check for a single project to avoid querying all user projects
  - Make images fit to the size of the viewport. !4810
  - Fix check for New Branch button on Issue page. !4630 (winniehell)
  - Fix GFM autocomplete not working on wiki pages
  - Fixed enter key not triggering click on first row when searching in a dropdown
  - Updated dropdowns in issuable form to use new GitLab dropdown style
  - Make images fit to the size of the viewport !4810
  - Fix check for New Branch button on Issue page !4630 (winniehell)
  - Fix MR-auto-close text added to description. !4836
  - Support U2F devices in Firefox. !5177
  - Fix issue, preventing users w/o push access to sort tags. !5105 (redetection)
  - Add Spring EmojiOne updates.
  - Added Rake task for tracking deployments. !5320
  - Fix fetching LFS objects for private CI projects
  - Add the new 2016 Emoji! Adds 72 new emoji including bacon, facepalm, and selfie. !5237
  - Add syntax for multiline blockquote using `>>>` fence. !3954
  - Fix viewing notification settings when a project is pending deletion
  - Updated compare dropdown menus to use GL dropdown
  - Redirects back to issue after clicking login link
  - Eager load award emoji on notes
  - Allow to define manual actions/builds on Pipelines and Environments
  - Fix pagination when sorting by columns with lots of ties (like priority)
  - The Markdown reference parsers now re-use query results to prevent running the same queries multiple times. !5020
  - Updated project header design
  - Issuable collapsed assignee tooltip is now the users name
  - Fix compare view not changing code view rendering style
  - Exclude email check from the standard health check
  - Updated layout for Projects, Groups, Users on Admin area. !4424
  - Fix changing issue state columns in milestone view
  - Update health_check gem to version 2.1.0
  - Add notification settings dropdown for groups
  - Render inline diffs for multiple changed lines following eachother
  - Wildcards for protected branches. !4665
  - Allow importing from Github using Personal Access Tokens. (Eric K Idema)
  - API: Expose `due_date` for issues (Robert Schilling)
  - API: Todos. !3188 (Robert Schilling)
  - API: Expose shared groups for projects and shared projects for groups. !5050 (Robert Schilling)
  - API: Expose `developers_can_push` and `developers_can_merge` for branches. !5208 (Robert Schilling)
  - Add "Enabled Git access protocols" to Application Settings
  - Diffs will create button/diff form on demand no on server side
  - Reduce size of HTML used by diff comment forms
  - Protected branches have a "Developers can Merge" setting. !4892 (original implementation by Mathias Vestergaard)
  - Fix user creation with stronger minimum password requirements. !4054 (nathan-pmt)
  - Only show New Snippet button to users that can create snippets.
  - PipelinesFinder uses git cache data
  - Track a user who created a pipeline
  - Actually render old and new sections of parallel diff next to each other
  - Throttle the update of `project.pushes_since_gc` to 1 minute.
  - Allow expanding and collapsing files in diff view. !4990
  - Collapse large diffs by default (!4990)
  - Fix mentioned users list on diff notes
  - Add support for inline videos in GitLab Flavored Markdown. !5215 (original implementation by Eric Hayes)
  - Fix creation of deployment on build that is retried, redeployed or rollback
  - Don't parse Rinku returned value to DocFragment when it didn't change the original html string.
  - Check for conflicts with existing Project's wiki path when creating a new project.
  - Show last push widget in upstream after push to fork
  - Fix stage status shown for pipelines
  - Cache todos pending/done dashboard query counts.
  - Don't instantiate a git tree on Projects show default view
  - Bump Rinku to 2.0.0
  - Remove unused front-end variable -> default_issues_tracker
  - ObjectRenderer retrieve renderer content using Rails.cache.read_multi
  - Better caching of git calls on ProjectsController#show.
  - Avoid to retrieve MR closes_issues as much as possible.
  - Hide project name in project activities. !5068 (winniehell)
  - Add API endpoint for a group issues. !4520 (mahcsig)
  - Add Bugzilla integration. !4930 (iamtjg)
  - Fix new snippet style bug (elliotec)
  - Instrument Rinku usage
  - Be explicit to define merge request discussion variables
  - Metrics for Rouge::Plugins::Redcarpet and Rouge::Formatters::HTMLGitlab
  - RailsCache metris now includes fetch_hit/fetch_miss and read_hit/read_miss info.
  - Allow [ci skip] to be in any case and allow [skip ci]. !4785 (simon_w)
  - Set import_url validation to be more strict
  - Memoize MR merged/closed events retrieval
  - Don't render discussion notes when requesting diff tab through AJAX
  - Add basic system information like memory and disk usage to the admin panel
  - Don't garbage collect commits that have related DB records like comments
  - Allow to setup event by channel on slack service
  - More descriptive message for git hooks and file locks
  - Aliases of award emoji should be stored as original name. !5060 (dixpac)
  - Handle custom Git hook result in GitLab UI
  - Allow to access Container Registry for Public and Internal projects
  - Allow '?', or '&' for label names
  - Support redirected blobs for Container Registry integration
  - Fix importer for GitHub Pull Requests when a branch was reused across Pull Requests
  - Add date when user joined the team on the member page
  - Fix 404 redirect after validation fails importing a GitLab project
  - Added setting to set new users by default as external. !4545 (Dravere)
  - Add min value for project limit field on user's form. !3622 (jastkand)
  - Reset project pushes_since_gc when we enqueue the git gc call
  - Add reminder to not paste private SSH keys. !4399 (Ingo Blechschmidt)
  - Collapsed diffs lines/size don't acumulate to overflow diffs.
  - Remove duplicate `description` field in `MergeRequest` entities (Ben Boeckel)
  - Style of import project buttons were fixed in the new project page. !5183 (rdemirbay)
  - Fix GitHub client requests when rate limit is disabled
  - Optimistic locking for Issues and Merge Requests (Title and description overriding prevention)
  - Redesign Builds and Pipelines pages
  - Change status color and icon for running builds
  - Fix commenting issue in side by side diff view for unchanged lines
  - Fix markdown rendering for: consecutive labels references, label references that begin with a digit or contains `.`
  - Project export filename now includes the project and namespace path
  - Fix last update timestamp on issues not preserved on gitlab.com and project imports
  - Fix issues importing projects from EE to CE
  - Fix creating group with space in group path
  - Improve cron_jobs loading error messages. !5318 / !5360
  - Prevent toggling sidebar when clipboard icon clicked
  - Create Todos for Issue author when assign or mention himself (Katarzyna Kobierska)
  - Limit the number of retries on error to 3 for exporting projects
  - Allow empty repositories on project import/export
  - Render only commit message title in builds (Katarzyna Kobierska Ula Budziszewska)
  - Allow bulk (un)subscription from issues in issue index
  - Fix MR diff encoding issues exporting GitLab projects
  - Move builds settings out of project settings and rename Pipelines
  - Add builds badge to Pipelines settings page
  - Export and import avatar as part of project import/export
  - Fix migration corrupting import data for old version upgrades
  - Show tooltip on GitLab export link in new project page

v 8.9.6
  - Fix importing of events under notes for GitLab projects. !5154
  - Fix log statements in import/export. !5129
  - Fix commit avatar alignment in compare view. !5128
  - Fix broken migration in MySQL. !5005
  - Overwrite Host and X-Forwarded-Host headers in NGINX !5213
  - Keeps issue number when importing from Gitlab.com
  - Add Pending tab for Builds (Katarzyna Kobierska, Urszula Budziszewska)

v 8.9.7 (unreleased)
  - Fix import_data wrongly saved as a result of an invalid import_url

v 8.9.6
  - Fix importing of events under notes for GitLab projects

v 8.9.5
  - Add more debug info to import/export and memory killer. !5108
  - Fixed avatar alignment in new MR view. !5095
  - Fix diff comments not showing up in activity feed. !5069
  - Add index on both Award Emoji user and name. !5061
  - Downgrade to Redis 3.2.2 due to massive memory leak with Sidekiq. !5056
  - Re-enable import button when import process fails due to namespace already being taken. !5053
  - Fix snippets comments not displayed. !5045
  - Fix emoji paths in relative root configurations. !5027
  - Fix issues importing events in Import/Export. !4987
  - Fixed 'use shortcuts' button on docs. !4979
  - Admin should be able to turn shared runners into specific ones. !4961
  - Update RedCloth to 4.3.2 for CVE-2012-6684. !4929 (Takuya Noguchi)
  - Improve the request / withdraw access button. !4860

v 8.9.4
  - Fix privilege escalation issue with OAuth external users.
  - Ensure references to private repos aren't shown to logged-out users.
  - Fixed search field blur not removing focus. !4704
  - Resolve "Sub nav isn't showing on file view". !4890
  - Fixes middle click and double request when navigating through the file browser. !4891
  - Fixed URL on label button when filtering. !4897
  - Fixed commit avatar alignment. !4933
  - Do not show build retry link when build is active. !4967
  - Fix restore Rake task warning message output. !4980
  - Handle external issues in IssueReferenceFilter. !4988
  - Expiry date on pinned nav cookie. !5009
  - Updated breakpoint for sidebar pinning. !5019

v 8.9.3
  - Fix encrypted data backwards compatibility after upgrading attr_encrypted gem. !4963
  - Fix rendering of commit notes. !4953
  - Resolve "Pin should show up at 1280px min". !4947
  - Switched mobile button icons to ellipsis and angle. !4944
  - Correctly returns todo ID after creating todo. !4941
  - Better debugging for memory killer middleware. !4936
  - Remove duplicate new page btn from edit wiki. !4904
  - Use clock_gettime for all performance timestamps. !4899
  - Use memorized tags array when searching tags by name. !4859
  - Fixed avatar alignment in new MR view. !4901
  - Removed fade when filtering results. !4932
  - Fix missing avatar on system notes. !4954
  - Reduce overhead and optimize ProjectTeam#max_member_access performance. !4973
  - Use update_columns to bypass all the dirty code on active_record. !4985
  - Fix restore Rake task warning message output !4980

v 8.9.2
  - Fix visibility of snippets when searching.
  - Fix an information disclosure when requesting access to a group containing private projects.
  - Update omniauth-saml to 1.6.0 !4951

v 8.9.1
  - Refactor labels documentation. !3347
  - Eager load award emoji on notes. !4628
  - Fix some CI wording in documentation. !4660
  - Document `GIT_STRATEGY` and `GIT_DEPTH`. !4720
  - Add documentation for the export & import features. !4732
  - Add some docs for Docker Registry configuration. !4738
  - Ensure we don't send the "access request declined" email to access requesters on project deletion. !4744
  - Display group/project access requesters separately in the admin area. !4798
  - Add documentation and examples for configuring cloud storage for registry images. !4812
  - Clarifies documentation about artifact expiry. !4831
  - Fix the Network graph links. !4832
  - Fix MR-auto-close text added to description. !4836
  - Add documentation for award emoji now that comments can be awarded with emojis. !4839
  - Fix typo in export failure email. !4847
  - Fix header vertical centering. !4170
  - Fix subsequent SAML sign ins. !4718
  - Set button label when picking an option from status dropdown. !4771
  - Prevent invalid URLs from raising exceptions in WikiLink Filter. !4775
  - Handle external issues in IssueReferenceFilter. !4789
  - Support for rendering/redacting multiple documents. !4828
  - Update Todos documentation and screenshots to include new functionality. !4840
  - Hide nav arrows by default. !4843
  - Added bottom padding to label color suggestion link. !4845
  - Use jQuery objects in ref dropdown. !4850
  - Fix GitLab project import issues related to notes and builds. !4855
  - Restrict header logo to 36px so it doesn't overflow. !4861
  - Fix unwanted label unassignment. !4863
  - Fix mobile Safari bug where horizontal nav arrows would flicker on scroll. !4869
  - Restore old behavior around diff notes to outdated discussions. !4870
  - Fix merge requests project settings help link anchor. !4873
  - Fix 404 when accessing pipelines as guest user on public projects. !4881
  - Remove width restriction for logo on sign-in page. !4888
  - Bump gitlab_git to 10.2.3 to fix false truncated warnings with ISO-8559 files. !4884
  - Apply selected value as label. !4886
  - Change Retry to Re-deploy on Deployments page
  - Fix temp file being deleted after the request while importing a GitLab project. !4894
  - Fix pagination when sorting by columns with lots of ties (like priority)
  - Implement Subresource Integrity for CSS and JavaScript assets. This prevents malicious assets from loading in the case of a CDN compromise.
  - Fix user creation with stronger minimum password requirements !4054 (nathan-pmt)
  - Fix a wrong MR status when merge_when_build_succeeds & project.only_allow_merge_if_build_succeeds are true. !4912
  - Add SMTP as default delivery method to match gitlab-org/omnibus-gitlab!826. !4915
  - Remove duplicate 'New Page' button on edit wiki page

v 8.9.0
  - Fix group visibility form layout in application settings
  - Fix builds API response not including commit data
  - Fix error when CI job variables key specified but not defined
  - Fix pipeline status when there are no builds in pipeline
  - Fix Error 500 when using closes_issues API with an external issue tracker
  - Add more information into RSS feed for issues (Alexander Matyushentsev)
  - Bulk assign/unassign labels to issues.
  - Ability to prioritize labels !4009 / !3205 (Thijs Wouters)
  - Show Star and Fork buttons on mobile.
  - Performance improvements on RelativeLinkFilter
  - Fix endless redirections when accessing user OAuth applications when they are disabled
  - Allow enabling wiki page events from Webhook management UI
  - Bump rouge to 1.11.0
  - Fix issue with arrow keys not working in search autocomplete dropdown
  - Fix an issue where note polling stopped working if a window was in the
    background during a refresh.
  - Pre-processing Markdown now only happens when needed
  - Make EmailsOnPushWorker use Sidekiq mailers queue
  - Redesign all Devise emails. !4297
  - Don't show 'Leave Project' to group members
  - Fix wiki page events' webhook to point to the wiki repository
  - Add a border around images to differentiate them from the background.
  - Don't show tags for revert and cherry-pick operations
  - Show image ID on registry page
  - Fix issue todo not remove when leave project !4150 (Long Nguyen)
  - Allow customisable text on the 'nearly there' page after a user signs up
  - Bump recaptcha gem to 3.0.0 to remove deprecated stoken support
  - Fix SVG sanitizer to allow more elements
  - Allow forking projects with restricted visibility level
  - Added descriptions to notification settings dropdown
  - Improve note validation to prevent errors when creating invalid note via API
  - Reduce number of fog gem dependencies
  - Add number of merge requests for a given milestone to the milestones view.
  - Implement a fair usage of shared runners
  - Remove project notification settings associated with deleted projects
  - Fix 404 page when viewing TODOs that contain milestones or labels in different projects
  - Add a metric for the number of new Redis connections created by a transaction
  - Fix Error 500 when viewing a blob with binary characters after the 1024-byte mark
  - Redesign navigation for project pages
  - Fix images in sign-up confirmation email
  - Added shortcut 'y' for copying a files content hash URL #14470
  - Fix groups API to list only user's accessible projects
  - Fix horizontal scrollbar for long commit message.
  - GitLab Performance Monitoring now tracks the total method execution time and call count per method
  - Add Environments and Deployments
  - Redesign account and email confirmation emails
  - Don't fail builds for projects that are deleted
  - Support Docker Registry manifest v1
  - `git clone https://host/namespace/project` now works, in addition to using the `.git` suffix
  - Bump nokogiri to 1.6.8
  - Use gitlab-shell v3.0.0
  - Fixed alignment of download dropdown in merge requests
  - Upgrade to jQuery 2
  - Adds selected branch name to the dropdown toggle
  - Add API endpoint for Sidekiq Metrics !4653
  - Refactoring Award Emoji with API support for Issues and MergeRequests
  - Use Knapsack to evenly distribute tests across multiple nodes
  - Add `sha` parameter to MR merge API, to ensure only reviewed changes are merged
  - Don't allow MRs to be merged when commits were added since the last review / page load
  - Add DB index on users.state
  - Limit email on push diff size to 30 files / 150 KB
  - Add rake task 'gitlab:db:configure' for conditionally seeding or migrating the database
  - Changed the Slack build message to use the singular duration if necessary (Aran Koning)
  - Fix race condition on merge when build succeeds
  - Added shortcut to focus filter search fields and added documentation #18120
  - Links from a wiki page to other wiki pages should be rewritten as expected
  - Add option to project to only allow merge requests to be merged if the build succeeds (Rui Santos)
  - Added navigation shortcuts to the project pipelines, milestones, builds and forks page. !4393
  - Fix issues filter when ordering by milestone
  - Disable SAML account unlink feature
  - Added artifacts:when to .gitlab-ci.yml - this requires GitLab Runner 1.3
  - Bamboo Service: Fix missing credentials & URL handling when base URL contains a path (Benjamin Schmid)
  - TeamCity Service: Fix URL handling when base URL contains a path
  - Todos will display target state if issuable target is 'Closed' or 'Merged'
  - Validate only and except regexp
  - Fix bug when sorting issues by milestone due date and filtering by two or more labels
  - POST to API /projects/:id/runners/:runner_id would give 409 if the runner was already enabled for this project
  - Add support for using Yubikeys (U2F) for two-factor authentication
  - Link to blank group icon doesn't throw a 404 anymore
  - Remove 'main language' feature
  - Toggle whitespace button now available for compare branches diffs #17881
  - Pipelines can be canceled only when there are running builds
  - Allow authentication using personal access tokens
  - Use downcased path to container repository as this is expected path by Docker
  - Allow to use CI token to fetch LFS objects
  - Custom notification settings
  - Projects pending deletion will render a 404 page
  - Measure queue duration between gitlab-workhorse and Rails
  - Added Gfm autocomplete for labels
  - Added edit note 'up' shortcut documentation to the help panel and docs screenshot #18114
  - Make Omniauth providers specs to not modify global configuration
  - Remove unused JiraIssue class and replace references with ExternalIssue. !4659 (Ilan Shamir)
  - Make authentication service for Container Registry to be compatible with < Docker 1.11
  - Make it possible to lock a runner from being enabled for other projects
  - Add Application Setting to configure Container Registry token expire delay (default 5min)
  - Cache assigned issue and merge request counts in sidebar nav
  - Use Knapsack only in CI environment
  - Updated project creation page to match new UI #2542
  - Cache project build count in sidebar nav
  - Add milestone expire date to the right sidebar
  - Manually mark a issue or merge request as a todo
  - Fix markdown_spec to use before instead of before(:all) to properly cleanup database after testing
  - Reduce number of queries needed to render issue labels in the sidebar
  - Improve error handling importing projects
  - Remove duplicated notification settings
  - Put project Files and Commits tabs under Code tab
  - Decouple global notification level from user model
  - Replace Colorize with Rainbow for coloring console output in Rake tasks.
  - Add workhorse controller and API helpers
  - An indicator is now displayed at the top of the comment field for confidential issues.
  - Show categorised search queries in the search autocomplete
  - RepositoryCheck::SingleRepositoryWorker public and private methods are now instrumented
  - Dropdown for `.gitlab-ci.yml` templates
  - Improve issuables APIs performance when accessing notes !4471
  - Add sorting dropdown to tags page !4423
  - External links now open in a new tab
  - Prevent default actions of disabled buttons and links
  - Markdown editor now correctly resets the input value on edit cancellation !4175
  - Toggling a task list item in a issue/mr description does not creates a Todo for mentions
  - Improved UX of date pickers on issue & milestone forms
  - Cache on the database if a project has an active external issue tracker.
  - Put project Labels and Milestones pages links under Issues and Merge Requests tabs as subnav
  - GitLab project import and export functionality
  - All classes in the Banzai::ReferenceParser namespace are now instrumented
  - Remove deprecated issues_tracker and issues_tracker_id from project model
  - Allow users to create confidential issues in private projects
  - Measure CPU time for instrumented methods
  - Instrument private methods and private instance methods by default instead just public methods
  - Only show notes through JSON on confidential issues that the user has access to
  - Updated the allocations Gem to version 1.0.5
  - The background sampler now ignores classes without names
  - Update design for `Close` buttons
  - New custom icons for navigation
  - Horizontally scrolling navigation on project, group, and profile settings pages
  - Hide global side navigation by default
  - Fix project Star/Unstar project button tooltip
  - Remove tanuki logo from side navigation; center on top nav
  - Include user relationships when retrieving award_emoji
  - Various associations are now eager loaded when parsing issue references to reduce the number of queries executed
  - Set inverse_of for Project/Service association to reduce the number of queries
  - Update tanuki logo highlight/loading colors
  - Remove explicit Gitlab::Metrics.action assignments, are already automatic.
  - Use Git cached counters for branches and tags on project page
  - Cache participable participants in an instance variable.
  - Filter parameters for request_uri value on instrumented transactions.
  - Remove duplicated keys add UNIQUE index to keys fingerprint column
  - ExtractsPath get ref_names from repository cache, if not there access git.
  - Show a flash warning about the error detail of XHR requests which failed with status code 404 and 500
  - Cache user todo counts from TodoService
  - Ensure Todos counters doesn't count Todos for projects pending delete
  - Add left/right arrows horizontal navigation
  - Add tooltip to pin/unpin navbar
  - Add new sub nav style to Wiki and Graphs sub navigation

v 8.8.7
  - Fix privilege escalation issue with OAuth external users.
  - Ensure references to private repos aren't shown to logged-out users.

v 8.8.6
  - Fix visibility of snippets when searching.
  - Update omniauth-saml to 1.6.0 !4951

v 8.8.5
  - Import GitHub repositories respecting the API rate limit !4166
  - Fix todos page throwing errors when you have a project pending deletion !4300
  - Disable Webhooks before proceeding with the GitHub import !4470
  - Fix importer for GitHub comments on diff !4488
  - Adjust the SAML control flow to allow LDAP identities to be added to an existing SAML user !4498
  - Fix incremental trace upload API when using multi-byte UTF-8 chars in trace !4541
  - Prevent unauthorized access for projects build traces
  - Forbid scripting for wiki files
  - Only show notes through JSON on confidential issues that the user has access to
  - Banzai::Filter::UploadLinkFilter use XPath instead CSS expressions
  - Banzai::Filter::ExternalLinkFilter use XPath instead CSS expressions

v 8.8.4
  - Fix LDAP-based login for users with 2FA enabled. !4493
  - Added descriptions to notification settings dropdown
  - Due date can be removed from milestones

v 8.8.3
  - Fix 404 page when viewing TODOs that contain milestones or labels in different projects. !4312
  - Fixed JS error when trying to remove discussion form. !4303
  - Fixed issue with button color when no CI enabled. !4287
  - Fixed potential issue with 2 CI status polling events happening. !3869
  - Improve design of Pipeline view. !4230
  - Fix gitlab importer failing to import new projects due to missing credentials. !4301
  - Fix import URL migration not rescuing with the correct Error. !4321
  - Fix health check access token changing due to old application settings being used. !4332
  - Make authentication service for Container Registry to be compatible with Docker versions before 1.11. !4363
  - Add Application Setting to configure Container Registry token expire delay (default 5 min). !4364
  - Pass the "Remember me" value to the 2FA token form. !4369
  - Fix incorrect links on pipeline page when merge request created from fork.  !4376
  - Use downcased path to container repository as this is expected path by Docker. !4420
  - Fix wiki project clone address error (chujinjin). !4429
  - Fix serious performance bug with rendering Markdown with InlineDiffFilter.  !4392
  - Fix missing number on generated ordered list element. !4437
  - Prevent disclosure of notes on confidential issues in search results.

v 8.8.2
  - Added remove due date button. !4209
  - Fix Error 500 when accessing application settings due to nil disabled OAuth sign-in sources. !4242
  - Fix Error 500 in CI charts by gracefully handling commits with no durations. !4245
  - Fix table UI on CI builds page. !4249
  - Fix backups if registry is disabled. !4263
  - Fixed issue with merge button color. !4211
  - Fixed issue with enter key selecting wrong option in dropdown. !4210
  - When creating a .gitignore file a dropdown with templates will be provided. !4075
  - Fix concurrent request when updating build log in browser. !4183

v 8.8.1
  - Add documentation for the "Health Check" feature
  - Allow anonymous users to access a public project's pipelines !4233
  - Fix MySQL compatibility in zero downtime migrations helpers
  - Fix the CI login to Container Registry (the gitlab-ci-token user)

v 8.8.0
  - Implement GFM references for milestones (Alejandro Rodríguez)
  - Snippets tab under user profile. !4001 (Long Nguyen)
  - Fix error when using link to uploads in global snippets
  - Fix Error 500 when attempting to retrieve project license when HEAD points to non-existent ref
  - Assign labels and milestone to target project when moving issue. !3934 (Long Nguyen)
  - Use a case-insensitive comparison in sanitizing URI schemes
  - Toggle sign-up confirmation emails in application settings
  - Make it possible to prevent tagged runner from picking untagged jobs
  - Added `InlineDiffFilter` to the markdown parser. (Adam Butler)
  - Added inline diff styling for `change_title` system notes. (Adam Butler)
  - Project#open_branches has been cleaned up and no longer loads entire records into memory.
  - Escape HTML in commit titles in system note messages
  - Improve design of Pipeline View
  - Fix scope used when accessing container registry
  - Fix creation of Ci::Commit object which can lead to pending, failed in some scenarios
  - Improve multiple branch push performance by memoizing permission checking
  - Log to application.log when an admin starts and stops impersonating a user
  - Changing the confidentiality of an issue now creates a new system note (Alex Moore-Niemi)
  - Updated gitlab_git to 10.1.0
  - GitAccess#protected_tag? no longer loads all tags just to check if a single one exists
  - Reduce delay in destroying a project from 1-minute to immediately
  - Make build status canceled if any of the jobs was canceled and none failed
  - Upgrade Sidekiq to 4.1.2
  - Added /health_check endpoint for checking service status
  - Make 'upcoming' filter for milestones work better across projects
  - Sanitize repo paths in new project error message
  - Bump mail_room to 0.7.0 to fix stuck IDLE connections
  - Remove future dates from contribution calendar graph.
  - Support e-mail notifications for comments on project snippets
  - Fix API leak of notes of unauthorized issues, snippets and merge requests
  - Use ActionDispatch Remote IP for Akismet checking
  - Fix error when visiting commit builds page before build was updated
  - Add 'l' shortcut to open Label dropdown on issuables and 'i' to create new issue on a project
  - Update SVG sanitizer to conform to SVG 1.1
  - Speed up push emails with multiple recipients by only generating the email once
  - Updated search UI
  - Added authentication service for Container Registry
  - Display informative message when new milestone is created
  - Sanitize milestones and labels titles
  - Support multi-line tag messages. !3833 (Calin Seciu)
  - Force users to reset their password after an admin changes it
  - Allow "NEWS" and "CHANGES" as alternative names for CHANGELOG. !3768 (Connor Shea)
  - Added button to toggle whitespaces changes on diff view
  - Backport GitHub Enterprise import support from EE
  - Create tags using Rugged for performance reasons. !3745
  - Allow guests to set notification level in projects
  - API: Expose Issue#user_notes_count. !3126 (Anton Popov)
  - Don't show forks button when user can't view forks
  - Fix atom feed links and rendering
  - Files over 5MB can only be viewed in their raw form, files over 1MB without highlighting !3718
  - Add support for supressing text diffs using .gitattributes on the default branch (Matt Oakes)
  - Add eager load paths to help prevent dependency load issues in Sidekiq workers. !3724
  - Added multiple colors for labels in dropdowns when dups happen.
  - Show commits in the same order as `git log`
  - Improve description for the Two-factor Authentication sign-in screen. (Connor Shea)
  - API support for the 'since' and 'until' operators on commit requests (Paco Guzman)
  - Fix Gravatar hint in user profile when Gravatar is disabled. !3988 (Artem Sidorenko)
  - Expire repository exists? and has_visible_content? caches after a push if necessary
  - Fix unintentional filtering bug in Issue/MR sorted by milestone due (Takuya Noguchi)
  - Fix adding a todo for private group members (Ahmad Sherif)
  - Bump ace-rails-ap gem version from 2.0.1 to 4.0.2 which upgrades Ace Editor from 1.1.2 to 1.2.3
  - Total method execution timings are no longer tracked
  - Allow Admins to remove the Login with buttons for OAuth services and still be able to import !4034. (Andrei Gliga)
  - Add API endpoints for un/subscribing from/to a label. !4051 (Ahmad Sherif)
  - Hide left sidebar on phone screens to give more space for content
  - Redesign navigation for profile and group pages
  - Add counter metrics for rails cache
  - Import pull requests from GitHub where the source or target branches were removed
  - All Grape API helpers are now instrumented
  - Improve Issue formatting for the Slack Service (Jeroen van Baarsen)
  - Fixed advice on invalid permissions on upload path !2948 (Ludovic Perrine)
  - Allows MR authors to have the source branch removed when merging the MR. !2801 (Jeroen Jacobs)
  - When creating a .gitignore file a dropdown with templates will be provided
  - Shows the issue/MR list search/filter form and corrects the mobile styling for guest users. #17562

v 8.7.9
  - Fix privilege escalation issue with OAuth external users.
  - Ensure references to private repos aren't shown to logged-out users.

v 8.7.8
  - Fix visibility of snippets when searching.
  - Update omniauth-saml to 1.6.0 !4951

v 8.7.7
  - Fix import by `Any Git URL` broken if the URL contains a space
  - Prevent unauthorized access to other projects build traces
  - Forbid scripting for wiki files
  - Only show notes through JSON on confidential issues that the user has access to

v 8.7.6
  - Fix links on wiki pages for relative url setups. !4131 (Artem Sidorenko)
  - Fix import from GitLab.com to a private instance failure. !4181
  - Fix external imports not finding the import data. !4106
  - Fix notification delay when changing status of an issue
  - Bump Workhorse to 0.7.5 so it can serve raw diffs

v 8.7.5
  - Fix relative links in wiki pages. !4050
  - Fix always showing build notification message when switching between merge requests !4086
  - Fix an issue when filtering merge requests with more than one label. !3886
  - Fix short note for the default scope on build page (Takuya Noguchi)

v 8.7.4
  - Links for Redmine issue references are generated correctly again !4048 (Benedikt Huss)
  - Fix setting trusted proxies !3970
  - Fix BitBucket importer bug when throwing exceptions !3941
  - Use sign out path only if not empty !3989
  - Running rake gitlab:db:drop_tables now drops tables with cascade !4020
  - Running rake gitlab:db:drop_tables uses "IF EXISTS" as a precaution !4100
  - Use a case-insensitive comparison in sanitizing URI schemes

v 8.7.3
  - Emails, Gitlab::Email::Message, Gitlab::Diff, and Premailer::Adapter::Nokogiri are now instrumented
  - Merge request widget displays TeamCity build state and code coverage correctly again.
  - Fix the line code when importing PR review comments from GitHub. !4010
  - Wikis are now initialized on legacy projects when checking repositories
  - Remove animate.css in favor of a smaller subset of animations. !3937 (Connor Shea)

v 8.7.2
  - The "New Branch" button is now loaded asynchronously
  - Fix error 500 when trying to create a wiki page
  - Updated spacing between notification label and button
  - Label titles in filters are now escaped properly

v 8.7.1
  - Throttle the update of `project.last_activity_at` to 1 minute. !3848
  - Fix .gitlab-ci.yml parsing issue when hidde job is a template without script definition. !3849
  - Fix license detection to detect all license files, not only known licenses. !3878
  - Use the `can?` helper instead of `current_user.can?`. !3882
  - Prevent users from deleting Webhooks via API they do not own
  - Fix Error 500 due to stale cache when projects are renamed or transferred
  - Update width of search box to fix Safari bug. !3900 (Jedidiah)
  - Use the `can?` helper instead of `current_user.can?`

v 8.7.0
  - Gitlab::GitAccess and Gitlab::GitAccessWiki are now instrumented
  - Fix vulnerability that made it possible to gain access to private labels and milestones
  - The number of InfluxDB points stored per UDP packet can now be configured
  - Fix error when cross-project label reference used with non-existent project
  - Transactions for /internal/allowed now have an "action" tag set
  - Method instrumentation now uses Module#prepend instead of aliasing methods
  - Repository.clean_old_archives is now instrumented
  - Add support for environment variables on a job level in CI configuration file
  - SQL query counts are now tracked per transaction
  - The Projects::HousekeepingService class has extra instrumentation
  - All service classes (those residing in app/services) are now instrumented
  - Developers can now add custom tags to transactions
  - Loading of an issue's referenced merge requests and related branches is now done asynchronously
  - Enable gzip for assets, makes the page size significantly smaller. !3544 / !3632 (Connor Shea)
  - Add support to cherry-pick any commit into any branch in the web interface (Minqi Pan)
  - Project switcher uses new dropdown styling
  - Load award emoji images separately unless opening the full picker. Saves several hundred KBs of data for most pages. (Connor Shea)
  - Do not include award_emojis in issue and merge_request comment_count !3610 (Lucas Charles)
  - Restrict user profiles when public visibility level is restricted.
  - Add ability set due date to issues, sort and filter issues by due date (Mehmet Beydogan)
  - All images in discussions and wikis now link to their source files !3464 (Connor Shea).
  - Return status code 303 after a branch DELETE operation to avoid project deletion (Stan Hu)
  - Add setting for customizing the list of trusted proxies !3524
  - Allow projects to be transfered to a lower visibility level group
  - Fix `signed_in_ip` being set to 127.0.0.1 when using a reverse proxy !3524
  - Improved Markdown rendering performance !3389
  - Make shared runners text in box configurable
  - Don't attempt to look up an avatar in repo if repo directory does not exist (Stan Hu)
  - API: Ability to subscribe and unsubscribe from issues and merge requests (Robert Schilling)
  - Expose project badges in project settings
  - Make /profile/keys/new redirect to /profile/keys for back-compat. !3717
  - Preserve time notes/comments have been updated at when moving issue
  - Make HTTP(s) label consistent on clone bar (Stan Hu)
  - Add support for `after_script`, requires Runner 1.2 (Kamil Trzciński)
  - Expose label description in API (Mariusz Jachimowicz)
  - API: Ability to update a group (Robert Schilling)
  - API: Ability to move issues (Robert Schilling)
  - Fix Error 500 after renaming a project path (Stan Hu)
  - Fix a bug whith trailing slash in teamcity_url (Charles May)
  - Allow back dating on issues when created or updated through the API
  - Allow back dating on issue notes when created through the API
  - Propose license template when creating a new LICENSE file
  - API: Expose /licenses and /licenses/:key
  - Fix avatar stretching by providing a cropping feature
  - API: Expose `subscribed` for issues and merge requests (Robert Schilling)
  - Allow SAML to handle external users based on user's information !3530
  - Allow Omniauth providers to be marked as `external` !3657
  - Add endpoints to archive or unarchive a project !3372
  - Fix a bug whith trailing slash in bamboo_url
  - Add links to CI setup documentation from project settings and builds pages
  - Display project members page to all members
  - Handle nil descriptions in Slack issue messages (Stan Hu)
  - Add automated repository integrity checks (OFF by default)
  - API: Expose open_issues_count, closed_issues_count, open_merge_requests_count for labels (Robert Schilling)
  - API: Ability to star and unstar a project (Robert Schilling)
  - Add default scope to projects to exclude projects pending deletion
  - Allow to close merge requests which source projects(forks) are deleted.
  - Ensure empty recipients are rejected in BuildsEmailService
  - Use rugged to change HEAD in Project#change_head (P.S.V.R)
  - API: Ability to filter milestones by state `active` and `closed` (Robert Schilling)
  - API: Fix milestone filtering by `iid` (Robert Schilling)
  - Make before_script and after_script overridable on per-job (Kamil Trzciński)
  - API: Delete notes of issues, snippets, and merge requests (Robert Schilling)
  - Implement 'Groups View' as an option for dashboard preferences !3379 (Elias W.)
  - Better errors handling when creating milestones inside groups
  - Fix high CPU usage when PostReceive receives refs/merge-requests/<id>
  - Hide `Create a group` help block when creating a new project in a group
  - Implement 'TODOs View' as an option for dashboard preferences !3379 (Elias W.)
  - Allow issues and merge requests to be assigned to the author !2765
  - Make Ci::Commit to group only similar builds and make it stateful (ref, tag)
  - Gracefully handle notes on deleted commits in merge requests (Stan Hu)
  - Decouple membership and notifications
  - Fix creation of merge requests for orphaned branches (Stan Hu)
  - API: Ability to retrieve a single tag (Robert Schilling)
  - While signing up, don't persist the user password across form redisplays
  - Fall back to `In-Reply-To` and `References` headers when sub-addressing is not available (David Padilla)
  - Remove "Congratulations!" tweet button on newly-created project. (Connor Shea)
  - Fix admin/projects when using visibility levels on search (PotHix)
  - Build status notifications
  - Update email confirmation interface
  - API: Expose user location (Robert Schilling)
  - API: Do not leak group existence via return code (Robert Schilling)
  - ClosingIssueExtractor regex now also works with colons. e.g. "Fixes: #1234" !3591
  - Update number of Todos in the sidebar when it's marked as "Done". !3600
  - Sanitize branch names created for confidential issues
  - API: Expose 'updated_at' for issue, snippet, and merge request notes (Robert Schilling)
  - API: User can leave a project through the API when not master or owner. !3613
  - Fix repository cache invalidation issue when project is recreated with an empty repo (Stan Hu)
  - Fix: Allow empty recipients list for builds emails service when pushed is added (Frank Groeneveld)
  - Improved markdown forms
  - Diff design updates (colors, button styles, etc)
  - Copying and pasting a diff no longer pastes the line numbers or +/-
  - Add null check to formData when updating profile content to fix Firefox bug
  - Disable spellcheck and autocorrect for username field in admin page
  - Delete tags using Rugged for performance reasons (Robert Schilling)
  - Add Slack notifications when Wiki is edited (Sebastian Klier)
  - Diffs load at the correct point when linking from from number
  - Selected diff rows highlight
  - Fix emoji categories in the emoji picker
  - API: Properly display annotated tags for GET /projects/:id/repository/tags (Robert Schilling)
  - Add encrypted credentials for imported projects and migrate old ones
  - Properly format all merge request references with ! rather than # !3740 (Ben Bodenmiller)
  - Author and participants are displayed first on users autocompletion
  - Show number sign on external issue reference text (Florent Baldino)
  - Updated print style for issues
  - Use GitHub Issue/PR number as iid to keep references
  - Import GitHub labels
  - Add option to filter by "Owned projects" on dashboard page
  - Import GitHub milestones
  - Execute system web hooks on push to the project
  - Allow enable/disable push events for system hooks
  - Fix GitHub project's link in the import page when provider has a custom URL
  - Add RAW build trace output and button on build page
  - Add incremental build trace update into CI API

v 8.6.9
  - Prevent unauthorized access to other projects build traces
  - Forbid scripting for wiki files
  - Only show notes through JSON on confidential issues that the user has access to

v 8.6.8
  - Prevent privilege escalation via "impersonate" feature
  - Prevent privilege escalation via notes API
  - Prevent privilege escalation via project webhook API
  - Prevent XSS via Git branch and tag names
  - Prevent XSS via custom issue tracker URL
  - Prevent XSS via `window.opener`
  - Prevent XSS via label drop-down
  - Prevent information disclosure via milestone API
  - Prevent information disclosure via snippet API
  - Prevent information disclosure via project labels
  - Prevent information disclosure via new merge request page

v 8.6.7
  - Fix persistent XSS vulnerability in `commit_person_link` helper
  - Fix persistent XSS vulnerability in Label and Milestone dropdowns
  - Fix vulnerability that made it possible to enumerate private projects belonging to group

v 8.6.6
  - Expire the exists cache before deletion to ensure project dir actually exists (Stan Hu). !3413
  - Fix error on language detection when repository has no HEAD (e.g., master branch) (Jeroen Bobbeldijk). !3654
  - Fix revoking of authorized OAuth applications (Connor Shea). !3690
  - Fix error on language detection when repository has no HEAD (e.g., master branch). !3654 (Jeroen Bobbeldijk)
  - Issuable header is consistent between issues and merge requests
  - Improved spacing in issuable header on mobile

v 8.6.5
  - Fix importing from GitHub Enterprise. !3529
  - Perform the language detection after updating merge requests in `GitPushService`, leading to faster visual feedback for the end-user. !3533
  - Check permissions when user attempts to import members from another project. !3535
  - Only update repository language if it is not set to improve performance. !3556
  - Return status code 303 after a branch DELETE operation to avoid project deletion (Stan Hu). !3583
  - Unblock user when active_directory is disabled and it can be found !3550
  - Fix a 2FA authentication spoofing vulnerability.

v 8.6.4
  - Don't attempt to fetch any tags from a forked repo (Stan Hu)
  - Redesign the Labels page

v 8.6.3
  - Mentions on confidential issues doesn't create todos for non-members. !3374
  - Destroy related todos when an Issue/MR is deleted. !3376
  - Fix error 500 when target is nil on todo list. !3376
  - Fix copying uploads when moving issue to another project. !3382
  - Ensuring Merge Request API returns boolean values for work_in_progress (Abhi Rao). !3432
  - Fix raw/rendered diff producing different results on merge requests. !3450
  - Fix commit comment alignment (Stan Hu). !3466
  - Fix Error 500 when searching for a comment in a project snippet. !3468
  - Allow temporary email as notification email. !3477
  - Fix issue with dropdowns not selecting values. !3478
  - Update gitlab-shell version and doc to 2.6.12. gitlab-org/gitlab-ee!280

v 8.6.2
  - Fix dropdown alignment. !3298
  - Fix issuable sidebar overlaps on tablet. !3299
  - Make dropdowns pixel perfect. !3337
  - Fix order of steps to prevent PostgreSQL errors when running migration. !3355
  - Fix bold text in issuable sidebar. !3358
  - Fix error with anonymous token in applications settings. !3362
  - Fix the milestone 'upcoming' filter. !3364 + !3368
  - Fix comments on confidential issues showing up in activity feed to non-members. !3375
  - Fix `NoMethodError` when visiting CI root path at `/ci`. !3377
  - Add a tooltip to new branch button in issue page. !3380
  - Fix an issue hiding the password form when signed-in with a linked account. !3381
  - Add links to CI setup documentation from project settings and builds pages. !3384
  - Fix an issue with width of project select dropdown. !3386
  - Remove redundant `require`s from Banzai files. !3391
  - Fix error 500 with cancel button on issuable edit form. !3392 + !3417
  - Fix background when editing a highlighted note. !3423
  - Remove tabstop from the WIP toggle links. !3426
  - Ensure private project snippets are not viewable by unauthorized people.
  - Gracefully handle notes on deleted commits in merge requests (Stan Hu). !3402
  - Fixed issue with notification settings not saving. !3452

v 8.6.1
  - Add option to reload the schema before restoring a database backup. !2807
  - Display navigation controls on mobile. !3214
  - Fixed bug where participants would not work correctly on merge requests. !3329
  - Fix sorting issues by votes on the groups issues page results in SQL errors. !3333
  - Restrict notifications for confidential issues. !3334
  - Do not allow to move issue if it has not been persisted. !3340
  - Add a confirmation step before deleting an issuable. !3341
  - Fixes issue with signin button overflowing on mobile. !3342
  - Auto collapses the navigation sidebar when resizing. !3343
  - Fix build dependencies, when the dependency is a string. !3344
  - Shows error messages when trying to create label in dropdown menu. !3345
  - Fixes issue with assign milestone not loading milestone list. !3346
  - Fix an issue causing the Dashboard/Milestones page to be blank. !3348

v 8.6.0
  - Add ability to move issue to another project
  - Prevent tokens in the import URL to be showed by the UI
  - Fix bug where wrong commit ID was being used in a merge request diff to show old image (Stan Hu)
  - Add confidential issues
  - Bump gitlab_git to 9.0.3 (Stan Hu)
  - Fix diff image view modes (2-up, swipe, onion skin) not working (Stan Hu)
  - Support Golang subpackage fetching (Stan Hu)
  - Bump Capybara gem to 2.6.2 (Stan Hu)
  - New branch button appears on issues where applicable
  - Contributions to forked projects are included in calendar
  - Improve the formatting for the user page bio (Connor Shea)
  - Easily (un)mark merge request as WIP using link
  - Use specialized system notes when MR is (un)marked as WIP
  - Removed the default password from the initial admin account created during
    setup. A password can be provided during setup (see installation docs), or
    GitLab will ask the user to create a new one upon first visit.
  - Fix issue when pushing to projects ending in .wiki
  - Properly display YAML front matter in Markdown
  - Add support for wiki with UTF-8 page names (Hiroyuki Sato)
  - Fix wiki search results point to raw source (Hiroyuki Sato)
  - Don't load all of GitLab in mail_room
  - Add information about `image` and `services` field at `job` level in the `.gitlab-ci.yml` documentation (Pat Turner)
  - HTTP error pages work independently from location and config (Artem Sidorenko)
  - Update `omniauth-saml` to 1.5.0 to allow for custom response attributes to be set
  - Memoize @group in Admin::GroupsController (Yatish Mehta)
  - Indicate how much an MR diverged from the target branch (Pierre de La Morinerie)
  - Added omniauth-auth0 Gem (Daniel Carraro)
  - Add label description in tooltip to labels in issue index and sidebar
  - Strip leading and trailing spaces in URL validator (evuez)
  - Add "last_sign_in_at" and "confirmed_at" to GET /users/* API endpoints for admins (evuez)
  - Return empty array instead of 404 when commit has no statuses in commit status API
  - Decrease the font size and the padding of the `.anchor` icons used in the README (Roberto Dip)
  - Rewrite logo to simplify SVG code (Sean Lang)
  - Allow to use YAML anchors when parsing the `.gitlab-ci.yml` (Pascal Bach)
  - Ignore jobs that start with `.` (hidden jobs)
  - Hide builds from project's settings when the feature is disabled
  - Allow to pass name of created artifacts archive in `.gitlab-ci.yml`
  - Refactor and greatly improve search performance
  - Add support for cross-project label references
  - Ensure "new SSH key" email do not ends up as dead Sidekiq jobs
  - Update documentation to reflect Guest role not being enforced on internal projects
  - Allow search for logged out users
  - Allow to define on which builds the current one depends on
  - Allow user subscription to a label: get notified for issues/merge requests related to that label (Timothy Andrew)
  - Fix bug where Bitbucket `closed` issues were imported as `opened` (Iuri de Silvio)
  - Don't show Issues/MRs from archived projects in Groups view
  - Fix wrong "iid of max iid" in Issuable sidebar for some merged MRs
  - Fix empty source_sha on Merge Request when there is no diff (Pierre de La Morinerie)
  - Increase the notes polling timeout over time (Roberto Dip)
  - Add shortcut to toggle markdown preview (Florent Baldino)
  - Show labels in dashboard and group milestone views
  - Fix an issue when the target branch of a MR had been deleted
  - Add main language of a project in the list of projects (Tiago Botelho)
  - Add #upcoming filter to Milestone filter (Tiago Botelho)
  - Add ability to show archived projects on dashboard, explore and group pages
  - Remove fork link closes all merge requests opened on source project (Florent Baldino)
  - Move group activity to separate page
  - Create external users which are excluded of internal and private projects unless access was explicitly granted
  - Continue parameters are checked to ensure redirection goes to the same instance
  - User deletion is now done in the background so the request can not time out
  - Canceled builds are now ignored in compound build status if marked as `allowed to fail`
  - Trigger a todo for mentions on commits page
  - Let project owners and admins soft delete issues and merge requests

v 8.5.13
  - Prevent unauthorized access to other projects build traces
  - Forbid scripting for wiki files

v 8.5.12
  - Prevent privilege escalation via "impersonate" feature
  - Prevent privilege escalation via notes API
  - Prevent privilege escalation via project webhook API
  - Prevent XSS via Git branch and tag names
  - Prevent XSS via custom issue tracker URL
  - Prevent XSS via `window.opener`
  - Prevent information disclosure via snippet API
  - Prevent information disclosure via project labels
  - Prevent information disclosure via new merge request page

v 8.5.11
  - Fix persistent XSS vulnerability in `commit_person_link` helper

v 8.5.10
  - Fix a 2FA authentication spoofing vulnerability.

v 8.5.9
  - Don't attempt to fetch any tags from a forked repo (Stan Hu).

v 8.5.8
  - Bump Git version requirement to 2.7.4

v 8.5.7
  - Bump Git version requirement to 2.7.3

v 8.5.6
  - Obtain a lease before querying LDAP

v 8.5.5
  - Ensure removing a project removes associated Todo entries
  - Prevent a 500 error in Todos when author was removed
  - Fix pagination for filtered dashboard and explore pages
  - Fix "Show all" link behavior

v 8.5.4
  - Do not cache requests for badges (including builds badge)

v 8.5.3
  - Flush repository caches before renaming projects
  - Sort starred projects on dashboard based on last activity by default
  - Show commit message in JIRA mention comment
  - Makes issue page and merge request page usable on mobile browsers.
  - Improved UI for profile settings

v 8.5.2
  - Fix sidebar overlapping content when screen width was below 1200px
  - Don't repeat labels listed on Labels tab
  - Bring the "branded appearance" feature from EE to CE
  - Fix error 500 when commenting on a commit
  - Show days remaining instead of elapsed time for Milestone
  - Fix broken icons on installations with relative URL (Artem Sidorenko)
  - Fix issue where tag list wasn't refreshed after deleting a tag
  - Fix import from gitlab.com (KazSawada)
  - Improve implementation to check read access to forks and add pagination
  - Don't show any "2FA required" message if it's not actually required
  - Fix help keyboard shortcut on relative URL setups (Artem Sidorenko)
  - Update Rails to 4.2.5.2
  - Fix permissions for deprecated CI build status badge
  - Don't show "Welcome to GitLab" when the search didn't return any projects
  - Add Todos documentation

v 8.5.1
  - Fix group projects styles
  - Show Crowd login tab when sign in is disabled and Crowd is enabled (Peter Hudec)
  - Fix a set of small UI glitches in project, profile, and wiki pages
  - Restrict permissions on public/uploads
  - Fix the merge request side-by-side view after loading diff results
  - Fix the look of tooltip for the "Revert" button
  - Add when the Builds & Runners API changes got introduced
  - Fix error 500 on some merged merge requests
  - Fix an issue causing the content of the issuable sidebar to disappear
  - Fix error 500 when trying to mark an already done todo as "done"
  - Fix an issue where MRs weren't sortable
  - Issues can now be dragged & dropped into empty milestone lists. This is also
    possible with MRs
  - Changed padding & background color for highlighted notes
  - Re-add the newrelic_rpm gem which was removed without any deprecation or warning (Stan Hu)
  - Update sentry-raven gem to 0.15.6
  - Add build coverage in project's builds page (Steffen Köhler)
  - Changed # to ! for merge requests in activity view

v 8.5.0
  - Fix duplicate "me" in tooltip of the "thumbsup" awards Emoji (Stan Hu)
  - Cache various Repository methods to improve performance
  - Fix duplicated branch creation/deletion Webhooks/service notifications when using Web UI (Stan Hu)
  - Ensure rake tasks that don't need a DB connection can be run without one
  - Update New Relic gem to 3.14.1.311 (Stan Hu)
  - Add "visibility" flag to GET /projects api endpoint
  - Add an option to supply root email through an environmental variable (Koichiro Mikami)
  - Ignore binary files in code search to prevent Error 500 (Stan Hu)
  - Render sanitized SVG images (Stan Hu)
  - Support download access by PRIVATE-TOKEN header (Stan Hu)
  - Upgrade gitlab_git to 7.2.23 to fix commit message mentions in first branch push
  - Add option to include the sender name in body of Notify email (Jason Lee)
  - New UI for pagination
  - Don't prevent sign out when 2FA enforcement is enabled and user hasn't yet
    set it up
  - API: Added "merge_requests/:merge_request_id/closes_issues" (Gal Schlezinger)
  - Fix diff comments loaded by AJAX to load comment with diff in discussion tab
  - Fix relative links in other markup formats (Ben Boeckel)
  - Whitelist raw "abbr" elements when parsing Markdown (Benedict Etzel)
  - Fix label links for a merge request pointing to issues list
  - Don't vendor minified JS
  - Increase project import timeout to 15 minutes
  - Be more permissive with email address validation: it only has to contain a single '@'
  - Display 404 error on group not found
  - Track project import failure
  - Support Two-factor Authentication for LDAP users
  - Display database type and version in Administration dashboard
  - Allow limited Markdown in Broadcast Messages
  - Fix visibility level text in admin area (Zeger-Jan van de Weg)
  - Warn admin during OAuth of granting admin rights (Zeger-Jan van de Weg)
  - Update the ExternalIssue regex pattern (Blake Hitchcock)
  - Remember user's inline/side-by-side diff view preference in a cookie (Kirill Katsnelson)
  - Optimized performance of finding issues to be closed by a merge request
  - Add `avatar_url`, `description`, `git_ssh_url`, `git_http_url`, `path_with_namespace`
    and `default_branch` in `project` in push, issue, merge-request and note webhooks data (Kirill Zaitsev)
  - Deprecate the `ssh_url` in favor of `git_ssh_url` and `http_url` in favor of `git_http_url`
    in `project` for push, issue, merge-request and note webhooks data (Kirill Zaitsev)
  - Deprecate the `repository` key in push, issue, merge-request and note webhooks data, use `project` instead (Kirill Zaitsev)
  - API: Expose MergeRequest#merge_status (Andrei Dziahel)
  - Revert "Add IP check against DNSBLs at account sign-up"
  - Actually use the `skip_merges` option in Repository#commits (Tony Chu)
  - Fix API to keep request parameters in Link header (Michael Potthoff)
  - Deprecate API "merge_request/:merge_request_id/comments". Use "merge_requests/:merge_request_id/notes" instead
  - Deprecate API "merge_request/:merge_request_id/...". Use "merge_requests/:merge_request_id/..." instead
  - Prevent parse error when name of project ends with .atom and prevent path issues
  - Discover branches for commit statuses ref-less when doing merge when succeeded
  - Mark inline difference between old and new paths when a file is renamed
  - Support Akismet spam checking for creation of issues via API (Stan Hu)
  - API: Allow to set or update a merge-request's milestone (Kirill Skachkov)
  - Improve UI consistency between projects and groups lists
  - Add sort dropdown to dashboard projects page
  - Fixed logo animation on Safari (Roman Rott)
  - Fix Merge When Succeeded when multiple stages
  - Hide remove source branch button when the MR is merged but new commits are pushed (Zeger-Jan van de Weg)
  - In seach autocomplete show only groups and projects you are member of
  - Don't process cross-reference notes from forks
  - Fix: init.d script not working on OS X
  - Faster snippet search
  - Added API to download build artifacts
  - Title for milestones should be unique (Zeger-Jan van de Weg)
  - Validate correctness of maximum attachment size application setting
  - Replaces "Create merge request" link with one to the "Merge Request" when one exists
  - Fix CI builds badge, add a new link to builds badge, deprecate the old one
  - Fix broken link to project in build notification emails
  - Ability to see and sort on vote count from Issues and MR lists
  - Fix builds scheduler when first build in stage was allowed to fail
  - User project limit is reached notice is hidden if the projects limit is zero
  - Add API support for managing runners and project's runners
  - Allow SAML users to login with no previous account without having to allow
    all Omniauth providers to do so.
  - Allow existing users to auto link their SAML credentials by logging in via SAML
  - Make it possible to erase a build (trace, artifacts) using UI and API
  - Ability to revert changes from a Merge Request or Commit
  - Emoji comment on diffs are not award emoji
  - Add label description (Nuttanart Pornprasitsakul)
  - Show label row when filtering issues or merge requests by label (Nuttanart Pornprasitsakul)
  - Add Todos

v 8.4.11
  - Prevent unauthorized access to other projects build traces
  - Forbid scripting for wiki files

v 8.4.10
  - Prevent privilege escalation via "impersonate" feature
  - Prevent privilege escalation via notes API
  - Prevent privilege escalation via project webhook API
  - Prevent XSS via Git branch and tag names
  - Prevent XSS via custom issue tracker URL
  - Prevent XSS via `window.opener`
  - Prevent information disclosure via snippet API
  - Prevent information disclosure via project labels
  - Prevent information disclosure via new merge request page

v 8.4.9
  - Fix persistent XSS vulnerability in `commit_person_link` helper

v 8.4.8
  - Fix a 2FA authentication spoofing vulnerability.

v 8.4.7
  - Don't attempt to fetch any tags from a forked repo (Stan Hu).

v 8.4.6
  - Bump Git version requirement to 2.7.4

v 8.4.5
  - No CE-specific changes

v 8.4.4
  - Update omniauth-saml gem to 1.4.2
  - Prevent long-running backup tasks from timing out the database connection
  - Add a Project setting to allow guests to view build logs (defaults to true)
  - Sort project milestones by due date including issue editor (Oliver Rogers / Orih)

v 8.4.3
  - Increase lfs_objects size column to 8-byte integer to allow files larger
    than 2.1GB
  - Correctly highlight MR diff when MR has merge conflicts
  - Fix highlighting in blame view
  - Update sentry-raven gem to prevent "Not a git repository" console output
    when running certain commands
  - Add instrumentation to additional Gitlab::Git and Rugged methods for
    performance monitoring
  - Allow autosize textareas to also be manually resized

v 8.4.2
  - Bump required gitlab-workhorse version to bring in a fix for missing
    artifacts in the build artifacts browser
  - Get rid of those ugly borders on the file tree view
  - Fix updating the runner information when asking for builds
  - Bump gitlab_git version to 7.2.24 in order to bring in a performance
    improvement when checking if a repository was empty
  - Add instrumentation for Gitlab::Git::Repository instance methods so we can
    track them in Performance Monitoring.
  - Increase contrast between highlighted code comments and inline diff marker
  - Fix method undefined when using external commit status in builds
  - Fix highlighting in blame view.

v 8.4.1
  - Apply security updates for Rails (4.2.5.1), rails-html-sanitizer (1.0.3),
    and Nokogiri (1.6.7.2)
  - Fix redirect loop during import
  - Fix diff highlighting for all syntax themes
  - Delete project and associations in a background worker

v 8.4.0
  - Allow LDAP users to change their email if it was not set by the LDAP server
  - Ensure Gravatar host looks like an actual host
  - Consider re-assign as a mention from a notification point of view
  - Add pagination headers to already paginated API resources
  - Properly generate diff of orphan commits, like the first commit in a repository
  - Improve the consistency of commit titles, branch names, tag names, issue/MR titles, on their respective project pages
  - Autocomplete data is now always loaded, instead of when focusing a comment text area
  - Improved performance of finding issues for an entire group
  - Added custom application performance measuring system powered by InfluxDB
  - Add syntax highlighting to diffs
  - Gracefully handle invalid UTF-8 sequences in Markdown links (Stan Hu)
  - Bump fog to 1.36.0 (Stan Hu)
  - Add user's last used IP addresses to admin page (Stan Hu)
  - Add housekeeping function to project settings page
  - The default GitLab logo now acts as a loading indicator
  - Fix caching issue where build status was not updating in project dashboard (Stan Hu)
  - Accept 2xx status codes for successful Webhook triggers (Stan Hu)
  - Fix missing date of month in network graph when commits span a month (Stan Hu)
  - Expire view caches when application settings change (e.g. Gravatar disabled) (Stan Hu)
  - Don't notify users twice if they are both project watchers and subscribers (Stan Hu)
  - Remove gray background from layout in UI
  - Fix signup for OAuth providers that don't provide a name
  - Implement new UI for group page
  - Implement search inside emoji picker
  - Let the CI runner know about builds that this build depends on
  - Add API support for looking up a user by username (Stan Hu)
  - Add project permissions to all project API endpoints (Stan Hu)
  - Link to milestone in "Milestone changed" system note
  - Only allow group/project members to mention `@all`
  - Expose Git's version in the admin area (Trey Davis)
  - Add "Frequently used" category to emoji picker
  - Add CAS support (tduehr)
  - Add link to merge request on build detail page
  - Fix: Problem with projects ending with .keys (Jose Corcuera)
  - Revert back upvote and downvote button to the issue and MR pages
  - Swap position of Assignee and Author selector on Issuables (Zeger-Jan van de Weg)
  - Add system hook messages for project rename and transfer (Steve Norman)
  - Fix version check image in Safari
  - Show 'All' tab by default in the builds page
  - Add Open Graph and Twitter Card data to all pages
  - Fix API project lookups when querying with a namespace with dots (Stan Hu)
  - Enable forcing Two-factor authentication sitewide, with optional grace period
  - Import GitHub Pull Requests into GitLab
  - Change single user API endpoint to return more detailed data (Michael Potthoff)
  - Update version check images to use SVG
  - Validate README format before displaying
  - Enable Microsoft Azure OAuth2 support (Janis Meybohm)
  - Properly set task-list class on single item task lists
  - Add file finder feature in tree view (Kyungchul Shin)
  - Ajax filter by message for commits page
  - API: Add support for deleting a tag via the API (Robert Schilling)
  - Allow subsequent validations in CI Linter
  - Show referenced MRs & Issues only when the current viewer can access them
  - Fix Encoding::CompatibilityError bug when markdown content has some complex URL (Jason Lee)
  - Add API support for managing project's builds
  - Add API support for managing project's build triggers
  - Add API support for managing project's build variables
  - Allow broadcast messages to be edited
  - Autosize Markdown textareas
  - Import GitHub wiki into GitLab
  - Add reporters ability to download and browse build artifacts (Andrew Johnson)
  - Autofill referring url in message box when reporting user abuse.
  - Remove leading comma on award emoji when the user is the first to award the emoji (Zeger-Jan van de Weg)
  - Add build artifacts browser
  - Improve UX in builds artifacts browser
  - Increase default size of `data` column in `events` table when using MySQL
  - Expose button to CI Lint tool on project builds page
  - Fix: Creator should be added as a master of the project on creation
  - Added X-GitLab-... headers to emails from CI and Email On Push services (Anton Baklanov)
  - Add IP check against DNSBLs at account sign-up
  - Added cache:key to .gitlab-ci.yml allowing to fine tune the caching

v 8.3.10
  - Prevent unauthorized access to other projects build traces
  - Forbid scripting for wiki files

v 8.3.9
  - Prevent privilege escalation via "impersonate" feature
  - Prevent privilege escalation via notes API
  - Prevent privilege escalation via project webhook API
  - Prevent XSS via custom issue tracker URL
  - Prevent XSS via `window.opener`
  - Prevent information disclosure via project labels
  - Prevent information disclosure via new merge request page

v 8.3.8
  - Fix persistent XSS vulnerability in `commit_person_link` helper

v 8.3.7
  - Fix a 2FA authentication spoofing vulnerability.

v 8.3.6
  - Don't attempt to fetch any tags from a forked repo (Stan Hu).

v 8.3.5
  - Bump Git version requirement to 2.7.4

v 8.3.4
  - Use gitlab-workhorse 0.5.4 (fixes API routing bug)

v 8.3.3
  - Preserve CE behavior with JIRA integration by only calling API if URL is set
  - Fix duplicated branch creation/deletion events when using Web UI (Stan Hu)
  - Add configurable LDAP server query timeout
  - Get "Merge when build succeeds" to work when commits were pushed to MR target branch while builds were running
  - Suppress e-mails on failed builds if allow_failure is set (Stan Hu)
  - Fix project transfer e-mail sending incorrect paths in e-mail notification (Stan Hu)
  - Better support for referencing and closing issues in Asana service (Mike Wyatt)
  - Enable "Add key" button when user fills in a proper key (Stan Hu)
  - Fix error in processing reply-by-email messages (Jason Lee)
  - Fix Error 500 when visiting build page of project with nil runners_token (Stan Hu)
  - Use WOFF versions of SourceSansPro fonts
  - Fix regression when builds were not generated for tags created through web/api interface
  - Fix: maintain milestone filter between Open and Closed tabs (Greg Smethells)
  - Fix missing artifacts and build traces for build created before 8.3

v 8.3.2
  - Disable --follow in `git log` to avoid loading duplicate commit data in infinite scroll (Stan Hu)
  - Add support for Google reCAPTCHA in user registration

v 8.3.1
  - Fix Error 500 when global milestones have slashes (Stan Hu)
  - Fix Error 500 when doing a search in dashboard before visiting any project (Stan Hu)
  - Fix LDAP identity and user retrieval when special characters are used
  - Move Sidekiq-cron configuration to gitlab.yml

v 8.3.0
  - Bump rack-attack to 4.3.1 for security fix (Stan Hu)
  - API support for starred projects for authorized user (Zeger-Jan van de Weg)
  - Add open_issues_count to project API (Stan Hu)
  - Expand character set of usernames created by Omniauth (Corey Hinshaw)
  - Add button to automatically merge a merge request when the build succeeds (Zeger-Jan van de Weg)
  - Add unsubscribe link in the email footer (Zeger-Jan van de Weg)
  - Provide better diagnostic message upon project creation errors (Stan Hu)
  - Bump devise to 3.5.3 to fix reset token expiring after account creation (Stan Hu)
  - Remove api credentials from link to build_page
  - Deprecate GitLabCiService making it to always be inactive
  - Bump gollum-lib to 4.1.0 (Stan Hu)
  - Fix broken group avatar upload under "New group" (Stan Hu)
  - Update project repositorize size and commit count during import:repos task (Stan Hu)
  - Fix API setting of 'public' attribute to false will make a project private (Stan Hu)
  - Handle and report SSL errors in Webhook test (Stan Hu)
  - Bump Redis requirement to 2.8 for Sidekiq 4 (Stan Hu)
  - Fix: Assignee selector is empty when 'Unassigned' is selected (Jose Corcuera)
  - WIP identifier on merge requests no longer requires trailing space
  - Add rake tasks for git repository maintainance (Zeger-Jan van de Weg)
  - Fix 500 error when update group member permission
  - Fix: As an admin, cannot add oneself as a member to a group/project
  - Trim leading and trailing whitespace of milestone and issueable titles (Jose Corcuera)
  - Recognize issue/MR/snippet/commit links as references
  - Backport JIRA features from EE to CE
  - Add ignore whitespace change option to commit view
  - Fire update hook from GitLab
  - Allow account unlock via email
  - Style warning about mentioning many people in a comment
  - Fix: sort milestones by due date once again (Greg Smethells)
  - Migrate all CI::Services and CI::WebHooks to Services and WebHooks
  - Don't show project fork event as "imported"
  - Add API endpoint to fetch merge request commits list
  - Don't create CI status for refs that doesn't have .gitlab-ci.yml, even if the builds are enabled
  - Expose events API with comment information and author info
  - Fix: Ensure "Remove Source Branch" button is not shown when branch is being deleted. #3583
  - Run custom Git hooks when branch is created or deleted.
  - Fix bug when simultaneously accepting multiple MRs results in MRs that are of "merged" status, but not merged to the target branch
  - Add languages page to graphs
  - Block LDAP user when they are no longer found in the LDAP server
  - Improve wording on project visibility levels (Zeger-Jan van de Weg)
  - Fix editing notes on a merge request diff
  - Automatically select default clone protocol based on user preferences (Eirik Lygre)
  - Make Network page as sub tab of Commits
  - Add copy-to-clipboard button for Snippets
  - Add indication to merge request list item that MR cannot be merged automatically
  - Default target branch to patch-n when editing file in protected branch
  - Add Builds tab to merge request detail page
  - Allow milestones, issues and MRs to be created from dashboard and group indexes
  - Use new style for wiki
  - Use new style for milestone detail page
  - Fix sidebar tooltips when collapsed
  - Prevent possible XSS attack with award-emoji
  - Upgraded Sidekiq to 4.x
  - Accept COPYING,COPYING.lesser, and licence as license file (Zeger-Jan van de Weg)
  - Fix emoji aliases problem
  - Fix award-emojis Flash alert's width
  - Fix deleting notes on a merge request diff
  - Display referenced merge request statuses in the issue description (Greg Smethells)
  - Implement new sidebar for issue and merge request pages
  - Emoji picker improvements
  - Suppress warning about missing `.gitlab-ci.yml` if builds are disabled
  - Do not show build status unless builds are enabled and `.gitlab-ci.yml` is present
  - Persist runners registration token in database
  - Fix online editor should not remove newlines at the end of the file
  - Expose Git's version in the admin area
  - Show "New Merge Request" buttons on canonical repos when you have a fork (Josh Frye)

v 8.2.6
  - Prevent unauthorized access to other projects build traces
  - Forbid scripting for wiki files

v 8.2.5
  - Prevent privilege escalation via "impersonate" feature
  - Prevent privilege escalation via notes API
  - Prevent privilege escalation via project webhook API
  - Prevent XSS via `window.opener`
  - Prevent information disclosure via project labels
  - Prevent information disclosure via new merge request page

v 8.2.4
  - Bump Git version requirement to 2.7.4

v 8.2.3
  - Fix application settings cache not expiring after changes (Stan Hu)
  - Fix Error 500s when creating global milestones with Unicode characters (Stan Hu)
  - Update documentation for "Guest" permissions
  - Properly convert Emoji-only comments into Award Emojis
  - Enable devise paranoid mode to prevent user enumeration attack
  - Webhook payload has an added, modified and removed properties for each commit
  - Fix 500 error when creating a merge request that removes a submodule

v 8.2.2
  - Fix 404 in redirection after removing a project (Stan Hu)
  - Ensure cached application settings are refreshed at startup (Stan Hu)
  - Fix Error 500 when viewing user's personal projects from admin page (Stan Hu)
  - Fix: Raw private snippets access workflow
  - Prevent "413 Request entity too large" errors when pushing large files with LFS
  - Fix invalid links within projects dashboard header
  - Make current user the first user in assignee dropdown in issues detail page (Stan Hu)
  - Fix: duplicate email notifications on issue comments

v 8.2.1
  - Forcefully update builds that didn't want to update with state machine
  - Fix: saving GitLabCiService as Admin Template

v 8.2.0
  - Improved performance of finding projects and groups in various places
  - Improved performance of rendering user profile pages and Atom feeds
  - Expose build artifacts path as config option
  - Fix grouping of contributors by email in graph.
  - Improved performance of finding issues with/without labels
  - Fix Drone CI service template not saving properly (Stan Hu)
  - Fix avatars not showing in Atom feeds and project issues when Gravatar disabled (Stan Hu)
  - Added a GitLab specific profiling tool called "Sherlock" (see GitLab CE merge request #1749)
  - Upgrade gitlab_git to 7.2.20 and rugged to 0.23.3 (Stan Hu)
  - Improved performance of finding users by one of their Email addresses
  - Add allow_failure field to commit status API (Stan Hu)
  - Commits without .gitlab-ci.yml are marked as skipped
  - Save detailed error when YAML syntax is invalid
  - Since GitLab CI is enabled by default, remove enabling it by pushing .gitlab-ci.yml
  - Added build artifacts
  - Improved performance of replacing references in comments
  - Show last project commit to default branch on project home page
  - Highlight comment based on anchor in URL
  - Adds ability to remove the forked relationship from project settings screen. (Han Loong Liauw)
  - Improved performance of sorting milestone issues
  - Allow users to select the Files view as default project view (Cristian Bica)
  - Show "Empty Repository Page" for repository without branches (Artem V. Navrotskiy)
  - Fix: Inability to reply to code comments in the MR view, if the MR comes from a fork
  - Use git follow flag for commits page when retrieve history for file or directory
  - Show merge request CI status on merge requests index page
  - Send build name and stage in CI notification e-mail
  - Extend yml syntax for only and except to support specifying repository path
  - Enable shared runners to all new projects
  - Bump GitLab-Workhorse to 0.4.1
  - Allow to define cache in `.gitlab-ci.yml`
  - Fix: 500 error returned if destroy request without HTTP referer (Kazuki Shimizu)
  - Remove deprecated CI events from project settings page
  - Use issue editor as cross reference comment author when issue is edited with a new mention.
  - Add graphs of commits ahead and behind default branch (Jeff Stubler)
  - Improve personal snippet access workflow (Douglas Alexandre)
  - [API] Add ability to fetch the commit ID of the last commit that actually touched a file
  - Fix omniauth documentation setting for omnibus configuration (Jon Cairns)
  - Add "New file" link to dropdown on project page
  - Include commit logs in project search
  - Add "added", "modified" and "removed" properties to commit object in webhook
  - Rename "Back to" links to "Go to" because its not always a case it point to place user come from
  - Allow groups to appear in the search results if the group owner allows it
  - Add email notification to former assignee upon unassignment (Adam Lieskovský)
  - New design for project graphs page
  - Remove deprecated dumped yaml file generated from previous job definitions
  - Show specific runners from projects where user is master or owner
  - MR target branch is now visible on a list view when it is different from project's default one
  - Improve Continuous Integration graphs page
  - Make color of "Accept Merge Request" button consistent with current build status
  - Add ignore white space option in merge request diff and commit and compare view
  - Ability to add release notes (markdown text and attachments) to git tags (aka Releases)
  - Relative links from a repositories README.md now link to the default branch
  - Fix trailing whitespace issue in merge request/issue title
  - Fix bug when milestone/label filter was empty for dashboard issues page
  - Add ability to create milestone in group projects from single form
  - Add option to create merge request when editing/creating a file (Dirceu Tiegs)
  - Prevent the last owner of a group from being able to delete themselves by 'adding' themselves as a master (James Lopez)
  - Add Award Emoji to issue and merge request pages

v 8.1.4
  - Fix bug where manually merged branches in a MR would end up with an empty diff (Stan Hu)
  - Prevent redirect loop when home_page_url is set to the root URL
  - Fix incoming email config defaults
  - Remove CSS property preventing hard tabs from rendering in Chromium 45 (Stan Hu)

v 8.1.3
  - Force update refs/merge-requests/X/head upon a push to the source branch of a merge request (Stan Hu)
  - Spread out runner contacted_at updates
  - Use issue editor as cross reference comment author when issue is edited with a new mention
  - Add Facebook authentication

v 8.1.1
  - Fix cloning Wiki repositories via HTTP (Stan Hu)
  - Add migration to remove satellites directory
  - Fix specific runners visibility
  - Fix 500 when editing CI service
  - Require CI jobs to be named
  - Fix CSS for runner status
  - Fix CI badge
  - Allow developer to manage builds

v 8.1.1
  - Removed, see 8.1.2

v 8.1.0
  - Ensure MySQL CI limits DB migrations occur after the fields have been created (Stan Hu)
  - Fix duplicate repositories in GitHub import page (Stan Hu)
  - Redirect to a default path if HTTP_REFERER is not set (Stan Hu)
  - Adds ability to create directories using the web editor (Ben Ford)
  - Cleanup stuck CI builds
  - Send an email to admin email when a user is reported for spam (Jonathan Rochkind)
  - Show notifications button when user is member of group rather than project (Grzegorz Bizon)
  - Fix bug preventing mentioned issued from being closed when MR is merged using fast-forward merge.
  - Fix nonatomic database update potentially causing project star counts to go negative (Stan Hu)
  - Don't show "Add README" link in an empty repository if user doesn't have access to push (Stan Hu)
  - Fix error preventing displaying of commit data for a directory with a leading dot (Stan Hu)
  - Speed up load times of issue detail pages by roughly 1.5x
  - Fix CI rendering regressions
  - If a merge request is to close an issue, show this on the issue page (Zeger-Jan van de Weg)
  - Add a system note and update relevant merge requests when a branch is deleted or re-added (Stan Hu)
  - Make diff file view easier to use on mobile screens (Stan Hu)
  - Improved performance of finding users by username or Email address
  - Fix bug where merge request comments created by API would not trigger notifications (Stan Hu)
  - Add support for creating directories from Files page (Stan Hu)
  - Allow removing of project without confirmation when JavaScript is disabled (Stan Hu)
  - Support filtering by "Any" milestone or issue and fix "No Milestone" and "No Label" filters (Stan Hu)
  - Improved performance of the trending projects page
  - Remove CI migration task
  - Improved performance of finding projects by their namespace
  - Add assignee data to Issuables' hook_data (Bram Daams)
  - Fix bug where transferring a project would result in stale commit links (Stan Hu)
  - Fix build trace updating
  - Include full path of source and target branch names in New Merge Request page (Stan Hu)
  - Add user preference to view activities as default dashboard (Stan Hu)
  - Add option to admin area to sign in as a specific user (Pavel Forkert)
  - Show CI status on all pages where commits list is rendered
  - Automatically enable CI when push .gitlab-ci.yml file to repository
  - Move CI charts to project graphs area
  - Fix cases where Markdown did not render links in activity feed (Stan Hu)
  - Add first and last to pagination (Zeger-Jan van de Weg)
  - Added Commit Status API
  - Added Builds View
  - Added when to .gitlab-ci.yml
  - Show CI status on commit page
  - Added CI_BUILD_TAG, _STAGE, _NAME and _TRIGGERED to CI builds
  - Show CI status on Your projects page and Starred projects page
  - Remove "Continuous Integration" page from dashboard
  - Add notes and SSL verification entries to hook APIs (Ben Boeckel)
  - Fix grammar in admin area "labels" .nothing-here-block when no labels exist.
  - Move CI runners page to project settings area
  - Move CI variables page to project settings area
  - Move CI triggers page to project settings area
  - Move CI project settings page to CE project settings area
  - Fix bug when removed file was not appearing in merge request diff
  - Show warning when build cannot be served by any of the available CI runners
  - Note the original location of a moved project when notifying users of the move
  - Improve error message when merging fails
  - Add support of multibyte characters in LDAP UID (Roman Petrov)
  - Show additions/deletions stats on merge request diff
  - Remove footer text in emails (Zeger-Jan van de Weg)
  - Ensure code blocks are properly highlighted after a note is updated
  - Fix wrong access level badge on MR comments
  - Hide password in the service settings form
  - Move CI webhooks page to project settings area
  - Fix User Identities API. It now allows you to properly create or update user's identities.
  - Add user preference to change layout width (Peter Göbel)
  - Use commit status in merge request widget as preferred source of CI status
  - Integrate CI commit and build pages into project pages
  - Move CI services page to project settings area
  - Add "Quick Submit" behavior to input fields throughout the application. Use
    Cmd+Enter on Mac and Ctrl+Enter on Windows/Linux.
  - Fix position of hamburger in header for smaller screens (Han Loong Liauw)
  - Fix bug where Emojis in Markdown would truncate remaining text (Sakata Sinji)
  - Persist filters when sorting on admin user page (Jerry Lukins)
  - Update style of snippets pages (Han Loong Liauw)
  - Allow dashboard and group issues/MRs to be filtered by label
  - Add spellcheck=false to certain input fields
  - Invalidate stored service password if the endpoint URL is changed
  - Project names are not fully shown if group name is too big, even on group page view
  - Apply new design for Files page
  - Add "New Page" button to Wiki Pages tab (Stan Hu)
  - Only render 404 page from /public
  - Hide passwords from services API (Alex Lossent)
  - Fix: Images cannot show when projects' path was changed
  - Let gitlab-git-http-server generate and serve 'git archive' downloads
  - Optimize query when filtering on issuables (Zeger-Jan van de Weg)
  - Fix padding of outdated discussion item.
  - Animate the logo on hover

v 8.0.5
  - Correct lookup-by-email for LDAP logins
  - Fix loading spinner sometimes not being hidden on Merge Request tab switches

v 8.0.4
  - Fix Message-ID header to be RFC 2111-compliant to prevent e-mails being dropped (Stan Hu)
  - Fix referrals for :back and relative URL installs
  - Fix anchors to comments in diffs
  - Remove CI token from build traces
  - Fix "Assign All" button on Runner admin page
  - Fix search in Files
  - Add full project namespace to payload of system webhooks (Ricardo Band)

v 8.0.3
  - Fix URL shown in Slack notifications
  - Fix bug where projects would appear to be stuck in the forked import state (Stan Hu)
  - Fix Error 500 in creating merge requests with > 1000 diffs (Stan Hu)
  - Add work_in_progress key to MR webhooks (Ben Boeckel)

v 8.0.2
  - Fix default avatar not rendering in network graph (Stan Hu)
  - Skip check_initd_configured_correctly on omnibus installs
  - Prevent double-prefixing of help page paths
  - Clarify confirmation text on user deletion
  - Make commit graphs responsive to window width changes (Stan Hu)
  - Fix top margin for sign-in button on public pages
  - Fix LDAP attribute mapping
  - Remove git refs used internally by GitLab from network graph (Stan Hu)
  - Use standard Markdown font in Markdown preview instead of fixed-width font (Stan Hu)
  - Fix Reply by email for non-UTF-8 messages.
  - Add option to use StartTLS with Reply by email IMAP server.
  - Allow AWS S3 Server-Side Encryption with Amazon S3-Managed Keys for backups (Paul Beattie)

v 8.0.1
  - Improve CI migration procedure and documentation

v 8.0.0
  - Fix Markdown links not showing up in dashboard activity feed (Stan Hu)
  - Remove milestones from merge requests when milestones are deleted (Stan Hu)
  - Fix HTML link that was improperly escaped in new user e-mail (Stan Hu)
  - Fix broken sort in merge request API (Stan Hu)
  - Bump rouge to 1.10.1 to remove warning noise and fix other syntax highlighting bugs (Stan Hu)
  - Gracefully handle errors in syntax highlighting by leaving the block unformatted (Stan Hu)
  - Add "replace" and "upload" functionalities to allow user replace existing file and upload new file into current repository
  - Fix URL construction for merge requests, issues, notes, and commits for relative URL config (Stan Hu)
  - Fix emoji URLs in Markdown when relative_url_root is used (Stan Hu)
  - Omit filename in Content-Disposition header in raw file download to avoid RFC 6266 encoding issues (Stan HU)
  - Fix broken Wiki Page History (Stan Hu)
  - Import forked repositories asynchronously to prevent large repositories from timing out (Stan Hu)
  - Prevent anchors from being hidden by header (Stan Hu)
  - Fix bug where only the first 15 Bitbucket issues would be imported (Stan Hu)
  - Sort issues by creation date in Bitbucket importer (Stan Hu)
  - Prevent too many redirects upon login when home page URL is set to external_url (Stan Hu)
  - Improve dropdown positioning on the project home page (Hannes Rosenögger)
  - Upgrade browser gem to 1.0.0 to avoid warning in IE11 compatibilty mode (Stan Hu)
  - Remove user OAuth tokens from the database and request new tokens each session (Stan Hu)
  - Restrict users API endpoints to use integer IDs (Stan Hu)
  - Only show recent push event if the branch still exists or a recent merge request has not been created (Stan Hu)
  - Remove satellites
  - Better performance for web editor (switched from satellites to rugged)
  - Faster merge
  - Ability to fetch merge requests from refs/merge-requests/:id
  - Allow displaying of archived projects in the admin interface (Artem Sidorenko)
  - Allow configuration of import sources for new projects (Artem Sidorenko)
  - Search for comments should be case insensetive
  - Create cross-reference for closing references on commits pushed to non-default branches (Maël Valais)
  - Ability to search milestones
  - Gracefully handle SMTP user input errors (e.g. incorrect email addresses) to prevent Sidekiq retries (Stan Hu)
  - Move dashboard activity to separate page (for your projects and starred projects)
  - Improve performance of git blame
  - Limit content width to 1200px for most of pages to improve readability on big screens
  - Fix 500 error when submit project snippet without body
  - Improve search page usability
  - Bring more UI consistency in way how projects, snippets and groups lists are rendered
  - Make all profiles and group public
  - Fixed login failure when extern_uid changes (Joel Koglin)
  - Don't notify users without access to the project when they are (accidentally) mentioned in a note.
  - Retrieving oauth token with LDAP credentials
  - Load Application settings from running database unless env var USE_DB=false
  - Added Drone CI integration (Kirill Zaitsev)
  - Allow developers to retry builds
  - Hide advanced project options for non-admin users
  - Fail builds if no .gitlab-ci.yml is found
  - Refactored service API and added automatically service docs generator (Kirill Zaitsev)
  - Added web_url key project hook_attrs (Kirill Zaitsev)
  - Add ability to get user information by ID of an SSH key via the API
  - Fix bug which IE cannot show image at markdown when the image is raw file of gitlab
  - Add support for Crowd
  - Global Labels that are available to all projects
  - Fix highlighting of deleted lines in diffs.
  - Project notification level can be set on the project page itself
  - Added service API endpoint to retrieve service parameters (Petheő Bence)
  - Add FogBugz project import (Jared Szechy)
  - Sort users autocomplete lists by user (Allister Antosik)
  - Webhook for issue now contains repository field (Jungkook Park)
  - Add ability to add custom text to the help page (Jeroen van Baarsen)
  - Add pg_schema to backup config
  - Fix references to target project issues in Merge Requests markdown preview and textareas (Francesco Levorato)
  - Redirect from incorrectly cased group or project path to correct one (Francesco Levorato)
  - Removed API calls from CE to CI

v 7.14.3
  - No changes

v 7.14.2
  - Upgrade gitlab_git to 7.2.15 to fix `git blame` errors with ISO-encoded files (Stan Hu)
  - Allow configuration of LDAP attributes GitLab will use for the new user account.

v 7.14.1
  - Improve abuse reports management from admin area
  - Fix "Reload with full diff" URL button in compare branch view (Stan Hu)
  - Disabled DNS lookups for SSH in docker image (Rowan Wookey)
  - Only include base URL in OmniAuth full_host parameter (Stan Hu)
  - Fix Error 500 in API when accessing a group that has an avatar (Stan Hu)
  - Ability to enable SSL verification for Webhooks

v 7.14.0
  - Fix bug where non-project members of the target project could set labels on new merge requests.
  - Update default robots.txt rules to disallow crawling of irrelevant pages (Ben Bodenmiller)
  - Fix redirection after sign in when using auto_sign_in_with_provider
  - Upgrade gitlab_git to 7.2.14 to ignore CRLFs in .gitmodules (Stan Hu)
  - Clear cache to prevent listing deleted branches after MR removes source branch (Stan Hu)
  - Provide more feedback what went wrong if HipChat service failed test (Stan Hu)
  - Fix bug where backslashes in inline diffs could be dropped (Stan Hu)
  - Disable turbolinks when linking to Bitbucket import status (Stan Hu)
  - Fix broken code import and display error messages if something went wrong with creating project (Stan Hu)
  - Fix corrupted binary files when using API files endpoint (Stan Hu)
  - Bump Haml to 4.0.7 to speed up textarea rendering (Stan Hu)
  - Show incompatible projects in Bitbucket import status (Stan Hu)
  - Fix coloring of diffs on MR Discussion-tab (Gert Goet)
  - Fix "Network" and "Graphs" pages for branches with encoded slashes (Stan Hu)
  - Fix errors deleting and creating branches with encoded slashes (Stan Hu)
  - Always add current user to autocomplete controller to support filter by "Me" (Stan Hu)
  - Fix multi-line syntax highlighting (Stan Hu)
  - Fix network graph when branch name has single quotes (Stan Hu)
  - Add "Confirm user" button in user admin page (Stan Hu)
  - Upgrade gitlab_git to version 7.2.6 to fix Error 500 when creating network graphs (Stan Hu)
  - Add support for Unicode filenames in relative links (Hiroyuki Sato)
  - Fix URL used for refreshing notes if relative_url is present (Bartłomiej Święcki)
  - Fix commit data retrieval when branch name has single quotes (Stan Hu)
  - Check that project was actually created rather than just validated in import:repos task (Stan Hu)
  - Fix full screen mode for snippet comments (Daniel Gerhardt)
  - Fix 404 error in files view after deleting the last file in a repository (Stan Hu)
  - Fix the "Reload with full diff" URL button (Stan Hu)
  - Fix label read access for unauthenticated users (Daniel Gerhardt)
  - Fix access to disabled features for unauthenticated users (Daniel Gerhardt)
  - Fix OAuth provider bug where GitLab would not go return to the redirect_uri after sign-in (Stan Hu)
  - Fix file upload dialog for comment editing (Daniel Gerhardt)
  - Set OmniAuth full_host parameter to ensure redirect URIs are correct (Stan Hu)
  - Return comments in created order in merge request API (Stan Hu)
  - Disable internal issue tracker controller if external tracker is used (Stan Hu)
  - Expire Rails cache entries after two weeks to prevent endless Redis growth
  - Add support for destroying project milestones (Stan Hu)
  - Allow custom backup archive permissions
  - Add project star and fork count, group avatar URL and user/group web URL attributes to API
  - Show who last edited a comment if it wasn't the original author
  - Send notification to all participants when MR is merged.
  - Add ability to manage user email addresses via the API.
  - Show buttons to add license, changelog and contribution guide if they're missing.
  - Tweak project page buttons.
  - Disabled autocapitalize and autocorrect on login field (Daryl Chan)
  - Mention group and project name in creation, update and deletion notices (Achilleas Pipinellis)
  - Update gravatar link on profile page to link to configured gravatar host (Ben Bodenmiller)
  - Remove redis-store TTL monkey patch
  - Add support for CI skipped status
  - Fetch code from forks to refs/merge-requests/:id/head when merge request created
  - Remove comments and email addresses when publicly exposing ssh keys (Zeger-Jan van de Weg)
  - Add "Check out branch" button to the MR page.
  - Improve MR merge widget text and UI consistency.
  - Improve text in MR "How To Merge" modal.
  - Cache all events
  - Order commits by date when comparing branches
  - Fix bug causing error when the target branch of a symbolic ref was deleted
  - Include branch/tag name in archive file and directory name
  - Add dropzone upload progress
  - Add a label for merged branches on branches page (Florent Baldino)
  - Detect .mkd and .mkdn files as markdown (Ben Boeckel)
  - Fix: User search feature in admin area does not respect filters
  - Set max-width for README, issue and merge request description for easier read on big screens
  - Update Flowdock integration to support new Flowdock API (Boyan Tabakov)
  - Remove author from files view (Sven Strickroth)
  - Fix infinite loop when SAML was incorrectly configured.

v 7.13.5
  - Satellites reverted

v 7.13.4
  - Allow users to send abuse reports

v 7.13.3
  - Fix bug causing Bitbucket importer to crash when OAuth application had been removed.
  - Allow users to send abuse reports
  - Remove satellites
  - Link username to profile on Group Members page (Tom Webster)

v 7.13.2
  - Fix randomly failed spec
  - Create project services on Project creation
  - Add admin_merge_request ability to Developer level and up
  - Fix Error 500 when browsing projects with no HEAD (Stan Hu)
  - Fix labels / assignee / milestone for the merge requests when issues are disabled
  - Show the first tab automatically on MergeRequests#new
  - Add rake task 'gitlab:update_commit_count' (Daniel Gerhardt)
  - Fix Gmail Actions

v 7.13.1
  - Fix: Label modifications are not reflected in existing notes and in the issue list
  - Fix: Label not shown in the Issue list, although it's set through web interface
  - Fix: Group/project references are linked incorrectly
  - Improve documentation
  - Fix of migration: Check if session_expire_delay column exists before adding the column
  - Fix: ActionView::Template::Error
  - Fix: "Create Merge Request" isn't always shown in event for newly pushed branch
  - Fix bug causing "Remove source-branch" option not to work for merge requests from the same project.
  - Render Note field hints consistently for "new" and "edit" forms

v 7.13.0
  - Remove repository graph log to fix slow cache updates after push event (Stan Hu)
  - Only enable HSTS header for HTTPS and port 443 (Stan Hu)
  - Fix user autocomplete for unauthenticated users accessing public projects (Stan Hu)
  - Fix redirection to home page URL for unauthorized users (Daniel Gerhardt)
  - Add branch switching support for graphs (Daniel Gerhardt)
  - Fix external issue tracker hook/test for HTTPS URLs (Daniel Gerhardt)
  - Remove link leading to a 404 error in Deploy Keys page (Stan Hu)
  - Add support for unlocking users in admin settings (Stan Hu)
  - Add Irker service configuration options (Stan Hu)
  - Fix order of issues imported from GitHub (Hiroyuki Sato)
  - Bump rugments to 1.0.0beta8 to fix C prototype function highlighting (Jonathon Reinhart)
  - Fix Merge Request webhook to properly fire "merge" action when accepted from the web UI
  - Add `two_factor_enabled` field to admin user API (Stan Hu)
  - Fix invalid timestamps in RSS feeds (Rowan Wookey)
  - Fix downloading of patches on public merge requests when user logged out (Stan Hu)
  - Fix Error 500 when relative submodule resolves to a namespace that has a different name from its path (Stan Hu)
  - Extract the longest-matching ref from a commit path when multiple matches occur (Stan Hu)
  - Update maintenance documentation to explain no need to recompile asssets for omnibus installations (Stan Hu)
  - Support commenting on diffs in side-by-side mode (Stan Hu)
  - Fix JavaScript error when clicking on the comment button on a diff line that has a comment already (Stan Hu)
  - Return 40x error codes if branch could not be deleted in UI (Stan Hu)
  - Remove project visibility icons from dashboard projects list
  - Rename "Design" profile settings page to "Preferences".
  - Allow users to customize their default Dashboard page.
  - Update ssl_ciphers in Nginx example to remove DHE settings. This will deny forward secrecy for Android 2.3.7, Java 6 and OpenSSL 0.9.8
  - Admin can edit and remove user identities
  - Convert CRLF newlines to LF when committing using the web editor.
  - API request /projects/:project_id/merge_requests?state=closed will return only closed merge requests without merged one. If you need ones that were merged - use state=merged.
  - Allow Administrators to filter the user list by those with or without Two-factor Authentication enabled.
  - Show a user's Two-factor Authentication status in the administration area.
  - Explicit error when commit not found in the CI
  - Improve performance for issue and merge request pages
  - Users with guest access level can not set assignee, labels or milestones for issue and merge request
  - Reporter role can manage issue tracker now: edit any issue, set assignee or milestone and manage labels
  - Better performance for pages with events list, issues list and commits list
  - Faster automerge check and merge itself when source and target branches are in same repository
  - Correctly show anonymous authorized applications under Profile > Applications.
  - Query Optimization in MySQL.
  - Allow users to be blocked and unblocked via the API
  - Use native Postgres database cleaning during backup restore
  - Redesign project page. Show README as default instead of activity. Move project activity to separate page
  - Make left menu more hierarchical and less contextual by adding back item at top
  - A fork can’t have a visibility level that is greater than the original project.
  - Faster code search in repository and wiki. Fixes search page timeout for big repositories
  - Allow administrators to disable 2FA for a specific user
  - Add error message for SSH key linebreaks
  - Store commits count in database (will populate with valid values only after first push)
  - Rebuild cache after push to repository in background job
  - Fix transferring of project to another group using the API.

v 7.12.2
  - Correctly show anonymous authorized applications under Profile > Applications.
  - Faster automerge check and merge itself when source and target branches are in same repository
  - Audit log for user authentication
  - Allow custom label to be set for authentication providers.

v 7.12.1
  - Fix error when deleting a user who has projects (Stan Hu)
  - Fix post-receive errors on a push when an external issue tracker is configured (Stan Hu)
  - Add SAML to list of social_provider (Matt Firtion)
  - Fix merge requests API scope to keep compatibility in 7.12.x patch release (Dmitriy Zaporozhets)
  - Fix closed merge request scope at milestone page (Dmitriy Zaporozhets)
  - Revert merge request states renaming
  - Fix hooks for web based events with external issue references (Daniel Gerhardt)
  - Improve performance for issue and merge request pages
  - Compress database dumps to reduce backup size

v 7.12.0
  - Fix Error 500 when one user attempts to access a personal, internal snippet (Stan Hu)
  - Disable changing of target branch in new merge request page when a branch has already been specified (Stan Hu)
  - Fix post-receive errors on a push when an external issue tracker is configured (Stan Hu)
  - Update oauth button logos for Twitter and Google to recommended assets
  - Update browser gem to version 0.8.0 for IE11 support (Stan Hu)
  - Fix timeout when rendering file with thousands of lines.
  - Add "Remember me" checkbox to LDAP signin form.
  - Add session expiration delay configuration through UI application settings
  - Don't notify users mentioned in code blocks or blockquotes.
  - Omit link to generate labels if user does not have access to create them (Stan Hu)
  - Show warning when a comment will add 10 or more people to the discussion.
  - Disable changing of the source branch in merge request update API (Stan Hu)
  - Shorten merge request WIP text.
  - Add option to disallow users from registering any application to use GitLab as an OAuth provider
  - Support editing target branch of merge request (Stan Hu)
  - Refactor permission checks with issues and merge requests project settings (Stan Hu)
  - Fix Markdown preview not working in Edit Milestone page (Stan Hu)
  - Fix Zen Mode not closing with ESC key (Stan Hu)
  - Allow HipChat API version to be blank and default to v2 (Stan Hu)
  - Add file attachment support in Milestone description (Stan Hu)
  - Fix milestone "Browse Issues" button.
  - Set milestone on new issue when creating issue from index with milestone filter active.
  - Make namespace API available to all users (Stan Hu)
  - Add webhook support for note events (Stan Hu)
  - Disable "New Issue" and "New Merge Request" buttons when features are disabled in project settings (Stan Hu)
  - Remove Rack Attack monkey patches and bump to version 4.3.0 (Stan Hu)
  - Fix clone URL losing selection after a single click in Safari and Chrome (Stan Hu)
  - Fix git blame syntax highlighting when different commits break up lines (Stan Hu)
  - Add "Resend confirmation e-mail" link in profile settings (Stan Hu)
  - Allow to configure location of the `.gitlab_shell_secret` file. (Jakub Jirutka)
  - Disabled expansion of top/bottom blobs for new file diffs
  - Update Asciidoctor gem to version 1.5.2. (Jakub Jirutka)
  - Fix resolving of relative links to repository files in AsciiDoc documents. (Jakub Jirutka)
  - Use the user list from the target project in a merge request (Stan Hu)
  - Default extention for wiki pages is now .md instead of .markdown (Jeroen van Baarsen)
  - Add validation to wiki page creation (only [a-zA-Z0-9/_-] are allowed) (Jeroen van Baarsen)
  - Fix new/empty milestones showing 100% completion value (Jonah Bishop)
  - Add a note when an Issue or Merge Request's title changes
  - Consistently refer to MRs as either Merged or Closed.
  - Add Merged tab to MR lists.
  - Prefix EmailsOnPush email subject with `[Git]`.
  - Group project contributions by both name and email.
  - Clarify navigation labels for Project Settings and Group Settings.
  - Move user avatar and logout button to sidebar
  - You can not remove user if he/she is an only owner of group
  - User should be able to leave group. If not - show him proper message
  - User has ability to leave project
  - Add SAML support as an omniauth provider
  - Allow to configure a URL to show after sign out
  - Add an option to automatically sign-in with an Omniauth provider
  - GitLab CI service sends .gitlab-ci.yml in each push call
  - When remove project - move repository and schedule it removal
  - Improve group removing logic
  - Trigger create-hooks on backup restore task
  - Add option to automatically link omniauth and LDAP identities
  - Allow special character in users bio. I.e.: I <3 GitLab

v 7.11.4
  - Fix missing bullets when creating lists
  - Set rel="nofollow" on external links

v 7.11.3
  - no changes
  - Fix upgrader script (Martins Polakovs)

v 7.11.2
  - no changes

v 7.11.1
  - no changes

v 7.11.0
  - Fall back to Plaintext when Syntaxhighlighting doesn't work. Fixes some buggy lexers (Hannes Rosenögger)
  - Get editing comments to work in Chrome 43 again.
  - Fix broken view when viewing history of a file that includes a path that used to be another file (Stan Hu)
  - Don't show duplicate deploy keys
  - Fix commit time being displayed in the wrong timezone in some cases (Hannes Rosenögger)
  - Make the first branch pushed to an empty repository the default HEAD (Stan Hu)
  - Fix broken view when using a tag to display a tree that contains git submodules (Stan Hu)
  - Make Reply-To config apply to change e-mail confirmation and other Devise notifications (Stan Hu)
  - Add application setting to restrict user signups to e-mail domains (Stan Hu)
  - Don't allow a merge request to be merged when its title starts with "WIP".
  - Add a page title to every page.
  - Allow primary email to be set to an email that you've already added.
  - Fix clone URL field and X11 Primary selection (Dmitry Medvinsky)
  - Ignore invalid lines in .gitmodules
  - Fix "Cannot move project" error message from popping up after a successful transfer (Stan Hu)
  - Redirect to sign in page after signing out.
  - Fix "Hello @username." references not working by no longer allowing usernames to end in period.
  - Fix "Revspec not found" errors when viewing diffs in a forked project with submodules (Stan Hu)
  - Improve project page UI
  - Fix broken file browsing with relative submodule in personal projects (Stan Hu)
  - Add "Reply quoting selected text" shortcut key (`r`)
  - Fix bug causing `@whatever` inside an issue's first code block to be picked up as a user mention.
  - Fix bug causing `@whatever` inside an inline code snippet (backtick-style) to be picked up as a user mention.
  - When use change branches link at MR form - save source branch selection instead of target one
  - Improve handling of large diffs
  - Added GitLab Event header for project hooks
  - Add Two-factor authentication (2FA) for GitLab logins
  - Show Atom feed buttons everywhere where applicable.
  - Add project activity atom feed.
  - Don't crash when an MR from a fork has a cross-reference comment from the target project on one of its commits.
  - Explain how to get a new password reset token in welcome emails
  - Include commit comments in MR from a forked project.
  - Group milestones by title in the dashboard and all other issue views.
  - Query issues, merge requests and milestones with their IID through API (Julien Bianchi)
  - Add default project and snippet visibility settings to the admin web UI.
  - Show incompatible projects in Google Code import status (Stan Hu)
  - Fix bug where commit data would not appear in some subdirectories (Stan Hu)
  - Task lists are now usable in comments, and will show up in Markdown previews.
  - Fix bug where avatar filenames were not actually deleted from the database during removal (Stan Hu)
  - Fix bug where Slack service channel was not saved in admin template settings. (Stan Hu)
  - Protect OmniAuth request phase against CSRF.
  - Don't send notifications to mentioned users that don't have access to the project in question.
  - Add search issues/MR by number
  - Change plots to bar graphs in commit statistics screen
  - Move snippets UI to fluid layout
  - Improve UI for sidebar. Increase separation between navigation and content
  - Improve new project command options (Ben Bodenmiller)
  - Add common method to force UTF-8 and use it to properly handle non-ascii OAuth user properties (Onur Küçük)
  - Prevent sending empty messages to HipChat (Chulki Lee)
  - Improve UI for mobile phones on dashboard and project pages
  - Add room notification and message color option for HipChat
  - Allow to use non-ASCII letters and dashes in project and namespace name. (Jakub Jirutka)
  - Add footnotes support to Markdown (Guillaume Delbergue)
  - Add current_sign_in_at to UserFull REST api.
  - Make Sidekiq MemoryKiller shutdown signal configurable
  - Add "Create Merge Request" buttons to commits and branches pages and push event.
  - Show user roles by comments.
  - Fix automatic blocking of auto-created users from Active Directory.
  - Call merge request webhook for each new commits (Arthur Gautier)
  - Use SIGKILL by default in Sidekiq::MemoryKiller
  - Fix mentioning of private groups.
  - Add style for <kbd> element in markdown
  - Spin spinner icon next to "Checking for CI status..." on MR page.
  - Fix reference links in dashboard activity and ATOM feeds.
  - Ensure that the first added admin performs repository imports

v 7.10.4
  - Fix migrations broken in 7.10.2
  - Make tags for GitLab installations running on MySQL case sensitive
  - Get Gitorious importer to work again.
  - Fix adding new group members from admin area
  - Fix DB error when trying to tag a repository (Stan Hu)
  - Fix Error 500 when searching Wiki pages (Stan Hu)
  - Unescape branch names in compare commit (Stan Hu)
  - Order commit comments chronologically in API.

v 7.10.2
  - Fix CI links on MR page

v 7.10.0
  - Ignore submodules that are defined in .gitmodules but are checked in as directories.
  - Allow projects to be imported from Google Code.
  - Remove access control for uploaded images to fix broken images in emails (Hannes Rosenögger)
  - Allow users to be invited by email to join a group or project.
  - Don't crash when project repository doesn't exist.
  - Add config var to block auto-created LDAP users.
  - Don't use HTML ellipsis in EmailsOnPush subject truncated commit message.
  - Set EmailsOnPush reply-to address to committer email when enabled.
  - Fix broken file browsing with a submodule that contains a relative link (Stan Hu)
  - Fix persistent XSS vulnerability around profile website URLs.
  - Fix project import URL regex to prevent arbitary local repos from being imported.
  - Fix directory traversal vulnerability around uploads routes.
  - Fix directory traversal vulnerability around help pages.
  - Don't leak existence of project via search autocomplete.
  - Don't leak existence of group or project via search.
  - Fix bug where Wiki pages that included a '/' were no longer accessible (Stan Hu)
  - Fix bug where error messages from Dropzone would not be displayed on the issues page (Stan Hu)
  - Add a rake task to check repository integrity with `git fsck`
  - Add ability to configure Reply-To address in gitlab.yml (Stan Hu)
  - Move current user to the top of the list in assignee/author filters (Stan Hu)
  - Fix broken side-by-side diff view on merge request page (Stan Hu)
  - Set Application controller default URL options to ensure all url_for calls are consistent (Stan Hu)
  - Allow HTML tags in Markdown input
  - Fix code unfold not working on Compare commits page (Stan Hu)
  - Fix generating SSH key fingerprints with OpenSSH 6.8. (Sašo Stanovnik)
  - Fix "Import projects from" button to show the correct instructions (Stan Hu)
  - Fix dots in Wiki slugs causing errors (Stan Hu)
  - Make maximum attachment size configurable via Application Settings (Stan Hu)
  - Update poltergeist to version 1.6.0 to support PhantomJS 2.0 (Zeger-Jan van de Weg)
  - Fix cross references when usernames, milestones, or project names contain underscores (Stan Hu)
  - Disable reference creation for comments surrounded by code/preformatted blocks (Stan Hu)
  - Reduce Rack Attack false positives causing 403 errors during HTTP authentication (Stan Hu)
  - enable line wrapping per default and remove the checkbox to toggle it (Hannes Rosenögger)
  - Fix a link in the patch update guide
  - Add a service to support external wikis (Hannes Rosenögger)
  - Omit the "email patches" link and fix plain diff view for merge commits
  - List new commits for newly pushed branch in activity view.
  - Add sidetiq gem dependency to match EE
  - Add changelog, license and contribution guide links to project tab bar.
  - Improve diff UI
  - Fix alignment of navbar toggle button (Cody Mize)
  - Fix checkbox rendering for nested task lists
  - Identical look of selectboxes in UI
  - Upgrade the gitlab_git gem to version 7.1.3
  - Move "Import existing repository by URL" option to button.
  - Improve error message when save profile has error.
  - Passing the name of pushed ref to CI service (requires GitLab CI 7.9+)
  - Add location field to user profile
  - Fix print view for markdown files and wiki pages
  - Fix errors when deleting old backups
  - Improve GitLab performance when working with git repositories
  - Add tag message and last commit to tag hook (Kamil Trzciński)
  - Restrict permissions on backup files
  - Improve oauth accounts UI in profile page
  - Add ability to unlink connected accounts
  - Replace commits calendar with faster contribution calendar that includes issues and merge requests
  - Add inifinite scroll to user page activity
  - Don't include system notes in issue/MR comment count.
  - Don't mark merge request as updated when merge status relative to target branch changes.
  - Link note avatar to user.
  - Make Git-over-SSH errors more descriptive.
  - Fix EmailsOnPush.
  - Refactor issue filtering
  - AJAX selectbox for issue assignee and author filters
  - Fix issue with missing options in issue filtering dropdown if selected one
  - Prevent holding Control-Enter or Command-Enter from posting comment multiple times.
  - Prevent note form from being cleared when submitting failed.
  - Improve file icons rendering on tree (Sullivan Sénéchal)
  - API: Add pagination to project events
  - Get issue links in notification mail to work again.
  - Don't show commit comment button when user is not signed in.
  - Fix admin user projects lists.
  - Don't leak private group existence by redirecting from namespace controller to group controller.
  - Ability to skip some items from backup (database, respositories or uploads)
  - Archive repositories in background worker.
  - Import GitHub, Bitbucket or GitLab.com projects owned by authenticated user into current namespace.
  - Project labels are now available over the API under the "tag_list" field (Cristian Medina)
  - Fixed link paths for HTTP and SSH on the admin project view (Jeremy Maziarz)
  - Fix and improve help rendering (Sullivan Sénéchal)
  - Fix final line in EmailsOnPush email diff being rendered as error.
  - Prevent duplicate Buildkite service creation.
  - Fix git over ssh errors 'fatal: protocol error: bad line length character'
  - Automatically setup GitLab CI project for forks if origin project has GitLab CI enabled
  - Bust group page project list cache when namespace name or path changes.
  - Explicitly set image alt-attribute to prevent graphical glitches if gravatars could not be loaded
  - Allow user to choose a public email to show on public profile
  - Remove truncation from issue titles on milestone page (Jason Blanchard)
  - Fix stuck Merge Request merging events from old installations (Ben Bodenmiller)
  - Fix merge request comments on files with multiple commits
  - Fix Resource Owner Password Authentication Flow
  - Add icons to Add dropdown items.
  - Allow admin to create public deploy keys that are accessible to any project.
  - Warn when gitlab-shell version doesn't match requirement.
  - Skip email confirmation when set by admin or via LDAP.
  - Only allow users to reference groups, projects, issues, MRs, commits they have access to.

v 7.9.4
  - Security: Fix project import URL regex to prevent arbitary local repos from being imported
  - Fixed issue where only 25 commits would load in file listings
  - Fix LDAP identities  after config update

v 7.9.3
  - Contains no changes

v 7.9.2
  - Contains no changes

v 7.9.1
  - Include missing events and fix save functionality in admin service template settings form (Stan Hu)
  - Fix "Import projects from" button to show the correct instructions (Stan Hu)
  - Fix OAuth2 issue importing a new project from GitHub and GitLab (Stan Hu)
  - Fix for LDAP with commas in DN
  - Fix missing events and in admin Slack service template settings form (Stan Hu)
  - Don't show commit comment button when user is not signed in.
  - Downgrade gemnasium-gitlab-service gem

v 7.9.0
  - Add HipChat integration documentation (Stan Hu)
  - Update documentation for object_kind field in Webhook push and tag push Webhooks (Stan Hu)
  - Fix broken email images (Hannes Rosenögger)
  - Automatically config git if user forgot, where possible (Zeger-Jan van de Weg)
  - Fix mass SQL statements on initial push (Hannes Rosenögger)
  - Add tag push notifications and normalize HipChat and Slack messages to be consistent (Stan Hu)
  - Add comment notification events to HipChat and Slack services (Stan Hu)
  - Add issue and merge request events to HipChat and Slack services (Stan Hu)
  - Fix merge request URL passed to Webhooks. (Stan Hu)
  - Fix bug that caused a server error when editing a comment to "+1" or "-1" (Stan Hu)
  - Fix code preview theme setting for comments, issues, merge requests, and snippets (Stan Hu)
  - Move labels/milestones tabs to sidebar
  - Upgrade Rails gem to version 4.1.9.
  - Improve error messages for file edit failures
  - Improve UI for commits, issues and merge request lists
  - Fix commit comments on first line of diff not rendering in Merge Request Discussion view.
  - Allow admins to override restricted project visibility settings.
  - Move restricted visibility settings from gitlab.yml into the web UI.
  - Improve trigger merge request hook when source project branch has been updated (Kirill Zaitsev)
  - Save web edit in new branch
  - Fix ordering of imported but unchanged projects (Marco Wessel)
  - Mobile UI improvements: make aside content expandable
  - Expose avatar_url in projects API
  - Fix checkbox alignment on the application settings page.
  - Generalize image upload in drag and drop in markdown to all files (Hannes Rosenögger)
  - Fix mass-unassignment of issues (Robert Speicher)
  - Fix hidden diff comments in merge request discussion view
  - Allow user confirmation to be skipped for new users via API
  - Add a service to send updates to an Irker gateway (Romain Coltel)
  - Add brakeman (security scanner for Ruby on Rails)
  - Slack username and channel options
  - Add grouped milestones from all projects to dashboard.
  - Webhook sends pusher email as well as commiter
  - Add Bitbucket omniauth provider.
  - Add Bitbucket importer.
  - Support referencing issues to a project whose name starts with a digit
  - Condense commits already in target branch when updating merge request source branch.
  - Send notifications and leave system comments when bulk updating issues.
  - Automatically link commit ranges to compare page: sha1...sha4 or sha1..sha4 (includes sha1 in comparison)
  - Move groups page from profile to dashboard
  - Starred projects page at dashboard
  - Blocking user does not remove him/her from project/groups but show blocked label
  - Change subject of EmailsOnPush emails to include namespace, project and branch.
  - Change subject of EmailsOnPush emails to include first commit message when multiple were pushed.
  - Remove confusing footer from EmailsOnPush mail body.
  - Add list of changed files to EmailsOnPush emails.
  - Add option to send EmailsOnPush emails from committer email if domain matches.
  - Add option to disable code diffs in EmailOnPush emails.
  - Wrap commit message in EmailsOnPush email.
  - Send EmailsOnPush emails when deleting commits using force push.
  - Fix EmailsOnPush email comparison link to include first commit.
  - Fix highliht of selected lines in file
  - Reject access to group/project avatar if the user doesn't have access.
  - Add database migration to clean group duplicates with same path and name (Make sure you have a backup before update)
  - Add GitLab active users count to rake gitlab:check
  - Starred projects page at dashboard
  - Make email display name configurable
  - Improve json validation in hook data
  - Use Emoji One
  - Updated emoji help documentation to properly reference EmojiOne.
  - Fix missing GitHub organisation repositories on import page.
  - Added blue theme
  - Remove annoying notice messages when create/update merge request
  - Allow smb:// links in Markdown text.
  - Filter merge request by title or description at Merge Requests page
  - Block user if he/she was blocked in Active Directory
  - Fix import pages not working after first load.
  - Use custom LDAP label in LDAP signin form.
  - Execute hooks and services when branch or tag is created or deleted through web interface.
  - Block and unblock user if he/she was blocked/unblocked in Active Directory
  - Raise recommended number of unicorn workers from 2 to 3
  - Use same layout and interactivity for project members as group members.
  - Prevent gitlab-shell character encoding issues by receiving its changes as raw data.
  - Ability to unsubscribe/subscribe to issue or merge request
  - Delete deploy key when last connection to a project is destroyed.
  - Fix invalid Atom feeds when using emoji, horizontal rules, or images (Christian Walther)
  - Backup of repositories with tar instead of git bundle (only now are git-annex files included in the backup)
  - Add canceled status for CI
  - Send EmailsOnPush email when branch or tag is created or deleted.
  - Faster merge request processing for large repository
  - Prevent doubling AJAX request with each commit visit via Turbolink
  - Prevent unnecessary doubling of js events on import pages and user calendar

v 7.8.4
  - Fix issue_tracker_id substitution in custom issue trackers
  - Fix path and name duplication in namespaces

v 7.8.3
  - Bump version of gitlab_git fixing annotated tags without message

v 7.8.2
  - Fix service migration issue when upgrading from versions prior to 7.3
  - Fix setting of the default use project limit via admin UI
  - Fix showing of already imported projects for GitLab and Gitorious importers
  - Fix response of push to repository to return "Not found" if user doesn't have access
  - Fix check if user is allowed to view the file attachment
  - Fix import check for case sensetive namespaces
  - Increase timeout for Git-over-HTTP requests to 1 hour since large pulls/pushes can take a long time.
  - Properly handle autosave local storage exceptions.
  - Escape wildcards when searching LDAP by username.

v 7.8.1
  - Fix run of custom post receive hooks
  - Fix migration that caused issues when upgrading to version 7.8 from versions prior to 7.3
  - Fix the warning for LDAP users about need to set password
  - Fix avatars which were not shown for non logged in users
  - Fix urls for the issues when relative url was enabled

v 7.8.0
  - Fix access control and protection against XSS for note attachments and other uploads.
  - Replace highlight.js with rouge-fork rugments (Stefan Tatschner)
  - Make project search case insensitive (Hannes Rosenögger)
  - Include issue/mr participants in list of recipients for reassign/close/reopen emails
  - Expose description in groups API
  - Better UI for project services page
  - Cleaner UI for web editor
  - Add diff syntax highlighting in email-on-push service notifications (Hannes Rosenögger)
  - Add API endpoint to fetch all changes on a MergeRequest (Jeroen van Baarsen)
  - View note image attachments in new tab when clicked instead of downloading them
  - Improve sorting logic in UI and API. Explicitly define what sorting method is used by default
  - Fix overflow at sidebar when have several items
  - Add notes for label changes in issue and merge requests
  - Show tags in commit view (Hannes Rosenögger)
  - Only count a user's vote once on a merge request or issue (Michael Clarke)
  - Increase font size when browse source files and diffs
  - Service Templates now let you set default values for all services
  - Create new file in empty repository using GitLab UI
  - Ability to clone project using oauth2 token
  - Upgrade Sidekiq gem to version 3.3.0
  - Stop git zombie creation during force push check
  - Show success/error messages for test setting button in services
  - Added Rubocop for code style checks
  - Fix commits pagination
  - Async load a branch information at the commit page
  - Disable blacklist validation for project names
  - Allow configuring protection of the default branch upon first push (Marco Wessel)
  - Add gitlab.com importer
  - Add an ability to login with gitlab.com
  - Add a commit calendar to the user profile (Hannes Rosenögger)
  - Submit comment on command-enter
  - Notify all members of a group when that group is mentioned in a comment, for example: `@gitlab-org` or `@sales`.
  - Extend issue clossing pattern to include "Resolve", "Resolves", "Resolved", "Resolving" and "Close" (Julien Bianchi and Hannes Rosenögger)
  - Fix long broadcast message cut-off on left sidebar (Visay Keo)
  - Add Project Avatars (Steven Thonus and Hannes Rosenögger)
  - Password reset token validity increased from 2 hours to 2 days since it is also send on account creation.
  - Edit group members via API
  - Enable raw image paste from clipboard, currently Chrome only (Marco Cyriacks)
  - Add action property to merge request hook (Julien Bianchi)
  - Remove duplicates from group milestone participants list.
  - Add a new API function that retrieves all issues assigned to a single milestone (Justin Whear and Hannes Rosenögger)
  - API: Access groups with their path (Julien Bianchi)
  - Added link to milestone and keeping resource context on smaller viewports for issues and merge requests (Jason Blanchard)
  - Allow notification email to be set separately from primary email.
  - API: Add support for editing an existing project (Mika Mäenpää and Hannes Rosenögger)
  - Don't have Markdown preview fail for long comments/wiki pages.
  - When test webhook - show error message instead of 500 error page if connection to hook url was reset
  - Added support for firing system hooks on group create/destroy and adding/removing users to group (Boyan Tabakov)
  - Added persistent collapse button for left side nav bar (Jason Blanchard)
  - Prevent losing unsaved comments by automatically restoring them when comment page is loaded again.
  - Don't allow page to be scaled on mobile.
  - Clean the username acquired from OAuth/LDAP so it doesn't fail username validation and block signing up.
  - Show assignees in merge request index page (Kelvin Mutuma)
  - Link head panel titles to relevant root page.
  - Allow users that signed up via OAuth to set their password in order to use Git over HTTP(S).
  - Show users button to share their newly created public or internal projects on twitter
  - Add quick help links to the GitLab pricing and feature comparison pages.
  - Fix duplicate authorized applications in user profile and incorrect application client count in admin area.
  - Make sure Markdown previews always use the same styling as the eventual destination.
  - Remove deprecated Group#owner_id from API
  - Show projects user contributed to on user page. Show stars near project on user page.
  - Improve database performance for GitLab
  - Add Asana service (Jeremy Benoist)
  - Improve project webhooks with extra data

v 7.7.2
  - Update GitLab Shell to version 2.4.2 that fixes a bug when developers can push to protected branch
  - Fix issue when LDAP user can't login with existing GitLab account

v 7.7.1
  - Improve mention autocomplete performance
  - Show setup instructions for GitHub import if disabled
  - Allow use http for OAuth applications

v 7.7.0
  - Import from GitHub.com feature
  - Add Jetbrains Teamcity CI service (Jason Lippert)
  - Mention notification level
  - Markdown preview in wiki (Yuriy Glukhov)
  - Raise group avatar filesize limit to 200kb
  - OAuth applications feature
  - Show user SSH keys in admin area
  - Developer can push to protected branches option
  - Set project path instead of project name in create form
  - Block Git HTTP access after 10 failed authentication attempts
  - Updates to the messages returned by API (sponsored by O'Reilly Media)
  - New UI layout with side navigation
  - Add alert message in case of outdated browser (IE < 10)
  - Added API support for sorting projects
  - Update gitlab_git to version 7.0.0.rc14
  - Add API project search filter option for authorized projects
  - Fix File blame not respecting branch selection
  - Change some of application settings on fly in admin area UI
  - Redesign signin/signup pages
  - Close standard input in Gitlab::Popen.popen
  - Trigger GitLab CI when push tags
  - When accept merge request - do merge using sidaekiq job
  - Enable web signups by default
  - Fixes for diff comments: drag-n-drop images, selecting images
  - Fixes for edit comments: drag-n-drop images, preview mode, selecting images, save & update
  - Remove password strength indicator

v 7.6.0
  - Fork repository to groups
  - New rugged version
  - Add CRON=1 backup setting for quiet backups
  - Fix failing wiki restore
  - Add optional Sidekiq MemoryKiller middleware (enabled via SIDEKIQ_MAX_RSS env variable)
  - Monokai highlighting style now more faithful to original design (Mark Riedesel)
  - Create project with repository in synchrony
  - Added ability to create empty repo or import existing one if project does not have repository
  - Reactivate highlight.js language autodetection
  - Mobile UI improvements
  - Change maximum avatar file size from 100KB to 200KB
  - Strict validation for snippet file names
  - Enable Markdown preview for issues, merge requests, milestones, and notes (Vinnie Okada)
  - In the docker directory is a container template based on the Omnibus packages.
  - Update Sidekiq to version 2.17.8
  - Add author filter to project issues and merge requests pages
  - Atom feed for user activity
  - Support multiple omniauth providers for the same user
  - Rendering cross reference in issue title and tooltip for merge request
  - Show username in comments
  - Possibility to create Milestones or Labels when Issues are disabled
  - Fix bug with showing gpg signature in tag

v 7.5.3
  - Bump gitlab_git to 7.0.0.rc12 (includes Rugged 0.21.2)

v 7.5.2
  - Don't log Sidekiq arguments by default
  - Fix restore of wiki repositories from backups

v 7.5.1
  - Add missing timestamps to 'members' table

v 7.5.0
  - API: Add support for Hipchat (Kevin Houdebert)
  - Add time zone configuration in gitlab.yml (Sullivan Senechal)
  - Fix LDAP authentication for Git HTTP access
  - Run 'GC.start' after every EmailsOnPushWorker job
  - Fix LDAP config lookup for provider 'ldap'
  - Drop all sequences during Postgres database restore
  - Project title links to project homepage (Ben Bodenmiller)
  - Add Atlassian Bamboo CI service (Drew Blessing)
  - Mentioned @user will receive email even if he is not participating in issue or commit
  - Session API: Use case-insensitive authentication like in UI (Andrey Krivko)
  - Tie up loose ends with annotated tags: API & UI (Sean Edge)
  - Return valid json for deleting branch via API (sponsored by O'Reilly Media)
  - Expose username in project events API (sponsored by O'Reilly Media)
  - Adds comments to commits in the API
  - Performance improvements
  - Fix post-receive issue for projects with deleted forks
  - New gitlab-shell version with custom hooks support
  - Improve code
  - GitLab CI 5.2+ support (does not support older versions)
  - Fixed bug when you can not push commits starting with 000000 to protected branches
  - Added a password strength indicator
  - Change project name and path in one form
  - Display renamed files in diff views (Vinnie Okada)
  - Fix raw view for public snippets
  - Use secret token with GitLab internal API.
  - Add missing timestamps to 'members' table

v 7.4.5
  - Bump gitlab_git to 7.0.0.rc12 (includes Rugged 0.21.2)

v 7.4.4
  - No changes

v 7.4.3
  - Fix raw snippets view
  - Fix security issue for member api
  - Fix buildbox integration

v 7.4.2
  - Fix internal snippet exposing for unauthenticated users

v 7.4.1
  - Fix LDAP authentication for Git HTTP access
  - Fix LDAP config lookup for provider 'ldap'
  - Fix public snippets
  - Fix 500 error on projects with nested submodules

v 7.4.0
  - Refactored membership logic
  - Improve error reporting on users API (Julien Bianchi)
  - Refactor test coverage tools usage. Use SIMPLECOV=true to generate it locally
  - Default branch is protected by default
  - Increase unicorn timeout to 60 seconds
  - Sort search autocomplete projects by stars count so most popular go first
  - Add README to tab on project show page
  - Do not delete tmp/repositories itself during clean-up, only its contents
  - Support for backup uploads to remote storage
  - Prevent notes polling when there are not notes
  - Internal ForkService: Prepare support for fork to a given namespace
  - API: Add support for forking a project via the API (Bernhard Kaindl)
  - API: filter project issues by milestone (Julien Bianchi)
  - Fail harder in the backup script
  - Changes to Slack service structure, only webhook url needed
  - Zen mode for wiki and milestones (Robert Schilling)
  - Move Emoji parsing to html-pipeline-gitlab (Robert Schilling)
  - Font Awesome 4.2 integration (Sullivan Senechal)
  - Add Pushover service integration (Sullivan Senechal)
  - Add select field type for services options (Sullivan Senechal)
  - Add cross-project references to the Markdown parser (Vinnie Okada)
  - Add task lists to issue and merge request descriptions (Vinnie Okada)
  - Snippets can be public, internal or private
  - Improve danger zone: ask project path to confirm data-loss action
  - Raise exception on forgery
  - Show build coverage in Merge Requests (requires GitLab CI v5.1)
  - New milestone and label links on issue edit form
  - Improved repository graphs
  - Improve event note display in dashboard and project activity views (Vinnie Okada)
  - Add users sorting to admin area
  - UI improvements
  - Fix ambiguous sha problem with mentioned commit
  - Fixed bug with apostrophe when at mentioning users
  - Add active directory ldap option
  - Developers can push to wiki repo. Protected branches does not affect wiki repo any more
  - Faster rev list
  - Fix branch removal

v 7.3.2
  - Fix creating new file via web editor
  - Use gitlab-shell v2.0.1

v 7.3.1
  - Fix ref parsing in Gitlab::GitAccess
  - Fix error 500 when viewing diff on a file with changed permissions
  - Fix adding comments to MR when source branch is master
  - Fix error 500 when searching description contains relative link

v 7.3.0
  - Always set the 'origin' remote in satellite actions
  - Write authorized_keys in tmp/ during tests
  - Use sockets to connect to Redis
  - Add dormant New Relic gem (can be enabled via environment variables)
  - Expire Rack sessions after 1 week
  - Cleaner signin/signup pages
  - Improved comments UI
  - Better search with filtering, pagination etc
  - Added a checkbox to toggle line wrapping in diff (Yuriy Glukhov)
  - Prevent project stars duplication when fork project
  - Use the default Unicorn socket backlog value of 1024
  - Support Unix domain sockets for Redis
  - Store session Redis keys in 'session:gitlab:' namespace
  - Deprecate LDAP account takeover based on partial LDAP email / GitLab username match
  - Use /bin/sh instead of Bash in bin/web, bin/background_jobs (Pavel Novitskiy)
  - Keyboard shortcuts for productivity (Robert Schilling)
  - API: filter issues by state (Julien Bianchi)
  - API: filter issues by labels (Julien Bianchi)
  - Add system hook for ssh key changes
  - Add blob permalink link (Ciro Santilli)
  - Create annotated tags through UI and API (Sean Edge)
  - Snippets search (Charles Bushong)
  - Comment new push to existing MR
  - Add 'ci' to the blacklist of forbidden names
  - Improve text filtering on issues page
  - Comment & Close button
  - Process git push --all much faster
  - Don't allow edit of system notes
  - Project wiki search (Ralf Seidler)
  - Enabled Shibboleth authentication support (Matus Banas)
  - Zen mode (fullscreen) for issues/MR/notes (Robert Schilling)
  - Add ability to configure webhook timeout via gitlab.yml (Wes Gurney)
  - Sort project merge requests in asc or desc order for updated_at or created_at field (sponsored by O'Reilly Media)
  - Add Redis socket support to 'rake gitlab:shell:install'

v 7.2.1
  - Delete orphaned labels during label migration (James Brooks)
  - Security: prevent XSS with stricter MIME types for raw repo files

v 7.2.0
  - Explore page
  - Add project stars (Ciro Santilli)
  - Log Sidekiq arguments
  - Better labels: colors, ability to rename and remove
  - Improve the way merge request collects diffs
  - Improve compare page for large diffs
  - Expose the full commit message via API
  - Fix 500 error on repository rename
  - Fix bug when MR download patch return invalid diff
  - Test gitlab-shell integration
  - Repository import timeout increased from 2 to 4 minutes allowing larger repos to be imported
  - API for labels (Robert Schilling)
  - API: ability to set an import url when creating project for specific user

v 7.1.1
  - Fix cpu usage issue in Firefox
  - Fix redirect loop when changing password by new user
  - Fix 500 error on new merge request page

v 7.1.0
  - Remove observers
  - Improve MR discussions
  - Filter by description on Issues#index page
  - Fix bug with namespace select when create new project page
  - Show README link after description for non-master members
  - Add @all mention for comments
  - Dont show reply button if user is not signed in
  - Expose more information for issues with webhook
  - Add a mention of the merge request into the default merge request commit message
  - Improve code highlight, introduce support for more languages like Go, Clojure, Erlang etc
  - Fix concurrency issue in repository download
  - Dont allow repository name start with ?
  - Improve email threading (Pierre de La Morinerie)
  - Cleaner help page
  - Group milestones
  - Improved email notifications
  - Contributors API (sponsored by Mobbr)
  - Fix LDAP TLS authentication (Boris HUISGEN)
  - Show VERSION information on project sidebar
  - Improve branch removal logic when accept MR
  - Fix bug where comment form is spawned inside the Reply button
  - Remove Dir.chdir from Satellite#lock for thread-safety
  - Increased default git max_size value from 5MB to 20MB in gitlab.yml. Please update your configs!
  - Show error message in case of timeout in satellite when create MR
  - Show first 100 files for huge diff instead of hiding all
  - Change default admin email from admin@local.host to admin@example.com

v 7.0.0
  - The CPU no longer overheats when you hold down the spacebar
  - Improve edit file UI
  - Add ability to upload group avatar when create
  - Protected branch cannot be removed
  - Developers can remove normal branches with UI
  - Remove branch via API (sponsored by O'Reilly Media)
  - Move protected branches page to Project settings area
  - Redirect to Files view when create new branch via UI
  - Drag and drop upload of image in every markdown-area (Earle Randolph Bunao and Neil Francis Calabroso)
  - Refactor the markdown relative links processing
  - Make it easier to implement other CI services for GitLab
  - Group masters can create projects in group
  - Deprecate ruby 1.9.3 support
  - Only masters can rewrite/remove git tags
  - Add X-Frame-Options SAMEORIGIN to Nginx config so Sidekiq admin is visible
  - UI improvements
  - Case-insensetive search for issues
  - Update to rails 4.1
  - Improve performance of application for projects and groups with a lot of members
  - Formally support Ruby 2.1
  - Include Nginx gitlab-ssl config
  - Add manual language detection for highlight.js
  - Added example.com/:username routing
  - Show notice if your profile is public
  - UI improvements for mobile devices
  - Improve diff rendering performance
  - Drag-n-drop for issues and merge requests between states at milestone page
  - Fix '0 commits' message for huge repositories on project home page
  - Prevent 500 error page when visit commit page from large repo
  - Add notice about huge push over http to unicorn config
  - File action in satellites uses default 30 seconds timeout instead of old 10 seconds one
  - Overall performance improvements
  - Skip init script check on omnibus-gitlab
  - Be more selective when killing stray Sidekiqs
  - Check LDAP user filter during sign-in
  - Remove wall feature (no data loss - you can take it from database)
  - Dont expose user emails via API unless you are admin
  - Detect issues closed by Merge Request description
  - Better email subject lines from email on push service (Alex Elman)
  - Enable identicon for gravatar be default

v 6.9.2
  - Revert the commit that broke the LDAP user filter

v 6.9.1
  - Fix scroll to highlighted line
  - Fix the pagination on load for commits page

v 6.9.0
  - Store Rails cache data in the Redis `cache:gitlab` namespace
  - Adjust MySQL limits for existing installations
  - Add db index on project_id+iid column. This prevents duplicate on iid (During migration duplicates will be removed)
  - Markdown preview or diff during editing via web editor (Evgeniy Sokovikov)
  - Give the Rails cache its own Redis namespace
  - Add ability to set different ssh host, if different from http/https
  - Fix syntax highlighting for code comments blocks
  - Improve comments loading logic
  - Stop refreshing comments when the tab is hidden
  - Improve issue and merge request mobile UI (Drew Blessing)
  - Document how to convert a backup to PostgreSQL
  - Fix locale bug in backup manager
  - Fix can not automerge when MR description is too long
  - Fix wiki backup skip bug
  - Two Step MR creation process
  - Remove unwanted files from satellite working directory with git clean -fdx
  - Accept merge request via API (sponsored by O'Reilly Media)
  - Add more access checks during API calls
  - Block SSH access for 'disabled' Active Directory users
  - Labels for merge requests (Drew Blessing)
  - Threaded emails by setting a Message-ID (Philip Blatter)

v 6.8.0
  - Ability to at mention users that are participating in issue and merge req. discussion
  - Enabled GZip Compression for assets in example Nginx, make sure that Nginx is compiled with --with-http_gzip_static_module flag (this is default in Ubuntu)
  - Make user search case-insensitive (Christopher Arnold)
  - Remove omniauth-ldap nickname bug workaround
  - Drop all tables before restoring a Postgres backup
  - Make the repository downloads path configurable
  - Create branches via API (sponsored by O'Reilly Media)
  - Changed permission of gitlab-satellites directory not to be world accessible
  - Protected branch does not allow force push
  - Fix popen bug in `rake gitlab:satellites:create`
  - Disable connection reaping for MySQL
  - Allow oauth signup without email for twitter and github
  - Fix faulty namespace names that caused 500 on user creation
  - Option to disable standard login
  - Clean old created archives from repository downloads directory
  - Fix download link for huge MR diffs
  - Expose event and mergerequest timestamps in API
  - Fix emails on push service when only one commit is pushed

v 6.7.3
  - Fix the merge notification email not being sent (Pierre de La Morinerie)
  - Drop all tables before restoring a Postgres backup
  - Remove yanked modernizr gem

v 6.7.2
  - Fix upgrader script

v 6.7.1
  - Fix GitLab CI integration

v 6.7.0
  - Increased the example Nginx client_max_body_size from 5MB to 20MB, consider updating it manually on existing installations
  - Add support for Gemnasium as a Project Service (Olivier Gonzalez)
  - Add edit file button to MergeRequest diff
  - Public groups (Jason Hollingsworth)
  - Cleaner headers in Notification Emails (Pierre de La Morinerie)
  - Blob and tree gfm links to anchors work
  - Piwik Integration (Sebastian Winkler)
  - Show contribution guide link for new issue form (Jeroen van Baarsen)
  - Fix CI status for merge requests from fork
  - Added option to remove issue assignee on project issue page and issue edit page (Jason Blanchard)
  - New page load indicator that includes a spinner that scrolls with the page
  - Converted all the help sections into markdown
  - LDAP user filters
  - Streamline the content of notification emails (Pierre de La Morinerie)
  - Fixes a bug with group member administration (Matt DeTullio)
  - Sort tag names using VersionSorter (Robert Speicher)
  - Add GFM autocompletion for MergeRequests (Robert Speicher)
  - Add webhook when a new tag is pushed (Jeroen van Baarsen)
  - Add button for toggling inline comments in diff view
  - Add retry feature for repository import
  - Reuse the GitLab LDAP connection within each request
  - Changed markdown new line behaviour to conform to markdown standards
  - Fix global search
  - Faster authorized_keys rebuilding in `rake gitlab:shell:setup` (requires gitlab-shell 1.8.5)
  - Create and Update MR calls now support the description parameter (Greg Messner)
  - Markdown relative links in the wiki link to wiki pages, markdown relative links in repositories link to files in the repository
  - Added Slack service integration (Federico Ravasio)
  - Better API responses for access_levels (sponsored by O'Reilly Media)
  - Requires at least 2 unicorn workers
  - Requires gitlab-shell v1.9+
  - Replaced gemoji(due to closed licencing problem) with Phantom Open Emoji library(combined SIL Open Font License, MIT License and the CC 3.0 License)
  - Fix `/:username.keys` response content type (Dmitry Medvinsky)

v 6.6.5
  - Added option to remove issue assignee on project issue page and issue edit page (Jason Blanchard)
  - Hide mr close button for comment form if merge request was closed or inline comment
  - Adds ability to reopen closed merge request

v 6.6.4
  - Add missing html escape for highlighted code blocks in comments, issues

v 6.6.3
  - Fix 500 error when edit yourself from admin area
  - Hide private groups for public profiles

v 6.6.2
  - Fix 500 error on branch/tag create or remove via UI

v 6.6.1
  - Fix 500 error on files tab if submodules presents

v 6.6.0
  - Retrieving user ssh keys publically(github style): http://__HOST__/__USERNAME__.keys
  - Permissions: Developer now can manage issue tracker (modify any issue)
  - Improve Code Compare page performance
  - Group avatar
  - Pygments.rb replaced with highlight.js
  - Improve Merge request diff store logic
  - Improve render performnace for MR show page
  - Fixed Assembla hardcoded project name
  - Jira integration documentation
  - Refactored app/services
  - Remove snippet expiration
  - Mobile UI improvements (Drew Blessing)
  - Fix block/remove UI for admin::users#show page
  - Show users' group membership on users' activity page (Robert Djurasaj)
  - User pages are visible without login if user is authorized to a public project
  - Markdown rendered headers have id derived from their name and link to their id
  - Improve application to work faster with large groups (100+ members)
  - Multiple emails per user
  - Show last commit for file when view file source
  - Restyle Issue#show page and MR#show page
  - Ability to filter by multiple labels for Issues page
  - Rails version to 4.0.3
  - Fixed attachment identifier displaying underneath note text (Jason Blanchard)

v 6.5.1
  - Fix branch selectbox when create merge request from fork

v 6.5.0
  - Dropdown menus on issue#show page for assignee and milestone (Jason Blanchard)
  - Add color custimization and previewing to broadcast messages
  - Fixed notes anchors
  - Load new comments in issues dynamically
  - Added sort options to Public page
  - New filters (assigned/authored/all) for Dashboard#issues/merge_requests (sponsored by Say Media)
  - Add project visibility icons to dashboard
  - Enable secure cookies if https used
  - Protect users/confirmation with rack_attack
  - Default HTTP headers to protect against MIME-sniffing, force https if enabled
  - Bootstrap 3 with responsive UI
  - New repository download formats: tar.bz2, zip, tar (Jason Hollingsworth)
  - Restyled accept widgets for MR
  - SCSS refactored
  - Use jquery timeago plugin
  - Fix 500 error for rdoc files
  - Ability to customize merge commit message (sponsored by Say Media)
  - Search autocomplete via ajax
  - Add website url to user profile
  - Files API supports base64 encoded content (sponsored by O'Reilly Media)
  - Added support for Go's repository retrieval (Bruno Albuquerque)

v 6.4.3
  - Don't use unicorn worker killer if PhusionPassenger is defined

v 6.4.2
  - Fixed wrong behaviour of script/upgrade.rb

v 6.4.1
  - Fixed bug with repository rename
  - Fixed bug with project transfer

v 6.4.0
  - Added sorting to project issues page (Jason Blanchard)
  - Assembla integration (Carlos Paramio)
  - Fixed another 500 error with submodules
  - UI: More compact issues page
  - Minimal password length increased to 8 symbols
  - Side-by-side diff view (Steven Thonus)
  - Internal projects (Jason Hollingsworth)
  - Allow removal of avatar (Drew Blessing)
  - Project webhooks now support issues and merge request events
  - Visiting project page while not logged in will redirect to sign-in instead of 404 (Jason Hollingsworth)
  - Expire event cache on avatar creation/removal (Drew Blessing)
  - Archiving old projects (Steven Thonus)
  - Rails 4
  - Add time ago tooltips to show actual date/time
  - UI: Fixed UI for admin system hooks
  - Ruby script for easier GitLab upgrade
  - Do not remove Merge requests if fork project was removed
  - Improve sign-in/signup UX
  - Add resend confirmation link to sign-in page
  - Set noreply@HOSTNAME for reply_to field in all emails
  - Show GitLab API version on Admin#dashboard
  - API Cross-origin resource sharing
  - Show READMe link at project home page
  - Show repo size for projects in Admin area

v 6.3.0
  - API for adding gitlab-ci service
  - Init script now waits for pids to appear after (re)starting before reporting status (Rovanion Luckey)
  - Restyle project home page
  - Grammar fixes
  - Show branches list (which branches contains commit) on commit page (Andrew Kumanyaev)
  - Security improvements
  - Added support for GitLab CI 4.0
  - Fixed issue with 500 error when group did not exist
  - Ability to leave project
  - You can create file in repo using UI
  - You can remove file from repo using UI
  - API: dropped default_branch attribute from project during creation
  - Project default_branch is not stored in db any more. It takes from repo now.
  - Admin broadcast messages
  - UI improvements
  - Dont show last push widget if user removed this branch
  - Fix 500 error for repos with newline in file name
  - Extended html titles
  - API: create/update/delete repo files
  - Admin can transfer project to any namespace
  - API: projects/all for admin users
  - Fix recent branches order

v 6.2.4
  - Security: Cast API private_token to string (CVE-2013-4580)
  - Security: Require gitlab-shell 1.7.8 (CVE-2013-4581, CVE-2013-4582, CVE-2013-4583)
  - Fix for Git SSH access for LDAP users

v 6.2.3
  - Security: More protection against CVE-2013-4489
  - Security: Require gitlab-shell 1.7.4 (CVE-2013-4490, CVE-2013-4546)
  - Fix sidekiq rake tasks

v 6.2.2
  - Security: Update gitlab_git (CVE-2013-4489)

v 6.2.1
  - Security: Fix issue with generated passwords for new users

v 6.2.0
  - Public project pages are now visible to everyone (files, issues, wik, etc.)
    THIS MEANS YOUR ISSUES AND WIKI FOR PUBLIC PROJECTS ARE PUBLICLY VISIBLE AFTER THE UPGRADE
  - Add group access to permissions page
  - Require current password to change one
  - Group owner or admin can remove other group owners
  - Remove group transfer since we have multiple owners
  - Respect authorization in Repository API
  - Improve UI for Project#files page
  - Add more security specs
  - Added search for projects by name to api (Izaak Alpert)
  - Make default user theme configurable (Izaak Alpert)
  - Update logic for validates_merge_request for tree of MR (Andrew Kumanyaev)
  - Rake tasks for webhooks management (Jonhnny Weslley)
  - Extended User API to expose admin and can_create_group for user creation/updating (Boyan Tabakov)
  - API: Remove group
  - API: Remove project
  - Avatar upload on profile page with a maximum of 100KB (Steven Thonus)
  - Store the sessions in Redis instead of the cookie store
  - Fixed relative links in markdown
  - User must confirm their email if signup enabled
  - User must confirm changed email

v 6.1.0
  - Project specific IDs for issues, mr, milestones
    Above items will get a new id and for example all bookmarked issue urls will change.
    Old issue urls are redirected to the new one if the issue id is too high for an internal id.
  - Description field added to Merge Request
  - API: Sudo api calls (Izaak Alpert)
  - API: Group membership api (Izaak Alpert)
  - Improved commit diff
  - Improved large commit handling (Boyan Tabakov)
  - Rewrite: Init script now less prone to errors and keeps better track of the service (Rovanion Luckey)
  - Link issues, merge requests, and commits when they reference each other with GFM (Ash Wilson)
  - Close issues automatically when pushing commits with a special message
  - Improve user removal from admin area
  - Invalidate events cache when project was moved
  - Remove deprecated classes and rake tasks
  - Add event filter for group and project show pages
  - Add links to create branch/tag from project home page
  - Add public-project? checkbox to new-project view
  - Improved compare page. Added link to proceed into Merge Request
  - Send an email to a user when they are added to group
  - New landing page when you have 0 projects

v 6.0.0
  - Feature: Replace teams with group membership
    We introduce group membership in 6.0 as a replacement for teams.
    The old combination of groups and teams was confusing for a lot of people.
    And when the members of a team where changed this wasn't reflected in the project permissions.
    In GitLab 6.0 you will be able to add members to a group with a permission level for each member.
    These group members will have access to the projects in that group.
    Any changes to group members will immediately be reflected in the project permissions.
    You can even have multiple owners for a group, greatly simplifying administration.
  - Feature: Ability to have multiple owners for group
  - Feature: Merge Requests between fork and project (Izaak Alpert)
  - Feature: Generate fingerprint for ssh keys
  - Feature: Ability to create and remove branches with UI
  - Feature: Ability to create and remove git tags with UI
  - Feature: Groups page in profile. You can leave group there
  - API: Allow login with LDAP credentials
  - Redesign: project settings navigation
  - Redesign: snippets area
  - Redesign: ssh keys page
  - Redesign: buttons, blocks and other ui elements
  - Add comment title to rss feed
  - You can use arrows to navigate at tree view
  - Add project filter on dashboard
  - Cache project graph
  - Drop support of root namespaces
  - Default theme is classic now
  - Cache result of methods like authorize_projects, project.team.members etc
  - Remove $.ready events
  - Fix onclick events being double binded
  - Add notification level to group membership
  - Move all project controllers/views under Projects:: module
  - Move all profile controllers/views under Profiles:: module
  - Apply user project limit only for personal projects
  - Unicorn is default web server again
  - Store satellites lock files inside satellites dir
  - Disabled threadsafety mode in rails
  - Fixed bug with loosing MR comments
  - Improved MR comments logic
  - Render readme file for projects in public area

v 5.4.2
  - Security: Cast API private_token to string (CVE-2013-4580)
  - Security: Require gitlab-shell 1.7.8 (CVE-2013-4581, CVE-2013-4582, CVE-2013-4583)

v 5.4.1
  - Security: Fixes for CVE-2013-4489
  - Security: Require gitlab-shell 1.7.4 (CVE-2013-4490, CVE-2013-4546)

v 5.4.0
  - Ability to edit own comments
  - Documentation improvements
  - Improve dashboard projects page
  - Fixed nav for empty repos
  - GitLab Markdown help page
  - Misspelling fixes
  - Added support of unicorn and fog gems
  - Added client list to API doc
  - Fix PostgreSQL database restoration problem
  - Increase snippet content column size
  - allow project import via git:// url
  - Show participants on issues, including mentions
  - Notify mentioned users with email

v 5.3.0
  - Refactored services
  - Campfire service added
  - HipChat service added
  - Fixed bug with LDAP + git over http
  - Fixed bug with google analytics code being ignored
  - Improve sign-in page if ldap enabled
  - Respect newlines in wall messages
  - Generate the Rails secret token on first run
  - Rename repo feature
  - Init.d: remove gitlab.socket on service start
  - Api: added teams api
  - Api: Prevent blob content being escaped
  - Api: Smart deploy key add behaviour
  - Api: projects/owned.json return user owned project
  - Fix bug with team assignation on project from #4109
  - Advanced snippets: public/private, project/personal (Andrew Kulakov)
  - Repository Graphs (Karlo Nicholas T. Soriano)
  - Fix dashboard lost if comment on commit
  - Update gitlab-grack. Fixes issue with --depth option
  - Fix project events duplicate on project page
  - Fix postgres error when displaying network graph.
  - Fix dashboard event filter when navigate via turbolinks
  - init.d: Ensure socket is removed before starting service
  - Admin area: Style teams:index, group:show pages
  - Own page for failed forking
  - Scrum view for milestone

v 5.2.0
  - Turbolinks
  - Git over http with ldap credentials
  - Diff with better colors and some spacing on the corners
  - Default values for project features
  - Fixed huge_commit view
  - Restyle project clone panel
  - Move Gitlab::Git code to gitlab_git gem
  - Move update docs in repo
  - Requires gitlab-shell v1.4.0
  - Fixed submodules listing under file tab
  - Fork feature (Angus MacArthur)
  - git version check in gitlab:check
  - Shared deploy keys feature
  - Ability to generate default labels set for issues
  - Improve gfm autocomplete (Harold Luo)
  - Added support for Google Analytics
  - Code search feature (Javier Castro)

v 5.1.0
  - You can login with email or username now
  - Corrected project transfer rollback when repository cannot be moved
  - Move both repo and wiki when project transfer requested
  - Admin area: project editing was removed from admin namespace
  - Access: admin user has now access to any project.
  - Notification settings
  - Gitlab::Git set of objects to abstract from grit library
  - Replace Unicorn web server with Puma
  - Backup/Restore refactored. Backup dump project wiki too now
  - Restyled Issues list. Show milestone version in issue row
  - Restyled Merge Request list
  - Backup now dump/restore uploads
  - Improved performance of dashboard (Andrew Kumanyaev)
  - File history now tracks renames (Akzhan Abdulin)
  - Drop wiki migration tools
  - Drop sqlite migration tools
  - project tagging
  - Paginate users in API
  - Restyled network graph (Hiroyuki Sato)

v 5.0.1
  - Fixed issue with gitlab-grit being overridden by grit

v 5.0.0
  - Replaced gitolite with gitlab-shell
  - Removed gitolite-related libraries
  - State machine added
  - Setup gitlab as git user
  - Internal API
  - Show team tab for empty projects
  - Import repository feature
  - Updated rails
  - Use lambda for scopes
  - Redesign admin area -> users
  - Redesign admin area -> user
  - Secure link to file attachments
  - Add validations for Group and Team names
  - Restyle team page for project
  - Update capybara, rspec-rails, poltergeist to recent versions
  - Wiki on git using Gollum
  - Added Solarized Dark theme for code review
  - Don't show user emails in autocomplete lists, profile pages
  - Added settings tab for group, team, project
  - Replace user popup with icons in header
  - Handle project moving with gitlab-shell
  - Added select2-rails for selectboxes with ajax data load
  - Fixed search field on projects page
  - Added teams to search autocomplete
  - Move groups and teams on dashboard sidebar to sub-tabs
  - API: improved return codes and docs. (Felix Gilcher, Sebastian Ziebell)
  - Redesign wall to be more like chat
  - Snippets, Wall features are disabled by default for new projects

v 4.2.0
  - Teams
  - User show page. Via /u/username
  - Show help contents on pages for better navigation
  - Async gitolite calls
  - added satellites logs
  - can_create_group, can_create_team booleans for User
  - Process webhooks async
  - GFM: Fix images escaped inside links
  - Network graph improved
  - Switchable branches for network graph
  - API: Groups
  - Fixed project download

v 4.1.0
  - Optional Sign-Up
  - Discussions
  - Satellites outside of tmp
  - Line numbers for blame
  - Project public mode
  - Public area with unauthorized access
  - Load dashboard events with ajax
  - remember dashboard filter in cookies
  - replace resque with sidekiq
  - fix routing issues
  - cleanup rake tasks
  - fix backup/restore
  - scss cleanup
  - show preview for note images
  - improved network-graph
  - get rid of app/roles/
  - added new classes Team, Repository
  - Reduce amount of gitolite calls
  - Ability to add user in all group projects
  - remove deprecated configs
  - replaced Korolev font with open font
  - restyled admin/dashboard page
  - restyled admin/projects page

v 4.0.0
  - Remove project code and path from API. Use id instead
  - Return valid cloneable url to repo for webhook
  - Fixed backup issue
  - Reorganized settings
  - Fixed commits compare
  - Refactored scss
  - Improve status checks
  - Validates presence of User#name
  - Fixed postgres support
  - Removed sqlite support
  - Modified post-receive hook
  - Milestones can be closed now
  - Show comment events on dashboard
  - Quick add team members via group#people page
  - [API] expose created date for hooks and SSH keys
  - [API] list, create issue notes
  - [API] list, create snippet notes
  - [API] list, create wall notes
  - Remove project code - use path instead
  - added username field to user
  - rake task to fill usernames based on emails create namespaces for users
  - STI Group < Namespace
  - Project has namespace_id
  - Projects with namespaces also namespaced in gitolite and stored in subdir
  - Moving project to group will move it under group namespace
  - Ability to move project from namespaces to another
  - Fixes commit patches getting escaped (see #2036)
  - Support diff and patch generation for commits and merge request
  - MergeReqest doesn't generate a temporary file for the patch any more
  - Update the UI to allow downloading Patch or Diff

v 3.1.0
  - Updated gems
  - Services: Gitlab CI integration
  - Events filter on dashboard
  - Own namespace for redis/resque
  - Optimized commit diff views
  - add alphabetical order for projects admin page
  - Improved web editor
  - Commit stats page
  - Documentation split and cleanup
  - Link to commit authors everywhere
  - Restyled milestones list
  - added Milestone to Merge Request
  - Restyled Top panel
  - Refactored Satellite Code
  - Added file line links
  - moved from capybara-webkit to poltergeist + phantomjs

v 3.0.3
  - Fixed bug with issues list in Chrome
  - New Feature: Import team from another project

v 3.0.2
  - Fixed gitlab:app:setup
  - Fixed application error on empty project in admin area
  - Restyled last push widget

v 3.0.1
  - Fixed git over http

v 3.0.0
  - Projects groups
  - Web Editor
  - Fixed bug with gitolite keys
  - UI improved
  - Increased performance of application
  - Show user avatar in last commit when browsing Files
  - Refactored Gitlab::Merge
  - Use Font Awesome for icons
  - Separate observing of Note and MergeRequests
  - Milestone "All Issues" filter
  - Fix issue close and reopen button text and styles
  - Fix forward/back while browsing Tree hierarchy
  - Show number of notes for commits and merge requests
  - Added support pg from box and update installation doc
  - Reject ssh keys that break gitolite
  - [API] list one project hook
  - [API] edit project hook
  - [API] list project snippets
  - [API] allow to authorize using private token in HTTP header
  - [API] add user creation

v 2.9.1
  - Fixed resque custom config init

v 2.9.0
  - fixed inline notes bugs
  - refactored rspecs
  - refactored gitolite backend
  - added factory_girl
  - restyled projects list on dashboard
  - ssh keys validation to prevent gitolite crash
  - send notifications if changed permission in project
  - scss refactoring. gitlab_bootstrap/ dir
  - fix git push http body bigger than 112k problem
  - list of labels  page under issues tab
  - API for milestones, keys
  - restyled buttons
  - OAuth
  - Comment order changed

v 2.8.1
  - ability to disable gravatars
  - improved MR diff logic
  - ssh key help page

v 2.8.0
  - Gitlab Flavored Markdown
  - Bulk issues update
  - Issues API
  - Cucumber coverage increased
  - Post-receive files fixed
  - UI improved
  - Application cleanup
  - more cucumber
  - capybara-webkit + headless

v 2.7.0
  - Issue Labels
  - Inline diff
  - Git HTTP
  - API
  - UI improved
  - System hooks
  - UI improved
  - Dashboard events endless scroll
  - Source performance increased

v 2.6.0
  - UI polished
  - Improved network graph + keyboard nav
  - Handle huge commits
  - Last Push widget
  - Bugfix
  - Better performance
  - Email in resque
  - Increased test coverage
  - Ability to remove branch with MR accept
  - a lot of code refactored

v 2.5.0
  - UI polished
  - Git blame for file
  - Bugfix
  - Email in resque
  - Better test coverage

v 2.4.0
  - Admin area stats page
  - Ability to block user
  - Simplified dashboard area
  - Improved admin area
  - Bootstrap 2.0
  - Responsive layout
  - Big commits handling
  - Performance improved
  - Milestones

v 2.3.1
  - Issues pagination
  - ssl fixes
  - Merge Request pagination

v 2.3.0
  - Dashboard r1
  - Search r1
  - Project page
  - Close merge request on push
  - Persist MR diff after merge
  - mysql support
  - Documentation

v 2.2.0
  - We’ve added support of LDAP auth
  - Improved permission logic (4 roles system)
  - Protected branches (now only masters can push to protected branches)
  - Usability improved
  - twitter bootstrap integrated
  - compare view between commits
  - wiki feature
  - now you can enable/disable issues, wiki, wall features per project
  - security fixes
  - improved code browsing (ajax branch switch etc)
  - improved per-line commenting
  - git submodules displayed
  - moved to rails 3.2
  - help section improved

v 2.1.0
  - Project tab r1
  - List branches/tags
  - per line comments
  - mass user import

v 2.0.0
  - gitolite as main git host system
  - merge requests
  - project/repo access
  - link to commit/issue feed
  - design tab
  - improved email notifications
  - restyled dashboard
  - bugfix

v 1.2.2
  - common config file gitlab.yml
  - issues restyle
  - snippets restyle
  - clickable news feed header on dashboard
  - bugfix

v 1.2.1
  - bugfix

v 1.2.0
  - new design
  - user dashboard
  - network graph
  - markdown support for comments
  - encoding issues
  - wall like twitter timeline

v 1.1.0
  - project dashboard
  - wall redesigned
  - feature: code snippets
  - fixed horizontal scroll on file preview
  - fixed app crash if commit message has invalid chars
  - bugfix & code cleaning

v 1.0.2
  - fixed bug with empty project
  - added adv validation for project path & code
  - feature: issues can be sortable
  - bugfix
  - username displayed on top panel

v 1.0.1
  - fixed: with invalid source code for commit
  - fixed: lose branch/tag selection when use tree navigation
  - when history clicked - display path
  - bug fix & code cleaning

v 1.0.0
  - bug fix
  - projects preview mode

v 0.9.6
  - css fix
  - new repo empty tree until restart server - fixed

v 0.9.4
  - security improved
  - authorization improved
  - html escaping
  - bug fix
  - increased test coverage
  - design improvements

v 0.9.1
  - increased test coverage
  - design improvements
  - new issue email notification
  - updated app name
  - issue redesigned
  - issue can be edit

v 0.8.0
  - syntax highlight for main file types
  - redesign
  - stability
  - security fixes
  - increased test coverage
  - email notification<|MERGE_RESOLUTION|>--- conflicted
+++ resolved
@@ -24,12 +24,9 @@
   - Cache highlighted diff lines for merge requests
   - Pre-create all builds for a Pipeline when the new Pipeline is created !5295
   - Fix of 'Commits being passed to custom hooks are already reachable when using the UI'
-<<<<<<< HEAD
   - Show wall clock time when showing a pipeline. !5734
-=======
   - Show member roles to all users on members page
   - Fix awardable button mutuality loading spinners (ClemMakesApps)
->>>>>>> a391652f
   - Add support for using RequestStore within Sidekiq tasks via SIDEKIQ_REQUEST_STORE env variable
   - Optimize maximum user access level lookup in loading of notes
   - Add "No one can push" as an option for protected branches. !5081
