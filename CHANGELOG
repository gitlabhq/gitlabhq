Please view this file on the master branch, on stable branches it's out of date.

v 8.9.0 (unreleased)
  - Bulk assign/unassign labels to issues.
  - Ability to prioritize labels !4009 / !3205 (Thijs Wouters)
  - Fix endless redirections when accessing user OAuth applications when they are disabled
  - Allow enabling wiki page events from Webhook management UI
  - Bump rouge to 1.11.0
  - Make EmailsOnPushWorker use Sidekiq mailers queue
  - Fix wiki page events' webhook to point to the wiki repository
  - Fix issue todo not remove when leave project !4150 (Long Nguyen)
  - Bump recaptcha gem to 3.0.0 to remove deprecated stoken support
  - Allow forking projects with restricted visibility level
  - Improve note validation to prevent errors when creating invalid note via API
  - Reduce number of fog gem dependencies
  - Remove project notification settings associated with deleted projects
  - Fix 404 page when viewing TODOs that contain milestones or labels in different projects
  - Redesign navigation for project pages
  - Fix groups API to list only user's accessible projects
  - Redesign account and email confirmation emails
  - Bump nokogiri to 1.6.8
  - Use gitlab-shell v3.0.0
  - Use Knapsack to evenly distribute tests across multiple nodes
  - Add `sha` parameter to MR merge API, to ensure only reviewed changes are merged
  - Don't allow MRs to be merged when commits were added since the last review / page load
  - Add DB index on users.state
  - Add rake task 'gitlab:db:configure' for conditionally seeding or migrating the database
  - Changed the Slack build message to use the singular duration if necessary (Aran Koning)
  - Fix issues filter when ordering by milestone
  - Todos will display target state if issuable target is 'Closed' or 'Merged'
  - Fix bug when sorting issues by milestone due date and filtering by two or more labels
  - Add support for using Yubikeys (U2F) for two-factor authentication
  - Link to blank group icon doesn't throw a 404 anymore
  - Remove 'main language' feature
  - Pipelines can be canceled only when there are running builds
  - Use downcased path to container repository as this is expected path by Docker
  - Projects pending deletion will render a 404 page
  - Measure queue duration between gitlab-workhorse and Rails
  - Make authentication service for Container Registry to be compatible with < Docker 1.11
  - Add Application Setting to configure Container Registry token expire delay (default 5min)
  - Cache assigned issue and merge request counts in sidebar nav
  - Use Knapsack only in CI environment
  - Cache project build count in sidebar nav
  - Fix markdown_spec to use before instead of before(:all) to properly cleanup database after testing
  - Reduce number of queries needed to render issue labels in the sidebar
  - Improve error handling importing projects
  - Remove duplicated notification settings
  - Put project Files and Commits tabs under Code tab
  - Replace Colorize with Rainbow for coloring console output in Rake tasks.
  - An indicator is now displayed at the top of the comment field for confidential issues.
<<<<<<< HEAD
  - Show categorised search queries in the search autocomplete
=======
  - RepositoryCheck::SingleRepositoryWorker public and private methods are now instrumented
>>>>>>> 53498e42

v 8.8.4 (unreleased)
  - Ensure branch cleanup regardless of whether the GitHub import process succeeds
  - Fix issue with arrow keys not working in search autocomplete dropdown
  - Fix todos page throwing errors when you have a project pending deletion
  - Reduce number of SQL queries when rendering user references
  - Upgrade to jQuery 2
  - Remove prev/next buttons on issues and merge requests
  - Import GitHub repositories respecting the API rate limit
  - Fix importer for GitHub comments on diff
  - Disable Webhooks before proceeding with the GitHub import
  - Added descriptions to notification settings dropdown

v 8.8.3
  - Fix 404 page when viewing TODOs that contain milestones or labels in different projects. !4312
  - Fixed JS error when trying to remove discussion form. !4303
  - Fixed issue with button color when no CI enabled. !4287
  - Fixed potential issue with 2 CI status polling events happening. !3869
  - Improve design of Pipeline view. !4230
  - Fix gitlab importer failing to import new projects due to missing credentials. !4301
  - Fix import URL migration not rescuing with the correct Error. !4321
  - Fix health check access token changing due to old application settings being used. !4332
  - Make authentication service for Container Registry to be compatible with Docker versions before 1.11. !4363
  - Add Application Setting to configure Container Registry token expire delay (default 5 min). !4364
  - Pass the "Remember me" value to the 2FA token form. !4369
  - Fix incorrect links on pipeline page when merge request created from fork.  !4376
  - Use downcased path to container repository as this is expected path by Docker. !4420
  - Fix wiki project clone address error (chujinjin). !4429
  - Fix serious performance bug with rendering Markdown with InlineDiffFilter.  !4392
  - Fix missing number on generated ordered list element. !4437
  - Prevent disclosure of notes on confidential issues in search results.

v 8.8.2
  - Added remove due date button. !4209
  - Fix Error 500 when accessing application settings due to nil disabled OAuth sign-in sources. !4242
  - Fix Error 500 in CI charts by gracefully handling commits with no durations. !4245
  - Fix table UI on CI builds page. !4249
  - Fix backups if registry is disabled. !4263
  - Fixed issue with merge button color. !4211
  - Fixed issue with enter key selecting wrong option in dropdown. !4210
  - When creating a .gitignore file a dropdown with templates will be provided. !4075
  - Fix concurrent request when updating build log in browser. !4183

v 8.8.1
  - Add documentation for the "Health Check" feature
  - Allow anonymous users to access a public project's pipelines !4233
  - Fix MySQL compatibility in zero downtime migrations helpers
  - Fix the CI login to Container Registry (the gitlab-ci-token user)

v 8.8.0
  - Implement GFM references for milestones (Alejandro Rodríguez)
  - Snippets tab under user profile. !4001 (Long Nguyen)
  - Fix error when using link to uploads in global snippets
  - Fix Error 500 when attempting to retrieve project license when HEAD points to non-existent ref
  - Assign labels and milestone to target project when moving issue. !3934 (Long Nguyen)
  - Use a case-insensitive comparison in sanitizing URI schemes
  - Toggle sign-up confirmation emails in application settings
  - Make it possible to prevent tagged runner from picking untagged jobs
  - Added `InlineDiffFilter` to the markdown parser. (Adam Butler)
  - Added inline diff styling for `change_title` system notes. (Adam Butler)
  - Project#open_branches has been cleaned up and no longer loads entire records into memory.
  - Escape HTML in commit titles in system note messages
  - Improve design of Pipeline View
  - Fix scope used when accessing container registry
  - Fix creation of Ci::Commit object which can lead to pending, failed in some scenarios
  - Improve multiple branch push performance by memoizing permission checking
  - Log to application.log when an admin starts and stops impersonating a user
  - Changing the confidentiality of an issue now creates a new system note (Alex Moore-Niemi)
  - Updated gitlab_git to 10.1.0
  - GitAccess#protected_tag? no longer loads all tags just to check if a single one exists
  - Reduce delay in destroying a project from 1-minute to immediately
  - Make build status canceled if any of the jobs was canceled and none failed
  - Upgrade Sidekiq to 4.1.2
  - Added /health_check endpoint for checking service status
  - Make 'upcoming' filter for milestones work better across projects
  - Sanitize repo paths in new project error message
  - Bump mail_room to 0.7.0 to fix stuck IDLE connections
  - Remove future dates from contribution calendar graph.
  - Support e-mail notifications for comments on project snippets
  - Fix API leak of notes of unauthorized issues, snippets and merge requests
  - Use ActionDispatch Remote IP for Akismet checking
  - Fix error when visiting commit builds page before build was updated
  - Add 'l' shortcut to open Label dropdown on issuables and 'i' to create new issue on a project
  - Update SVG sanitizer to conform to SVG 1.1
  - Speed up push emails with multiple recipients by only generating the email once
  - Updated search UI
  - Added authentication service for Container Registry
  - Display informative message when new milestone is created
  - Sanitize milestones and labels titles
  - Support multi-line tag messages. !3833 (Calin Seciu)
  - Force users to reset their password after an admin changes it
  - Allow "NEWS" and "CHANGES" as alternative names for CHANGELOG. !3768 (Connor Shea)
  - Added button to toggle whitespaces changes on diff view
  - Backport GitHub Enterprise import support from EE
  - Create tags using Rugged for performance reasons. !3745
  - Allow guests to set notification level in projects
  - API: Expose Issue#user_notes_count. !3126 (Anton Popov)
  - Don't show forks button when user can't view forks
  - Fix atom feed links and rendering
  - Files over 5MB can only be viewed in their raw form, files over 1MB without highlighting !3718
  - Add support for supressing text diffs using .gitattributes on the default branch (Matt Oakes)
  - Add eager load paths to help prevent dependency load issues in Sidekiq workers. !3724
  - Added multiple colors for labels in dropdowns when dups happen.
  - Show commits in the same order as `git log`
  - Improve description for the Two-factor Authentication sign-in screen. (Connor Shea)
  - API support for the 'since' and 'until' operators on commit requests (Paco Guzman)
  - Fix Gravatar hint in user profile when Gravatar is disabled. !3988 (Artem Sidorenko)
  - Expire repository exists? and has_visible_content? caches after a push if necessary
  - Fix unintentional filtering bug in Issue/MR sorted by milestone due (Takuya Noguchi)
  - Fix adding a todo for private group members (Ahmad Sherif)
  - Bump ace-rails-ap gem version from 2.0.1 to 4.0.2 which upgrades Ace Editor from 1.1.2 to 1.2.3
  - Total method execution timings are no longer tracked
  - Allow Admins to remove the Login with buttons for OAuth services and still be able to import !4034. (Andrei Gliga)
  - Add API endpoints for un/subscribing from/to a label. !4051 (Ahmad Sherif)
  - Hide left sidebar on phone screens to give more space for content
  - Redesign navigation for profile and group pages
  - Add counter metrics for rails cache
  - Import pull requests from GitHub where the source or target branches were removed
  - All Grape API helpers are now instrumented
  - Improve Issue formatting for the Slack Service (Jeroen van Baarsen)
  - Fixed advice on invalid permissions on upload path !2948 (Ludovic Perrine)
  - Allows MR authors to have the source branch removed when merging the MR. !2801 (Jeroen Jacobs)
  - When creating a .gitignore file a dropdown with templates will be provided

v 8.7.7
  - Fix import by `Any Git URL` broken if the URL contains a space

v 8.7.6
  - Fix links on wiki pages for relative url setups. !4131 (Artem Sidorenko)
  - Fix import from GitLab.com to a private instance failure. !4181
  - Fix external imports not finding the import data. !4106
  - Fix notification delay when changing status of an issue
  - Bump Workhorse to 0.7.5 so it can serve raw diffs

v 8.7.5
  - Fix relative links in wiki pages. !4050
  - Fix always showing build notification message when switching between merge requests !4086
  - Fix an issue when filtering merge requests with more than one label. !3886
  - Fix short note for the default scope on build page (Takuya Noguchi)

v 8.7.4
  - Links for Redmine issue references are generated correctly again !4048 (Benedikt Huss)
  - Fix setting trusted proxies !3970
  - Fix BitBucket importer bug when throwing exceptions !3941
  - Use sign out path only if not empty !3989
  - Running rake gitlab:db:drop_tables now drops tables with cascade !4020
  - Running rake gitlab:db:drop_tables uses "IF EXISTS" as a precaution !4100
  - Use a case-insensitive comparison in sanitizing URI schemes

v 8.7.3
  - Emails, Gitlab::Email::Message, Gitlab::Diff, and Premailer::Adapter::Nokogiri are now instrumented
  - Merge request widget displays TeamCity build state and code coverage correctly again.
  - Fix the line code when importing PR review comments from GitHub. !4010
  - Wikis are now initialized on legacy projects when checking repositories
  - Remove animate.css in favor of a smaller subset of animations. !3937 (Connor Shea)

v 8.7.2
  - The "New Branch" button is now loaded asynchronously
  - Fix error 500 when trying to create a wiki page
  - Updated spacing between notification label and button
  - Label titles in filters are now escaped properly

v 8.7.1
  - Throttle the update of `project.last_activity_at` to 1 minute. !3848
  - Fix .gitlab-ci.yml parsing issue when hidde job is a template without script definition. !3849
  - Fix license detection to detect all license files, not only known licenses. !3878
  - Use the `can?` helper instead of `current_user.can?`. !3882
  - Prevent users from deleting Webhooks via API they do not own
  - Fix Error 500 due to stale cache when projects are renamed or transferred
  - Update width of search box to fix Safari bug. !3900 (Jedidiah)
  - Use the `can?` helper instead of `current_user.can?`

v 8.7.0
  - Gitlab::GitAccess and Gitlab::GitAccessWiki are now instrumented
  - Fix vulnerability that made it possible to gain access to private labels and milestones
  - The number of InfluxDB points stored per UDP packet can now be configured
  - Fix error when cross-project label reference used with non-existent project
  - Transactions for /internal/allowed now have an "action" tag set
  - Method instrumentation now uses Module#prepend instead of aliasing methods
  - Repository.clean_old_archives is now instrumented
  - Add support for environment variables on a job level in CI configuration file
  - SQL query counts are now tracked per transaction
  - The Projects::HousekeepingService class has extra instrumentation
  - All service classes (those residing in app/services) are now instrumented
  - Developers can now add custom tags to transactions
  - Loading of an issue's referenced merge requests and related branches is now done asynchronously
  - Enable gzip for assets, makes the page size significantly smaller. !3544 / !3632 (Connor Shea)
  - Add support to cherry-pick any commit into any branch in the web interface (Minqi Pan)
  - Project switcher uses new dropdown styling
  - Load award emoji images separately unless opening the full picker. Saves several hundred KBs of data for most pages. (Connor Shea)
  - Do not include award_emojis in issue and merge_request comment_count !3610 (Lucas Charles)
  - Restrict user profiles when public visibility level is restricted.
  - Add ability set due date to issues, sort and filter issues by due date (Mehmet Beydogan)
  - All images in discussions and wikis now link to their source files !3464 (Connor Shea).
  - Return status code 303 after a branch DELETE operation to avoid project deletion (Stan Hu)
  - Add setting for customizing the list of trusted proxies !3524
  - Allow projects to be transfered to a lower visibility level group
  - Fix `signed_in_ip` being set to 127.0.0.1 when using a reverse proxy !3524
  - Improved Markdown rendering performance !3389
  - Make shared runners text in box configurable
  - Don't attempt to look up an avatar in repo if repo directory does not exist (Stan Hu)
  - API: Ability to subscribe and unsubscribe from issues and merge requests (Robert Schilling)
  - Expose project badges in project settings
  - Make /profile/keys/new redirect to /profile/keys for back-compat. !3717
  - Preserve time notes/comments have been updated at when moving issue
  - Make HTTP(s) label consistent on clone bar (Stan Hu)
  - Add support for `after_script`, requires Runner 1.2 (Kamil Trzciński)
  - Expose label description in API (Mariusz Jachimowicz)
  - API: Ability to update a group (Robert Schilling)
  - API: Ability to move issues (Robert Schilling)
  - Fix Error 500 after renaming a project path (Stan Hu)
  - Fix a bug whith trailing slash in teamcity_url (Charles May)
  - Allow back dating on issues when created or updated through the API
  - Allow back dating on issue notes when created through the API
  - Propose license template when creating a new LICENSE file
  - API: Expose /licenses and /licenses/:key
  - Fix avatar stretching by providing a cropping feature
  - API: Expose `subscribed` for issues and merge requests (Robert Schilling)
  - Allow SAML to handle external users based on user's information !3530
  - Allow Omniauth providers to be marked as `external` !3657
  - Add endpoints to archive or unarchive a project !3372
  - Fix a bug whith trailing slash in bamboo_url
  - Add links to CI setup documentation from project settings and builds pages
  - Display project members page to all members
  - Handle nil descriptions in Slack issue messages (Stan Hu)
  - Add automated repository integrity checks (OFF by default)
  - API: Expose open_issues_count, closed_issues_count, open_merge_requests_count for labels (Robert Schilling)
  - API: Ability to star and unstar a project (Robert Schilling)
  - Add default scope to projects to exclude projects pending deletion
  - Allow to close merge requests which source projects(forks) are deleted.
  - Ensure empty recipients are rejected in BuildsEmailService
  - Use rugged to change HEAD in Project#change_head (P.S.V.R)
  - API: Ability to filter milestones by state `active` and `closed` (Robert Schilling)
  - API: Fix milestone filtering by `iid` (Robert Schilling)
  - Make before_script and after_script overridable on per-job (Kamil Trzciński)
  - API: Delete notes of issues, snippets, and merge requests (Robert Schilling)
  - Implement 'Groups View' as an option for dashboard preferences !3379 (Elias W.)
  - Better errors handling when creating milestones inside groups
  - Fix high CPU usage when PostReceive receives refs/merge-requests/<id>
  - Hide `Create a group` help block when creating a new project in a group
  - Implement 'TODOs View' as an option for dashboard preferences !3379 (Elias W.)
  - Allow issues and merge requests to be assigned to the author !2765
  - Make Ci::Commit to group only similar builds and make it stateful (ref, tag)
  - Gracefully handle notes on deleted commits in merge requests (Stan Hu)
  - Decouple membership and notifications
  - Fix creation of merge requests for orphaned branches (Stan Hu)
  - API: Ability to retrieve a single tag (Robert Schilling)
  - While signing up, don't persist the user password across form redisplays
  - Fall back to `In-Reply-To` and `References` headers when sub-addressing is not available (David Padilla)
  - Remove "Congratulations!" tweet button on newly-created project. (Connor Shea)
  - Fix admin/projects when using visibility levels on search (PotHix)
  - Build status notifications
  - Update email confirmation interface
  - API: Expose user location (Robert Schilling)
  - API: Do not leak group existence via return code (Robert Schilling)
  - ClosingIssueExtractor regex now also works with colons. e.g. "Fixes: #1234" !3591
  - Update number of Todos in the sidebar when it's marked as "Done". !3600
  - Sanitize branch names created for confidential issues
  - API: Expose 'updated_at' for issue, snippet, and merge request notes (Robert Schilling)
  - API: User can leave a project through the API when not master or owner. !3613
  - Fix repository cache invalidation issue when project is recreated with an empty repo (Stan Hu)
  - Fix: Allow empty recipients list for builds emails service when pushed is added (Frank Groeneveld)
  - Improved markdown forms
  - Diff design updates (colors, button styles, etc)
  - Copying and pasting a diff no longer pastes the line numbers or +/-
  - Add null check to formData when updating profile content to fix Firefox bug
  - Disable spellcheck and autocorrect for username field in admin page
  - Delete tags using Rugged for performance reasons (Robert Schilling)
  - Add Slack notifications when Wiki is edited (Sebastian Klier)
  - Diffs load at the correct point when linking from from number
  - Selected diff rows highlight
  - Fix emoji categories in the emoji picker
  - API: Properly display annotated tags for GET /projects/:id/repository/tags (Robert Schilling)
  - Add encrypted credentials for imported projects and migrate old ones
  - Properly format all merge request references with ! rather than # !3740 (Ben Bodenmiller)
  - Author and participants are displayed first on users autocompletion
  - Show number sign on external issue reference text (Florent Baldino)
  - Updated print style for issues
  - Use GitHub Issue/PR number as iid to keep references
  - Import GitHub labels
  - Add option to filter by "Owned projects" on dashboard page
  - Import GitHub milestones
  - Execute system web hooks on push to the project
  - Allow enable/disable push events for system hooks
  - Fix GitHub project's link in the import page when provider has a custom URL
  - Add RAW build trace output and button on build page
  - Add incremental build trace update into CI API

v 8.6.8
  - Prevent privilege escalation via "impersonate" feature
  - Prevent privilege escalation via notes API
  - Prevent privilege escalation via project webhook API
  - Prevent XSS via Git branch and tag names
  - Prevent XSS via custom issue tracker URL
  - Prevent XSS via `window.opener`
  - Prevent XSS via label drop-down
  - Prevent information disclosure via milestone API
  - Prevent information disclosure via snippet API
  - Prevent information disclosure via project labels
  - Prevent information disclosure via new merge request page

v 8.6.7
  - Fix persistent XSS vulnerability in `commit_person_link` helper
  - Fix persistent XSS vulnerability in Label and Milestone dropdowns
  - Fix vulnerability that made it possible to enumerate private projects belonging to group

v 8.6.6
  - Expire the exists cache before deletion to ensure project dir actually exists (Stan Hu). !3413
  - Fix error on language detection when repository has no HEAD (e.g., master branch) (Jeroen Bobbeldijk). !3654
  - Fix revoking of authorized OAuth applications (Connor Shea). !3690
  - Fix error on language detection when repository has no HEAD (e.g., master branch). !3654 (Jeroen Bobbeldijk)
  - Issuable header is consistent between issues and merge requests
  - Improved spacing in issuable header on mobile

v 8.6.5
  - Fix importing from GitHub Enterprise. !3529
  - Perform the language detection after updating merge requests in `GitPushService`, leading to faster visual feedback for the end-user. !3533
  - Check permissions when user attempts to import members from another project. !3535
  - Only update repository language if it is not set to improve performance. !3556
  - Return status code 303 after a branch DELETE operation to avoid project deletion (Stan Hu). !3583
  - Unblock user when active_directory is disabled and it can be found !3550
  - Fix a 2FA authentication spoofing vulnerability.

v 8.6.4
  - Don't attempt to fetch any tags from a forked repo (Stan Hu)
  - Redesign the Labels page

v 8.6.3
  - Mentions on confidential issues doesn't create todos for non-members. !3374
  - Destroy related todos when an Issue/MR is deleted. !3376
  - Fix error 500 when target is nil on todo list. !3376
  - Fix copying uploads when moving issue to another project. !3382
  - Ensuring Merge Request API returns boolean values for work_in_progress (Abhi Rao). !3432
  - Fix raw/rendered diff producing different results on merge requests. !3450
  - Fix commit comment alignment (Stan Hu). !3466
  - Fix Error 500 when searching for a comment in a project snippet. !3468
  - Allow temporary email as notification email. !3477
  - Fix issue with dropdowns not selecting values. !3478
  - Update gitlab-shell version and doc to 2.6.12. gitlab-org/gitlab-ee!280

v 8.6.2
  - Fix dropdown alignment. !3298
  - Fix issuable sidebar overlaps on tablet. !3299
  - Make dropdowns pixel perfect. !3337
  - Fix order of steps to prevent PostgreSQL errors when running migration. !3355
  - Fix bold text in issuable sidebar. !3358
  - Fix error with anonymous token in applications settings. !3362
  - Fix the milestone 'upcoming' filter. !3364 + !3368
  - Fix comments on confidential issues showing up in activity feed to non-members. !3375
  - Fix `NoMethodError` when visiting CI root path at `/ci`. !3377
  - Add a tooltip to new branch button in issue page. !3380
  - Fix an issue hiding the password form when signed-in with a linked account. !3381
  - Add links to CI setup documentation from project settings and builds pages. !3384
  - Fix an issue with width of project select dropdown. !3386
  - Remove redundant `require`s from Banzai files. !3391
  - Fix error 500 with cancel button on issuable edit form. !3392 + !3417
  - Fix background when editing a highlighted note. !3423
  - Remove tabstop from the WIP toggle links. !3426
  - Ensure private project snippets are not viewable by unauthorized people.
  - Gracefully handle notes on deleted commits in merge requests (Stan Hu). !3402
  - Fixed issue with notification settings not saving. !3452

v 8.6.1
  - Add option to reload the schema before restoring a database backup. !2807
  - Display navigation controls on mobile. !3214
  - Fixed bug where participants would not work correctly on merge requests. !3329
  - Fix sorting issues by votes on the groups issues page results in SQL errors. !3333
  - Restrict notifications for confidential issues. !3334
  - Do not allow to move issue if it has not been persisted. !3340
  - Add a confirmation step before deleting an issuable. !3341
  - Fixes issue with signin button overflowing on mobile. !3342
  - Auto collapses the navigation sidebar when resizing. !3343
  - Fix build dependencies, when the dependency is a string. !3344
  - Shows error messages when trying to create label in dropdown menu. !3345
  - Fixes issue with assign milestone not loading milestone list. !3346
  - Fix an issue causing the Dashboard/Milestones page to be blank. !3348

v 8.6.0
  - Add ability to move issue to another project
  - Prevent tokens in the import URL to be showed by the UI
  - Fix bug where wrong commit ID was being used in a merge request diff to show old image (Stan Hu)
  - Add confidential issues
  - Bump gitlab_git to 9.0.3 (Stan Hu)
  - Fix diff image view modes (2-up, swipe, onion skin) not working (Stan Hu)
  - Support Golang subpackage fetching (Stan Hu)
  - Bump Capybara gem to 2.6.2 (Stan Hu)
  - New branch button appears on issues where applicable
  - Contributions to forked projects are included in calendar
  - Improve the formatting for the user page bio (Connor Shea)
  - Easily (un)mark merge request as WIP using link
  - Use specialized system notes when MR is (un)marked as WIP
  - Removed the default password from the initial admin account created during
    setup. A password can be provided during setup (see installation docs), or
    GitLab will ask the user to create a new one upon first visit.
  - Fix issue when pushing to projects ending in .wiki
  - Properly display YAML front matter in Markdown
  - Add support for wiki with UTF-8 page names (Hiroyuki Sato)
  - Fix wiki search results point to raw source (Hiroyuki Sato)
  - Don't load all of GitLab in mail_room
  - Add information about `image` and `services` field at `job` level in the `.gitlab-ci.yml` documentation (Pat Turner)
  - HTTP error pages work independently from location and config (Artem Sidorenko)
  - Update `omniauth-saml` to 1.5.0 to allow for custom response attributes to be set
  - Memoize @group in Admin::GroupsController (Yatish Mehta)
  - Indicate how much an MR diverged from the target branch (Pierre de La Morinerie)
  - Added omniauth-auth0 Gem (Daniel Carraro)
  - Add label description in tooltip to labels in issue index and sidebar
  - Strip leading and trailing spaces in URL validator (evuez)
  - Add "last_sign_in_at" and "confirmed_at" to GET /users/* API endpoints for admins (evuez)
  - Return empty array instead of 404 when commit has no statuses in commit status API
  - Decrease the font size and the padding of the `.anchor` icons used in the README (Roberto Dip)
  - Rewrite logo to simplify SVG code (Sean Lang)
  - Allow to use YAML anchors when parsing the `.gitlab-ci.yml` (Pascal Bach)
  - Ignore jobs that start with `.` (hidden jobs)
  - Hide builds from project's settings when the feature is disabled
  - Allow to pass name of created artifacts archive in `.gitlab-ci.yml`
  - Refactor and greatly improve search performance
  - Add support for cross-project label references
  - Ensure "new SSH key" email do not ends up as dead Sidekiq jobs
  - Update documentation to reflect Guest role not being enforced on internal projects
  - Allow search for logged out users
  - Allow to define on which builds the current one depends on
  - Allow user subscription to a label: get notified for issues/merge requests related to that label (Timothy Andrew)
  - Fix bug where Bitbucket `closed` issues were imported as `opened` (Iuri de Silvio)
  - Don't show Issues/MRs from archived projects in Groups view
  - Fix wrong "iid of max iid" in Issuable sidebar for some merged MRs
  - Fix empty source_sha on Merge Request when there is no diff (Pierre de La Morinerie)
  - Increase the notes polling timeout over time (Roberto Dip)
  - Add shortcut to toggle markdown preview (Florent Baldino)
  - Show labels in dashboard and group milestone views
  - Fix an issue when the target branch of a MR had been deleted
  - Add main language of a project in the list of projects (Tiago Botelho)
  - Add #upcoming filter to Milestone filter (Tiago Botelho)
  - Add ability to show archived projects on dashboard, explore and group pages
  - Remove fork link closes all merge requests opened on source project (Florent Baldino)
  - Move group activity to separate page
  - Create external users which are excluded of internal and private projects unless access was explicitly granted
  - Continue parameters are checked to ensure redirection goes to the same instance
  - User deletion is now done in the background so the request can not time out
  - Canceled builds are now ignored in compound build status if marked as `allowed to fail`
  - Trigger a todo for mentions on commits page
  - Let project owners and admins soft delete issues and merge requests

v 8.5.12
  - Prevent privilege escalation via "impersonate" feature
  - Prevent privilege escalation via notes API
  - Prevent privilege escalation via project webhook API
  - Prevent XSS via Git branch and tag names
  - Prevent XSS via custom issue tracker URL
  - Prevent XSS via `window.opener`
  - Prevent information disclosure via snippet API
  - Prevent information disclosure via project labels
  - Prevent information disclosure via new merge request page

v 8.5.11
  - Fix persistent XSS vulnerability in `commit_person_link` helper

v 8.5.10
  - Fix a 2FA authentication spoofing vulnerability.

v 8.5.9
  - Don't attempt to fetch any tags from a forked repo (Stan Hu).

v 8.5.8
  - Bump Git version requirement to 2.7.4

v 8.5.7
  - Bump Git version requirement to 2.7.3

v 8.5.6
  - Obtain a lease before querying LDAP

v 8.5.5
  - Ensure removing a project removes associated Todo entries
  - Prevent a 500 error in Todos when author was removed
  - Fix pagination for filtered dashboard and explore pages
  - Fix "Show all" link behavior

v 8.5.4
  - Do not cache requests for badges (including builds badge)

v 8.5.3
  - Flush repository caches before renaming projects
  - Sort starred projects on dashboard based on last activity by default
  - Show commit message in JIRA mention comment
  - Makes issue page and merge request page usable on mobile browsers.
  - Improved UI for profile settings

v 8.5.2
  - Fix sidebar overlapping content when screen width was below 1200px
  - Don't repeat labels listed on Labels tab
  - Bring the "branded appearance" feature from EE to CE
  - Fix error 500 when commenting on a commit
  - Show days remaining instead of elapsed time for Milestone
  - Fix broken icons on installations with relative URL (Artem Sidorenko)
  - Fix issue where tag list wasn't refreshed after deleting a tag
  - Fix import from gitlab.com (KazSawada)
  - Improve implementation to check read access to forks and add pagination
  - Don't show any "2FA required" message if it's not actually required
  - Fix help keyboard shortcut on relative URL setups (Artem Sidorenko)
  - Update Rails to 4.2.5.2
  - Fix permissions for deprecated CI build status badge
  - Don't show "Welcome to GitLab" when the search didn't return any projects
  - Add Todos documentation

v 8.5.1
  - Fix group projects styles
  - Show Crowd login tab when sign in is disabled and Crowd is enabled (Peter Hudec)
  - Fix a set of small UI glitches in project, profile, and wiki pages
  - Restrict permissions on public/uploads
  - Fix the merge request side-by-side view after loading diff results
  - Fix the look of tooltip for the "Revert" button
  - Add when the Builds & Runners API changes got introduced
  - Fix error 500 on some merged merge requests
  - Fix an issue causing the content of the issuable sidebar to disappear
  - Fix error 500 when trying to mark an already done todo as "done"
  - Fix an issue where MRs weren't sortable
  - Issues can now be dragged & dropped into empty milestone lists. This is also
    possible with MRs
  - Changed padding & background color for highlighted notes
  - Re-add the newrelic_rpm gem which was removed without any deprecation or warning (Stan Hu)
  - Update sentry-raven gem to 0.15.6
  - Add build coverage in project's builds page (Steffen Köhler)
  - Changed # to ! for merge requests in activity view

v 8.5.0
  - Fix duplicate "me" in tooltip of the "thumbsup" awards Emoji (Stan Hu)
  - Cache various Repository methods to improve performance
  - Fix duplicated branch creation/deletion Webhooks/service notifications when using Web UI (Stan Hu)
  - Ensure rake tasks that don't need a DB connection can be run without one
  - Update New Relic gem to 3.14.1.311 (Stan Hu)
  - Add "visibility" flag to GET /projects api endpoint
  - Add an option to supply root email through an environmental variable (Koichiro Mikami)
  - Ignore binary files in code search to prevent Error 500 (Stan Hu)
  - Render sanitized SVG images (Stan Hu)
  - Support download access by PRIVATE-TOKEN header (Stan Hu)
  - Upgrade gitlab_git to 7.2.23 to fix commit message mentions in first branch push
  - Add option to include the sender name in body of Notify email (Jason Lee)
  - New UI for pagination
  - Don't prevent sign out when 2FA enforcement is enabled and user hasn't yet
    set it up
  - API: Added "merge_requests/:merge_request_id/closes_issues" (Gal Schlezinger)
  - Fix diff comments loaded by AJAX to load comment with diff in discussion tab
  - Fix relative links in other markup formats (Ben Boeckel)
  - Whitelist raw "abbr" elements when parsing Markdown (Benedict Etzel)
  - Fix label links for a merge request pointing to issues list
  - Don't vendor minified JS
  - Increase project import timeout to 15 minutes
  - Be more permissive with email address validation: it only has to contain a single '@'
  - Display 404 error on group not found
  - Track project import failure
  - Support Two-factor Authentication for LDAP users
  - Display database type and version in Administration dashboard
  - Allow limited Markdown in Broadcast Messages
  - Fix visibility level text in admin area (Zeger-Jan van de Weg)
  - Warn admin during OAuth of granting admin rights (Zeger-Jan van de Weg)
  - Update the ExternalIssue regex pattern (Blake Hitchcock)
  - Remember user's inline/side-by-side diff view preference in a cookie (Kirill Katsnelson)
  - Optimized performance of finding issues to be closed by a merge request
  - Add `avatar_url`, `description`, `git_ssh_url`, `git_http_url`, `path_with_namespace`
    and `default_branch` in `project` in push, issue, merge-request and note webhooks data (Kirill Zaitsev)
  - Deprecate the `ssh_url` in favor of `git_ssh_url` and `http_url` in favor of `git_http_url`
    in `project` for push, issue, merge-request and note webhooks data (Kirill Zaitsev)
  - Deprecate the `repository` key in push, issue, merge-request and note webhooks data, use `project` instead (Kirill Zaitsev)
  - API: Expose MergeRequest#merge_status (Andrei Dziahel)
  - Revert "Add IP check against DNSBLs at account sign-up"
  - Actually use the `skip_merges` option in Repository#commits (Tony Chu)
  - Fix API to keep request parameters in Link header (Michael Potthoff)
  - Deprecate API "merge_request/:merge_request_id/comments". Use "merge_requests/:merge_request_id/notes" instead
  - Deprecate API "merge_request/:merge_request_id/...". Use "merge_requests/:merge_request_id/..." instead
  - Prevent parse error when name of project ends with .atom and prevent path issues
  - Discover branches for commit statuses ref-less when doing merge when succeeded
  - Mark inline difference between old and new paths when a file is renamed
  - Support Akismet spam checking for creation of issues via API (Stan Hu)
  - API: Allow to set or update a merge-request's milestone (Kirill Skachkov)
  - Improve UI consistency between projects and groups lists
  - Add sort dropdown to dashboard projects page
  - Fixed logo animation on Safari (Roman Rott)
  - Fix Merge When Succeeded when multiple stages
  - Hide remove source branch button when the MR is merged but new commits are pushed (Zeger-Jan van de Weg)
  - In seach autocomplete show only groups and projects you are member of
  - Don't process cross-reference notes from forks
  - Fix: init.d script not working on OS X
  - Faster snippet search
  - Added API to download build artifacts
  - Title for milestones should be unique (Zeger-Jan van de Weg)
  - Validate correctness of maximum attachment size application setting
  - Replaces "Create merge request" link with one to the "Merge Request" when one exists
  - Fix CI builds badge, add a new link to builds badge, deprecate the old one
  - Fix broken link to project in build notification emails
  - Ability to see and sort on vote count from Issues and MR lists
  - Fix builds scheduler when first build in stage was allowed to fail
  - User project limit is reached notice is hidden if the projects limit is zero
  - Add API support for managing runners and project's runners
  - Allow SAML users to login with no previous account without having to allow
    all Omniauth providers to do so.
  - Allow existing users to auto link their SAML credentials by logging in via SAML
  - Make it possible to erase a build (trace, artifacts) using UI and API
  - Ability to revert changes from a Merge Request or Commit
  - Emoji comment on diffs are not award emoji
  - Add label description (Nuttanart Pornprasitsakul)
  - Show label row when filtering issues or merge requests by label (Nuttanart Pornprasitsakul)
  - Add Todos

v 8.4.10
  - Prevent privilege escalation via "impersonate" feature
  - Prevent privilege escalation via notes API
  - Prevent privilege escalation via project webhook API
  - Prevent XSS via Git branch and tag names
  - Prevent XSS via custom issue tracker URL
  - Prevent XSS via `window.opener`
  - Prevent information disclosure via snippet API
  - Prevent information disclosure via project labels
  - Prevent information disclosure via new merge request page

v 8.4.9
  - Fix persistent XSS vulnerability in `commit_person_link` helper

v 8.4.8
  - Fix a 2FA authentication spoofing vulnerability.

v 8.4.7
  - Don't attempt to fetch any tags from a forked repo (Stan Hu).

v 8.4.6
  - Bump Git version requirement to 2.7.4

v 8.4.5
  - No CE-specific changes

v 8.4.4
  - Update omniauth-saml gem to 1.4.2
  - Prevent long-running backup tasks from timing out the database connection
  - Add a Project setting to allow guests to view build logs (defaults to true)
  - Sort project milestones by due date including issue editor (Oliver Rogers / Orih)

v 8.4.3
  - Increase lfs_objects size column to 8-byte integer to allow files larger
    than 2.1GB
  - Correctly highlight MR diff when MR has merge conflicts
  - Fix highlighting in blame view
  - Update sentry-raven gem to prevent "Not a git repository" console output
    when running certain commands
  - Add instrumentation to additional Gitlab::Git and Rugged methods for
    performance monitoring
  - Allow autosize textareas to also be manually resized

v 8.4.2
  - Bump required gitlab-workhorse version to bring in a fix for missing
    artifacts in the build artifacts browser
  - Get rid of those ugly borders on the file tree view
  - Fix updating the runner information when asking for builds
  - Bump gitlab_git version to 7.2.24 in order to bring in a performance
    improvement when checking if a repository was empty
  - Add instrumentation for Gitlab::Git::Repository instance methods so we can
    track them in Performance Monitoring.
  - Increase contrast between highlighted code comments and inline diff marker
  - Fix method undefined when using external commit status in builds
  - Fix highlighting in blame view.

v 8.4.1
  - Apply security updates for Rails (4.2.5.1), rails-html-sanitizer (1.0.3),
    and Nokogiri (1.6.7.2)
  - Fix redirect loop during import
  - Fix diff highlighting for all syntax themes
  - Delete project and associations in a background worker

v 8.4.0
  - Allow LDAP users to change their email if it was not set by the LDAP server
  - Ensure Gravatar host looks like an actual host
  - Consider re-assign as a mention from a notification point of view
  - Add pagination headers to already paginated API resources
  - Properly generate diff of orphan commits, like the first commit in a repository
  - Improve the consistency of commit titles, branch names, tag names, issue/MR titles, on their respective project pages
  - Autocomplete data is now always loaded, instead of when focusing a comment text area
  - Improved performance of finding issues for an entire group
  - Added custom application performance measuring system powered by InfluxDB
  - Add syntax highlighting to diffs
  - Gracefully handle invalid UTF-8 sequences in Markdown links (Stan Hu)
  - Bump fog to 1.36.0 (Stan Hu)
  - Add user's last used IP addresses to admin page (Stan Hu)
  - Add housekeeping function to project settings page
  - The default GitLab logo now acts as a loading indicator
  - Fix caching issue where build status was not updating in project dashboard (Stan Hu)
  - Accept 2xx status codes for successful Webhook triggers (Stan Hu)
  - Fix missing date of month in network graph when commits span a month (Stan Hu)
  - Expire view caches when application settings change (e.g. Gravatar disabled) (Stan Hu)
  - Don't notify users twice if they are both project watchers and subscribers (Stan Hu)
  - Remove gray background from layout in UI
  - Fix signup for OAuth providers that don't provide a name
  - Implement new UI for group page
  - Implement search inside emoji picker
  - Let the CI runner know about builds that this build depends on
  - Add API support for looking up a user by username (Stan Hu)
  - Add project permissions to all project API endpoints (Stan Hu)
  - Link to milestone in "Milestone changed" system note
  - Only allow group/project members to mention `@all`
  - Expose Git's version in the admin area (Trey Davis)
  - Add "Frequently used" category to emoji picker
  - Add CAS support (tduehr)
  - Add link to merge request on build detail page
  - Fix: Problem with projects ending with .keys (Jose Corcuera)
  - Revert back upvote and downvote button to the issue and MR pages
  - Swap position of Assignee and Author selector on Issuables (Zeger-Jan van de Weg)
  - Add system hook messages for project rename and transfer (Steve Norman)
  - Fix version check image in Safari
  - Show 'All' tab by default in the builds page
  - Add Open Graph and Twitter Card data to all pages
  - Fix API project lookups when querying with a namespace with dots (Stan Hu)
  - Enable forcing Two-factor authentication sitewide, with optional grace period
  - Import GitHub Pull Requests into GitLab
  - Change single user API endpoint to return more detailed data (Michael Potthoff)
  - Update version check images to use SVG
  - Validate README format before displaying
  - Enable Microsoft Azure OAuth2 support (Janis Meybohm)
  - Properly set task-list class on single item task lists
  - Add file finder feature in tree view (Kyungchul Shin)
  - Ajax filter by message for commits page
  - API: Add support for deleting a tag via the API (Robert Schilling)
  - Allow subsequent validations in CI Linter
  - Show referenced MRs & Issues only when the current viewer can access them
  - Fix Encoding::CompatibilityError bug when markdown content has some complex URL (Jason Lee)
  - Add API support for managing project's builds
  - Add API support for managing project's build triggers
  - Add API support for managing project's build variables
  - Allow broadcast messages to be edited
  - Autosize Markdown textareas
  - Import GitHub wiki into GitLab
  - Add reporters ability to download and browse build artifacts (Andrew Johnson)
  - Autofill referring url in message box when reporting user abuse.
  - Remove leading comma on award emoji when the user is the first to award the emoji (Zeger-Jan van de Weg)
  - Add build artifacts browser
  - Improve UX in builds artifacts browser
  - Increase default size of `data` column in `events` table when using MySQL
  - Expose button to CI Lint tool on project builds page
  - Fix: Creator should be added as a master of the project on creation
  - Added X-GitLab-... headers to emails from CI and Email On Push services (Anton Baklanov)
  - Add IP check against DNSBLs at account sign-up
  - Added cache:key to .gitlab-ci.yml allowing to fine tune the caching

v 8.3.9
  - Prevent privilege escalation via "impersonate" feature
  - Prevent privilege escalation via notes API
  - Prevent privilege escalation via project webhook API
  - Prevent XSS via custom issue tracker URL
  - Prevent XSS via `window.opener`
  - Prevent information disclosure via project labels
  - Prevent information disclosure via new merge request page

v 8.3.8
  - Fix persistent XSS vulnerability in `commit_person_link` helper

v 8.3.7
  - Fix a 2FA authentication spoofing vulnerability.

v 8.3.6
  - Don't attempt to fetch any tags from a forked repo (Stan Hu).

v 8.3.5
  - Bump Git version requirement to 2.7.4

v 8.3.4
  - Use gitlab-workhorse 0.5.4 (fixes API routing bug)

v 8.3.3
  - Preserve CE behavior with JIRA integration by only calling API if URL is set
  - Fix duplicated branch creation/deletion events when using Web UI (Stan Hu)
  - Add configurable LDAP server query timeout
  - Get "Merge when build succeeds" to work when commits were pushed to MR target branch while builds were running
  - Suppress e-mails on failed builds if allow_failure is set (Stan Hu)
  - Fix project transfer e-mail sending incorrect paths in e-mail notification (Stan Hu)
  - Better support for referencing and closing issues in Asana service (Mike Wyatt)
  - Enable "Add key" button when user fills in a proper key (Stan Hu)
  - Fix error in processing reply-by-email messages (Jason Lee)
  - Fix Error 500 when visiting build page of project with nil runners_token (Stan Hu)
  - Use WOFF versions of SourceSansPro fonts
  - Fix regression when builds were not generated for tags created through web/api interface
  - Fix: maintain milestone filter between Open and Closed tabs (Greg Smethells)
  - Fix missing artifacts and build traces for build created before 8.3

v 8.3.2
  - Disable --follow in `git log` to avoid loading duplicate commit data in infinite scroll (Stan Hu)
  - Add support for Google reCAPTCHA in user registration

v 8.3.1
  - Fix Error 500 when global milestones have slashes (Stan Hu)
  - Fix Error 500 when doing a search in dashboard before visiting any project (Stan Hu)
  - Fix LDAP identity and user retrieval when special characters are used
  - Move Sidekiq-cron configuration to gitlab.yml

v 8.3.0
  - Bump rack-attack to 4.3.1 for security fix (Stan Hu)
  - API support for starred projects for authorized user (Zeger-Jan van de Weg)
  - Add open_issues_count to project API (Stan Hu)
  - Expand character set of usernames created by Omniauth (Corey Hinshaw)
  - Add button to automatically merge a merge request when the build succeeds (Zeger-Jan van de Weg)
  - Add unsubscribe link in the email footer (Zeger-Jan van de Weg)
  - Provide better diagnostic message upon project creation errors (Stan Hu)
  - Bump devise to 3.5.3 to fix reset token expiring after account creation (Stan Hu)
  - Remove api credentials from link to build_page
  - Deprecate GitLabCiService making it to always be inactive
  - Bump gollum-lib to 4.1.0 (Stan Hu)
  - Fix broken group avatar upload under "New group" (Stan Hu)
  - Update project repositorize size and commit count during import:repos task (Stan Hu)
  - Fix API setting of 'public' attribute to false will make a project private (Stan Hu)
  - Handle and report SSL errors in Webhook test (Stan Hu)
  - Bump Redis requirement to 2.8 for Sidekiq 4 (Stan Hu)
  - Fix: Assignee selector is empty when 'Unassigned' is selected (Jose Corcuera)
  - WIP identifier on merge requests no longer requires trailing space
  - Add rake tasks for git repository maintainance (Zeger-Jan van de Weg)
  - Fix 500 error when update group member permission
  - Fix: As an admin, cannot add oneself as a member to a group/project
  - Trim leading and trailing whitespace of milestone and issueable titles (Jose Corcuera)
  - Recognize issue/MR/snippet/commit links as references
  - Backport JIRA features from EE to CE
  - Add ignore whitespace change option to commit view
  - Fire update hook from GitLab
  - Allow account unlock via email
  - Style warning about mentioning many people in a comment
  - Fix: sort milestones by due date once again (Greg Smethells)
  - Migrate all CI::Services and CI::WebHooks to Services and WebHooks
  - Don't show project fork event as "imported"
  - Add API endpoint to fetch merge request commits list
  - Don't create CI status for refs that doesn't have .gitlab-ci.yml, even if the builds are enabled
  - Expose events API with comment information and author info
  - Fix: Ensure "Remove Source Branch" button is not shown when branch is being deleted. #3583
  - Run custom Git hooks when branch is created or deleted.
  - Fix bug when simultaneously accepting multiple MRs results in MRs that are of "merged" status, but not merged to the target branch
  - Add languages page to graphs
  - Block LDAP user when they are no longer found in the LDAP server
  - Improve wording on project visibility levels (Zeger-Jan van de Weg)
  - Fix editing notes on a merge request diff
  - Automatically select default clone protocol based on user preferences (Eirik Lygre)
  - Make Network page as sub tab of Commits
  - Add copy-to-clipboard button for Snippets
  - Add indication to merge request list item that MR cannot be merged automatically
  - Default target branch to patch-n when editing file in protected branch
  - Add Builds tab to merge request detail page
  - Allow milestones, issues and MRs to be created from dashboard and group indexes
  - Use new style for wiki
  - Use new style for milestone detail page
  - Fix sidebar tooltips when collapsed
  - Prevent possible XSS attack with award-emoji
  - Upgraded Sidekiq to 4.x
  - Accept COPYING,COPYING.lesser, and licence as license file (Zeger-Jan van de Weg)
  - Fix emoji aliases problem
  - Fix award-emojis Flash alert's width
  - Fix deleting notes on a merge request diff
  - Display referenced merge request statuses in the issue description (Greg Smethells)
  - Implement new sidebar for issue and merge request pages
  - Emoji picker improvements
  - Suppress warning about missing `.gitlab-ci.yml` if builds are disabled
  - Do not show build status unless builds are enabled and `.gitlab-ci.yml` is present
  - Persist runners registration token in database
  - Fix online editor should not remove newlines at the end of the file
  - Expose Git's version in the admin area
  - Show "New Merge Request" buttons on canonical repos when you have a fork (Josh Frye)

v 8.2.5
  - Prevent privilege escalation via "impersonate" feature
  - Prevent privilege escalation via notes API
  - Prevent privilege escalation via project webhook API
  - Prevent XSS via `window.opener`
  - Prevent information disclosure via project labels
  - Prevent information disclosure via new merge request page

v 8.2.4
  - Bump Git version requirement to 2.7.4

v 8.2.3
  - Fix application settings cache not expiring after changes (Stan Hu)
  - Fix Error 500s when creating global milestones with Unicode characters (Stan Hu)
  - Update documentation for "Guest" permissions
  - Properly convert Emoji-only comments into Award Emojis
  - Enable devise paranoid mode to prevent user enumeration attack
  - Webhook payload has an added, modified and removed properties for each commit
  - Fix 500 error when creating a merge request that removes a submodule

v 8.2.2
  - Fix 404 in redirection after removing a project (Stan Hu)
  - Ensure cached application settings are refreshed at startup (Stan Hu)
  - Fix Error 500 when viewing user's personal projects from admin page (Stan Hu)
  - Fix: Raw private snippets access workflow
  - Prevent "413 Request entity too large" errors when pushing large files with LFS
  - Fix invalid links within projects dashboard header
  - Make current user the first user in assignee dropdown in issues detail page (Stan Hu)
  - Fix: duplicate email notifications on issue comments

v 8.2.1
  - Forcefully update builds that didn't want to update with state machine
  - Fix: saving GitLabCiService as Admin Template

v 8.2.0
  - Improved performance of finding projects and groups in various places
  - Improved performance of rendering user profile pages and Atom feeds
  - Expose build artifacts path as config option
  - Fix grouping of contributors by email in graph.
  - Improved performance of finding issues with/without labels
  - Fix Drone CI service template not saving properly (Stan Hu)
  - Fix avatars not showing in Atom feeds and project issues when Gravatar disabled (Stan Hu)
  - Added a GitLab specific profiling tool called "Sherlock" (see GitLab CE merge request #1749)
  - Upgrade gitlab_git to 7.2.20 and rugged to 0.23.3 (Stan Hu)
  - Improved performance of finding users by one of their Email addresses
  - Add allow_failure field to commit status API (Stan Hu)
  - Commits without .gitlab-ci.yml are marked as skipped
  - Save detailed error when YAML syntax is invalid
  - Since GitLab CI is enabled by default, remove enabling it by pushing .gitlab-ci.yml
  - Added build artifacts
  - Improved performance of replacing references in comments
  - Show last project commit to default branch on project home page
  - Highlight comment based on anchor in URL
  - Adds ability to remove the forked relationship from project settings screen. (Han Loong Liauw)
  - Improved performance of sorting milestone issues
  - Allow users to select the Files view as default project view (Cristian Bica)
  - Show "Empty Repository Page" for repository without branches (Artem V. Navrotskiy)
  - Fix: Inability to reply to code comments in the MR view, if the MR comes from a fork
  - Use git follow flag for commits page when retrieve history for file or directory
  - Show merge request CI status on merge requests index page
  - Send build name and stage in CI notification e-mail
  - Extend yml syntax for only and except to support specifying repository path
  - Enable shared runners to all new projects
  - Bump GitLab-Workhorse to 0.4.1
  - Allow to define cache in `.gitlab-ci.yml`
  - Fix: 500 error returned if destroy request without HTTP referer (Kazuki Shimizu)
  - Remove deprecated CI events from project settings page
  - Use issue editor as cross reference comment author when issue is edited with a new mention.
  - Add graphs of commits ahead and behind default branch (Jeff Stubler)
  - Improve personal snippet access workflow (Douglas Alexandre)
  - [API] Add ability to fetch the commit ID of the last commit that actually touched a file
  - Fix omniauth documentation setting for omnibus configuration (Jon Cairns)
  - Add "New file" link to dropdown on project page
  - Include commit logs in project search
  - Add "added", "modified" and "removed" properties to commit object in webhook
  - Rename "Back to" links to "Go to" because its not always a case it point to place user come from
  - Allow groups to appear in the search results if the group owner allows it
  - Add email notification to former assignee upon unassignment (Adam Lieskovský)
  - New design for project graphs page
  - Remove deprecated dumped yaml file generated from previous job definitions
  - Show specific runners from projects where user is master or owner
  - MR target branch is now visible on a list view when it is different from project's default one
  - Improve Continuous Integration graphs page
  - Make color of "Accept Merge Request" button consistent with current build status
  - Add ignore white space option in merge request diff and commit and compare view
  - Ability to add release notes (markdown text and attachments) to git tags (aka Releases)
  - Relative links from a repositories README.md now link to the default branch
  - Fix trailing whitespace issue in merge request/issue title
  - Fix bug when milestone/label filter was empty for dashboard issues page
  - Add ability to create milestone in group projects from single form
  - Add option to create merge request when editing/creating a file (Dirceu Tiegs)
  - Prevent the last owner of a group from being able to delete themselves by 'adding' themselves as a master (James Lopez)
  - Add Award Emoji to issue and merge request pages

v 8.1.4
  - Fix bug where manually merged branches in a MR would end up with an empty diff (Stan Hu)
  - Prevent redirect loop when home_page_url is set to the root URL
  - Fix incoming email config defaults
  - Remove CSS property preventing hard tabs from rendering in Chromium 45 (Stan Hu)

v 8.1.3
  - Force update refs/merge-requests/X/head upon a push to the source branch of a merge request (Stan Hu)
  - Spread out runner contacted_at updates
  - Use issue editor as cross reference comment author when issue is edited with a new mention
  - Add Facebook authentication

v 8.1.1
  - Fix cloning Wiki repositories via HTTP (Stan Hu)
  - Add migration to remove satellites directory
  - Fix specific runners visibility
  - Fix 500 when editing CI service
  - Require CI jobs to be named
  - Fix CSS for runner status
  - Fix CI badge
  - Allow developer to manage builds

v 8.1.1
  - Removed, see 8.1.2

v 8.1.0
  - Ensure MySQL CI limits DB migrations occur after the fields have been created (Stan Hu)
  - Fix duplicate repositories in GitHub import page (Stan Hu)
  - Redirect to a default path if HTTP_REFERER is not set (Stan Hu)
  - Adds ability to create directories using the web editor (Ben Ford)
  - Cleanup stuck CI builds
  - Send an email to admin email when a user is reported for spam (Jonathan Rochkind)
  - Show notifications button when user is member of group rather than project (Grzegorz Bizon)
  - Fix bug preventing mentioned issued from being closed when MR is merged using fast-forward merge.
  - Fix nonatomic database update potentially causing project star counts to go negative (Stan Hu)
  - Don't show "Add README" link in an empty repository if user doesn't have access to push (Stan Hu)
  - Fix error preventing displaying of commit data for a directory with a leading dot (Stan Hu)
  - Speed up load times of issue detail pages by roughly 1.5x
  - Fix CI rendering regressions
  - If a merge request is to close an issue, show this on the issue page (Zeger-Jan van de Weg)
  - Add a system note and update relevant merge requests when a branch is deleted or re-added (Stan Hu)
  - Make diff file view easier to use on mobile screens (Stan Hu)
  - Improved performance of finding users by username or Email address
  - Fix bug where merge request comments created by API would not trigger notifications (Stan Hu)
  - Add support for creating directories from Files page (Stan Hu)
  - Allow removing of project without confirmation when JavaScript is disabled (Stan Hu)
  - Support filtering by "Any" milestone or issue and fix "No Milestone" and "No Label" filters (Stan Hu)
  - Improved performance of the trending projects page
  - Remove CI migration task
  - Improved performance of finding projects by their namespace
  - Add assignee data to Issuables' hook_data (Bram Daams)
  - Fix bug where transferring a project would result in stale commit links (Stan Hu)
  - Fix build trace updating
  - Include full path of source and target branch names in New Merge Request page (Stan Hu)
  - Add user preference to view activities as default dashboard (Stan Hu)
  - Add option to admin area to sign in as a specific user (Pavel Forkert)
  - Show CI status on all pages where commits list is rendered
  - Automatically enable CI when push .gitlab-ci.yml file to repository
  - Move CI charts to project graphs area
  - Fix cases where Markdown did not render links in activity feed (Stan Hu)
  - Add first and last to pagination (Zeger-Jan van de Weg)
  - Added Commit Status API
  - Added Builds View
  - Added when to .gitlab-ci.yml
  - Show CI status on commit page
  - Added CI_BUILD_TAG, _STAGE, _NAME and _TRIGGERED to CI builds
  - Show CI status on Your projects page and Starred projects page
  - Remove "Continuous Integration" page from dashboard
  - Add notes and SSL verification entries to hook APIs (Ben Boeckel)
  - Fix grammar in admin area "labels" .nothing-here-block when no labels exist.
  - Move CI runners page to project settings area
  - Move CI variables page to project settings area
  - Move CI triggers page to project settings area
  - Move CI project settings page to CE project settings area
  - Fix bug when removed file was not appearing in merge request diff
  - Show warning when build cannot be served by any of the available CI runners
  - Note the original location of a moved project when notifying users of the move
  - Improve error message when merging fails
  - Add support of multibyte characters in LDAP UID (Roman Petrov)
  - Show additions/deletions stats on merge request diff
  - Remove footer text in emails (Zeger-Jan van de Weg)
  - Ensure code blocks are properly highlighted after a note is updated
  - Fix wrong access level badge on MR comments
  - Hide password in the service settings form
  - Move CI webhooks page to project settings area
  - Fix User Identities API. It now allows you to properly create or update user's identities.
  - Add user preference to change layout width (Peter Göbel)
  - Use commit status in merge request widget as preferred source of CI status
  - Integrate CI commit and build pages into project pages
  - Move CI services page to project settings area
  - Add "Quick Submit" behavior to input fields throughout the application. Use
    Cmd+Enter on Mac and Ctrl+Enter on Windows/Linux.
  - Fix position of hamburger in header for smaller screens (Han Loong Liauw)
  - Fix bug where Emojis in Markdown would truncate remaining text (Sakata Sinji)
  - Persist filters when sorting on admin user page (Jerry Lukins)
  - Update style of snippets pages (Han Loong Liauw)
  - Allow dashboard and group issues/MRs to be filtered by label
  - Add spellcheck=false to certain input fields
  - Invalidate stored service password if the endpoint URL is changed
  - Project names are not fully shown if group name is too big, even on group page view
  - Apply new design for Files page
  - Add "New Page" button to Wiki Pages tab (Stan Hu)
  - Only render 404 page from /public
  - Hide passwords from services API (Alex Lossent)
  - Fix: Images cannot show when projects' path was changed
  - Let gitlab-git-http-server generate and serve 'git archive' downloads
  - Optimize query when filtering on issuables (Zeger-Jan van de Weg)
  - Fix padding of outdated discussion item.
  - Animate the logo on hover

v 8.0.5
  - Correct lookup-by-email for LDAP logins
  - Fix loading spinner sometimes not being hidden on Merge Request tab switches

v 8.0.4
  - Fix Message-ID header to be RFC 2111-compliant to prevent e-mails being dropped (Stan Hu)
  - Fix referrals for :back and relative URL installs
  - Fix anchors to comments in diffs
  - Remove CI token from build traces
  - Fix "Assign All" button on Runner admin page
  - Fix search in Files
  - Add full project namespace to payload of system webhooks (Ricardo Band)

v 8.0.3
  - Fix URL shown in Slack notifications
  - Fix bug where projects would appear to be stuck in the forked import state (Stan Hu)
  - Fix Error 500 in creating merge requests with > 1000 diffs (Stan Hu)
  - Add work_in_progress key to MR webhooks (Ben Boeckel)

v 8.0.2
  - Fix default avatar not rendering in network graph (Stan Hu)
  - Skip check_initd_configured_correctly on omnibus installs
  - Prevent double-prefixing of help page paths
  - Clarify confirmation text on user deletion
  - Make commit graphs responsive to window width changes (Stan Hu)
  - Fix top margin for sign-in button on public pages
  - Fix LDAP attribute mapping
  - Remove git refs used internally by GitLab from network graph (Stan Hu)
  - Use standard Markdown font in Markdown preview instead of fixed-width font (Stan Hu)
  - Fix Reply by email for non-UTF-8 messages.
  - Add option to use StartTLS with Reply by email IMAP server.
  - Allow AWS S3 Server-Side Encryption with Amazon S3-Managed Keys for backups (Paul Beattie)

v 8.0.1
  - Improve CI migration procedure and documentation

v 8.0.0
  - Fix Markdown links not showing up in dashboard activity feed (Stan Hu)
  - Remove milestones from merge requests when milestones are deleted (Stan Hu)
  - Fix HTML link that was improperly escaped in new user e-mail (Stan Hu)
  - Fix broken sort in merge request API (Stan Hu)
  - Bump rouge to 1.10.1 to remove warning noise and fix other syntax highlighting bugs (Stan Hu)
  - Gracefully handle errors in syntax highlighting by leaving the block unformatted (Stan Hu)
  - Add "replace" and "upload" functionalities to allow user replace existing file and upload new file into current repository
  - Fix URL construction for merge requests, issues, notes, and commits for relative URL config (Stan Hu)
  - Fix emoji URLs in Markdown when relative_url_root is used (Stan Hu)
  - Omit filename in Content-Disposition header in raw file download to avoid RFC 6266 encoding issues (Stan HU)
  - Fix broken Wiki Page History (Stan Hu)
  - Import forked repositories asynchronously to prevent large repositories from timing out (Stan Hu)
  - Prevent anchors from being hidden by header (Stan Hu)
  - Fix bug where only the first 15 Bitbucket issues would be imported (Stan Hu)
  - Sort issues by creation date in Bitbucket importer (Stan Hu)
  - Prevent too many redirects upon login when home page URL is set to external_url (Stan Hu)
  - Improve dropdown positioning on the project home page (Hannes Rosenögger)
  - Upgrade browser gem to 1.0.0 to avoid warning in IE11 compatibilty mode (Stan Hu)
  - Remove user OAuth tokens from the database and request new tokens each session (Stan Hu)
  - Restrict users API endpoints to use integer IDs (Stan Hu)
  - Only show recent push event if the branch still exists or a recent merge request has not been created (Stan Hu)
  - Remove satellites
  - Better performance for web editor (switched from satellites to rugged)
  - Faster merge
  - Ability to fetch merge requests from refs/merge-requests/:id
  - Allow displaying of archived projects in the admin interface (Artem Sidorenko)
  - Allow configuration of import sources for new projects (Artem Sidorenko)
  - Search for comments should be case insensetive
  - Create cross-reference for closing references on commits pushed to non-default branches (Maël Valais)
  - Ability to search milestones
  - Gracefully handle SMTP user input errors (e.g. incorrect email addresses) to prevent Sidekiq retries (Stan Hu)
  - Move dashboard activity to separate page (for your projects and starred projects)
  - Improve performance of git blame
  - Limit content width to 1200px for most of pages to improve readability on big screens
  - Fix 500 error when submit project snippet without body
  - Improve search page usability
  - Bring more UI consistency in way how projects, snippets and groups lists are rendered
  - Make all profiles and group public
  - Fixed login failure when extern_uid changes (Joel Koglin)
  - Don't notify users without access to the project when they are (accidentally) mentioned in a note.
  - Retrieving oauth token with LDAP credentials
  - Load Application settings from running database unless env var USE_DB=false
  - Added Drone CI integration (Kirill Zaitsev)
  - Allow developers to retry builds
  - Hide advanced project options for non-admin users
  - Fail builds if no .gitlab-ci.yml is found
  - Refactored service API and added automatically service docs generator (Kirill Zaitsev)
  - Added web_url key project hook_attrs (Kirill Zaitsev)
  - Add ability to get user information by ID of an SSH key via the API
  - Fix bug which IE cannot show image at markdown when the image is raw file of gitlab
  - Add support for Crowd
  - Global Labels that are available to all projects
  - Fix highlighting of deleted lines in diffs.
  - Project notification level can be set on the project page itself
  - Added service API endpoint to retrieve service parameters (Petheő Bence)
  - Add FogBugz project import (Jared Szechy)
  - Sort users autocomplete lists by user (Allister Antosik)
  - Webhook for issue now contains repository field (Jungkook Park)
  - Add ability to add custom text to the help page (Jeroen van Baarsen)
  - Add pg_schema to backup config
  - Fix references to target project issues in Merge Requests markdown preview and textareas (Francesco Levorato)
  - Redirect from incorrectly cased group or project path to correct one (Francesco Levorato)
  - Removed API calls from CE to CI

v 7.14.3
  - No changes

v 7.14.2
  - Upgrade gitlab_git to 7.2.15 to fix `git blame` errors with ISO-encoded files (Stan Hu)
  - Allow configuration of LDAP attributes GitLab will use for the new user account.

v 7.14.1
  - Improve abuse reports management from admin area
  - Fix "Reload with full diff" URL button in compare branch view (Stan Hu)
  - Disabled DNS lookups for SSH in docker image (Rowan Wookey)
  - Only include base URL in OmniAuth full_host parameter (Stan Hu)
  - Fix Error 500 in API when accessing a group that has an avatar (Stan Hu)
  - Ability to enable SSL verification for Webhooks

v 7.14.0
  - Fix bug where non-project members of the target project could set labels on new merge requests.
  - Update default robots.txt rules to disallow crawling of irrelevant pages (Ben Bodenmiller)
  - Fix redirection after sign in when using auto_sign_in_with_provider
  - Upgrade gitlab_git to 7.2.14 to ignore CRLFs in .gitmodules (Stan Hu)
  - Clear cache to prevent listing deleted branches after MR removes source branch (Stan Hu)
  - Provide more feedback what went wrong if HipChat service failed test (Stan Hu)
  - Fix bug where backslashes in inline diffs could be dropped (Stan Hu)
  - Disable turbolinks when linking to Bitbucket import status (Stan Hu)
  - Fix broken code import and display error messages if something went wrong with creating project (Stan Hu)
  - Fix corrupted binary files when using API files endpoint (Stan Hu)
  - Bump Haml to 4.0.7 to speed up textarea rendering (Stan Hu)
  - Show incompatible projects in Bitbucket import status (Stan Hu)
  - Fix coloring of diffs on MR Discussion-tab (Gert Goet)
  - Fix "Network" and "Graphs" pages for branches with encoded slashes (Stan Hu)
  - Fix errors deleting and creating branches with encoded slashes (Stan Hu)
  - Always add current user to autocomplete controller to support filter by "Me" (Stan Hu)
  - Fix multi-line syntax highlighting (Stan Hu)
  - Fix network graph when branch name has single quotes (Stan Hu)
  - Add "Confirm user" button in user admin page (Stan Hu)
  - Upgrade gitlab_git to version 7.2.6 to fix Error 500 when creating network graphs (Stan Hu)
  - Add support for Unicode filenames in relative links (Hiroyuki Sato)
  - Fix URL used for refreshing notes if relative_url is present (Bartłomiej Święcki)
  - Fix commit data retrieval when branch name has single quotes (Stan Hu)
  - Check that project was actually created rather than just validated in import:repos task (Stan Hu)
  - Fix full screen mode for snippet comments (Daniel Gerhardt)
  - Fix 404 error in files view after deleting the last file in a repository (Stan Hu)
  - Fix the "Reload with full diff" URL button (Stan Hu)
  - Fix label read access for unauthenticated users (Daniel Gerhardt)
  - Fix access to disabled features for unauthenticated users (Daniel Gerhardt)
  - Fix OAuth provider bug where GitLab would not go return to the redirect_uri after sign-in (Stan Hu)
  - Fix file upload dialog for comment editing (Daniel Gerhardt)
  - Set OmniAuth full_host parameter to ensure redirect URIs are correct (Stan Hu)
  - Return comments in created order in merge request API (Stan Hu)
  - Disable internal issue tracker controller if external tracker is used (Stan Hu)
  - Expire Rails cache entries after two weeks to prevent endless Redis growth
  - Add support for destroying project milestones (Stan Hu)
  - Allow custom backup archive permissions
  - Add project star and fork count, group avatar URL and user/group web URL attributes to API
  - Show who last edited a comment if it wasn't the original author
  - Send notification to all participants when MR is merged.
  - Add ability to manage user email addresses via the API.
  - Show buttons to add license, changelog and contribution guide if they're missing.
  - Tweak project page buttons.
  - Disabled autocapitalize and autocorrect on login field (Daryl Chan)
  - Mention group and project name in creation, update and deletion notices (Achilleas Pipinellis)
  - Update gravatar link on profile page to link to configured gravatar host (Ben Bodenmiller)
  - Remove redis-store TTL monkey patch
  - Add support for CI skipped status
  - Fetch code from forks to refs/merge-requests/:id/head when merge request created
  - Remove comments and email addresses when publicly exposing ssh keys (Zeger-Jan van de Weg)
  - Add "Check out branch" button to the MR page.
  - Improve MR merge widget text and UI consistency.
  - Improve text in MR "How To Merge" modal.
  - Cache all events
  - Order commits by date when comparing branches
  - Fix bug causing error when the target branch of a symbolic ref was deleted
  - Include branch/tag name in archive file and directory name
  - Add dropzone upload progress
  - Add a label for merged branches on branches page (Florent Baldino)
  - Detect .mkd and .mkdn files as markdown (Ben Boeckel)
  - Fix: User search feature in admin area does not respect filters
  - Set max-width for README, issue and merge request description for easier read on big screens
  - Update Flowdock integration to support new Flowdock API (Boyan Tabakov)
  - Remove author from files view (Sven Strickroth)
  - Fix infinite loop when SAML was incorrectly configured.

v 7.13.5
  - Satellites reverted

v 7.13.4
  - Allow users to send abuse reports

v 7.13.3
  - Fix bug causing Bitbucket importer to crash when OAuth application had been removed.
  - Allow users to send abuse reports
  - Remove satellites
  - Link username to profile on Group Members page (Tom Webster)

v 7.13.2
  - Fix randomly failed spec
  - Create project services on Project creation
  - Add admin_merge_request ability to Developer level and up
  - Fix Error 500 when browsing projects with no HEAD (Stan Hu)
  - Fix labels / assignee / milestone for the merge requests when issues are disabled
  - Show the first tab automatically on MergeRequests#new
  - Add rake task 'gitlab:update_commit_count' (Daniel Gerhardt)
  - Fix Gmail Actions

v 7.13.1
  - Fix: Label modifications are not reflected in existing notes and in the issue list
  - Fix: Label not shown in the Issue list, although it's set through web interface
  - Fix: Group/project references are linked incorrectly
  - Improve documentation
  - Fix of migration: Check if session_expire_delay column exists before adding the column
  - Fix: ActionView::Template::Error
  - Fix: "Create Merge Request" isn't always shown in event for newly pushed branch
  - Fix bug causing "Remove source-branch" option not to work for merge requests from the same project.
  - Render Note field hints consistently for "new" and "edit" forms

v 7.13.0
  - Remove repository graph log to fix slow cache updates after push event (Stan Hu)
  - Only enable HSTS header for HTTPS and port 443 (Stan Hu)
  - Fix user autocomplete for unauthenticated users accessing public projects (Stan Hu)
  - Fix redirection to home page URL for unauthorized users (Daniel Gerhardt)
  - Add branch switching support for graphs (Daniel Gerhardt)
  - Fix external issue tracker hook/test for HTTPS URLs (Daniel Gerhardt)
  - Remove link leading to a 404 error in Deploy Keys page (Stan Hu)
  - Add support for unlocking users in admin settings (Stan Hu)
  - Add Irker service configuration options (Stan Hu)
  - Fix order of issues imported from GitHub (Hiroyuki Sato)
  - Bump rugments to 1.0.0beta8 to fix C prototype function highlighting (Jonathon Reinhart)
  - Fix Merge Request webhook to properly fire "merge" action when accepted from the web UI
  - Add `two_factor_enabled` field to admin user API (Stan Hu)
  - Fix invalid timestamps in RSS feeds (Rowan Wookey)
  - Fix downloading of patches on public merge requests when user logged out (Stan Hu)
  - Fix Error 500 when relative submodule resolves to a namespace that has a different name from its path (Stan Hu)
  - Extract the longest-matching ref from a commit path when multiple matches occur (Stan Hu)
  - Update maintenance documentation to explain no need to recompile asssets for omnibus installations (Stan Hu)
  - Support commenting on diffs in side-by-side mode (Stan Hu)
  - Fix JavaScript error when clicking on the comment button on a diff line that has a comment already (Stan Hu)
  - Return 40x error codes if branch could not be deleted in UI (Stan Hu)
  - Remove project visibility icons from dashboard projects list
  - Rename "Design" profile settings page to "Preferences".
  - Allow users to customize their default Dashboard page.
  - Update ssl_ciphers in Nginx example to remove DHE settings. This will deny forward secrecy for Android 2.3.7, Java 6 and OpenSSL 0.9.8
  - Admin can edit and remove user identities
  - Convert CRLF newlines to LF when committing using the web editor.
  - API request /projects/:project_id/merge_requests?state=closed will return only closed merge requests without merged one. If you need ones that were merged - use state=merged.
  - Allow Administrators to filter the user list by those with or without Two-factor Authentication enabled.
  - Show a user's Two-factor Authentication status in the administration area.
  - Explicit error when commit not found in the CI
  - Improve performance for issue and merge request pages
  - Users with guest access level can not set assignee, labels or milestones for issue and merge request
  - Reporter role can manage issue tracker now: edit any issue, set assignee or milestone and manage labels
  - Better performance for pages with events list, issues list and commits list
  - Faster automerge check and merge itself when source and target branches are in same repository
  - Correctly show anonymous authorized applications under Profile > Applications.
  - Query Optimization in MySQL.
  - Allow users to be blocked and unblocked via the API
  - Use native Postgres database cleaning during backup restore
  - Redesign project page. Show README as default instead of activity. Move project activity to separate page
  - Make left menu more hierarchical and less contextual by adding back item at top
  - A fork can’t have a visibility level that is greater than the original project.
  - Faster code search in repository and wiki. Fixes search page timeout for big repositories
  - Allow administrators to disable 2FA for a specific user
  - Add error message for SSH key linebreaks
  - Store commits count in database (will populate with valid values only after first push)
  - Rebuild cache after push to repository in background job
  - Fix transferring of project to another group using the API.

v 7.12.2
  - Correctly show anonymous authorized applications under Profile > Applications.
  - Faster automerge check and merge itself when source and target branches are in same repository
  - Audit log for user authentication
  - Allow custom label to be set for authentication providers.

v 7.12.1
  - Fix error when deleting a user who has projects (Stan Hu)
  - Fix post-receive errors on a push when an external issue tracker is configured (Stan Hu)
  - Add SAML to list of social_provider (Matt Firtion)
  - Fix merge requests API scope to keep compatibility in 7.12.x patch release (Dmitriy Zaporozhets)
  - Fix closed merge request scope at milestone page (Dmitriy Zaporozhets)
  - Revert merge request states renaming
  - Fix hooks for web based events with external issue references (Daniel Gerhardt)
  - Improve performance for issue and merge request pages
  - Compress database dumps to reduce backup size

v 7.12.0
  - Fix Error 500 when one user attempts to access a personal, internal snippet (Stan Hu)
  - Disable changing of target branch in new merge request page when a branch has already been specified (Stan Hu)
  - Fix post-receive errors on a push when an external issue tracker is configured (Stan Hu)
  - Update oauth button logos for Twitter and Google to recommended assets
  - Update browser gem to version 0.8.0 for IE11 support (Stan Hu)
  - Fix timeout when rendering file with thousands of lines.
  - Add "Remember me" checkbox to LDAP signin form.
  - Add session expiration delay configuration through UI application settings
  - Don't notify users mentioned in code blocks or blockquotes.
  - Omit link to generate labels if user does not have access to create them (Stan Hu)
  - Show warning when a comment will add 10 or more people to the discussion.
  - Disable changing of the source branch in merge request update API (Stan Hu)
  - Shorten merge request WIP text.
  - Add option to disallow users from registering any application to use GitLab as an OAuth provider
  - Support editing target branch of merge request (Stan Hu)
  - Refactor permission checks with issues and merge requests project settings (Stan Hu)
  - Fix Markdown preview not working in Edit Milestone page (Stan Hu)
  - Fix Zen Mode not closing with ESC key (Stan Hu)
  - Allow HipChat API version to be blank and default to v2 (Stan Hu)
  - Add file attachment support in Milestone description (Stan Hu)
  - Fix milestone "Browse Issues" button.
  - Set milestone on new issue when creating issue from index with milestone filter active.
  - Make namespace API available to all users (Stan Hu)
  - Add webhook support for note events (Stan Hu)
  - Disable "New Issue" and "New Merge Request" buttons when features are disabled in project settings (Stan Hu)
  - Remove Rack Attack monkey patches and bump to version 4.3.0 (Stan Hu)
  - Fix clone URL losing selection after a single click in Safari and Chrome (Stan Hu)
  - Fix git blame syntax highlighting when different commits break up lines (Stan Hu)
  - Add "Resend confirmation e-mail" link in profile settings (Stan Hu)
  - Allow to configure location of the `.gitlab_shell_secret` file. (Jakub Jirutka)
  - Disabled expansion of top/bottom blobs for new file diffs
  - Update Asciidoctor gem to version 1.5.2. (Jakub Jirutka)
  - Fix resolving of relative links to repository files in AsciiDoc documents. (Jakub Jirutka)
  - Use the user list from the target project in a merge request (Stan Hu)
  - Default extention for wiki pages is now .md instead of .markdown (Jeroen van Baarsen)
  - Add validation to wiki page creation (only [a-zA-Z0-9/_-] are allowed) (Jeroen van Baarsen)
  - Fix new/empty milestones showing 100% completion value (Jonah Bishop)
  - Add a note when an Issue or Merge Request's title changes
  - Consistently refer to MRs as either Merged or Closed.
  - Add Merged tab to MR lists.
  - Prefix EmailsOnPush email subject with `[Git]`.
  - Group project contributions by both name and email.
  - Clarify navigation labels for Project Settings and Group Settings.
  - Move user avatar and logout button to sidebar
  - You can not remove user if he/she is an only owner of group
  - User should be able to leave group. If not - show him proper message
  - User has ability to leave project
  - Add SAML support as an omniauth provider
  - Allow to configure a URL to show after sign out
  - Add an option to automatically sign-in with an Omniauth provider
  - GitLab CI service sends .gitlab-ci.yml in each push call
  - When remove project - move repository and schedule it removal
  - Improve group removing logic
  - Trigger create-hooks on backup restore task
  - Add option to automatically link omniauth and LDAP identities
  - Allow special character in users bio. I.e.: I <3 GitLab

v 7.11.4
  - Fix missing bullets when creating lists
  - Set rel="nofollow" on external links

v 7.11.3
  - no changes
  - Fix upgrader script (Martins Polakovs)

v 7.11.2
  - no changes

v 7.11.1
  - no changes

v 7.11.0
  - Fall back to Plaintext when Syntaxhighlighting doesn't work. Fixes some buggy lexers (Hannes Rosenögger)
  - Get editing comments to work in Chrome 43 again.
  - Fix broken view when viewing history of a file that includes a path that used to be another file (Stan Hu)
  - Don't show duplicate deploy keys
  - Fix commit time being displayed in the wrong timezone in some cases (Hannes Rosenögger)
  - Make the first branch pushed to an empty repository the default HEAD (Stan Hu)
  - Fix broken view when using a tag to display a tree that contains git submodules (Stan Hu)
  - Make Reply-To config apply to change e-mail confirmation and other Devise notifications (Stan Hu)
  - Add application setting to restrict user signups to e-mail domains (Stan Hu)
  - Don't allow a merge request to be merged when its title starts with "WIP".
  - Add a page title to every page.
  - Allow primary email to be set to an email that you've already added.
  - Fix clone URL field and X11 Primary selection (Dmitry Medvinsky)
  - Ignore invalid lines in .gitmodules
  - Fix "Cannot move project" error message from popping up after a successful transfer (Stan Hu)
  - Redirect to sign in page after signing out.
  - Fix "Hello @username." references not working by no longer allowing usernames to end in period.
  - Fix "Revspec not found" errors when viewing diffs in a forked project with submodules (Stan Hu)
  - Improve project page UI
  - Fix broken file browsing with relative submodule in personal projects (Stan Hu)
  - Add "Reply quoting selected text" shortcut key (`r`)
  - Fix bug causing `@whatever` inside an issue's first code block to be picked up as a user mention.
  - Fix bug causing `@whatever` inside an inline code snippet (backtick-style) to be picked up as a user mention.
  - When use change branches link at MR form - save source branch selection instead of target one
  - Improve handling of large diffs
  - Added GitLab Event header for project hooks
  - Add Two-factor authentication (2FA) for GitLab logins
  - Show Atom feed buttons everywhere where applicable.
  - Add project activity atom feed.
  - Don't crash when an MR from a fork has a cross-reference comment from the target project on one of its commits.
  - Explain how to get a new password reset token in welcome emails
  - Include commit comments in MR from a forked project.
  - Group milestones by title in the dashboard and all other issue views.
  - Query issues, merge requests and milestones with their IID through API (Julien Bianchi)
  - Add default project and snippet visibility settings to the admin web UI.
  - Show incompatible projects in Google Code import status (Stan Hu)
  - Fix bug where commit data would not appear in some subdirectories (Stan Hu)
  - Task lists are now usable in comments, and will show up in Markdown previews.
  - Fix bug where avatar filenames were not actually deleted from the database during removal (Stan Hu)
  - Fix bug where Slack service channel was not saved in admin template settings. (Stan Hu)
  - Protect OmniAuth request phase against CSRF.
  - Don't send notifications to mentioned users that don't have access to the project in question.
  - Add search issues/MR by number
  - Change plots to bar graphs in commit statistics screen
  - Move snippets UI to fluid layout
  - Improve UI for sidebar. Increase separation between navigation and content
  - Improve new project command options (Ben Bodenmiller)
  - Add common method to force UTF-8 and use it to properly handle non-ascii OAuth user properties (Onur Küçük)
  - Prevent sending empty messages to HipChat (Chulki Lee)
  - Improve UI for mobile phones on dashboard and project pages
  - Add room notification and message color option for HipChat
  - Allow to use non-ASCII letters and dashes in project and namespace name. (Jakub Jirutka)
  - Add footnotes support to Markdown (Guillaume Delbergue)
  - Add current_sign_in_at to UserFull REST api.
  - Make Sidekiq MemoryKiller shutdown signal configurable
  - Add "Create Merge Request" buttons to commits and branches pages and push event.
  - Show user roles by comments.
  - Fix automatic blocking of auto-created users from Active Directory.
  - Call merge request webhook for each new commits (Arthur Gautier)
  - Use SIGKILL by default in Sidekiq::MemoryKiller
  - Fix mentioning of private groups.
  - Add style for <kbd> element in markdown
  - Spin spinner icon next to "Checking for CI status..." on MR page.
  - Fix reference links in dashboard activity and ATOM feeds.
  - Ensure that the first added admin performs repository imports

v 7.10.4
  - Fix migrations broken in 7.10.2
  - Make tags for GitLab installations running on MySQL case sensitive
  - Get Gitorious importer to work again.
  - Fix adding new group members from admin area
  - Fix DB error when trying to tag a repository (Stan Hu)
  - Fix Error 500 when searching Wiki pages (Stan Hu)
  - Unescape branch names in compare commit (Stan Hu)
  - Order commit comments chronologically in API.

v 7.10.2
  - Fix CI links on MR page

v 7.10.0
  - Ignore submodules that are defined in .gitmodules but are checked in as directories.
  - Allow projects to be imported from Google Code.
  - Remove access control for uploaded images to fix broken images in emails (Hannes Rosenögger)
  - Allow users to be invited by email to join a group or project.
  - Don't crash when project repository doesn't exist.
  - Add config var to block auto-created LDAP users.
  - Don't use HTML ellipsis in EmailsOnPush subject truncated commit message.
  - Set EmailsOnPush reply-to address to committer email when enabled.
  - Fix broken file browsing with a submodule that contains a relative link (Stan Hu)
  - Fix persistent XSS vulnerability around profile website URLs.
  - Fix project import URL regex to prevent arbitary local repos from being imported.
  - Fix directory traversal vulnerability around uploads routes.
  - Fix directory traversal vulnerability around help pages.
  - Don't leak existence of project via search autocomplete.
  - Don't leak existence of group or project via search.
  - Fix bug where Wiki pages that included a '/' were no longer accessible (Stan Hu)
  - Fix bug where error messages from Dropzone would not be displayed on the issues page (Stan Hu)
  - Add a rake task to check repository integrity with `git fsck`
  - Add ability to configure Reply-To address in gitlab.yml (Stan Hu)
  - Move current user to the top of the list in assignee/author filters (Stan Hu)
  - Fix broken side-by-side diff view on merge request page (Stan Hu)
  - Set Application controller default URL options to ensure all url_for calls are consistent (Stan Hu)
  - Allow HTML tags in Markdown input
  - Fix code unfold not working on Compare commits page (Stan Hu)
  - Fix generating SSH key fingerprints with OpenSSH 6.8. (Sašo Stanovnik)
  - Fix "Import projects from" button to show the correct instructions (Stan Hu)
  - Fix dots in Wiki slugs causing errors (Stan Hu)
  - Make maximum attachment size configurable via Application Settings (Stan Hu)
  - Update poltergeist to version 1.6.0 to support PhantomJS 2.0 (Zeger-Jan van de Weg)
  - Fix cross references when usernames, milestones, or project names contain underscores (Stan Hu)
  - Disable reference creation for comments surrounded by code/preformatted blocks (Stan Hu)
  - Reduce Rack Attack false positives causing 403 errors during HTTP authentication (Stan Hu)
  - enable line wrapping per default and remove the checkbox to toggle it (Hannes Rosenögger)
  - Fix a link in the patch update guide
  - Add a service to support external wikis (Hannes Rosenögger)
  - Omit the "email patches" link and fix plain diff view for merge commits
  - List new commits for newly pushed branch in activity view.
  - Add sidetiq gem dependency to match EE
  - Add changelog, license and contribution guide links to project tab bar.
  - Improve diff UI
  - Fix alignment of navbar toggle button (Cody Mize)
  - Fix checkbox rendering for nested task lists
  - Identical look of selectboxes in UI
  - Upgrade the gitlab_git gem to version 7.1.3
  - Move "Import existing repository by URL" option to button.
  - Improve error message when save profile has error.
  - Passing the name of pushed ref to CI service (requires GitLab CI 7.9+)
  - Add location field to user profile
  - Fix print view for markdown files and wiki pages
  - Fix errors when deleting old backups
  - Improve GitLab performance when working with git repositories
  - Add tag message and last commit to tag hook (Kamil Trzciński)
  - Restrict permissions on backup files
  - Improve oauth accounts UI in profile page
  - Add ability to unlink connected accounts
  - Replace commits calendar with faster contribution calendar that includes issues and merge requests
  - Add inifinite scroll to user page activity
  - Don't include system notes in issue/MR comment count.
  - Don't mark merge request as updated when merge status relative to target branch changes.
  - Link note avatar to user.
  - Make Git-over-SSH errors more descriptive.
  - Fix EmailsOnPush.
  - Refactor issue filtering
  - AJAX selectbox for issue assignee and author filters
  - Fix issue with missing options in issue filtering dropdown if selected one
  - Prevent holding Control-Enter or Command-Enter from posting comment multiple times.
  - Prevent note form from being cleared when submitting failed.
  - Improve file icons rendering on tree (Sullivan Sénéchal)
  - API: Add pagination to project events
  - Get issue links in notification mail to work again.
  - Don't show commit comment button when user is not signed in.
  - Fix admin user projects lists.
  - Don't leak private group existence by redirecting from namespace controller to group controller.
  - Ability to skip some items from backup (database, respositories or uploads)
  - Archive repositories in background worker.
  - Import GitHub, Bitbucket or GitLab.com projects owned by authenticated user into current namespace.
  - Project labels are now available over the API under the "tag_list" field (Cristian Medina)
  - Fixed link paths for HTTP and SSH on the admin project view (Jeremy Maziarz)
  - Fix and improve help rendering (Sullivan Sénéchal)
  - Fix final line in EmailsOnPush email diff being rendered as error.
  - Prevent duplicate Buildkite service creation.
  - Fix git over ssh errors 'fatal: protocol error: bad line length character'
  - Automatically setup GitLab CI project for forks if origin project has GitLab CI enabled
  - Bust group page project list cache when namespace name or path changes.
  - Explicitly set image alt-attribute to prevent graphical glitches if gravatars could not be loaded
  - Allow user to choose a public email to show on public profile
  - Remove truncation from issue titles on milestone page (Jason Blanchard)
  - Fix stuck Merge Request merging events from old installations (Ben Bodenmiller)
  - Fix merge request comments on files with multiple commits
  - Fix Resource Owner Password Authentication Flow
  - Add icons to Add dropdown items.
  - Allow admin to create public deploy keys that are accessible to any project.
  - Warn when gitlab-shell version doesn't match requirement.
  - Skip email confirmation when set by admin or via LDAP.
  - Only allow users to reference groups, projects, issues, MRs, commits they have access to.

v 7.9.4
  - Security: Fix project import URL regex to prevent arbitary local repos from being imported
  - Fixed issue where only 25 commits would load in file listings
  - Fix LDAP identities  after config update

v 7.9.3
  - Contains no changes

v 7.9.2
  - Contains no changes

v 7.9.1
  - Include missing events and fix save functionality in admin service template settings form (Stan Hu)
  - Fix "Import projects from" button to show the correct instructions (Stan Hu)
  - Fix OAuth2 issue importing a new project from GitHub and GitLab (Stan Hu)
  - Fix for LDAP with commas in DN
  - Fix missing events and in admin Slack service template settings form (Stan Hu)
  - Don't show commit comment button when user is not signed in.
  - Downgrade gemnasium-gitlab-service gem

v 7.9.0
  - Add HipChat integration documentation (Stan Hu)
  - Update documentation for object_kind field in Webhook push and tag push Webhooks (Stan Hu)
  - Fix broken email images (Hannes Rosenögger)
  - Automatically config git if user forgot, where possible (Zeger-Jan van de Weg)
  - Fix mass SQL statements on initial push (Hannes Rosenögger)
  - Add tag push notifications and normalize HipChat and Slack messages to be consistent (Stan Hu)
  - Add comment notification events to HipChat and Slack services (Stan Hu)
  - Add issue and merge request events to HipChat and Slack services (Stan Hu)
  - Fix merge request URL passed to Webhooks. (Stan Hu)
  - Fix bug that caused a server error when editing a comment to "+1" or "-1" (Stan Hu)
  - Fix code preview theme setting for comments, issues, merge requests, and snippets (Stan Hu)
  - Move labels/milestones tabs to sidebar
  - Upgrade Rails gem to version 4.1.9.
  - Improve error messages for file edit failures
  - Improve UI for commits, issues and merge request lists
  - Fix commit comments on first line of diff not rendering in Merge Request Discussion view.
  - Allow admins to override restricted project visibility settings.
  - Move restricted visibility settings from gitlab.yml into the web UI.
  - Improve trigger merge request hook when source project branch has been updated (Kirill Zaitsev)
  - Save web edit in new branch
  - Fix ordering of imported but unchanged projects (Marco Wessel)
  - Mobile UI improvements: make aside content expandable
  - Expose avatar_url in projects API
  - Fix checkbox alignment on the application settings page.
  - Generalize image upload in drag and drop in markdown to all files (Hannes Rosenögger)
  - Fix mass-unassignment of issues (Robert Speicher)
  - Fix hidden diff comments in merge request discussion view
  - Allow user confirmation to be skipped for new users via API
  - Add a service to send updates to an Irker gateway (Romain Coltel)
  - Add brakeman (security scanner for Ruby on Rails)
  - Slack username and channel options
  - Add grouped milestones from all projects to dashboard.
  - Webhook sends pusher email as well as commiter
  - Add Bitbucket omniauth provider.
  - Add Bitbucket importer.
  - Support referencing issues to a project whose name starts with a digit
  - Condense commits already in target branch when updating merge request source branch.
  - Send notifications and leave system comments when bulk updating issues.
  - Automatically link commit ranges to compare page: sha1...sha4 or sha1..sha4 (includes sha1 in comparison)
  - Move groups page from profile to dashboard
  - Starred projects page at dashboard
  - Blocking user does not remove him/her from project/groups but show blocked label
  - Change subject of EmailsOnPush emails to include namespace, project and branch.
  - Change subject of EmailsOnPush emails to include first commit message when multiple were pushed.
  - Remove confusing footer from EmailsOnPush mail body.
  - Add list of changed files to EmailsOnPush emails.
  - Add option to send EmailsOnPush emails from committer email if domain matches.
  - Add option to disable code diffs in EmailOnPush emails.
  - Wrap commit message in EmailsOnPush email.
  - Send EmailsOnPush emails when deleting commits using force push.
  - Fix EmailsOnPush email comparison link to include first commit.
  - Fix highliht of selected lines in file
  - Reject access to group/project avatar if the user doesn't have access.
  - Add database migration to clean group duplicates with same path and name (Make sure you have a backup before update)
  - Add GitLab active users count to rake gitlab:check
  - Starred projects page at dashboard
  - Make email display name configurable
  - Improve json validation in hook data
  - Use Emoji One
  - Updated emoji help documentation to properly reference EmojiOne.
  - Fix missing GitHub organisation repositories on import page.
  - Added blue theme
  - Remove annoying notice messages when create/update merge request
  - Allow smb:// links in Markdown text.
  - Filter merge request by title or description at Merge Requests page
  - Block user if he/she was blocked in Active Directory
  - Fix import pages not working after first load.
  - Use custom LDAP label in LDAP signin form.
  - Execute hooks and services when branch or tag is created or deleted through web interface.
  - Block and unblock user if he/she was blocked/unblocked in Active Directory
  - Raise recommended number of unicorn workers from 2 to 3
  - Use same layout and interactivity for project members as group members.
  - Prevent gitlab-shell character encoding issues by receiving its changes as raw data.
  - Ability to unsubscribe/subscribe to issue or merge request
  - Delete deploy key when last connection to a project is destroyed.
  - Fix invalid Atom feeds when using emoji, horizontal rules, or images (Christian Walther)
  - Backup of repositories with tar instead of git bundle (only now are git-annex files included in the backup)
  - Add canceled status for CI
  - Send EmailsOnPush email when branch or tag is created or deleted.
  - Faster merge request processing for large repository
  - Prevent doubling AJAX request with each commit visit via Turbolink
  - Prevent unnecessary doubling of js events on import pages and user calendar

v 7.8.4
  - Fix issue_tracker_id substitution in custom issue trackers
  - Fix path and name duplication in namespaces

v 7.8.3
  - Bump version of gitlab_git fixing annotated tags without message

v 7.8.2
  - Fix service migration issue when upgrading from versions prior to 7.3
  - Fix setting of the default use project limit via admin UI
  - Fix showing of already imported projects for GitLab and Gitorious importers
  - Fix response of push to repository to return "Not found" if user doesn't have access
  - Fix check if user is allowed to view the file attachment
  - Fix import check for case sensetive namespaces
  - Increase timeout for Git-over-HTTP requests to 1 hour since large pulls/pushes can take a long time.
  - Properly handle autosave local storage exceptions.
  - Escape wildcards when searching LDAP by username.

v 7.8.1
  - Fix run of custom post receive hooks
  - Fix migration that caused issues when upgrading to version 7.8 from versions prior to 7.3
  - Fix the warning for LDAP users about need to set password
  - Fix avatars which were not shown for non logged in users
  - Fix urls for the issues when relative url was enabled

v 7.8.0
  - Fix access control and protection against XSS for note attachments and other uploads.
  - Replace highlight.js with rouge-fork rugments (Stefan Tatschner)
  - Make project search case insensitive (Hannes Rosenögger)
  - Include issue/mr participants in list of recipients for reassign/close/reopen emails
  - Expose description in groups API
  - Better UI for project services page
  - Cleaner UI for web editor
  - Add diff syntax highlighting in email-on-push service notifications (Hannes Rosenögger)
  - Add API endpoint to fetch all changes on a MergeRequest (Jeroen van Baarsen)
  - View note image attachments in new tab when clicked instead of downloading them
  - Improve sorting logic in UI and API. Explicitly define what sorting method is used by default
  - Fix overflow at sidebar when have several items
  - Add notes for label changes in issue and merge requests
  - Show tags in commit view (Hannes Rosenögger)
  - Only count a user's vote once on a merge request or issue (Michael Clarke)
  - Increase font size when browse source files and diffs
  - Service Templates now let you set default values for all services
  - Create new file in empty repository using GitLab UI
  - Ability to clone project using oauth2 token
  - Upgrade Sidekiq gem to version 3.3.0
  - Stop git zombie creation during force push check
  - Show success/error messages for test setting button in services
  - Added Rubocop for code style checks
  - Fix commits pagination
  - Async load a branch information at the commit page
  - Disable blacklist validation for project names
  - Allow configuring protection of the default branch upon first push (Marco Wessel)
  - Add gitlab.com importer
  - Add an ability to login with gitlab.com
  - Add a commit calendar to the user profile (Hannes Rosenögger)
  - Submit comment on command-enter
  - Notify all members of a group when that group is mentioned in a comment, for example: `@gitlab-org` or `@sales`.
  - Extend issue clossing pattern to include "Resolve", "Resolves", "Resolved", "Resolving" and "Close" (Julien Bianchi and Hannes Rosenögger)
  - Fix long broadcast message cut-off on left sidebar (Visay Keo)
  - Add Project Avatars (Steven Thonus and Hannes Rosenögger)
  - Password reset token validity increased from 2 hours to 2 days since it is also send on account creation.
  - Edit group members via API
  - Enable raw image paste from clipboard, currently Chrome only (Marco Cyriacks)
  - Add action property to merge request hook (Julien Bianchi)
  - Remove duplicates from group milestone participants list.
  - Add a new API function that retrieves all issues assigned to a single milestone (Justin Whear and Hannes Rosenögger)
  - API: Access groups with their path (Julien Bianchi)
  - Added link to milestone and keeping resource context on smaller viewports for issues and merge requests (Jason Blanchard)
  - Allow notification email to be set separately from primary email.
  - API: Add support for editing an existing project (Mika Mäenpää and Hannes Rosenögger)
  - Don't have Markdown preview fail for long comments/wiki pages.
  - When test webhook - show error message instead of 500 error page if connection to hook url was reset
  - Added support for firing system hooks on group create/destroy and adding/removing users to group (Boyan Tabakov)
  - Added persistent collapse button for left side nav bar (Jason Blanchard)
  - Prevent losing unsaved comments by automatically restoring them when comment page is loaded again.
  - Don't allow page to be scaled on mobile.
  - Clean the username acquired from OAuth/LDAP so it doesn't fail username validation and block signing up.
  - Show assignees in merge request index page (Kelvin Mutuma)
  - Link head panel titles to relevant root page.
  - Allow users that signed up via OAuth to set their password in order to use Git over HTTP(S).
  - Show users button to share their newly created public or internal projects on twitter
  - Add quick help links to the GitLab pricing and feature comparison pages.
  - Fix duplicate authorized applications in user profile and incorrect application client count in admin area.
  - Make sure Markdown previews always use the same styling as the eventual destination.
  - Remove deprecated Group#owner_id from API
  - Show projects user contributed to on user page. Show stars near project on user page.
  - Improve database performance for GitLab
  - Add Asana service (Jeremy Benoist)
  - Improve project webhooks with extra data

v 7.7.2
  - Update GitLab Shell to version 2.4.2 that fixes a bug when developers can push to protected branch
  - Fix issue when LDAP user can't login with existing GitLab account

v 7.7.1
  - Improve mention autocomplete performance
  - Show setup instructions for GitHub import if disabled
  - Allow use http for OAuth applications

v 7.7.0
  - Import from GitHub.com feature
  - Add Jetbrains Teamcity CI service (Jason Lippert)
  - Mention notification level
  - Markdown preview in wiki (Yuriy Glukhov)
  - Raise group avatar filesize limit to 200kb
  - OAuth applications feature
  - Show user SSH keys in admin area
  - Developer can push to protected branches option
  - Set project path instead of project name in create form
  - Block Git HTTP access after 10 failed authentication attempts
  - Updates to the messages returned by API (sponsored by O'Reilly Media)
  - New UI layout with side navigation
  - Add alert message in case of outdated browser (IE < 10)
  - Added API support for sorting projects
  - Update gitlab_git to version 7.0.0.rc14
  - Add API project search filter option for authorized projects
  - Fix File blame not respecting branch selection
  - Change some of application settings on fly in admin area UI
  - Redesign signin/signup pages
  - Close standard input in Gitlab::Popen.popen
  - Trigger GitLab CI when push tags
  - When accept merge request - do merge using sidaekiq job
  - Enable web signups by default
  - Fixes for diff comments: drag-n-drop images, selecting images
  - Fixes for edit comments: drag-n-drop images, preview mode, selecting images, save & update
  - Remove password strength indicator



v 7.6.0
  - Fork repository to groups
  - New rugged version
  - Add CRON=1 backup setting for quiet backups
  - Fix failing wiki restore
  - Add optional Sidekiq MemoryKiller middleware (enabled via SIDEKIQ_MAX_RSS env variable)
  - Monokai highlighting style now more faithful to original design (Mark Riedesel)
  - Create project with repository in synchrony
  - Added ability to create empty repo or import existing one if project does not have repository
  - Reactivate highlight.js language autodetection
  - Mobile UI improvements
  - Change maximum avatar file size from 100KB to 200KB
  - Strict validation for snippet file names
  - Enable Markdown preview for issues, merge requests, milestones, and notes (Vinnie Okada)
  - In the docker directory is a container template based on the Omnibus packages.
  - Update Sidekiq to version 2.17.8
  - Add author filter to project issues and merge requests pages
  - Atom feed for user activity
  - Support multiple omniauth providers for the same user
  - Rendering cross reference in issue title and tooltip for merge request
  - Show username in comments
  - Possibility to create Milestones or Labels when Issues are disabled
  - Fix bug with showing gpg signature in tag

v 7.5.3
  - Bump gitlab_git to 7.0.0.rc12 (includes Rugged 0.21.2)

v 7.5.2
  - Don't log Sidekiq arguments by default
  - Fix restore of wiki repositories from backups

v 7.5.1
  - Add missing timestamps to 'members' table

v 7.5.0
  - API: Add support for Hipchat (Kevin Houdebert)
  - Add time zone configuration in gitlab.yml (Sullivan Senechal)
  - Fix LDAP authentication for Git HTTP access
  - Run 'GC.start' after every EmailsOnPushWorker job
  - Fix LDAP config lookup for provider 'ldap'
  - Drop all sequences during Postgres database restore
  - Project title links to project homepage (Ben Bodenmiller)
  - Add Atlassian Bamboo CI service (Drew Blessing)
  - Mentioned @user will receive email even if he is not participating in issue or commit
  - Session API: Use case-insensitive authentication like in UI (Andrey Krivko)
  - Tie up loose ends with annotated tags: API & UI (Sean Edge)
  - Return valid json for deleting branch via API (sponsored by O'Reilly Media)
  - Expose username in project events API (sponsored by O'Reilly Media)
  - Adds comments to commits in the API
  - Performance improvements
  - Fix post-receive issue for projects with deleted forks
  - New gitlab-shell version with custom hooks support
  - Improve code
  - GitLab CI 5.2+ support (does not support older versions)
  - Fixed bug when you can not push commits starting with 000000 to protected branches
  - Added a password strength indicator
  - Change project name and path in one form
  - Display renamed files in diff views (Vinnie Okada)
  - Fix raw view for public snippets
  - Use secret token with GitLab internal API.
  - Add missing timestamps to 'members' table

v 7.4.5
  - Bump gitlab_git to 7.0.0.rc12 (includes Rugged 0.21.2)

v 7.4.4
  - No changes

v 7.4.3
  - Fix raw snippets view
  - Fix security issue for member api
  - Fix buildbox integration

v 7.4.2
  - Fix internal snippet exposing for unauthenticated users

v 7.4.1
  - Fix LDAP authentication for Git HTTP access
  - Fix LDAP config lookup for provider 'ldap'
  - Fix public snippets
  - Fix 500 error on projects with nested submodules

v 7.4.0
  - Refactored membership logic
  - Improve error reporting on users API (Julien Bianchi)
  - Refactor test coverage tools usage. Use SIMPLECOV=true to generate it locally
  - Default branch is protected by default
  - Increase unicorn timeout to 60 seconds
  - Sort search autocomplete projects by stars count so most popular go first
  - Add README to tab on project show page
  - Do not delete tmp/repositories itself during clean-up, only its contents
  - Support for backup uploads to remote storage
  - Prevent notes polling when there are not notes
  - Internal ForkService: Prepare support for fork to a given namespace
  - API: Add support for forking a project via the API (Bernhard Kaindl)
  - API: filter project issues by milestone (Julien Bianchi)
  - Fail harder in the backup script
  - Changes to Slack service structure, only webhook url needed
  - Zen mode for wiki and milestones (Robert Schilling)
  - Move Emoji parsing to html-pipeline-gitlab (Robert Schilling)
  - Font Awesome 4.2 integration (Sullivan Senechal)
  - Add Pushover service integration (Sullivan Senechal)
  - Add select field type for services options (Sullivan Senechal)
  - Add cross-project references to the Markdown parser (Vinnie Okada)
  - Add task lists to issue and merge request descriptions (Vinnie Okada)
  - Snippets can be public, internal or private
  - Improve danger zone: ask project path to confirm data-loss action
  - Raise exception on forgery
  - Show build coverage in Merge Requests (requires GitLab CI v5.1)
  - New milestone and label links on issue edit form
  - Improved repository graphs
  - Improve event note display in dashboard and project activity views (Vinnie Okada)
  - Add users sorting to admin area
  - UI improvements
  - Fix ambiguous sha problem with mentioned commit
  - Fixed bug with apostrophe when at mentioning users
  - Add active directory ldap option
  - Developers can push to wiki repo. Protected branches does not affect wiki repo any more
  - Faster rev list
  - Fix branch removal

v 7.3.2
  - Fix creating new file via web editor
  - Use gitlab-shell v2.0.1

v 7.3.1
  - Fix ref parsing in Gitlab::GitAccess
  - Fix error 500 when viewing diff on a file with changed permissions
  - Fix adding comments to MR when source branch is master
  - Fix error 500 when searching description contains relative link

v 7.3.0
  - Always set the 'origin' remote in satellite actions
  - Write authorized_keys in tmp/ during tests
  - Use sockets to connect to Redis
  - Add dormant New Relic gem (can be enabled via environment variables)
  - Expire Rack sessions after 1 week
  - Cleaner signin/signup pages
  - Improved comments UI
  - Better search with filtering, pagination etc
  - Added a checkbox to toggle line wrapping in diff (Yuriy Glukhov)
  - Prevent project stars duplication when fork project
  - Use the default Unicorn socket backlog value of 1024
  - Support Unix domain sockets for Redis
  - Store session Redis keys in 'session:gitlab:' namespace
  - Deprecate LDAP account takeover based on partial LDAP email / GitLab username match
  - Use /bin/sh instead of Bash in bin/web, bin/background_jobs (Pavel Novitskiy)
  - Keyboard shortcuts for productivity (Robert Schilling)
  - API: filter issues by state (Julien Bianchi)
  - API: filter issues by labels (Julien Bianchi)
  - Add system hook for ssh key changes
  - Add blob permalink link (Ciro Santilli)
  - Create annotated tags through UI and API (Sean Edge)
  - Snippets search (Charles Bushong)
  - Comment new push to existing MR
  - Add 'ci' to the blacklist of forbidden names
  - Improve text filtering on issues page
  - Comment & Close button
  - Process git push --all much faster
  - Don't allow edit of system notes
  - Project wiki search (Ralf Seidler)
  - Enabled Shibboleth authentication support (Matus Banas)
  - Zen mode (fullscreen) for issues/MR/notes (Robert Schilling)
  - Add ability to configure webhook timeout via gitlab.yml (Wes Gurney)
  - Sort project merge requests in asc or desc order for updated_at or created_at field (sponsored by O'Reilly Media)
  - Add Redis socket support to 'rake gitlab:shell:install'

v 7.2.1
  - Delete orphaned labels during label migration (James Brooks)
  - Security: prevent XSS with stricter MIME types for raw repo files

v 7.2.0
  - Explore page
  - Add project stars (Ciro Santilli)
  - Log Sidekiq arguments
  - Better labels: colors, ability to rename and remove
  - Improve the way merge request collects diffs
  - Improve compare page for large diffs
  - Expose the full commit message via API
  - Fix 500 error on repository rename
  - Fix bug when MR download patch return invalid diff
  - Test gitlab-shell integration
  - Repository import timeout increased from 2 to 4 minutes allowing larger repos to be imported
  - API for labels (Robert Schilling)
  - API: ability to set an import url when creating project for specific user

v 7.1.1
  - Fix cpu usage issue in Firefox
  - Fix redirect loop when changing password by new user
  - Fix 500 error on new merge request page

v 7.1.0
  - Remove observers
  - Improve MR discussions
  - Filter by description on Issues#index page
  - Fix bug with namespace select when create new project page
  - Show README link after description for non-master members
  - Add @all mention for comments
  - Dont show reply button if user is not signed in
  - Expose more information for issues with webhook
  - Add a mention of the merge request into the default merge request commit message
  - Improve code highlight, introduce support for more languages like Go, Clojure, Erlang etc
  - Fix concurrency issue in repository download
  - Dont allow repository name start with ?
  - Improve email threading (Pierre de La Morinerie)
  - Cleaner help page
  - Group milestones
  - Improved email notifications
  - Contributors API (sponsored by Mobbr)
  - Fix LDAP TLS authentication (Boris HUISGEN)
  - Show VERSION information on project sidebar
  - Improve branch removal logic when accept MR
  - Fix bug where comment form is spawned inside the Reply button
  - Remove Dir.chdir from Satellite#lock for thread-safety
  - Increased default git max_size value from 5MB to 20MB in gitlab.yml. Please update your configs!
  - Show error message in case of timeout in satellite when create MR
  - Show first 100 files for huge diff instead of hiding all
  - Change default admin email from admin@local.host to admin@example.com

v 7.0.0
  - The CPU no longer overheats when you hold down the spacebar
  - Improve edit file UI
  - Add ability to upload group avatar when create
  - Protected branch cannot be removed
  - Developers can remove normal branches with UI
  - Remove branch via API (sponsored by O'Reilly Media)
  - Move protected branches page to Project settings area
  - Redirect to Files view when create new branch via UI
  - Drag and drop upload of image in every markdown-area (Earle Randolph Bunao and Neil Francis Calabroso)
  - Refactor the markdown relative links processing
  - Make it easier to implement other CI services for GitLab
  - Group masters can create projects in group
  - Deprecate ruby 1.9.3 support
  - Only masters can rewrite/remove git tags
  - Add X-Frame-Options SAMEORIGIN to Nginx config so Sidekiq admin is visible
  - UI improvements
  - Case-insensetive search for issues
  - Update to rails 4.1
  - Improve performance of application for projects and groups with a lot of members
  - Formally support Ruby 2.1
  - Include Nginx gitlab-ssl config
  - Add manual language detection for highlight.js
  - Added example.com/:username routing
  - Show notice if your profile is public
  - UI improvements for mobile devices
  - Improve diff rendering performance
  - Drag-n-drop for issues and merge requests between states at milestone page
  - Fix '0 commits' message for huge repositories on project home page
  - Prevent 500 error page when visit commit page from large repo
  - Add notice about huge push over http to unicorn config
  - File action in satellites uses default 30 seconds timeout instead of old 10 seconds one
  - Overall performance improvements
  - Skip init script check on omnibus-gitlab
  - Be more selective when killing stray Sidekiqs
  - Check LDAP user filter during sign-in
  - Remove wall feature (no data loss - you can take it from database)
  - Dont expose user emails via API unless you are admin
  - Detect issues closed by Merge Request description
  - Better email subject lines from email on push service (Alex Elman)
  - Enable identicon for gravatar be default

v 6.9.2
  - Revert the commit that broke the LDAP user filter

v 6.9.1
  - Fix scroll to highlighted line
  - Fix the pagination on load for commits page

v 6.9.0
  - Store Rails cache data in the Redis `cache:gitlab` namespace
  - Adjust MySQL limits for existing installations
  - Add db index on project_id+iid column. This prevents duplicate on iid (During migration duplicates will be removed)
  - Markdown preview or diff during editing via web editor (Evgeniy Sokovikov)
  - Give the Rails cache its own Redis namespace
  - Add ability to set different ssh host, if different from http/https
  - Fix syntax highlighting for code comments blocks
  - Improve comments loading logic
  - Stop refreshing comments when the tab is hidden
  - Improve issue and merge request mobile UI (Drew Blessing)
  - Document how to convert a backup to PostgreSQL
  - Fix locale bug in backup manager
  - Fix can not automerge when MR description is too long
  - Fix wiki backup skip bug
  - Two Step MR creation process
  - Remove unwanted files from satellite working directory with git clean -fdx
  - Accept merge request via API (sponsored by O'Reilly Media)
  - Add more access checks during API calls
  - Block SSH access for 'disabled' Active Directory users
  - Labels for merge requests (Drew Blessing)
  - Threaded emails by setting a Message-ID (Philip Blatter)

v 6.8.0
  - Ability to at mention users that are participating in issue and merge req. discussion
  - Enabled GZip Compression for assets in example Nginx, make sure that Nginx is compiled with --with-http_gzip_static_module flag (this is default in Ubuntu)
  - Make user search case-insensitive (Christopher Arnold)
  - Remove omniauth-ldap nickname bug workaround
  - Drop all tables before restoring a Postgres backup
  - Make the repository downloads path configurable
  - Create branches via API (sponsored by O'Reilly Media)
  - Changed permission of gitlab-satellites directory not to be world accessible
  - Protected branch does not allow force push
  - Fix popen bug in `rake gitlab:satellites:create`
  - Disable connection reaping for MySQL
  - Allow oauth signup without email for twitter and github
  - Fix faulty namespace names that caused 500 on user creation
  - Option to disable standard login
  - Clean old created archives from repository downloads directory
  - Fix download link for huge MR diffs
  - Expose event and mergerequest timestamps in API
  - Fix emails on push service when only one commit is pushed

v 6.7.3
  - Fix the merge notification email not being sent (Pierre de La Morinerie)
  - Drop all tables before restoring a Postgres backup
  - Remove yanked modernizr gem

v 6.7.2
  - Fix upgrader script

v 6.7.1
  - Fix GitLab CI integration

v 6.7.0
  - Increased the example Nginx client_max_body_size from 5MB to 20MB, consider updating it manually on existing installations
  - Add support for Gemnasium as a Project Service (Olivier Gonzalez)
  - Add edit file button to MergeRequest diff
  - Public groups (Jason Hollingsworth)
  - Cleaner headers in Notification Emails (Pierre de La Morinerie)
  - Blob and tree gfm links to anchors work
  - Piwik Integration (Sebastian Winkler)
  - Show contribution guide link for new issue form (Jeroen van Baarsen)
  - Fix CI status for merge requests from fork
  - Added option to remove issue assignee on project issue page and issue edit page (Jason Blanchard)
  - New page load indicator that includes a spinner that scrolls with the page
  - Converted all the help sections into markdown
  - LDAP user filters
  - Streamline the content of notification emails (Pierre de La Morinerie)
  - Fixes a bug with group member administration (Matt DeTullio)
  - Sort tag names using VersionSorter (Robert Speicher)
  - Add GFM autocompletion for MergeRequests (Robert Speicher)
  - Add webhook when a new tag is pushed (Jeroen van Baarsen)
  - Add button for toggling inline comments in diff view
  - Add retry feature for repository import
  - Reuse the GitLab LDAP connection within each request
  - Changed markdown new line behaviour to conform to markdown standards
  - Fix global search
  - Faster authorized_keys rebuilding in `rake gitlab:shell:setup` (requires gitlab-shell 1.8.5)
  - Create and Update MR calls now support the description parameter (Greg Messner)
  - Markdown relative links in the wiki link to wiki pages, markdown relative links in repositories link to files in the repository
  - Added Slack service integration (Federico Ravasio)
  - Better API responses for access_levels (sponsored by O'Reilly Media)
  - Requires at least 2 unicorn workers
  - Requires gitlab-shell v1.9+
  - Replaced gemoji(due to closed licencing problem) with Phantom Open Emoji library(combined SIL Open Font License, MIT License and the CC 3.0 License)
  - Fix `/:username.keys` response content type (Dmitry Medvinsky)

v 6.6.5
  - Added option to remove issue assignee on project issue page and issue edit page (Jason Blanchard)
  - Hide mr close button for comment form if merge request was closed or inline comment
  - Adds ability to reopen closed merge request

v 6.6.4
  - Add missing html escape for highlighted code blocks in comments, issues

v 6.6.3
  - Fix 500 error when edit yourself from admin area
  - Hide private groups for public profiles

v 6.6.2
  - Fix 500 error on branch/tag create or remove via UI

v 6.6.1
  - Fix 500 error on files tab if submodules presents

v 6.6.0
  - Retrieving user ssh keys publically(github style): http://__HOST__/__USERNAME__.keys
  - Permissions: Developer now can manage issue tracker (modify any issue)
  - Improve Code Compare page performance
  - Group avatar
  - Pygments.rb replaced with highlight.js
  - Improve Merge request diff store logic
  - Improve render performnace for MR show page
  - Fixed Assembla hardcoded project name
  - Jira integration documentation
  - Refactored app/services
  - Remove snippet expiration
  - Mobile UI improvements (Drew Blessing)
  - Fix block/remove UI for admin::users#show page
  - Show users' group membership on users' activity page (Robert Djurasaj)
  - User pages are visible without login if user is authorized to a public project
  - Markdown rendered headers have id derived from their name and link to their id
  - Improve application to work faster with large groups (100+ members)
  - Multiple emails per user
  - Show last commit for file when view file source
  - Restyle Issue#show page and MR#show page
  - Ability to filter by multiple labels for Issues page
  - Rails version to 4.0.3
  - Fixed attachment identifier displaying underneath note text (Jason Blanchard)

v 6.5.1
  - Fix branch selectbox when create merge request from fork

v 6.5.0
  - Dropdown menus on issue#show page for assignee and milestone (Jason Blanchard)
  - Add color custimization and previewing to broadcast messages
  - Fixed notes anchors
  - Load new comments in issues dynamically
  - Added sort options to Public page
  - New filters (assigned/authored/all) for Dashboard#issues/merge_requests (sponsored by Say Media)
  - Add project visibility icons to dashboard
  - Enable secure cookies if https used
  - Protect users/confirmation with rack_attack
  - Default HTTP headers to protect against MIME-sniffing, force https if enabled
  - Bootstrap 3 with responsive UI
  - New repository download formats: tar.bz2, zip, tar (Jason Hollingsworth)
  - Restyled accept widgets for MR
  - SCSS refactored
  - Use jquery timeago plugin
  - Fix 500 error for rdoc files
  - Ability to customize merge commit message (sponsored by Say Media)
  - Search autocomplete via ajax
  - Add website url to user profile
  - Files API supports base64 encoded content (sponsored by O'Reilly Media)
  - Added support for Go's repository retrieval (Bruno Albuquerque)

v6.4.3
  - Don't use unicorn worker killer if PhusionPassenger is defined

v6.4.2
  - Fixed wrong behaviour of script/upgrade.rb

v6.4.1
  - Fixed bug with repository rename
  - Fixed bug with project transfer

v 6.4.0
  - Added sorting to project issues page (Jason Blanchard)
  - Assembla integration (Carlos Paramio)
  - Fixed another 500 error with submodules
  - UI: More compact issues page
  - Minimal password length increased to 8 symbols
  - Side-by-side diff view (Steven Thonus)
  - Internal projects (Jason Hollingsworth)
  - Allow removal of avatar (Drew Blessing)
  - Project webhooks now support issues and merge request events
  - Visiting project page while not logged in will redirect to sign-in instead of 404 (Jason Hollingsworth)
  - Expire event cache on avatar creation/removal (Drew Blessing)
  - Archiving old projects (Steven Thonus)
  - Rails 4
  - Add time ago tooltips to show actual date/time
  - UI: Fixed UI for admin system hooks
  - Ruby script for easier GitLab upgrade
  - Do not remove Merge requests if fork project was removed
  - Improve sign-in/signup UX
  - Add resend confirmation link to sign-in page
  - Set noreply@HOSTNAME for reply_to field in all emails
  - Show GitLab API version on Admin#dashboard
  - API Cross-origin resource sharing
  - Show READMe link at project home page
  - Show repo size for projects in Admin area

v 6.3.0
  - API for adding gitlab-ci service
  - Init script now waits for pids to appear after (re)starting before reporting status (Rovanion Luckey)
  - Restyle project home page
  - Grammar fixes
  - Show branches list (which branches contains commit) on commit page (Andrew Kumanyaev)
  - Security improvements
  - Added support for GitLab CI 4.0
  - Fixed issue with 500 error when group did not exist
  - Ability to leave project
  - You can create file in repo using UI
  - You can remove file from repo using UI
  - API: dropped default_branch attribute from project during creation
  - Project default_branch is not stored in db any more. It takes from repo now.
  - Admin broadcast messages
  - UI improvements
  - Dont show last push widget if user removed this branch
  - Fix 500 error for repos with newline in file name
  - Extended html titles
  - API: create/update/delete repo files
  - Admin can transfer project to any namespace
  - API: projects/all for admin users
  - Fix recent branches order

v 6.2.4
  - Security: Cast API private_token to string (CVE-2013-4580)
  - Security: Require gitlab-shell 1.7.8 (CVE-2013-4581, CVE-2013-4582, CVE-2013-4583)
  - Fix for Git SSH access for LDAP users

v 6.2.3
  - Security: More protection against CVE-2013-4489
  - Security: Require gitlab-shell 1.7.4 (CVE-2013-4490, CVE-2013-4546)
  - Fix sidekiq rake tasks

v 6.2.2
  - Security: Update gitlab_git (CVE-2013-4489)

v 6.2.1
  - Security: Fix issue with generated passwords for new users

v 6.2.0
  - Public project pages are now visible to everyone (files, issues, wik, etc.)
    THIS MEANS YOUR ISSUES AND WIKI FOR PUBLIC PROJECTS ARE PUBLICLY VISIBLE AFTER THE UPGRADE
  - Add group access to permissions page
  - Require current password to change one
  - Group owner or admin can remove other group owners
  - Remove group transfer since we have multiple owners
  - Respect authorization in Repository API
  - Improve UI for Project#files page
  - Add more security specs
  - Added search for projects by name to api (Izaak Alpert)
  - Make default user theme configurable (Izaak Alpert)
  - Update logic for validates_merge_request for tree of MR (Andrew Kumanyaev)
  - Rake tasks for webhooks management (Jonhnny Weslley)
  - Extended User API to expose admin and can_create_group for user creation/updating (Boyan Tabakov)
  - API: Remove group
  - API: Remove project
  - Avatar upload on profile page with a maximum of 100KB (Steven Thonus)
  - Store the sessions in Redis instead of the cookie store
  - Fixed relative links in markdown
  - User must confirm their email if signup enabled
  - User must confirm changed email

v 6.1.0
  - Project specific IDs for issues, mr, milestones
    Above items will get a new id and for example all bookmarked issue urls will change.
    Old issue urls are redirected to the new one if the issue id is too high for an internal id.
  - Description field added to Merge Request
  - API: Sudo api calls (Izaak Alpert)
  - API: Group membership api (Izaak Alpert)
  - Improved commit diff
  - Improved large commit handling (Boyan Tabakov)
  - Rewrite: Init script now less prone to errors and keeps better track of the service (Rovanion Luckey)
  - Link issues, merge requests, and commits when they reference each other with GFM (Ash Wilson)
  - Close issues automatically when pushing commits with a special message
  - Improve user removal from admin area
  - Invalidate events cache when project was moved
  - Remove deprecated classes and rake tasks
  - Add event filter for group and project show pages
  - Add links to create branch/tag from project home page
  - Add public-project? checkbox to new-project view
  - Improved compare page. Added link to proceed into Merge Request
  - Send an email to a user when they are added to group
  - New landing page when you have 0 projects

v 6.0.0
  - Feature: Replace teams with group membership
    We introduce group membership in 6.0 as a replacement for teams.
    The old combination of groups and teams was confusing for a lot of people.
    And when the members of a team where changed this wasn't reflected in the project permissions.
    In GitLab 6.0 you will be able to add members to a group with a permission level for each member.
    These group members will have access to the projects in that group.
    Any changes to group members will immediately be reflected in the project permissions.
    You can even have multiple owners for a group, greatly simplifying administration.
  - Feature: Ability to have multiple owners for group
  - Feature: Merge Requests between fork and project (Izaak Alpert)
  - Feature: Generate fingerprint for ssh keys
  - Feature: Ability to create and remove branches with UI
  - Feature: Ability to create and remove git tags with UI
  - Feature: Groups page in profile. You can leave group there
  - API: Allow login with LDAP credentials
  - Redesign: project settings navigation
  - Redesign: snippets area
  - Redesign: ssh keys page
  - Redesign: buttons, blocks and other ui elements
  - Add comment title to rss feed
  - You can use arrows to navigate at tree view
  - Add project filter on dashboard
  - Cache project graph
  - Drop support of root namespaces
  - Default theme is classic now
  - Cache result of methods like authorize_projects, project.team.members etc
  - Remove $.ready events
  - Fix onclick events being double binded
  - Add notification level to group membership
  - Move all project controllers/views under Projects:: module
  - Move all profile controllers/views under Profiles:: module
  - Apply user project limit only for personal projects
  - Unicorn is default web server again
  - Store satellites lock files inside satellites dir
  - Disabled threadsafety mode in rails
  - Fixed bug with loosing MR comments
  - Improved MR comments logic
  - Render readme file for projects in public area

v 5.4.2
  - Security: Cast API private_token to string (CVE-2013-4580)
  - Security: Require gitlab-shell 1.7.8 (CVE-2013-4581, CVE-2013-4582, CVE-2013-4583)

v 5.4.1
  - Security: Fixes for CVE-2013-4489
  - Security: Require gitlab-shell 1.7.4 (CVE-2013-4490, CVE-2013-4546)

v 5.4.0
  - Ability to edit own comments
  - Documentation improvements
  - Improve dashboard projects page
  - Fixed nav for empty repos
  - GitLab Markdown help page
  - Misspelling fixes
  - Added support of unicorn and fog gems
  - Added client list to API doc
  - Fix PostgreSQL database restoration problem
  - Increase snippet content column size
  - allow project import via git:// url
  - Show participants on issues, including mentions
  - Notify mentioned users with email

v 5.3.0
  - Refactored services
  - Campfire service added
  - HipChat service added
  - Fixed bug with LDAP + git over http
  - Fixed bug with google analytics code being ignored
  - Improve sign-in page if ldap enabled
  - Respect newlines in wall messages
  - Generate the Rails secret token on first run
  - Rename repo feature
  - Init.d: remove gitlab.socket on service start
  - Api: added teams api
  - Api: Prevent blob content being escaped
  - Api: Smart deploy key add behaviour
  - Api: projects/owned.json return user owned project
  - Fix bug with team assignation on project from #4109
  - Advanced snippets: public/private, project/personal (Andrew Kulakov)
  - Repository Graphs (Karlo Nicholas T. Soriano)
  - Fix dashboard lost if comment on commit
  - Update gitlab-grack. Fixes issue with --depth option
  - Fix project events duplicate on project page
  - Fix postgres error when displaying network graph.
  - Fix dashboard event filter when navigate via turbolinks
  - init.d: Ensure socket is removed before starting service
  - Admin area: Style teams:index, group:show pages
  - Own page for failed forking
  - Scrum view for milestone

v 5.2.0
  - Turbolinks
  - Git over http with ldap credentials
  - Diff with better colors and some spacing on the corners
  - Default values for project features
  - Fixed huge_commit view
  - Restyle project clone panel
  - Move Gitlab::Git code to gitlab_git gem
  - Move update docs in repo
  - Requires gitlab-shell v1.4.0
  - Fixed submodules listing under file tab
  - Fork feature (Angus MacArthur)
  - git version check in gitlab:check
  - Shared deploy keys feature
  - Ability to generate default labels set for issues
  - Improve gfm autocomplete (Harold Luo)
  - Added support for Google Analytics
  - Code search feature (Javier Castro)

v 5.1.0
  - You can login with email or username now
  - Corrected project transfer rollback when repository cannot be moved
  - Move both repo and wiki when project transfer requested
  - Admin area: project editing was removed from admin namespace
  - Access: admin user has now access to any project.
  - Notification settings
  - Gitlab::Git set of objects to abstract from grit library
  - Replace Unicorn web server with Puma
  - Backup/Restore refactored. Backup dump project wiki too now
  - Restyled Issues list. Show milestone version in issue row
  - Restyled Merge Request list
  - Backup now dump/restore uploads
  - Improved performance of dashboard (Andrew Kumanyaev)
  - File history now tracks renames (Akzhan Abdulin)
  - Drop wiki migration tools
  - Drop sqlite migration tools
  - project tagging
  - Paginate users in API
  - Restyled network graph (Hiroyuki Sato)

v 5.0.1
  - Fixed issue with gitlab-grit being overridden by grit

v 5.0.0
  - Replaced gitolite with gitlab-shell
  - Removed gitolite-related libraries
  - State machine added
  - Setup gitlab as git user
  - Internal API
  - Show team tab for empty projects
  - Import repository feature
  - Updated rails
  - Use lambda for scopes
  - Redesign admin area -> users
  - Redesign admin area -> user
  - Secure link to file attachments
  - Add validations for Group and Team names
  - Restyle team page for project
  - Update capybara, rspec-rails, poltergeist to recent versions
  - Wiki on git using Gollum
  - Added Solarized Dark theme for code review
  - Don't show user emails in autocomplete lists, profile pages
  - Added settings tab for group, team, project
  - Replace user popup with icons in header
  - Handle project moving with gitlab-shell
  - Added select2-rails for selectboxes with ajax data load
  - Fixed search field on projects page
  - Added teams to search autocomplete
  - Move groups and teams on dashboard sidebar to sub-tabs
  - API: improved return codes and docs. (Felix Gilcher, Sebastian Ziebell)
  - Redesign wall to be more like chat
  - Snippets, Wall features are disabled by default for new projects

v 4.2.0
  - Teams
  - User show page. Via /u/username
  - Show help contents on pages for better navigation
  - Async gitolite calls
  - added satellites logs
  - can_create_group, can_create_team booleans for User
  - Process webhooks async
  - GFM: Fix images escaped inside links
  - Network graph improved
  - Switchable branches for network graph
  - API: Groups
  - Fixed project download

v 4.1.0
  - Optional Sign-Up
  - Discussions
  - Satellites outside of tmp
  - Line numbers for blame
  - Project public mode
  - Public area with unauthorized access
  - Load dashboard events with ajax
  - remember dashboard filter in cookies
  - replace resque with sidekiq
  - fix routing issues
  - cleanup rake tasks
  - fix backup/restore
  - scss cleanup
  - show preview for note images
  - improved network-graph
  - get rid of app/roles/
  - added new classes Team, Repository
  - Reduce amount of gitolite calls
  - Ability to add user in all group projects
  - remove deprecated configs
  - replaced Korolev font with open font
  - restyled admin/dashboard page
  - restyled admin/projects page

v 4.0.0
  - Remove project code and path from API. Use id instead
  - Return valid cloneable url to repo for webhook
  - Fixed backup issue
  - Reorganized settings
  - Fixed commits compare
  - Refactored scss
  - Improve status checks
  - Validates presence of User#name
  - Fixed postgres support
  - Removed sqlite support
  - Modified post-receive hook
  - Milestones can be closed now
  - Show comment events on dashboard
  - Quick add team members via group#people page
  - [API] expose created date for hooks and SSH keys
  - [API] list, create issue notes
  - [API] list, create snippet notes
  - [API] list, create wall notes
  - Remove project code - use path instead
  - added username field to user
  - rake task to fill usernames based on emails create namespaces for users
  - STI Group < Namespace
  - Project has namespace_id
  - Projects with namespaces also namespaced in gitolite and stored in subdir
  - Moving project to group will move it under group namespace
  - Ability to move project from namespaces to another
  - Fixes commit patches getting escaped (see #2036)
  - Support diff and patch generation for commits and merge request
  - MergeReqest doesn't generate a temporary file for the patch any more
  - Update the UI to allow downloading Patch or Diff

v 3.1.0
  - Updated gems
  - Services: Gitlab CI integration
  - Events filter on dashboard
  - Own namespace for redis/resque
  - Optimized commit diff views
  - add alphabetical order for projects admin page
  - Improved web editor
  - Commit stats page
  - Documentation split and cleanup
  - Link to commit authors everywhere
  - Restyled milestones list
  - added Milestone to Merge Request
  - Restyled Top panel
  - Refactored Satellite Code
  - Added file line links
  - moved from capybara-webkit to poltergeist + phantomjs

v 3.0.3
  - Fixed bug with issues list in Chrome
  - New Feature: Import team from another project

v 3.0.2
  - Fixed gitlab:app:setup
  - Fixed application error on empty project in admin area
  - Restyled last push widget

v 3.0.1
  - Fixed git over http

v 3.0.0
  - Projects groups
  - Web Editor
  - Fixed bug with gitolite keys
  - UI improved
  - Increased performance of application
  - Show user avatar in last commit when browsing Files
  - Refactored Gitlab::Merge
  - Use Font Awesome for icons
  - Separate observing of Note and MergeRequests
  - Milestone "All Issues" filter
  - Fix issue close and reopen button text and styles
  - Fix forward/back while browsing Tree hierarchy
  - Show number of notes for commits and merge requests
  - Added support pg from box and update installation doc
  - Reject ssh keys that break gitolite
  - [API] list one project hook
  - [API] edit project hook
  - [API] list project snippets
  - [API] allow to authorize using private token in HTTP header
  - [API] add user creation

v 2.9.1
  - Fixed resque custom config init

v 2.9.0
  - fixed inline notes bugs
  - refactored rspecs
  - refactored gitolite backend
  - added factory_girl
  - restyled projects list on dashboard
  - ssh keys validation to prevent gitolite crash
  - send notifications if changed permission in project
  - scss refactoring. gitlab_bootstrap/ dir
  - fix git push http body bigger than 112k problem
  - list of labels  page under issues tab
  - API for milestones, keys
  - restyled buttons
  - OAuth
  - Comment order changed

v 2.8.1
  - ability to disable gravatars
  - improved MR diff logic
  - ssh key help page

v 2.8.0
  - Gitlab Flavored Markdown
  - Bulk issues update
  - Issues API
  - Cucumber coverage increased
  - Post-receive files fixed
  - UI improved
  - Application cleanup
  - more cucumber
  - capybara-webkit + headless

v 2.7.0
  - Issue Labels
  - Inline diff
  - Git HTTP
  - API
  - UI improved
  - System hooks
  - UI improved
  - Dashboard events endless scroll
  - Source performance increased

v 2.6.0
  - UI polished
  - Improved network graph + keyboard nav
  - Handle huge commits
  - Last Push widget
  - Bugfix
  - Better performance
  - Email in resque
  - Increased test coverage
  - Ability to remove branch with MR accept
  - a lot of code refactored

v 2.5.0
  - UI polished
  - Git blame for file
  - Bugfix
  - Email in resque
  - Better test coverage

v 2.4.0
  - Admin area stats page
  - Ability to block user
  - Simplified dashboard area
  - Improved admin area
  - Bootstrap 2.0
  - Responsive layout
  - Big commits handling
  - Performance improved
  - Milestones

v 2.3.1
  - Issues pagination
  - ssl fixes
  - Merge Request pagination

v 2.3.0
  - Dashboard r1
  - Search r1
  - Project page
  - Close merge request on push
  - Persist MR diff after merge
  - mysql support
  - Documentation

v 2.2.0
  - We’ve added support of LDAP auth
  - Improved permission logic (4 roles system)
  - Protected branches (now only masters can push to protected branches)
  - Usability improved
  - twitter bootstrap integrated
  - compare view between commits
  - wiki feature
  - now you can enable/disable issues, wiki, wall features per project
  - security fixes
  - improved code browsing (ajax branch switch etc)
  - improved per-line commenting
  - git submodules displayed
  - moved to rails 3.2
  - help section improved

v 2.1.0
  - Project tab r1
  - List branches/tags
  - per line comments
  - mass user import

v 2.0.0
  - gitolite as main git host system
  - merge requests
  - project/repo access
  - link to commit/issue feed
  - design tab
  - improved email notifications
  - restyled dashboard
  - bugfix

v 1.2.2
  - common config file gitlab.yml
  - issues restyle
  - snippets restyle
  - clickable news feed header on dashboard
  - bugfix

v 1.2.1
  - bugfix

v 1.2.0
  - new design
  - user dashboard
  - network graph
  - markdown support for comments
  - encoding issues
  - wall like twitter timeline

v 1.1.0
  - project dashboard
  - wall redesigned
  - feature: code snippets
  - fixed horizontal scroll on file preview
  - fixed app crash if commit message has invalid chars
  - bugfix & code cleaning

v 1.0.2
  - fixed bug with empty project
  - added adv validation for project path & code
  - feature: issues can be sortable
  - bugfix
  - username displayed on top panel

v 1.0.1
  - fixed: with invalid source code for commit
  - fixed: lose branch/tag selection when use tree navigation
  - when history clicked - display path
  - bug fix & code cleaning

v 1.0.0
  - bug fix
  - projects preview mode

v 0.9.6
  - css fix
  - new repo empty tree until restart server - fixed

v 0.9.4
  - security improved
  - authorization improved
  - html escaping
  - bug fix
  - increased test coverage
  - design improvements

v 0.9.1
  - increased test coverage
  - design improvements
  - new issue email notification
  - updated app name
  - issue redesigned
  - issue can be edit

v 0.8.0
  - syntax highlight for main file types
  - redesign
  - stability
  - security fixes
  - increased test coverage
  - email notification<|MERGE_RESOLUTION|>--- conflicted
+++ resolved
@@ -48,11 +48,8 @@
   - Put project Files and Commits tabs under Code tab
   - Replace Colorize with Rainbow for coloring console output in Rake tasks.
   - An indicator is now displayed at the top of the comment field for confidential issues.
-<<<<<<< HEAD
   - Show categorised search queries in the search autocomplete
-=======
   - RepositoryCheck::SingleRepositoryWorker public and private methods are now instrumented
->>>>>>> 53498e42
 
 v 8.8.4 (unreleased)
   - Ensure branch cleanup regardless of whether the GitHub import process succeeds
