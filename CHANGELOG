v 7.6.0
  - Fork repository to groups
  - New rugged version
  - Add CRON=1 backup setting for quiet backups
  - Fix failing wiki restore
  -
  - Add optional Sidekiq MemoryKiller middleware (enabled via SIDEKIQ_MAX_RSS env variable)
  -
  -
  - Create project with repository in synchrony
  - Added ability to create empty repo or import existing one if project does not have repository
  -
  -
<<<<<<< HEAD
  - Reactivate highlight.js language autodetection
  - Mobile UI improvements
=======
  -
  - Change maximum avatar file size from 100KB to 200KB
  -
  -
  -
  -
>>>>>>> 8f601447
  -

v 7.5.0
  - API: Add support for Hipchat (Kevin Houdebert)
  - Add time zone configuration in gitlab.yml (Sullivan Senechal)
  - Fix LDAP authentication for Git HTTP access
  - Run 'GC.start' after every EmailsOnPushWorker job
  - Fix LDAP config lookup for provider 'ldap'
  - Drop all sequences during Postgres database restore
  - Project title links to project homepage (Ben Bodenmiller)
  - Add Atlassian Bamboo CI service (Drew Blessing)
  - Mentioned @user will receive email even if he is not participating in issue or commit
  - Session API: Use case-insensitive authentication like in UI (Andrey Krivko)
  - Tie up loose ends with annotated tags: API & UI (Sean Edge)
  - Return valid json for deleting branch via API (sponsored by O'Reilly Media)
  - Expose username in project events API (sponsored by O'Reilly Media)
  - Adds comments to commits in the API
  - Performance improvements
  - Fix post-receive issue for projects with deleted forks
  - New gitlab-shell version with custom hooks support
  - Improve code 
  - GitLab CI 5.2+ support (does not support older versions)
  - Fixed bug when you can not push commits starting with 000000 to protected branches
  - Added a password strength indicator
  - Change project name and path in one form
  - Display renamed files in diff views (Vinnie Okada)
  - Fix raw view for public snippets
  - Use secret token with GitLab internal API.
  - Add missing timestamps to 'members' table

v 7.4.3
  - Fix raw snippets view
  - Fix security issue for member api
  - Fix buildbox integration

v 7.4.2
  - Fix internal snippet exposing for unauthenticated users

v 7.4.1
  - Fix LDAP authentication for Git HTTP access
  - Fix LDAP config lookup for provider 'ldap'
  - Fix public snippets
  - Fix 500 error on projects with nested submodules

v 7.4.0
  - Refactored membership logic
  - Improve error reporting on users API (Julien Bianchi)
  - Refactor test coverage tools usage. Use SIMPLECOV=true to generate it locally
  - Default branch is protected by default
  - Increase unicorn timeout to 60 seconds
  - Sort search autocomplete projects by stars count so most popular go first
  - Add README to tab on project show page
  - Do not delete tmp/repositories itself during clean-up, only its contents
  - Support for backup uploads to remote storage
  - Prevent notes polling when there are not notes
  - Internal ForkService: Prepare support for fork to a given namespace
  - API: Add support for forking a project via the API (Bernhard Kaindl)
  - API: filter project issues by milestone (Julien Bianchi)
  - Fail harder in the backup script
  - Changes to Slack service structure, only webhook url needed
  - Zen mode for wiki and milestones (Robert Schilling)
  - Move Emoji parsing to html-pipeline-gitlab (Robert Schilling)
  - Font Awesome 4.2 integration (Sullivan Senechal)
  - Add Pushover service integration (Sullivan Senechal)
  - Add select field type for services options (Sullivan Senechal)
  - Add cross-project references to the Markdown parser (Vinnie Okada)
  - Add task lists to issue and merge request descriptions (Vinnie Okada)
  - Snippets can be public, internal or private
  - Improve danger zone: ask project path to confirm data-loss action
  - Raise exception on forgery
  - Show build coverage in Merge Requests (requires GitLab CI v5.1)
  - New milestone and label links on issue edit form
  - Improved repository graphs
  - Improve event note display in dashboard and project activity views (Vinnie Okada)
  - Add users sorting to admin area
  - UI improvements
  - Fix ambiguous sha problem with mentioned commit
  - Fixed bug with apostrophe when at mentioning users
  - Add active directory ldap option
  - Developers can push to wiki repo. Protected branches does not affect wiki repo any more
  - Faster rev list
  - Fix branch removal

v 7.3.2
  - Fix creating new file via web editor
  - Use gitlab-shell v2.0.1

v 7.3.1
  - Fix ref parsing in Gitlab::GitAccess
  - Fix error 500 when viewing diff on a file with changed permissions
  - Fix adding comments to MR when source branch is master
  - Fix error 500 when searching description contains relative link

v 7.3.0
  - Always set the 'origin' remote in satellite actions
  - Write authorized_keys in tmp/ during tests
  - Use sockets to connect to Redis
  - Add dormant New Relic gem (can be enabled via environment variables)
  - Expire Rack sessions after 1 week
  - Cleaner signin/signup pages
  - Improved comments UI
  - Better search with filtering, pagination etc
  - Added a checkbox to toggle line wrapping in diff (Yuriy Glukhov)
  - Prevent project stars duplication when fork project
  - Use the default Unicorn socket backlog value of 1024
  - Support Unix domain sockets for Redis
  - Store session Redis keys in 'session:gitlab:' namespace
  - Deprecate LDAP account takeover based on partial LDAP email / GitLab username match
  - Use /bin/sh instead of Bash in bin/web, bin/background_jobs (Pavel Novitskiy)
  - Keyboard shortcuts for productivity (Robert Schilling)
  - API: filter issues by state (Julien Bianchi)
  - API: filter issues by labels (Julien Bianchi)
  - Add system hook for ssh key changes
  - Add blob permalink link (Ciro Santilli)
  - Create annotated tags through UI and API (Sean Edge)
  - Snippets search (Charles Bushong)
  - Comment new push to existing MR
  - Add 'ci' to the blacklist of forbidden names
  - Improve text filtering on issues page
  - Comment & Close button
  - Process git push --all much faster
  - Don't allow edit of system notes
  - Project wiki search (Ralf Seidler)
  - Enabled Shibboleth authentication support (Matus Banas)
  - Zen mode (fullscreen) for issues/MR/notes (Robert Schilling)
  - Add ability to configure webhook timeout via gitlab.yml (Wes Gurney)
  - Sort project merge requests in asc or desc order for updated_at or created_at field (sponsored by O'Reilly Media)
  - Add Redis socket support to 'rake gitlab:shell:install'

v 7.2.1
  - Delete orphaned labels during label migration (James Brooks)
  - Security: prevent XSS with stricter MIME types for raw repo files

v 7.2.0
  - Explore page
  - Add project stars (Ciro Santilli)
  - Log Sidekiq arguments
  - Better labels: colors, ability to rename and remove
  - Improve the way merge request collects diffs
  - Improve compare page for large diffs
  - Expose the full commit message via API
  - Fix 500 error on repository rename
  - Fix bug when MR download patch return invalid diff
  - Test gitlab-shell integration
  - Repository import timeout increased from 2 to 4 minutes allowing larger repos to be imported
  - API for labels (Robert Schilling)
  - API: ability to set an import url when creating project for specific user

v 7.1.1
  - Fix cpu usage issue in Firefox
  - Fix redirect loop when changing password by new user
  - Fix 500 error on new merge request page

v 7.1.0
  - Remove observers
  - Improve MR discussions
  - Filter by description on Issues#index page
  - Fix bug with namespace select when create new project page
  - Show README link after description for non-master members
  - Add @all mention for comments
  - Dont show reply button if user is not signed in
  - Expose more information for issues with webhook
  - Add a mention of the merge request into the default merge request commit message
  - Improve code highlight, introduce support for more languages like Go, Clojure, Erlang etc
  - Fix concurrency issue in repository download
  - Dont allow repository name start with ?
  - Improve email threading (Pierre de La Morinerie)
  - Cleaner help page
  - Group milestones
  - Improved email notifications
  - Contributors API (sponsored by Mobbr)
  - Fix LDAP TLS authentication (Boris HUISGEN)
  - Show VERSION information on project sidebar
  - Improve branch removal logic when accept MR
  - Fix bug where comment form is spawned inside the Reply button
  - Remove Dir.chdir from Satellite#lock for thread-safety
  - Increased default git max_size value from 5MB to 20MB in gitlab.yml. Please update your configs!
  - Show error message in case of timeout in satellite when create MR
  - Show first 100 files for huge diff instead of hiding all
  - Change default admin email from admin@local.host to admin@example.com

v 7.0.0
  - The CPU no longer overheats when you hold down the spacebar
  - Improve edit file UI
  - Add ability to upload group avatar when create
  - Protected branch cannot be removed
  - Developers can remove normal branches with UI
  - Remove branch via API (sponsored by O'Reilly Media)
  - Move protected branches page to Project settings area
  - Redirect to Files view when create new branch via UI
  - Drag and drop upload of image in every markdown-area (Earle Randolph Bunao and Neil Francis Calabroso)
  - Refactor the markdown relative links processing
  - Make it easier to implement other CI services for GitLab
  - Group masters can create projects in group
  - Deprecate ruby 1.9.3 support
  - Only masters can rewrite/remove git tags
  - Add X-Frame-Options SAMEORIGIN to Nginx config so Sidekiq admin is visible
  - UI improvements
  - Case-insensetive search for issues
  - Update to rails 4.1
  - Improve performance of application for projects and groups with a lot of members
  - Formally support Ruby 2.1
  - Include Nginx gitlab-ssl config
  - Add manual language detection for highlight.js
  - Added example.com/:username routing
  - Show notice if your profile is public
  - UI improvements for mobile devices
  - Improve diff rendering performance
  - Drag-n-drop for issues and merge requests between states at milestone page
  - Fix '0 commits' message for huge repositories on project home page
  - Prevent 500 error page when visit commit page from large repo
  - Add notice about huge push over http to unicorn config
  - File action in satellites uses default 30 seconds timeout instead of old 10 seconds one
  - Overall performance improvements
  - Skip init script check on omnibus-gitlab
  - Be more selective when killing stray Sidekiqs
  - Check LDAP user filter during sign-in
  - Remove wall feature (no data loss - you can take it from database)
  - Dont expose user emails via API unless you are admin
  - Detect issues closed by Merge Request description
  - Better email subject lines from email on push service (Alex Elman)
  - Enable identicon for gravatar be default

v 6.9.2
  - Revert the commit that broke the LDAP user filter

v 6.9.1
  - Fix scroll to highlighted line
  - Fix the pagination on load for commits page

v 6.9.0
  - Store Rails cache data in the Redis `cache:gitlab` namespace
  - Adjust MySQL limits for existing installations
  - Add db index on project_id+iid column. This prevents duplicate on iid (During migration duplicates will be removed)
  - Markdown preview or diff during editing via web editor (Evgeniy Sokovikov)
  - Give the Rails cache its own Redis namespace
  - Add ability to set different ssh host, if different from http/https
  - Fix syntax highlighting for code comments blocks
  - Improve comments loading logic
  - Stop refreshing comments when the tab is hidden
  - Improve issue and merge request mobile UI (Drew Blessing)
  - Document how to convert a backup to PostgreSQL
  - Fix locale bug in backup manager
  - Fix can not automerge when MR description is too long
  - Fix wiki backup skip bug
  - Two Step MR creation process
  - Remove unwanted files from satellite working directory with git clean -fdx
  - Accept merge request via API (sponsored by O'Reilly Media)
  - Add more access checks during API calls
  - Block SSH access for 'disabled' Active Directory users
  - Labels for merge requests (Drew Blessing)
  - Threaded emails by setting a Message-ID (Philip Blatter)

v 6.8.0
  - Ability to at mention users that are participating in issue and merge req. discussion
  - Enabled GZip Compression for assets in example Nginx, make sure that Nginx is compiled with --with-http_gzip_static_module flag (this is default in Ubuntu)
  - Make user search case-insensitive (Christopher Arnold)
  - Remove omniauth-ldap nickname bug workaround
  - Drop all tables before restoring a Postgres backup
  - Make the repository downloads path configurable
  - Create branches via API (sponsored by O'Reilly Media)
  - Changed permission of gitlab-satellites directory not to be world accessible
  - Protected branch does not allow force push
  - Fix popen bug in `rake gitlab:satellites:create`
  - Disable connection reaping for MySQL
  - Allow oauth signup without email for twitter and github
  - Fix faulty namespace names that caused 500 on user creation
  - Option to disable standard login
  - Clean old created archives from repository downloads directory
  - Fix download link for huge MR diffs
  - Expose event and mergerequest timestamps in API
  - Fix emails on push service when only one commit is pushed

v 6.7.3
  - Fix the merge notification email not being sent (Pierre de La Morinerie)
  - Drop all tables before restoring a Postgres backup
  - Remove yanked modernizr gem

v 6.7.2
  - Fix upgrader script

v 6.7.1
  - Fix GitLab CI integration

v 6.7.0
  - Increased the example Nginx client_max_body_size from 5MB to 20MB, consider updating it manually on existing installations
  - Add support for Gemnasium as a Project Service (Olivier Gonzalez)
  - Add edit file button to MergeRequest diff
  - Public groups (Jason Hollingsworth)
  - Cleaner headers in Notification Emails (Pierre de La Morinerie)
  - Blob and tree gfm links to anchors work
  - Piwik Integration (Sebastian Winkler)
  - Show contribution guide link for new issue form (Jeroen van Baarsen)
  - Fix CI status for merge requests from fork
  - Added option to remove issue assignee on project issue page and issue edit page (Jason Blanchard)
  - New page load indicator that includes a spinner that scrolls with the page
  - Converted all the help sections into markdown
  - LDAP user filters
  - Streamline the content of notification emails (Pierre de La Morinerie)
  - Fixes a bug with group member administration (Matt DeTullio)
  - Sort tag names using VersionSorter (Robert Speicher)
  - Add GFM autocompletion for MergeRequests (Robert Speicher)
  - Add webhook when a new tag is pushed (Jeroen van Baarsen)
  - Add button for toggling inline comments in diff view
  - Add retry feature for repository import
  - Reuse the GitLab LDAP connection within each request
  - Changed markdown new line behaviour to conform to markdown standards
  - Fix global search
  - Faster authorized_keys rebuilding in `rake gitlab:shell:setup` (requires gitlab-shell 1.8.5)
  - Create and Update MR calls now support the description parameter (Greg Messner)
  - Markdown relative links in the wiki link to wiki pages, markdown relative links in repositories link to files in the repository
  - Added Slack service integration (Federico Ravasio)
  - Better API responses for access_levels (sponsored by O'Reilly Media)
  - Requires at least 2 unicorn workers
  - Requires gitlab-shell v1.9+
  - Replaced gemoji(due to closed licencing problem) with Phantom Open Emoji library(combined SIL Open Font License, MIT License and the CC 3.0 License)
  - Fix `/:username.keys` response content type (Dmitry Medvinsky)

v 6.6.5
  - Added option to remove issue assignee on project issue page and issue edit page (Jason Blanchard)
  - Hide mr close button for comment form if merge request was closed or inline comment
  - Adds ability to reopen closed merge request

v 6.6.4
  - Add missing html escape for highlighted code blocks in comments, issues

v 6.6.3
  - Fix 500 error when edit yourself from admin area
  - Hide private groups for public profiles

v 6.6.2
  - Fix 500 error on branch/tag create or remove via UI

v 6.6.1
  - Fix 500 error on files tab if submodules presents

v 6.6.0
  - Retrieving user ssh keys publically(github style): http://__HOST__/__USERNAME__.keys
  - Permissions: Developer now can manage issue tracker (modify any issue)
  - Improve Code Compare page performance
  - Group avatar
  - Pygments.rb replaced with highlight.js
  - Improve Merge request diff store logic
  - Improve render performnace for MR show page
  - Fixed Assembla hardcoded project name
  - Jira integration documentation
  - Refactored app/services
  - Remove snippet expiration
  - Mobile UI improvements (Drew Blessing)
  - Fix block/remove UI for admin::users#show page
  - Show users' group membership on users' activity page (Robert Djurasaj)
  - User pages are visible without login if user is authorized to a public project
  - Markdown rendered headers have id derived from their name and link to their id
  - Improve application to work faster with large groups (100+ members)
  - Multiple emails per user
  - Show last commit for file when view file source
  - Restyle Issue#show page and MR#show page
  - Ability to filter by multiple labels for Issues page
  - Rails version to 4.0.3
  - Fixed attachment identifier displaying underneath note text (Jason Blanchard)

v 6.5.1
  - Fix branch selectbox when create merge request from fork

v 6.5.0
  - Dropdown menus on issue#show page for assignee and milestone (Jason Blanchard)
  - Add color custimization and previewing to broadcast messages
  - Fixed notes anchors
  - Load new comments in issues dynamically
  - Added sort options to Public page
  - New filters (assigned/authored/all) for Dashboard#issues/merge_requests (sponsored by Say Media)
  - Add project visibility icons to dashboard
  - Enable secure cookies if https used
  - Protect users/confirmation with rack_attack
  - Default HTTP headers to protect against MIME-sniffing, force https if enabled
  - Bootstrap 3 with responsive UI
  - New repository download formats: tar.bz2, zip, tar (Jason Hollingsworth)
  - Restyled accept widgets for MR
  - SCSS refactored
  - Use jquery timeago plugin
  - Fix 500 error for rdoc files
  - Ability to customize merge commit message (sponsored by Say Media)
  - Search autocomplete via ajax
  - Add website url to user profile
  - Files API supports base64 encoded content (sponsored by O'Reilly Media)
  - Added support for Go's repository retrieval (Bruno Albuquerque)

v6.4.3
  - Don't use unicorn worker killer if PhusionPassenger is defined

v6.4.2
  - Fixed wrong behaviour of script/upgrade.rb

v6.4.1
  - Fixed bug with repository rename
  - Fixed bug with project transfer

v 6.4.0
  - Added sorting to project issues page (Jason Blanchard)
  - Assembla integration (Carlos Paramio)
  - Fixed another 500 error with submodules
  - UI: More compact issues page
  - Minimal password length increased to 8 symbols
  - Side-by-side diff view (Steven Thonus)
  - Internal projects (Jason Hollingsworth)
  - Allow removal of avatar (Drew Blessing)
  - Project web hooks now support issues and merge request events
  - Visiting project page while not logged in will redirect to sign-in instead of 404 (Jason Hollingsworth)
  - Expire event cache on avatar creation/removal (Drew Blessing)
  - Archiving old projects (Steven Thonus)
  - Rails 4
  - Add time ago tooltips to show actual date/time
  - UI: Fixed UI for admin system hooks
  - Ruby script for easier GitLab upgrade
  - Do not remove Merge requests if fork project was removed
  - Improve sign-in/signup UX
  - Add resend confirmation link to sign-in page
  - Set noreply@HOSTNAME for reply_to field in all emails
  - Show GitLab API version on Admin#dashboard
  - API Cross-origin resource sharing
  - Show READMe link at project home page
  - Show repo size for projects in Admin area

v 6.3.0
  - API for adding gitlab-ci service
  - Init script now waits for pids to appear after (re)starting before reporting status (Rovanion Luckey)
  - Restyle project home page
  - Grammar fixes
  - Show branches list (which branches contains commit) on commit page (Andrew Kumanyaev)
  - Security improvements
  - Added support for GitLab CI 4.0
  - Fixed issue with 500 error when group did not exist
  - Ability to leave project
  - You can create file in repo using UI
  - You can remove file from repo using UI
  - API: dropped default_branch attribute from project during creation
  - Project default_branch is not stored in db any more. It takes from repo now.
  - Admin broadcast messages
  - UI improvements
  - Dont show last push widget if user removed this branch
  - Fix 500 error for repos with newline in file name
  - Extended html titles
  - API: create/update/delete repo files
  - Admin can transfer project to any namespace
  - API: projects/all for admin users
  - Fix recent branches order

v 6.2.4
  - Security: Cast API private_token to string (CVE-2013-4580)
  - Security: Require gitlab-shell 1.7.8 (CVE-2013-4581, CVE-2013-4582, CVE-2013-4583)
  - Fix for Git SSH access for LDAP users

v 6.2.3
  - Security: More protection against CVE-2013-4489
  - Security: Require gitlab-shell 1.7.4 (CVE-2013-4490, CVE-2013-4546)
  - Fix sidekiq rake tasks

v 6.2.2
  - Security: Update gitlab_git (CVE-2013-4489)

v 6.2.1
  - Security: Fix issue with generated passwords for new users

v 6.2.0
  - Public project pages are now visible to everyone (files, issues, wik, etc.)
    THIS MEANS YOUR ISSUES AND WIKI FOR PUBLIC PROJECTS ARE PUBLICLY VISIBLE AFTER THE UPGRADE
  - Add group access to permissions page
  - Require current password to change one
  - Group owner or admin can remove other group owners
  - Remove group transfer since we have multiple owners
  - Respect authorization in Repository API
  - Improve UI for Project#files page
  - Add more security specs
  - Added search for projects by name to api (Izaak Alpert)
  - Make default user theme configurable (Izaak Alpert)
  - Update logic for validates_merge_request for tree of MR (Andrew Kumanyaev)
  - Rake tasks for web hooks management (Jonhnny Weslley)
  - Extended User API to expose admin and can_create_group for user creation/updating (Boyan Tabakov)
  - API: Remove group
  - API: Remove project
  - Avatar upload on profile page with a maximum of 100KB (Steven Thonus)
  - Store the sessions in Redis instead of the cookie store
  - Fixed relative links in markdown
  - User must confirm their email if signup enabled
  - User must confirm changed email

v 6.1.0
  - Project specific IDs for issues, mr, milestones
    Above items will get a new id and for example all bookmarked issue urls will change.
    Old issue urls are redirected to the new one if the issue id is too high for an internal id.
  - Description field added to Merge Request
  - API: Sudo api calls (Izaak Alpert)
  - API: Group membership api (Izaak Alpert)
  - Improved commit diff
  - Improved large commit handling (Boyan Tabakov)
  - Rewrite: Init script now less prone to errors and keeps better track of the service (Rovanion Luckey)
  - Link issues, merge requests, and commits when they reference each other with GFM (Ash Wilson)
  - Close issues automatically when pushing commits with a special message
  - Improve user removal from admin area
  - Invalidate events cache when project was moved
  - Remove deprecated classes and rake tasks
  - Add event filter for group and project show pages
  - Add links to create branch/tag from project home page
  - Add public-project? checkbox to new-project view
  - Improved compare page. Added link to proceed into Merge Request
  - Send an email to a user when they are added to group
  - New landing page when you have 0 projects

v 6.0.0
  - Feature: Replace teams with group membership
    We introduce group membership in 6.0 as a replacement for teams.
    The old combination of groups and teams was confusing for a lot of people.
    And when the members of a team where changed this wasn't reflected in the project permissions.
    In GitLab 6.0 you will be able to add members to a group with a permission level for each member.
    These group members will have access to the projects in that group.
    Any changes to group members will immediately be reflected in the project permissions.
    You can even have multiple owners for a group, greatly simplifying administration.
  - Feature: Ability to have multiple owners for group
  - Feature: Merge Requests between fork and project (Izaak Alpert)
  - Feature: Generate fingerprint for ssh keys
  - Feature: Ability to create and remove branches with UI
  - Feature: Ability to create and remove git tags with UI
  - Feature: Groups page in profile. You can leave group there
  - API: Allow login with LDAP credentials
  - Redesign: project settings navigation
  - Redesign: snippets area
  - Redesign: ssh keys page
  - Redesign: buttons, blocks and other ui elements
  - Add comment title to rss feed
  - You can use arrows to navigate at tree view
  - Add project filter on dashboard
  - Cache project graph
  - Drop support of root namespaces
  - Default theme is classic now
  - Cache result of methods like authorize_projects, project.team.members etc
  - Remove $.ready events
  - Fix onclick events being double binded
  - Add notification level to group membership
  - Move all project controllers/views under Projects:: module
  - Move all profile controllers/views under Profiles:: module
  - Apply user project limit only for personal projects
  - Unicorn is default web server again
  - Store satellites lock files inside satellites dir
  - Disabled threadsafety mode in rails
  - Fixed bug with loosing MR comments
  - Improved MR comments logic
  - Render readme file for projects in public area

v 5.4.2
  - Security: Cast API private_token to string (CVE-2013-4580)
  - Security: Require gitlab-shell 1.7.8 (CVE-2013-4581, CVE-2013-4582, CVE-2013-4583)

v 5.4.1
  - Security: Fixes for CVE-2013-4489
  - Security: Require gitlab-shell 1.7.4 (CVE-2013-4490, CVE-2013-4546)

v 5.4.0
  - Ability to edit own comments
  - Documentation improvements
  - Improve dashboard projects page
  - Fixed nav for empty repos
  - GitLab Markdown help page
  - Misspelling fixes
  - Added support of unicorn and fog gems
  - Added client list to API doc
  - Fix PostgreSQL database restoration problem
  - Increase snippet content column size
  - allow project import via git:// url
  - Show participants on issues, including mentions
  - Notify mentioned users with email

v 5.3.0
  - Refactored services
  - Campfire service added
  - HipChat service added
  - Fixed bug with LDAP + git over http
  - Fixed bug with google analytics code being ignored
  - Improve sign-in page if ldap enabled
  - Respect newlines in wall messages
  - Generate the Rails secret token on first run
  - Rename repo feature
  - Init.d: remove gitlab.socket on service start
  - Api: added teams api
  - Api: Prevent blob content being escaped
  - Api: Smart deploy key add behaviour
  - Api: projects/owned.json return user owned project
  - Fix bug with team assignation on project from #4109
  - Advanced snippets: public/private, project/personal (Andrew Kulakov)
  - Repository Graphs (Karlo Nicholas T. Soriano)
  - Fix dashboard lost if comment on commit
  - Update gitlab-grack. Fixes issue with --depth option
  - Fix project events duplicate on project page
  - Fix postgres error when displaying network graph.
  - Fix dashboard event filter when navigate via turbolinks
  - init.d: Ensure socket is removed before starting service
  - Admin area: Style teams:index, group:show pages
  - Own page for failed forking
  - Scrum view for milestone

v 5.2.0
  - Turbolinks
  - Git over http with ldap credentials
  - Diff with better colors and some spacing on the corners
  - Default values for project features
  - Fixed huge_commit view
  - Restyle project clone panel
  - Move Gitlab::Git code to gitlab_git gem
  - Move update docs in repo
  - Requires gitlab-shell v1.4.0
  - Fixed submodules listing under file tab
  - Fork feature (Angus MacArthur)
  - git version check in gitlab:check
  - Shared deploy keys feature
  - Ability to generate default labels set for issues
  - Improve gfm autocomplete (Harold Luo)
  - Added support for Google Analytics
  - Code search feature (Javier Castro)

v 5.1.0
  - You can login with email or username now
  - Corrected project transfer rollback when repository cannot be moved
  - Move both repo and wiki when project transfer requested
  - Admin area: project editing was removed from admin namespace
  - Access: admin user has now access to any project.
  - Notification settings
  - Gitlab::Git set of objects to abstract from grit library
  - Replace Unicorn web server with Puma
  - Backup/Restore refactored. Backup dump project wiki too now
  - Restyled Issues list. Show milestone version in issue row
  - Restyled Merge Request list
  - Backup now dump/restore uploads
  - Improved performance of dashboard (Andrew Kumanyaev)
  - File history now tracks renames (Akzhan Abdulin)
  - Drop wiki migration tools
  - Drop sqlite migration tools
  - project tagging
  - Paginate users in API
  - Restyled network graph (Hiroyuki Sato)

v 5.0.1
  - Fixed issue with gitlab-grit being overridden by grit

v 5.0.0
  - Replaced gitolite with gitlab-shell
  - Removed gitolite-related libraries
  - State machine added
  - Setup gitlab as git user
  - Internal API
  - Show team tab for empty projects
  - Import repository feature
  - Updated rails
  - Use lambda for scopes
  - Redesign admin area -> users
  - Redesign admin area -> user
  - Secure link to file attachments
  - Add validations for Group and Team names
  - Restyle team page for project
  - Update capybara, rspec-rails, poltergeist to recent versions
  - Wiki on git using Gollum
  - Added Solarized Dark theme for code review
  - Don't show user emails in autocomplete lists, profile pages
  - Added settings tab for group, team, project
  - Replace user popup with icons in header
  - Handle project moving with gitlab-shell
  - Added select2-rails for selectboxes with ajax data load
  - Fixed search field on projects page
  - Added teams to search autocomplete
  - Move groups and teams on dashboard sidebar to sub-tabs
  - API: improved return codes and docs. (Felix Gilcher, Sebastian Ziebell)
  - Redesign wall to be more like chat
  - Snippets, Wall features are disabled by default for new projects

v 4.2.0
  - Teams
  - User show page. Via /u/username
  - Show help contents on pages for better navigation
  - Async gitolite calls
  - added satellites logs
  - can_create_group, can_create_team booleans for User
  - Process web hooks async
  - GFM: Fix images escaped inside links
  - Network graph improved
  - Switchable branches for network graph
  - API: Groups
  - Fixed project download

v 4.1.0
  - Optional Sign-Up
  - Discussions
  - Satellites outside of tmp
  - Line numbers for blame
  - Project public mode
  - Public area with unauthorized access
  - Load dashboard events with ajax
  - remember dashboard filter in cookies
  - replace resque with sidekiq
  - fix routing issues
  - cleanup rake tasks
  - fix backup/restore
  - scss cleanup
  - show preview for note images
  - improved network-graph
  - get rid of app/roles/
  - added new classes Team, Repository
  - Reduce amount of gitolite calls
  - Ability to add user in all group projects
  - remove deprecated configs
  - replaced Korolev font with open font
  - restyled admin/dashboard page
  - restyled admin/projects page

v 4.0.0
  - Remove project code and path from API. Use id instead
  - Return valid cloneable url to repo for web hook
  - Fixed backup issue
  - Reorganized settings
  - Fixed commits compare
  - Refactored scss
  - Improve status checks
  - Validates presence of User#name
  - Fixed postgres support
  - Removed sqlite support
  - Modified post-receive hook
  - Milestones can be closed now
  - Show comment events on dashboard
  - Quick add team members via group#people page
  - [API] expose created date for hooks and SSH keys
  - [API] list, create issue notes
  - [API] list, create snippet notes
  - [API] list, create wall notes
  - Remove project code - use path instead
  - added username field to user
  - rake task to fill usernames based on emails create namespaces for users
  - STI Group < Namespace
  - Project has namespace_id
  - Projects with namespaces also namespaced in gitolite and stored in subdir
  - Moving project to group will move it under group namespace
  - Ability to move project from namespaces to another
  - Fixes commit patches getting escaped (see #2036)
  - Support diff and patch generation for commits and merge request
  - MergeReqest doesn't generate a temporary file for the patch any more
  - Update the UI to allow downloading Patch or Diff

v 3.1.0
  - Updated gems
  - Services: Gitlab CI integration
  - Events filter on dashboard
  - Own namespace for redis/resque
  - Optimized commit diff views
  - add alphabetical order for projects admin page
  - Improved web editor
  - Commit stats page
  - Documentation split and cleanup
  - Link to commit authors everywhere
  - Restyled milestones list
  - added Milestone to Merge Request
  - Restyled Top panel
  - Refactored Satellite Code
  - Added file line links
  - moved from capybara-webkit to poltergeist + phantomjs

v 3.0.3
  - Fixed bug with issues list in Chrome
  - New Feature: Import team from another project

v 3.0.2
  - Fixed gitlab:app:setup
  - Fixed application error on empty project in admin area
  - Restyled last push widget

v 3.0.1
  - Fixed git over http

v 3.0.0
  - Projects groups
  - Web Editor
  - Fixed bug with gitolite keys
  - UI improved
  - Increased performance of application
  - Show user avatar in last commit when browsing Files
  - Refactored Gitlab::Merge
  - Use Font Awesome for icons
  - Separate observing of Note and MergeRequests
  - Milestone "All Issues" filter
  - Fix issue close and reopen button text and styles
  - Fix forward/back while browsing Tree hierarchy
  - Show number of notes for commits and merge requests
  - Added support pg from box and update installation doc
  - Reject ssh keys that break gitolite
  - [API] list one project hook
  - [API] edit project hook
  - [API] list project snippets
  - [API] allow to authorize using private token in HTTP header
  - [API] add user creation

v 2.9.1
  - Fixed resque custom config init

v 2.9.0
  - fixed inline notes bugs
  - refactored rspecs
  - refactored gitolite backend
  - added factory_girl
  - restyled projects list on dashboard
  - ssh keys validation to prevent gitolite crash
  - send notifications if changed permission in project
  - scss refactoring. gitlab_bootstrap/ dir
  - fix git push http body bigger than 112k problem
  - list of labels  page under issues tab
  - API for milestones, keys
  - restyled buttons
  - OAuth
  - Comment order changed

v 2.8.1
  - ability to disable gravatars
  - improved MR diff logic
  - ssh key help page

v 2.8.0
  - Gitlab Flavored Markdown
  - Bulk issues update
  - Issues API
  - Cucumber coverage increased
  - Post-receive files fixed
  - UI improved
  - Application cleanup
  - more cucumber
  - capybara-webkit + headless

v 2.7.0
  - Issue Labels
  - Inline diff
  - Git HTTP
  - API
  - UI improved
  - System hooks
  - UI improved
  - Dashboard events endless scroll
  - Source performance increased

v 2.6.0
  - UI polished
  - Improved network graph + keyboard nav
  - Handle huge commits
  - Last Push widget
  - Bugfix
  - Better performance
  - Email in resque
  - Increased test coverage
  - Ability to remove branch with MR accept
  - a lot of code refactored

v 2.5.0
  - UI polished
  - Git blame for file
  - Bugfix
  - Email in resque
  - Better test coverage

v 2.4.0
  - Admin area stats page
  - Ability to block user
  - Simplified dashboard area
  - Improved admin area
  - Bootstrap 2.0
  - Responsive layout
  - Big commits handling
  - Performance improved
  - Milestones

v 2.3.1
  - Issues pagination
  - ssl fixes
  - Merge Request pagination

v 2.3.0
  - Dashboard r1
  - Search r1
  - Project page
  - Close merge request on push
  - Persist MR diff after merge
  - mysql support
  - Documentation

v 2.2.0
  - We’ve added support of LDAP auth
  - Improved permission logic (4 roles system)
  - Protected branches (now only masters can push to protected branches)
  - Usability improved
  - twitter bootstrap integrated
  - compare view between commits
  - wiki feature
  - now you can enable/disable issues, wiki, wall features per project
  - security fixes
  - improved code browsing (ajax branch switch etc)
  - improved per-line commenting
  - git submodules displayed
  - moved to rails 3.2
  - help section improved

v 2.1.0
  - Project tab r1
  - List branches/tags
  - per line comments
  - mass user import

v 2.0.0
  - gitolite as main git host system
  - merge requests
  - project/repo access
  - link to commit/issue feed
  - design tab
  - improved email notifications
  - restyled dashboard
  - bugfix

v 1.2.2
  - common config file gitlab.yml
  - issues restyle
  - snippets restyle
  - clickable news feed header on dashboard
  - bugfix

v 1.2.1
  - bugfix

v 1.2.0
  - new design
  - user dashboard
  - network graph
  - markdown support for comments
  - encoding issues
  - wall like twitter timeline

v 1.1.0
  - project dashboard
  - wall redesigned
  - feature: code snippets
  - fixed horizontal scroll on file preview
  - fixed app crash if commit message has invalid chars
  - bugfix & code cleaning

v 1.0.2
  - fixed bug with empty project
  - added adv validation for project path & code
  - feature: issues can be sortable
  - bugfix
  - username displayed on top panel

v 1.0.1
  - fixed: with invalid source code for commit
  - fixed: lose branch/tag selection when use tree navigation
  - when history clicked - display path
  - bug fix & code cleaning

v 1.0.0
  - bug fix
  - projects preview mode

v 0.9.6
  - css fix
  - new repo empty tree until restart server - fixed

v 0.9.4
  - security improved
  - authorization improved
  - html escaping
  - bug fix
  - increased test coverage
  - design improvements

v 0.9.1
  - increased test coverage
  - design improvements
  - new issue email notification
  - updated app name
  - issue redesigned
  - issue can be edit

v 0.8.0
  - syntax highlight for main file types
  - redesign
  - stability
  - security fixes
  - increased test coverage
  - email notification<|MERGE_RESOLUTION|>--- conflicted
+++ resolved
@@ -11,17 +11,14 @@
   - Added ability to create empty repo or import existing one if project does not have repository
   -
   -
-<<<<<<< HEAD
   - Reactivate highlight.js language autodetection
   - Mobile UI improvements
-=======
   -
   - Change maximum avatar file size from 100KB to 200KB
   -
   -
   -
   -
->>>>>>> 8f601447
   -
 
 v 7.5.0
