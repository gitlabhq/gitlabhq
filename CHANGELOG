Please view this file on the master branch, on stable branches it's out of date.

v 8.5.0 (unreleased)
  - Add "visibility" flag to GET /projects api endpoint
  - Ignore binary files in code search to prevent Error 500 (Stan Hu)
  - Upgrade gitlab_git to 7.2.23 to fix commit message mentions in first branch push
  - New UI for pagination
  - Don't prevent sign out when 2FA enforcement is enabled and user hasn't yet
    set it up
  - Fix diff comments loaded by AJAX to load comment with diff in discussion tab
  - Whitelist raw "abbr" elements when parsing Markdown (Benedict Etzel)
  - Don't vendor minified JS
  - Display 404 error on group not found
  - Track project import failure
  - Fix visibility level text in admin area (Zeger-Jan van de Weg)
  - Update the ExternalIssue regex pattern (Blake Hitchcock)

v 8.4.2
  - Bump required gitlab-workhorse version to bring in a fix for missing
    artifacts in the build artifacts browser
  - Get rid of those ugly borders on the file tree view
  - Fix updating the runner information when asking for builds
  - Bump gitlab_git version to 7.2.24 in order to bring in a performance
    improvement when checking if a repository was empty
  - Add instrumentation for Gitlab::Git::Repository instance methods so we can
    track them in Performance Monitoring.
<<<<<<< HEAD
  - Fix highlighting in blame view.

v 8.4.2 (unreleased)
=======
  - Increase contrast between highlighted code comments and inline diff marker
>>>>>>> 9bf47f06
  - Fix method undefined when using external commit status in builds

v 8.4.1
  - Apply security updates for Rails (4.2.5.1), rails-html-sanitizer (1.0.3),
    and Nokogiri (1.6.7.2)
  - Fix redirect loop during import
  - Fix diff highlighting for all syntax themes

v 8.4.0
  - Allow LDAP users to change their email if it was not set by the LDAP server
  - Ensure Gravatar host looks like an actual host
  - Consider re-assign as a mention from a notification point of view
  - Add pagination headers to already paginated API resources
  - Properly generate diff of orphan commits, like the first commit in a repository
  - Improve the consistency of commit titles, branch names, tag names, issue/MR titles, on their respective project pages
  - Autocomplete data is now always loaded, instead of when focusing a comment text area
  - Improved performance of finding issues for an entire group
  - Added custom application performance measuring system powered by InfluxDB
  - Add syntax highlighting to diffs
  - Gracefully handle invalid UTF-8 sequences in Markdown links (Stan Hu)
  - Bump fog to 1.36.0 (Stan Hu)
  - Add user's last used IP addresses to admin page (Stan Hu)
  - Add housekeeping function to project settings page
  - The default GitLab logo now acts as a loading indicator
  - Fix caching issue where build status was not updating in project dashboard (Stan Hu)
  - Accept 2xx status codes for successful Web hook triggers (Stan Hu)
  - Fix missing date of month in network graph when commits span a month (Stan Hu)
  - Expire view caches when application settings change (e.g. Gravatar disabled) (Stan Hu)
  - Don't notify users twice if they are both project watchers and subscribers (Stan Hu)
  - Remove gray background from layout in UI
  - Fix signup for OAuth providers that don't provide a name
  - Implement new UI for group page
  - Implement search inside emoji picker
  - Let the CI runner know about builds that this build depends on
  - Add API support for looking up a user by username (Stan Hu)
  - Add project permissions to all project API endpoints (Stan Hu)
  - Link to milestone in "Milestone changed" system note
  - Only allow group/project members to mention `@all`
  - Expose Git's version in the admin area (Trey Davis)
  - Add "Frequently used" category to emoji picker
  - Add CAS support (tduehr)
  - Add link to merge request on build detail page
  - Fix: Problem with projects ending with .keys (Jose Corcuera)
  - Revert back upvote and downvote button to the issue and MR pages
  - Swap position of Assignee and Author selector on Issuables (Zeger-Jan van de Weg)
  - Add system hook messages for project rename and transfer (Steve Norman)
  - Fix version check image in Safari
  - Show 'All' tab by default in the builds page
  - Add Open Graph and Twitter Card data to all pages
  - Fix API project lookups when querying with a namespace with dots (Stan Hu)
  - Enable forcing Two-Factor authentication sitewide, with optional grace period
  - Import GitHub Pull Requests into GitLab
  - Change single user API endpoint to return more detailed data (Michael Potthoff)
  - Update version check images to use SVG
  - Validate README format before displaying
  - Enable Microsoft Azure OAuth2 support (Janis Meybohm)
  - Properly set task-list class on single item task lists
  - Add file finder feature in tree view (Kyungchul Shin)
  - Ajax filter by message for commits page
  - API: Add support for deleting a tag via the API (Robert Schilling)
  - Allow subsequent validations in CI Linter
  - Show referenced MRs & Issues only when the current viewer can access them
  - Fix Encoding::CompatibilityError bug when markdown content has some complex URL (Jason Lee)
  - Add API support for managing project's builds
  - Add API support for managing project's build triggers
  - Add API support for managing project's build variables
  - Allow broadcast messages to be edited
  - Autosize Markdown textareas
  - Import GitHub wiki into GitLab
  - Add reporters ability to download and browse build artifacts (Andrew Johnson)
  - Autofill referring url in message box when reporting user abuse.
  - Remove leading comma on award emoji when the user is the first to award the emoji (Zeger-Jan van de Weg)
  - Add build artifacts browser
  - Improve UX in builds artifacts browser
  - Increase default size of `data` column in `events` table when using MySQL
  - Expose button to CI Lint tool on project builds page
  - Fix: Creator should be added as a master of the project on creation
  - Added X-GitLab-... headers to emails from CI and Email On Push services (Anton Baklanov)
  - Add IP check against DNSBLs at account sign-up
  - Added cache:key to .gitlab-ci.yml allowing to fine tune the caching

v 8.3.4
  - Use gitlab-workhorse 0.5.4 (fixes API routing bug)

v 8.3.3
  - Preserve CE behavior with JIRA integration by only calling API if URL is set
  - Fix duplicated branch creation/deletion events when using Web UI (Stan Hu)
  - Add configurable LDAP server query timeout
  - Get "Merge when build succeeds" to work when commits were pushed to MR target branch while builds were running
  - Suppress e-mails on failed builds if allow_failure is set (Stan Hu)
  - Fix project transfer e-mail sending incorrect paths in e-mail notification (Stan Hu)
  - Better support for referencing and closing issues in Asana service (Mike Wyatt)
  - Enable "Add key" button when user fills in a proper key (Stan Hu)
  - Fix error in processing reply-by-email messages (Jason Lee)
  - Fix Error 500 when visiting build page of project with nil runners_token (Stan Hu)
  - Use WOFF versions of SourceSansPro fonts
  - Fix regression when builds were not generated for tags created through web/api interface
  - Fix: maintain milestone filter between Open and Closed tabs (Greg Smethells)
  - Fix missing artifacts and build traces for build created before 8.3

v 8.3.2
  - Disable --follow in `git log` to avoid loading duplicate commit data in infinite scroll (Stan Hu)
  - Add support for Google reCAPTCHA in user registration

v 8.3.1
  - Fix Error 500 when global milestones have slashes (Stan Hu)
  - Fix Error 500 when doing a search in dashboard before visiting any project (Stan Hu)
  - Fix LDAP identity and user retrieval when special characters are used
  - Move Sidekiq-cron configuration to gitlab.yml

v 8.3.0
  - Bump rack-attack to 4.3.1 for security fix (Stan Hu)
  - API support for starred projects for authorized user (Zeger-Jan van de Weg)
  - Add open_issues_count to project API (Stan Hu)
  - Expand character set of usernames created by Omniauth (Corey Hinshaw)
  - Add button to automatically merge a merge request when the build succeeds (Zeger-Jan van de Weg)
  - Add unsubscribe link in the email footer (Zeger-Jan van de Weg)
  - Provide better diagnostic message upon project creation errors (Stan Hu)
  - Bump devise to 3.5.3 to fix reset token expiring after account creation (Stan Hu)
  - Remove api credentials from link to build_page
  - Deprecate GitLabCiService making it to always be inactive
  - Bump gollum-lib to 4.1.0 (Stan Hu)
  - Fix broken group avatar upload under "New group" (Stan Hu)
  - Update project repositorize size and commit count during import:repos task (Stan Hu)
  - Fix API setting of 'public' attribute to false will make a project private (Stan Hu)
  - Handle and report SSL errors in Web hook test (Stan Hu)
  - Bump Redis requirement to 2.8 for Sidekiq 4 (Stan Hu)
  - Fix: Assignee selector is empty when 'Unassigned' is selected (Jose Corcuera)
  - Add rake tasks for git repository maintainance (Zeger-Jan van de Weg)
  - Fix 500 error when update group member permission
  - Fix: As an admin, cannot add oneself as a member to a group/project
  - Trim leading and trailing whitespace of milestone and issueable titles (Jose Corcuera)
  - Recognize issue/MR/snippet/commit links as references
  - Backport JIRA features from EE to CE
  - Add ignore whitespace change option to commit view
  - Fire update hook from GitLab
  - Allow account unlock via email
  - Style warning about mentioning many people in a comment
  - Fix: sort milestones by due date once again (Greg Smethells)
  - Migrate all CI::Services and CI::WebHooks to Services and WebHooks
  - Don't show project fork event as "imported"
  - Add API endpoint to fetch merge request commits list
  - Don't create CI status for refs that doesn't have .gitlab-ci.yml, even if the builds are enabled
  - Expose events API with comment information and author info
  - Fix: Ensure "Remove Source Branch" button is not shown when branch is being deleted. #3583
  - Run custom Git hooks when branch is created or deleted.
  - Fix bug when simultaneously accepting multiple MRs results in MRs that are of "merged" status, but not merged to the target branch
  - Add languages page to graphs
  - Block LDAP user when they are no longer found in the LDAP server
  - Improve wording on project visibility levels (Zeger-Jan van de Weg)
  - Fix editing notes on a merge request diff
  - Automatically select default clone protocol based on user preferences (Eirik Lygre)
  - Make Network page as sub tab of Commits
  - Add copy-to-clipboard button for Snippets
  - Add indication to merge request list item that MR cannot be merged automatically
  - Default target branch to patch-n when editing file in protected branch
  - Add Builds tab to merge request detail page
  - Allow milestones, issues and MRs to be created from dashboard and group indexes
  - Use new style for wiki
  - Use new style for milestone detail page
  - Fix sidebar tooltips when collapsed
  - Prevent possible XSS attack with award-emoji
  - Upgraded Sidekiq to 4.x
  - Accept COPYING,COPYING.lesser, and licence as license file (Zeger-Jan van de Weg)
  - Fix emoji aliases problem
  - Fix award-emojis Flash alert's width
  - Fix deleting notes on a merge request diff
  - Display referenced merge request statuses in the issue description (Greg Smethells)
  - Implement new sidebar for issue and merge request pages
  - Emoji picker improvements
  - Suppress warning about missing `.gitlab-ci.yml` if builds are disabled
  - Do not show build status unless builds are enabled and `.gitlab-ci.yml` is present
  - Persist runners registration token in database
  - Fix online editor should not remove newlines at the end of the file
  - Expose Git's version in the admin area
  - Show "New Merge Request" buttons on canonical repos when you have a fork (Josh Frye)

v 8.2.3
  - Fix application settings cache not expiring after changes (Stan Hu)
  - Fix Error 500s when creating global milestones with Unicode characters (Stan Hu)
  - Update documentation for "Guest" permissions
  - Properly convert Emoji-only comments into Award Emojis
  - Enable devise paranoid mode to prevent user enumeration attack
  - Webhook payload has an added, modified and removed properties for each commit
  - Fix 500 error when creating a merge request that removes a submodule

v 8.2.2
  - Fix 404 in redirection after removing a project (Stan Hu)
  - Ensure cached application settings are refreshed at startup (Stan Hu)
  - Fix Error 500 when viewing user's personal projects from admin page (Stan Hu)
  - Fix: Raw private snippets access workflow
  - Prevent "413 Request entity too large" errors when pushing large files with LFS
  - Fix invalid links within projects dashboard header
  - Make current user the first user in assignee dropdown in issues detail page (Stan Hu)
  - Fix: duplicate email notifications on issue comments

v 8.2.1
  - Forcefully update builds that didn't want to update with state machine
  - Fix: saving GitLabCiService as Admin Template

v 8.2.0
  - Improved performance of finding projects and groups in various places
  - Improved performance of rendering user profile pages and Atom feeds
  - Expose build artifacts path as config option
  - Fix grouping of contributors by email in graph.
  - Improved performance of finding issues with/without labels
  - Fix Drone CI service template not saving properly (Stan Hu)
  - Fix avatars not showing in Atom feeds and project issues when Gravatar disabled (Stan Hu)
  - Added a GitLab specific profiling tool called "Sherlock" (see GitLab CE merge request #1749)
  - Upgrade gitlab_git to 7.2.20 and rugged to 0.23.3 (Stan Hu)
  - Improved performance of finding users by one of their Email addresses
  - Add allow_failure field to commit status API (Stan Hu)
  - Commits without .gitlab-ci.yml are marked as skipped
  - Save detailed error when YAML syntax is invalid
  - Since GitLab CI is enabled by default, remove enabling it by pushing .gitlab-ci.yml
  - Added build artifacts
  - Improved performance of replacing references in comments
  - Show last project commit to default branch on project home page
  - Highlight comment based on anchor in URL
  - Adds ability to remove the forked relationship from project settings screen. (Han Loong Liauw)
  - Improved performance of sorting milestone issues
  - Allow users to select the Files view as default project view (Cristian Bica)
  - Show "Empty Repository Page" for repository without branches (Artem V. Navrotskiy)
  - Fix: Inability to reply to code comments in the MR view, if the MR comes from a fork
  - Use git follow flag for commits page when retrieve history for file or directory
  - Show merge request CI status on merge requests index page
  - Send build name and stage in CI notification e-mail
  - Extend yml syntax for only and except to support specifying repository path
  - Enable shared runners to all new projects
  - Bump GitLab-Workhorse to 0.4.1
  - Allow to define cache in `.gitlab-ci.yml`
  - Fix: 500 error returned if destroy request without HTTP referer (Kazuki Shimizu)
  - Remove deprecated CI events from project settings page
  - Use issue editor as cross reference comment author when issue is edited with a new mention.
  - Add graphs of commits ahead and behind default branch (Jeff Stubler)
  - Improve personal snippet access workflow (Douglas Alexandre)
  - [API] Add ability to fetch the commit ID of the last commit that actually touched a file
  - Fix omniauth documentation setting for omnibus configuration (Jon Cairns)
  - Add "New file" link to dropdown on project page
  - Include commit logs in project search
  - Add "added", "modified" and "removed" properties to commit object in webhook
  - Rename "Back to" links to "Go to" because its not always a case it point to place user come from
  - Allow groups to appear in the search results if the group owner allows it
  - Add email notification to former assignee upon unassignment (Adam Lieskovský)
  - New design for project graphs page
  - Remove deprecated dumped yaml file generated from previous job definitions
  - Show specific runners from projects where user is master or owner
  - MR target branch is now visible on a list view when it is different from project's default one
  - Improve Continuous Integration graphs page
  - Make color of "Accept Merge Request" button consistent with current build status
  - Add ignore white space option in merge request diff and commit and compare view
  - Ability to add release notes (markdown text and attachments) to git tags (aka Releases)
  - Relative links from a repositories README.md now link to the default branch
  - Fix trailing whitespace issue in merge request/issue title
  - Fix bug when milestone/label filter was empty for dashboard issues page
  - Add ability to create milestone in group projects from single form
  - Add option to create merge request when editing/creating a file (Dirceu Tiegs)
  - Prevent the last owner of a group from being able to delete themselves by 'adding' themselves as a master (James Lopez)
  - Add Award Emoji to issue and merge request pages

v 8.1.4
  - Fix bug where manually merged branches in a MR would end up with an empty diff (Stan Hu)
  - Prevent redirect loop when home_page_url is set to the root URL
  - Fix incoming email config defaults
  - Remove CSS property preventing hard tabs from rendering in Chromium 45 (Stan Hu)

v 8.1.3
  - Force update refs/merge-requests/X/head upon a push to the source branch of a merge request (Stan Hu)
  - Spread out runner contacted_at updates
  - Use issue editor as cross reference comment author when issue is edited with a new mention
  - Add Facebook authentication

v 8.1.2
  - Fix cloning Wiki repositories via HTTP (Stan Hu)
  - Add migration to remove satellites directory
  - Fix specific runners visibility
  - Fix 500 when editing CI service
  - Require CI jobs to be named
  - Fix CSS for runner status
  - Fix CI badge
  - Allow developer to manage builds

v 8.1.1
  - Removed, see 8.1.2

v 8.1.0
  - Ensure MySQL CI limits DB migrations occur after the fields have been created (Stan Hu)
  - Fix duplicate repositories in GitHub import page (Stan Hu)
  - Redirect to a default path if HTTP_REFERER is not set (Stan Hu)
  - Adds ability to create directories using the web editor (Ben Ford)
  - Cleanup stuck CI builds
  - Send an email to admin email when a user is reported for spam (Jonathan Rochkind)
  - Show notifications button when user is member of group rather than project (Grzegorz Bizon)
  - Fix bug preventing mentioned issued from being closed when MR is merged using fast-forward merge.
  - Fix nonatomic database update potentially causing project star counts to go negative (Stan Hu)
  - Don't show "Add README" link in an empty repository if user doesn't have access to push (Stan Hu)
  - Fix error preventing displaying of commit data for a directory with a leading dot (Stan Hu)
  - Speed up load times of issue detail pages by roughly 1.5x
  - Fix CI rendering regressions
  - If a merge request is to close an issue, show this on the issue page (Zeger-Jan van de Weg)
  - Add a system note and update relevant merge requests when a branch is deleted or re-added (Stan Hu)
  - Make diff file view easier to use on mobile screens (Stan Hu)
  - Improved performance of finding users by username or Email address
  - Fix bug where merge request comments created by API would not trigger notifications (Stan Hu)
  - Add support for creating directories from Files page (Stan Hu)
  - Allow removing of project without confirmation when JavaScript is disabled (Stan Hu)
  - Support filtering by "Any" milestone or issue and fix "No Milestone" and "No Label" filters (Stan Hu)
  - Improved performance of the trending projects page
  - Remove CI migration task
  - Improved performance of finding projects by their namespace
  - Fix bug where transferring a project would result in stale commit links (Stan Hu)
  - Fix build trace updating
  - Include full path of source and target branch names in New Merge Request page (Stan Hu)
  - Add user preference to view activities as default dashboard (Stan Hu)
  - Add option to admin area to sign in as a specific user (Pavel Forkert)
  - Show CI status on all pages where commits list is rendered
  - Automatically enable CI when push .gitlab-ci.yml file to repository
  - Move CI charts to project graphs area
  - Fix cases where Markdown did not render links in activity feed (Stan Hu)
  - Add first and last to pagination (Zeger-Jan van de Weg)
  - Added Commit Status API
  - Added Builds View
  - Added when to .gitlab-ci.yml
  - Show CI status on commit page
  - Added CI_BUILD_TAG, _STAGE, _NAME and _TRIGGERED to CI builds
  - Show CI status on Your projects page and Starred projects page
  - Remove "Continuous Integration" page from dashboard
  - Add notes and SSL verification entries to hook APIs (Ben Boeckel)
  - Fix grammar in admin area "labels" .nothing-here-block when no labels exist.
  - Move CI runners page to project settings area
  - Move CI variables page to project settings area
  - Move CI triggers page to project settings area
  - Move CI project settings page to CE project settings area
  - Fix bug when removed file was not appearing in merge request diff
  - Show warning when build cannot be served by any of the available CI runners
  - Note the original location of a moved project when notifying users of the move
  - Improve error message when merging fails
  - Add support of multibyte characters in LDAP UID (Roman Petrov)
  - Show additions/deletions stats on merge request diff
  - Remove footer text in emails (Zeger-Jan van de Weg)
  - Ensure code blocks are properly highlighted after a note is updated
  - Fix wrong access level badge on MR comments
  - Hide password in the service settings form
  - Move CI web hooks page to project settings area
  - Fix User Identities API. It now allows you to properly create or update user's identities.
  - Add user preference to change layout width (Peter Göbel)
  - Use commit status in merge request widget as preferred source of CI status
  - Integrate CI commit and build pages into project pages
  - Move CI services page to project settings area
  - Add "Quick Submit" behavior to input fields throughout the application. Use
    Cmd+Enter on Mac and Ctrl+Enter on Windows/Linux.
  - Fix position of hamburger in header for smaller screens (Han Loong Liauw)
  - Fix bug where Emojis in Markdown would truncate remaining text (Sakata Sinji)
  - Persist filters when sorting on admin user page (Jerry Lukins)
  - Update style of snippets pages (Han Loong Liauw)
  - Allow dashboard and group issues/MRs to be filtered by label
  - Add spellcheck=false to certain input fields
  - Invalidate stored service password if the endpoint URL is changed
  - Project names are not fully shown if group name is too big, even on group page view
  - Apply new design for Files page
  - Add "New Page" button to Wiki Pages tab (Stan Hu)
  - Only render 404 page from /public
  - Hide passwords from services API (Alex Lossent)
  - Fix: Images cannot show when projects' path was changed
  - Let gitlab-git-http-server generate and serve 'git archive' downloads
  - Optimize query when filtering on issuables (Zeger-Jan van de Weg)
  - Fix padding of outdated discussion item.
  - Animate the logo on hover

v 8.0.5
  - Correct lookup-by-email for LDAP logins
  - Fix loading spinner sometimes not being hidden on Merge Request tab switches

v 8.0.4
  - Fix Message-ID header to be RFC 2111-compliant to prevent e-mails being dropped (Stan Hu)
  - Fix referrals for :back and relative URL installs
  - Fix anchors to comments in diffs
  - Remove CI token from build traces
  - Fix "Assign All" button on Runner admin page
  - Fix search in Files
  - Add full project namespace to payload of system webhooks (Ricardo Band)

v 8.0.3
  - Fix URL shown in Slack notifications
  - Fix bug where projects would appear to be stuck in the forked import state (Stan Hu)
  - Fix Error 500 in creating merge requests with > 1000 diffs (Stan Hu)
  - Add work_in_progress key to MR web hooks (Ben Boeckel)

v 8.0.2
  - Fix default avatar not rendering in network graph (Stan Hu)
  - Skip check_initd_configured_correctly on omnibus installs
  - Prevent double-prefixing of help page paths
  - Clarify confirmation text on user deletion
  - Make commit graphs responsive to window width changes (Stan Hu)
  - Fix top margin for sign-in button on public pages
  - Fix LDAP attribute mapping
  - Remove git refs used internally by GitLab from network graph (Stan Hu)
  - Use standard Markdown font in Markdown preview instead of fixed-width font (Stan Hu)
  - Fix Reply by email for non-UTF-8 messages.
  - Add option to use StartTLS with Reply by email IMAP server.
  - Allow AWS S3 Server-Side Encryption with Amazon S3-Managed Keys for backups (Paul Beattie)

v 8.0.1
  - Improve CI migration procedure and documentation

v 8.0.0
  - Fix Markdown links not showing up in dashboard activity feed (Stan Hu)
  - Remove milestones from merge requests when milestones are deleted (Stan Hu)
  - Fix HTML link that was improperly escaped in new user e-mail (Stan Hu)
  - Fix broken sort in merge request API (Stan Hu)
  - Bump rouge to 1.10.1 to remove warning noise and fix other syntax highlighting bugs (Stan Hu)
  - Gracefully handle errors in syntax highlighting by leaving the block unformatted (Stan Hu)
  - Add "replace" and "upload" functionalities to allow user replace existing file and upload new file into current repository
  - Fix URL construction for merge requests, issues, notes, and commits for relative URL config (Stan Hu)
  - Fix emoji URLs in Markdown when relative_url_root is used (Stan Hu)
  - Omit filename in Content-Disposition header in raw file download to avoid RFC 6266 encoding issues (Stan HU)
  - Fix broken Wiki Page History (Stan Hu)
  - Import forked repositories asynchronously to prevent large repositories from timing out (Stan Hu)
  - Prevent anchors from being hidden by header (Stan Hu)
  - Fix bug where only the first 15 Bitbucket issues would be imported (Stan Hu)
  - Sort issues by creation date in Bitbucket importer (Stan Hu)
  - Prevent too many redirects upon login when home page URL is set to external_url (Stan Hu)
  - Improve dropdown positioning on the project home page (Hannes Rosenögger)
  - Upgrade browser gem to 1.0.0 to avoid warning in IE11 compatibilty mode (Stan Hu)
  - Remove user OAuth tokens from the database and request new tokens each session (Stan Hu)
  - Restrict users API endpoints to use integer IDs (Stan Hu)
  - Only show recent push event if the branch still exists or a recent merge request has not been created (Stan Hu)
  - Remove satellites
  - Better performance for web editor (switched from satellites to rugged)
  - Faster merge
  - Ability to fetch merge requests from refs/merge-requests/:id
  - Allow displaying of archived projects in the admin interface (Artem Sidorenko)
  - Allow configuration of import sources for new projects (Artem Sidorenko)
  - Search for comments should be case insensetive
  - Create cross-reference for closing references on commits pushed to non-default branches (Maël Valais)
  - Ability to search milestones
  - Gracefully handle SMTP user input errors (e.g. incorrect email addresses) to prevent Sidekiq retries (Stan Hu)
  - Move dashboard activity to separate page (for your projects and starred projects)
  - Improve performance of git blame
  - Limit content width to 1200px for most of pages to improve readability on big screens
  - Fix 500 error when submit project snippet without body
  - Improve search page usability
  - Bring more UI consistency in way how projects, snippets and groups lists are rendered
  - Make all profiles and group public
  - Fixed login failure when extern_uid changes (Joel Koglin)
  - Don't notify users without access to the project when they are (accidentally) mentioned in a note.
  - Retrieving oauth token with LDAP credentials
  - Load Application settings from running database unless env var USE_DB=false
  - Added Drone CI integration (Kirill Zaitsev)
  - Allow developers to retry builds
  - Hide advanced project options for non-admin users
  - Fail builds if no .gitlab-ci.yml is found
  - Refactored service API and added automatically service docs generator (Kirill Zaitsev)
  - Added web_url key project hook_attrs (Kirill Zaitsev)
  - Add ability to get user information by ID of an SSH key via the API
  - Fix bug which IE cannot show image at markdown when the image is raw file of gitlab
  - Add support for Crowd
  - Global Labels that are available to all projects
  - Fix highlighting of deleted lines in diffs.
  - Project notification level can be set on the project page itself
  - Added service API endpoint to retrieve service parameters (Petheő Bence)
  - Add FogBugz project import (Jared Szechy)
  - Sort users autocomplete lists by user (Allister Antosik)
  - Webhook for issue now contains repository field (Jungkook Park)
  - Add ability to add custom text to the help page (Jeroen van Baarsen)
  - Add pg_schema to backup config
  - Fix references to target project issues in Merge Requests markdown preview and textareas (Francesco Levorato)
  - Redirect from incorrectly cased group or project path to correct one (Francesco Levorato)
  - Removed API calls from CE to CI

v 7.14.3
  - No changes

v 7.14.2
  - Upgrade gitlab_git to 7.2.15 to fix `git blame` errors with ISO-encoded files (Stan Hu)
  - Allow configuration of LDAP attributes GitLab will use for the new user account.

v 7.14.1
  - Improve abuse reports management from admin area
  - Fix "Reload with full diff" URL button in compare branch view (Stan Hu)
  - Disabled DNS lookups for SSH in docker image (Rowan Wookey)
  - Only include base URL in OmniAuth full_host parameter (Stan Hu)
  - Fix Error 500 in API when accessing a group that has an avatar (Stan Hu)
  - Ability to enable SSL verification for Webhooks

v 7.14.0
  - Fix bug where non-project members of the target project could set labels on new merge requests.
  - Update default robots.txt rules to disallow crawling of irrelevant pages (Ben Bodenmiller)
  - Fix redirection after sign in when using auto_sign_in_with_provider
  - Upgrade gitlab_git to 7.2.14 to ignore CRLFs in .gitmodules (Stan Hu)
  - Clear cache to prevent listing deleted branches after MR removes source branch (Stan Hu)
  - Provide more feedback what went wrong if HipChat service failed test (Stan Hu)
  - Fix bug where backslashes in inline diffs could be dropped (Stan Hu)
  - Disable turbolinks when linking to Bitbucket import status (Stan Hu)
  - Fix broken code import and display error messages if something went wrong with creating project (Stan Hu)
  - Fix corrupted binary files when using API files endpoint (Stan Hu)
  - Bump Haml to 4.0.7 to speed up textarea rendering (Stan Hu)
  - Show incompatible projects in Bitbucket import status (Stan Hu)
  - Fix coloring of diffs on MR Discussion-tab (Gert Goet)
  - Fix "Network" and "Graphs" pages for branches with encoded slashes (Stan Hu)
  - Fix errors deleting and creating branches with encoded slashes (Stan Hu)
  - Always add current user to autocomplete controller to support filter by "Me" (Stan Hu)
  - Fix multi-line syntax highlighting (Stan Hu)
  - Fix network graph when branch name has single quotes (Stan Hu)
  - Add "Confirm user" button in user admin page (Stan Hu)
  - Upgrade gitlab_git to version 7.2.6 to fix Error 500 when creating network graphs (Stan Hu)
  - Add support for Unicode filenames in relative links (Hiroyuki Sato)
  - Fix URL used for refreshing notes if relative_url is present (Bartłomiej Święcki)
  - Fix commit data retrieval when branch name has single quotes (Stan Hu)
  - Check that project was actually created rather than just validated in import:repos task (Stan Hu)
  - Fix full screen mode for snippet comments (Daniel Gerhardt)
  - Fix 404 error in files view after deleting the last file in a repository (Stan Hu)
  - Fix the "Reload with full diff" URL button (Stan Hu)
  - Fix label read access for unauthenticated users (Daniel Gerhardt)
  - Fix access to disabled features for unauthenticated users (Daniel Gerhardt)
  - Fix OAuth provider bug where GitLab would not go return to the redirect_uri after sign-in (Stan Hu)
  - Fix file upload dialog for comment editing (Daniel Gerhardt)
  - Set OmniAuth full_host parameter to ensure redirect URIs are correct (Stan Hu)
  - Return comments in created order in merge request API (Stan Hu)
  - Disable internal issue tracker controller if external tracker is used (Stan Hu)
  - Expire Rails cache entries after two weeks to prevent endless Redis growth
  - Add support for destroying project milestones (Stan Hu)
  - Allow custom backup archive permissions
  - Add project star and fork count, group avatar URL and user/group web URL attributes to API
  - Show who last edited a comment if it wasn't the original author
  - Send notification to all participants when MR is merged.
  - Add ability to manage user email addresses via the API.
  - Show buttons to add license, changelog and contribution guide if they're missing.
  - Tweak project page buttons.
  - Disabled autocapitalize and autocorrect on login field (Daryl Chan)
  - Mention group and project name in creation, update and deletion notices (Achilleas Pipinellis)
  - Update gravatar link on profile page to link to configured gravatar host (Ben Bodenmiller)
  - Remove redis-store TTL monkey patch
  - Add support for CI skipped status
  - Fetch code from forks to refs/merge-requests/:id/head when merge request created
  - Remove comments and email addresses when publicly exposing ssh keys (Zeger-Jan van de Weg)
  - Add "Check out branch" button to the MR page.
  - Improve MR merge widget text and UI consistency.
  - Improve text in MR "How To Merge" modal.
  - Cache all events
  - Order commits by date when comparing branches
  - Fix bug causing error when the target branch of a symbolic ref was deleted
  - Include branch/tag name in archive file and directory name
  - Add dropzone upload progress
  - Add a label for merged branches on branches page (Florent Baldino)
  - Detect .mkd and .mkdn files as markdown (Ben Boeckel)
  - Fix: User search feature in admin area does not respect filters
  - Set max-width for README, issue and merge request description for easier read on big screens
  - Update Flowdock integration to support new Flowdock API (Boyan Tabakov)
  - Remove author from files view (Sven Strickroth)
  - Fix infinite loop when SAML was incorrectly configured.

v 7.13.5
  - Satellites reverted

v 7.13.4
  - Allow users to send abuse reports

v 7.13.3
  - Fix bug causing Bitbucket importer to crash when OAuth application had been removed.
  - Allow users to send abuse reports
  - Remove satellites
  - Link username to profile on Group Members page (Tom Webster)

v 7.13.2
  - Fix randomly failed spec
  - Create project services on Project creation
  - Add admin_merge_request ability to Developer level and up
  - Fix Error 500 when browsing projects with no HEAD (Stan Hu)
  - Fix labels / assignee / milestone for the merge requests when issues are disabled
  - Show the first tab automatically on MergeRequests#new
  - Add rake task 'gitlab:update_commit_count' (Daniel Gerhardt)
  - Fix Gmail Actions

v 7.13.1
  - Fix: Label modifications are not reflected in existing notes and in the issue list
  - Fix: Label not shown in the Issue list, although it's set through web interface
  - Fix: Group/project references are linked incorrectly
  - Improve documentation
  - Fix of migration: Check if session_expire_delay column exists before adding the column
  - Fix: ActionView::Template::Error
  - Fix: "Create Merge Request" isn't always shown in event for newly pushed branch
  - Fix bug causing "Remove source-branch" option not to work for merge requests from the same project.
  - Render Note field hints consistently for "new" and "edit" forms

v 7.13.0
  - Remove repository graph log to fix slow cache updates after push event (Stan Hu)
  - Only enable HSTS header for HTTPS and port 443 (Stan Hu)
  - Fix user autocomplete for unauthenticated users accessing public projects (Stan Hu)
  - Fix redirection to home page URL for unauthorized users (Daniel Gerhardt)
  - Add branch switching support for graphs (Daniel Gerhardt)
  - Fix external issue tracker hook/test for HTTPS URLs (Daniel Gerhardt)
  - Remove link leading to a 404 error in Deploy Keys page (Stan Hu)
  - Add support for unlocking users in admin settings (Stan Hu)
  - Add Irker service configuration options (Stan Hu)
  - Fix order of issues imported from GitHub (Hiroyuki Sato)
  - Bump rugments to 1.0.0beta8 to fix C prototype function highlighting (Jonathon Reinhart)
  - Fix Merge Request webhook to properly fire "merge" action when accepted from the web UI
  - Add `two_factor_enabled` field to admin user API (Stan Hu)
  - Fix invalid timestamps in RSS feeds (Rowan Wookey)
  - Fix downloading of patches on public merge requests when user logged out (Stan Hu)
  - Fix Error 500 when relative submodule resolves to a namespace that has a different name from its path (Stan Hu)
  - Extract the longest-matching ref from a commit path when multiple matches occur (Stan Hu)
  - Update maintenance documentation to explain no need to recompile asssets for omnibus installations (Stan Hu)
  - Support commenting on diffs in side-by-side mode (Stan Hu)
  - Fix JavaScript error when clicking on the comment button on a diff line that has a comment already (Stan Hu)
  - Return 40x error codes if branch could not be deleted in UI (Stan Hu)
  - Remove project visibility icons from dashboard projects list
  - Rename "Design" profile settings page to "Preferences".
  - Allow users to customize their default Dashboard page.
  - Update ssl_ciphers in Nginx example to remove DHE settings. This will deny forward secrecy for Android 2.3.7, Java 6 and OpenSSL 0.9.8
  - Admin can edit and remove user identities
  - Convert CRLF newlines to LF when committing using the web editor.
  - API request /projects/:project_id/merge_requests?state=closed will return only closed merge requests without merged one. If you need ones that were merged - use state=merged.
  - Allow Administrators to filter the user list by those with or without Two-factor Authentication enabled.
  - Show a user's Two-factor Authentication status in the administration area.
  - Explicit error when commit not found in the CI
  - Improve performance for issue and merge request pages
  - Users with guest access level can not set assignee, labels or milestones for issue and merge request
  - Reporter role can manage issue tracker now: edit any issue, set assignee or milestone and manage labels
  - Better performance for pages with events list, issues list and commits list
  - Faster automerge check and merge itself when source and target branches are in same repository
  - Correctly show anonymous authorized applications under Profile > Applications.
  - Query Optimization in MySQL.
  - Allow users to be blocked and unblocked via the API
  - Use native Postgres database cleaning during backup restore
  - Redesign project page. Show README as default instead of activity. Move project activity to separate page
  - Make left menu more hierarchical and less contextual by adding back item at top
  - A fork can’t have a visibility level that is greater than the original project.
  - Faster code search in repository and wiki. Fixes search page timeout for big repositories
  - Allow administrators to disable 2FA for a specific user
  - Add error message for SSH key linebreaks
  - Store commits count in database (will populate with valid values only after first push)
  - Rebuild cache after push to repository in background job
  - Fix transferring of project to another group using the API.

v 7.12.2
  - Correctly show anonymous authorized applications under Profile > Applications.
  - Faster automerge check and merge itself when source and target branches are in same repository
  - Audit log for user authentication
  - Allow custom label to be set for authentication providers.

v 7.12.1
  - Fix error when deleting a user who has projects (Stan Hu)
  - Fix post-receive errors on a push when an external issue tracker is configured (Stan Hu)
  - Add SAML to list of social_provider (Matt Firtion)
  - Fix merge requests API scope to keep compatibility in 7.12.x patch release (Dmitriy Zaporozhets)
  - Fix closed merge request scope at milestone page (Dmitriy Zaporozhets)
  - Revert merge request states renaming
  - Fix hooks for web based events with external issue references (Daniel Gerhardt)
  - Improve performance for issue and merge request pages
  - Compress database dumps to reduce backup size

v 7.12.0
  - Fix Error 500 when one user attempts to access a personal, internal snippet (Stan Hu)
  - Disable changing of target branch in new merge request page when a branch has already been specified (Stan Hu)
  - Fix post-receive errors on a push when an external issue tracker is configured (Stan Hu)
  - Update oauth button logos for Twitter and Google to recommended assets
  - Update browser gem to version 0.8.0 for IE11 support (Stan Hu)
  - Fix timeout when rendering file with thousands of lines.
  - Add "Remember me" checkbox to LDAP signin form.
  - Add session expiration delay configuration through UI application settings
  - Don't notify users mentioned in code blocks or blockquotes.
  - Omit link to generate labels if user does not have access to create them (Stan Hu)
  - Show warning when a comment will add 10 or more people to the discussion.
  - Disable changing of the source branch in merge request update API (Stan Hu)
  - Shorten merge request WIP text.
  - Add option to disallow users from registering any application to use GitLab as an OAuth provider
  - Support editing target branch of merge request (Stan Hu)
  - Refactor permission checks with issues and merge requests project settings (Stan Hu)
  - Fix Markdown preview not working in Edit Milestone page (Stan Hu)
  - Fix Zen Mode not closing with ESC key (Stan Hu)
  - Allow HipChat API version to be blank and default to v2 (Stan Hu)
  - Add file attachment support in Milestone description (Stan Hu)
  - Fix milestone "Browse Issues" button.
  - Set milestone on new issue when creating issue from index with milestone filter active.
  - Make namespace API available to all users (Stan Hu)
  - Add web hook support for note events (Stan Hu)
  - Disable "New Issue" and "New Merge Request" buttons when features are disabled in project settings (Stan Hu)
  - Remove Rack Attack monkey patches and bump to version 4.3.0 (Stan Hu)
  - Fix clone URL losing selection after a single click in Safari and Chrome (Stan Hu)
  - Fix git blame syntax highlighting when different commits break up lines (Stan Hu)
  - Add "Resend confirmation e-mail" link in profile settings (Stan Hu)
  - Allow to configure location of the `.gitlab_shell_secret` file. (Jakub Jirutka)
  - Disabled expansion of top/bottom blobs for new file diffs
  - Update Asciidoctor gem to version 1.5.2. (Jakub Jirutka)
  - Fix resolving of relative links to repository files in AsciiDoc documents. (Jakub Jirutka)
  - Use the user list from the target project in a merge request (Stan Hu)
  - Default extention for wiki pages is now .md instead of .markdown (Jeroen van Baarsen)
  - Add validation to wiki page creation (only [a-zA-Z0-9/_-] are allowed) (Jeroen van Baarsen)
  - Fix new/empty milestones showing 100% completion value (Jonah Bishop)
  - Add a note when an Issue or Merge Request's title changes
  - Consistently refer to MRs as either Merged or Closed.
  - Add Merged tab to MR lists.
  - Prefix EmailsOnPush email subject with `[Git]`.
  - Group project contributions by both name and email.
  - Clarify navigation labels for Project Settings and Group Settings.
  - Move user avatar and logout button to sidebar
  - You can not remove user if he/she is an only owner of group
  - User should be able to leave group. If not - show him proper message
  - User has ability to leave project
  - Add SAML support as an omniauth provider
  - Allow to configure a URL to show after sign out
  - Add an option to automatically sign-in with an Omniauth provider
  - GitLab CI service sends .gitlab-ci.yml in each push call
  - When remove project - move repository and schedule it removal
  - Improve group removing logic
  - Trigger create-hooks on backup restore task
  - Add option to automatically link omniauth and LDAP identities
  - Allow special character in users bio. I.e.: I <3 GitLab

v 7.11.4
  - Fix missing bullets when creating lists
  - Set rel="nofollow" on external links

v 7.11.3
  - no changes
  - Fix upgrader script (Martins Polakovs)

v 7.11.2
  - no changes

v 7.11.1
  - no changes

v 7.11.0
  - Fall back to Plaintext when Syntaxhighlighting doesn't work. Fixes some buggy lexers (Hannes Rosenögger)
  - Get editing comments to work in Chrome 43 again.
  - Fix broken view when viewing history of a file that includes a path that used to be another file (Stan Hu)
  - Don't show duplicate deploy keys
  - Fix commit time being displayed in the wrong timezone in some cases (Hannes Rosenögger)
  - Make the first branch pushed to an empty repository the default HEAD (Stan Hu)
  - Fix broken view when using a tag to display a tree that contains git submodules (Stan Hu)
  - Make Reply-To config apply to change e-mail confirmation and other Devise notifications (Stan Hu)
  - Add application setting to restrict user signups to e-mail domains (Stan Hu)
  - Don't allow a merge request to be merged when its title starts with "WIP".
  - Add a page title to every page.
  - Allow primary email to be set to an email that you've already added.
  - Fix clone URL field and X11 Primary selection (Dmitry Medvinsky)
  - Ignore invalid lines in .gitmodules
  - Fix "Cannot move project" error message from popping up after a successful transfer (Stan Hu)
  - Redirect to sign in page after signing out.
  - Fix "Hello @username." references not working by no longer allowing usernames to end in period.
  - Fix "Revspec not found" errors when viewing diffs in a forked project with submodules (Stan Hu)
  - Improve project page UI
  - Fix broken file browsing with relative submodule in personal projects (Stan Hu)
  - Add "Reply quoting selected text" shortcut key (`r`)
  - Fix bug causing `@whatever` inside an issue's first code block to be picked up as a user mention.
  - Fix bug causing `@whatever` inside an inline code snippet (backtick-style) to be picked up as a user mention.
  - When use change branches link at MR form - save source branch selection instead of target one
  - Improve handling of large diffs
  - Added GitLab Event header for project hooks
  - Add Two-factor authentication (2FA) for GitLab logins
  - Show Atom feed buttons everywhere where applicable.
  - Add project activity atom feed.
  - Don't crash when an MR from a fork has a cross-reference comment from the target project on one of its commits.
  - Explain how to get a new password reset token in welcome emails
  - Include commit comments in MR from a forked project.
  - Group milestones by title in the dashboard and all other issue views.
  - Query issues, merge requests and milestones with their IID through API (Julien Bianchi)
  - Add default project and snippet visibility settings to the admin web UI.
  - Show incompatible projects in Google Code import status (Stan Hu)
  - Fix bug where commit data would not appear in some subdirectories (Stan Hu)
  - Task lists are now usable in comments, and will show up in Markdown previews.
  - Fix bug where avatar filenames were not actually deleted from the database during removal (Stan Hu)
  - Fix bug where Slack service channel was not saved in admin template settings. (Stan Hu)
  - Protect OmniAuth request phase against CSRF.
  - Don't send notifications to mentioned users that don't have access to the project in question.
  - Add search issues/MR by number
  - Change plots to bar graphs in commit statistics screen
  - Move snippets UI to fluid layout
  - Improve UI for sidebar. Increase separation between navigation and content
  - Improve new project command options (Ben Bodenmiller)
  - Add common method to force UTF-8 and use it to properly handle non-ascii OAuth user properties (Onur Küçük)
  - Prevent sending empty messages to HipChat (Chulki Lee)
  - Improve UI for mobile phones on dashboard and project pages
  - Add room notification and message color option for HipChat
  - Allow to use non-ASCII letters and dashes in project and namespace name. (Jakub Jirutka)
  - Add footnotes support to Markdown (Guillaume Delbergue)
  - Add current_sign_in_at to UserFull REST api.
  - Make Sidekiq MemoryKiller shutdown signal configurable
  - Add "Create Merge Request" buttons to commits and branches pages and push event.
  - Show user roles by comments.
  - Fix automatic blocking of auto-created users from Active Directory.
  - Call merge request web hook for each new commits (Arthur Gautier)
  - Use SIGKILL by default in Sidekiq::MemoryKiller
  - Fix mentioning of private groups.
  - Add style for <kbd> element in markdown
  - Spin spinner icon next to "Checking for CI status..." on MR page.
  - Fix reference links in dashboard activity and ATOM feeds.
  - Ensure that the first added admin performs repository imports

v 7.10.4
  - Fix migrations broken in 7.10.2
  - Make tags for GitLab installations running on MySQL case sensitive
  - Get Gitorious importer to work again.
  - Fix adding new group members from admin area
  - Fix DB error when trying to tag a repository (Stan Hu)
  - Fix Error 500 when searching Wiki pages (Stan Hu)
  - Unescape branch names in compare commit (Stan Hu)
  - Order commit comments chronologically in API.

v 7.10.2
  - Fix CI links on MR page

v 7.10.0
  - Ignore submodules that are defined in .gitmodules but are checked in as directories.
  - Allow projects to be imported from Google Code.
  - Remove access control for uploaded images to fix broken images in emails (Hannes Rosenögger)
  - Allow users to be invited by email to join a group or project.
  - Don't crash when project repository doesn't exist.
  - Add config var to block auto-created LDAP users.
  - Don't use HTML ellipsis in EmailsOnPush subject truncated commit message.
  - Set EmailsOnPush reply-to address to committer email when enabled.
  - Fix broken file browsing with a submodule that contains a relative link (Stan Hu)
  - Fix persistent XSS vulnerability around profile website URLs.
  - Fix project import URL regex to prevent arbitary local repos from being imported.
  - Fix directory traversal vulnerability around uploads routes.
  - Fix directory traversal vulnerability around help pages.
  - Don't leak existence of project via search autocomplete.
  - Don't leak existence of group or project via search.
  - Fix bug where Wiki pages that included a '/' were no longer accessible (Stan Hu)
  - Fix bug where error messages from Dropzone would not be displayed on the issues page (Stan Hu)
  - Add a rake task to check repository integrity with `git fsck`
  - Add ability to configure Reply-To address in gitlab.yml (Stan Hu)
  - Move current user to the top of the list in assignee/author filters (Stan Hu)
  - Fix broken side-by-side diff view on merge request page (Stan Hu)
  - Set Application controller default URL options to ensure all url_for calls are consistent (Stan Hu)
  - Allow HTML tags in Markdown input
  - Fix code unfold not working on Compare commits page (Stan Hu)
  - Fix generating SSH key fingerprints with OpenSSH 6.8. (Sašo Stanovnik)
  - Fix "Import projects from" button to show the correct instructions (Stan Hu)
  - Fix dots in Wiki slugs causing errors (Stan Hu)
  - Make maximum attachment size configurable via Application Settings (Stan Hu)
  - Update poltergeist to version 1.6.0 to support PhantomJS 2.0 (Zeger-Jan van de Weg)
  - Fix cross references when usernames, milestones, or project names contain underscores (Stan Hu)
  - Disable reference creation for comments surrounded by code/preformatted blocks (Stan Hu)
  - Reduce Rack Attack false positives causing 403 errors during HTTP authentication (Stan Hu)
  - enable line wrapping per default and remove the checkbox to toggle it (Hannes Rosenögger)
  - Fix a link in the patch update guide
  - Add a service to support external wikis (Hannes Rosenögger)
  - Omit the "email patches" link and fix plain diff view for merge commits
  - List new commits for newly pushed branch in activity view.
  - Add sidetiq gem dependency to match EE
  - Add changelog, license and contribution guide links to project tab bar.
  - Improve diff UI
  - Fix alignment of navbar toggle button (Cody Mize)
  - Fix checkbox rendering for nested task lists
  - Identical look of selectboxes in UI
  - Upgrade the gitlab_git gem to version 7.1.3
  - Move "Import existing repository by URL" option to button.
  - Improve error message when save profile has error.
  - Passing the name of pushed ref to CI service (requires GitLab CI 7.9+)
  - Add location field to user profile
  - Fix print view for markdown files and wiki pages
  - Fix errors when deleting old backups
  - Improve GitLab performance when working with git repositories
  - Add tag message and last commit to tag hook (Kamil Trzciński)
  - Restrict permissions on backup files
  - Improve oauth accounts UI in profile page
  - Add ability to unlink connected accounts
  - Replace commits calendar with faster contribution calendar that includes issues and merge requests
  - Add inifinite scroll to user page activity
  - Don't include system notes in issue/MR comment count.
  - Don't mark merge request as updated when merge status relative to target branch changes.
  - Link note avatar to user.
  - Make Git-over-SSH errors more descriptive.
  - Fix EmailsOnPush.
  - Refactor issue filtering
  - AJAX selectbox for issue assignee and author filters
  - Fix issue with missing options in issue filtering dropdown if selected one
  - Prevent holding Control-Enter or Command-Enter from posting comment multiple times.
  - Prevent note form from being cleared when submitting failed.
  - Improve file icons rendering on tree (Sullivan Sénéchal)
  - API: Add pagination to project events
  - Get issue links in notification mail to work again.
  - Don't show commit comment button when user is not signed in.
  - Fix admin user projects lists.
  - Don't leak private group existence by redirecting from namespace controller to group controller.
  - Ability to skip some items from backup (database, respositories or uploads)
  - Archive repositories in background worker.
  - Import GitHub, Bitbucket or GitLab.com projects owned by authenticated user into current namespace.
  - Project labels are now available over the API under the "tag_list" field (Cristian Medina)
  - Fixed link paths for HTTP and SSH on the admin project view (Jeremy Maziarz)
  - Fix and improve help rendering (Sullivan Sénéchal)
  - Fix final line in EmailsOnPush email diff being rendered as error.
  - Prevent duplicate Buildkite service creation.
  - Fix git over ssh errors 'fatal: protocol error: bad line length character'
  - Automatically setup GitLab CI project for forks if origin project has GitLab CI enabled
  - Bust group page project list cache when namespace name or path changes.
  - Explicitly set image alt-attribute to prevent graphical glitches if gravatars could not be loaded
  - Allow user to choose a public email to show on public profile
  - Remove truncation from issue titles on milestone page (Jason Blanchard)
  - Fix stuck Merge Request merging events from old installations (Ben Bodenmiller)
  - Fix merge request comments on files with multiple commits
  - Fix Resource Owner Password Authentication Flow

v 7.9.4
  - Security: Fix project import URL regex to prevent arbitary local repos from being imported
  - Fixed issue where only 25 commits would load in file listings
  - Fix LDAP identities  after config update

v 7.9.3
  - Contains no changes
  - Add icons to Add dropdown items.
  - Allow admin to create public deploy keys that are accessible to any project.
  - Warn when gitlab-shell version doesn't match requirement.
  - Skip email confirmation when set by admin or via LDAP.
  - Only allow users to reference groups, projects, issues, MRs, commits they have access to.

v 7.9.3
  - Contains no changes

v 7.9.2
  - Contains no changes

v 7.9.1
  - Include missing events and fix save functionality in admin service template settings form (Stan Hu)
  - Fix "Import projects from" button to show the correct instructions (Stan Hu)
  - Fix OAuth2 issue importing a new project from GitHub and GitLab (Stan Hu)
  - Fix for LDAP with commas in DN
  - Fix missing events and in admin Slack service template settings form (Stan Hu)
  - Don't show commit comment button when user is not signed in.
  - Downgrade gemnasium-gitlab-service gem

v 7.9.0
  - Add HipChat integration documentation (Stan Hu)
  - Update documentation for object_kind field in Webhook push and tag push Webhooks (Stan Hu)
  - Fix broken email images (Hannes Rosenögger)
  - Automatically config git if user forgot, where possible (Zeger-Jan van de Weg)
  - Fix mass SQL statements on initial push (Hannes Rosenögger)
  - Add tag push notifications and normalize HipChat and Slack messages to be consistent (Stan Hu)
  - Add comment notification events to HipChat and Slack services (Stan Hu)
  - Add issue and merge request events to HipChat and Slack services (Stan Hu)
  - Fix merge request URL passed to Webhooks. (Stan Hu)
  - Fix bug that caused a server error when editing a comment to "+1" or "-1" (Stan Hu)
  - Fix code preview theme setting for comments, issues, merge requests, and snippets (Stan Hu)
  - Move labels/milestones tabs to sidebar
  - Upgrade Rails gem to version 4.1.9.
  - Improve error messages for file edit failures
  - Improve UI for commits, issues and merge request lists
  - Fix commit comments on first line of diff not rendering in Merge Request Discussion view.
  - Allow admins to override restricted project visibility settings.
  - Move restricted visibility settings from gitlab.yml into the web UI.
  - Improve trigger merge request hook when source project branch has been updated (Kirill Zaitsev)
  - Save web edit in new branch
  - Fix ordering of imported but unchanged projects (Marco Wessel)
  - Mobile UI improvements: make aside content expandable
  - Expose avatar_url in projects API
  - Fix checkbox alignment on the application settings page.
  - Generalize image upload in drag and drop in markdown to all files (Hannes Rosenögger)
  - Fix mass-unassignment of issues (Robert Speicher)
  - Fix hidden diff comments in merge request discussion view
  - Allow user confirmation to be skipped for new users via API
  - Add a service to send updates to an Irker gateway (Romain Coltel)
  - Add brakeman (security scanner for Ruby on Rails)
  - Slack username and channel options
  - Add grouped milestones from all projects to dashboard.
  - Web hook sends pusher email as well as commiter
  - Add Bitbucket omniauth provider.
  - Add Bitbucket importer.
  - Support referencing issues to a project whose name starts with a digit
  - Condense commits already in target branch when updating merge request source branch.
  - Send notifications and leave system comments when bulk updating issues.
  - Automatically link commit ranges to compare page: sha1...sha4 or sha1..sha4 (includes sha1 in comparison)
  - Move groups page from profile to dashboard
  - Starred projects page at dashboard
  - Blocking user does not remove him/her from project/groups but show blocked label
  - Change subject of EmailsOnPush emails to include namespace, project and branch.
  - Change subject of EmailsOnPush emails to include first commit message when multiple were pushed.
  - Remove confusing footer from EmailsOnPush mail body.
  - Add list of changed files to EmailsOnPush emails.
  - Add option to send EmailsOnPush emails from committer email if domain matches.
  - Add option to disable code diffs in EmailOnPush emails.
  - Wrap commit message in EmailsOnPush email.
  - Send EmailsOnPush emails when deleting commits using force push.
  - Fix EmailsOnPush email comparison link to include first commit.
  - Fix highliht of selected lines in file
  - Reject access to group/project avatar if the user doesn't have access.
  - Add database migration to clean group duplicates with same path and name (Make sure you have a backup before update)
  - Add GitLab active users count to rake gitlab:check
  - Starred projects page at dashboard
  - Make email display name configurable
  - Improve json validation in hook data
  - Use Emoji One
  - Updated emoji help documentation to properly reference EmojiOne.
  - Fix missing GitHub organisation repositories on import page.
  - Added blue theme
  - Remove annoying notice messages when create/update merge request
  - Allow smb:// links in Markdown text.
  - Filter merge request by title or description at Merge Requests page
  - Block user if he/she was blocked in Active Directory
  - Fix import pages not working after first load.
  - Use custom LDAP label in LDAP signin form.
  - Execute hooks and services when branch or tag is created or deleted through web interface.
  - Block and unblock user if he/she was blocked/unblocked in Active Directory
  - Raise recommended number of unicorn workers from 2 to 3
  - Use same layout and interactivity for project members as group members.
  - Prevent gitlab-shell character encoding issues by receiving its changes as raw data.
  - Ability to unsubscribe/subscribe to issue or merge request
  - Delete deploy key when last connection to a project is destroyed.
  - Fix invalid Atom feeds when using emoji, horizontal rules, or images (Christian Walther)
  - Backup of repositories with tar instead of git bundle (only now are git-annex files included in the backup)
  - Add canceled status for CI
  - Send EmailsOnPush email when branch or tag is created or deleted.
  - Faster merge request processing for large repository
  - Prevent doubling AJAX request with each commit visit via Turbolink
  - Prevent unnecessary doubling of js events on import pages and user calendar

v 7.8.4
  - Fix issue_tracker_id substitution in custom issue trackers
  - Fix path and name duplication in namespaces

v 7.8.3
  - Bump version of gitlab_git fixing annotated tags without message

v 7.8.2
  - Fix service migration issue when upgrading from versions prior to 7.3
  - Fix setting of the default use project limit via admin UI
  - Fix showing of already imported projects for GitLab and Gitorious importers
  - Fix response of push to repository to return "Not found" if user doesn't have access
  - Fix check if user is allowed to view the file attachment
  - Fix import check for case sensetive namespaces
  - Increase timeout for Git-over-HTTP requests to 1 hour since large pulls/pushes can take a long time.
  - Properly handle autosave local storage exceptions.
  - Escape wildcards when searching LDAP by username.

v 7.8.1
  - Fix run of custom post receive hooks
  - Fix migration that caused issues when upgrading to version 7.8 from versions prior to 7.3
  - Fix the warning for LDAP users about need to set password
  - Fix avatars which were not shown for non logged in users
  - Fix urls for the issues when relative url was enabled

v 7.8.0
  - Fix access control and protection against XSS for note attachments and other uploads.
  - Replace highlight.js with rouge-fork rugments (Stefan Tatschner)
  - Make project search case insensitive (Hannes Rosenögger)
  - Include issue/mr participants in list of recipients for reassign/close/reopen emails
  - Expose description in groups API
  - Better UI for project services page
  - Cleaner UI for web editor
  - Add diff syntax highlighting in email-on-push service notifications (Hannes Rosenögger)
  - Add API endpoint to fetch all changes on a MergeRequest (Jeroen van Baarsen)
  - View note image attachments in new tab when clicked instead of downloading them
  - Improve sorting logic in UI and API. Explicitly define what sorting method is used by default
  - Fix overflow at sidebar when have several items
  - Add notes for label changes in issue and merge requests
  - Show tags in commit view (Hannes Rosenögger)
  - Only count a user's vote once on a merge request or issue (Michael Clarke)
  - Increase font size when browse source files and diffs
  - Service Templates now let you set default values for all services
  - Create new file in empty repository using GitLab UI
  - Ability to clone project using oauth2 token
  - Upgrade Sidekiq gem to version 3.3.0
  - Stop git zombie creation during force push check
  - Show success/error messages for test setting button in services
  - Added Rubocop for code style checks
  - Fix commits pagination
  - Async load a branch information at the commit page
  - Disable blacklist validation for project names
  - Allow configuring protection of the default branch upon first push (Marco Wessel)
  - Add gitlab.com importer
  - Add an ability to login with gitlab.com
  - Add a commit calendar to the user profile (Hannes Rosenögger)
  - Submit comment on command-enter
  - Notify all members of a group when that group is mentioned in a comment, for example: `@gitlab-org` or `@sales`.
  - Extend issue clossing pattern to include "Resolve", "Resolves", "Resolved", "Resolving" and "Close" (Julien Bianchi and Hannes Rosenögger)
  - Fix long broadcast message cut-off on left sidebar (Visay Keo)
  - Add Project Avatars (Steven Thonus and Hannes Rosenögger)
  - Password reset token validity increased from 2 hours to 2 days since it is also send on account creation.
  - Edit group members via API
  - Enable raw image paste from clipboard, currently Chrome only (Marco Cyriacks)
  - Add action property to merge request hook (Julien Bianchi)
  - Remove duplicates from group milestone participants list.
  - Add a new API function that retrieves all issues assigned to a single milestone (Justin Whear and Hannes Rosenögger)
  - API: Access groups with their path (Julien Bianchi)
  - Added link to milestone and keeping resource context on smaller viewports for issues and merge requests (Jason Blanchard)
  - Allow notification email to be set separately from primary email.
  - API: Add support for editing an existing project (Mika Mäenpää and Hannes Rosenögger)
  - Don't have Markdown preview fail for long comments/wiki pages.
  - When test web hook - show error message instead of 500 error page if connection to hook url was reset
  - Added support for firing system hooks on group create/destroy and adding/removing users to group (Boyan Tabakov)
  - Added persistent collapse button for left side nav bar (Jason Blanchard)
  - Prevent losing unsaved comments by automatically restoring them when comment page is loaded again.
  - Don't allow page to be scaled on mobile.
  - Clean the username acquired from OAuth/LDAP so it doesn't fail username validation and block signing up.
  - Show assignees in merge request index page (Kelvin Mutuma)
  - Link head panel titles to relevant root page.
  - Allow users that signed up via OAuth to set their password in order to use Git over HTTP(S).
  - Show users button to share their newly created public or internal projects on twitter
  - Add quick help links to the GitLab pricing and feature comparison pages.
  - Fix duplicate authorized applications in user profile and incorrect application client count in admin area.
  - Make sure Markdown previews always use the same styling as the eventual destination.
  - Remove deprecated Group#owner_id from API
  - Show projects user contributed to on user page. Show stars near project on user page.
  - Improve database performance for GitLab
  - Add Asana service (Jeremy Benoist)
  - Improve project web hooks with extra data

v 7.7.2
  - Update GitLab Shell to version 2.4.2 that fixes a bug when developers can push to protected branch
  - Fix issue when LDAP user can't login with existing GitLab account

v 7.7.1
  - Improve mention autocomplete performance
  - Show setup instructions for GitHub import if disabled
  - Allow use http for OAuth applications

v 7.7.0
  - Import from GitHub.com feature
  - Add Jetbrains Teamcity CI service (Jason Lippert)
  - Mention notification level
  - Markdown preview in wiki (Yuriy Glukhov)
  - Raise group avatar filesize limit to 200kb
  - OAuth applications feature
  - Show user SSH keys in admin area
  - Developer can push to protected branches option
  - Set project path instead of project name in create form
  - Block Git HTTP access after 10 failed authentication attempts
  - Updates to the messages returned by API (sponsored by O'Reilly Media)
  - New UI layout with side navigation
  - Add alert message in case of outdated browser (IE < 10)
  - Added API support for sorting projects
  - Update gitlab_git to version 7.0.0.rc14
  - Add API project search filter option for authorized projects
  - Fix File blame not respecting branch selection
  - Change some of application settings on fly in admin area UI
  - Redesign signin/signup pages
  - Close standard input in Gitlab::Popen.popen
  - Trigger GitLab CI when push tags
  - When accept merge request - do merge using sidaekiq job
  - Enable web signups by default
  - Fixes for diff comments: drag-n-drop images, selecting images
  - Fixes for edit comments: drag-n-drop images, preview mode, selecting images, save & update
  - Remove password strength indicator



v 7.6.0
  - Fork repository to groups
  - New rugged version
  - Add CRON=1 backup setting for quiet backups
  - Fix failing wiki restore
  - Add optional Sidekiq MemoryKiller middleware (enabled via SIDEKIQ_MAX_RSS env variable)
  - Monokai highlighting style now more faithful to original design (Mark Riedesel)
  - Create project with repository in synchrony
  - Added ability to create empty repo or import existing one if project does not have repository
  - Reactivate highlight.js language autodetection
  - Mobile UI improvements
  - Change maximum avatar file size from 100KB to 200KB
  - Strict validation for snippet file names
  - Enable Markdown preview for issues, merge requests, milestones, and notes (Vinnie Okada)
  - In the docker directory is a container template based on the Omnibus packages.
  - Update Sidekiq to version 2.17.8
  - Add author filter to project issues and merge requests pages
  - Atom feed for user activity
  - Support multiple omniauth providers for the same user
  - Rendering cross reference in issue title and tooltip for merge request
  - Show username in comments
  - Possibility to create Milestones or Labels when Issues are disabled
  - Fix bug with showing gpg signature in tag

v 7.5.3
  - Bump gitlab_git to 7.0.0.rc12 (includes Rugged 0.21.2)

v 7.5.2
  - Don't log Sidekiq arguments by default
  - Fix restore of wiki repositories from backups

v 7.5.1
  - Add missing timestamps to 'members' table

v 7.5.0
  - API: Add support for Hipchat (Kevin Houdebert)
  - Add time zone configuration in gitlab.yml (Sullivan Senechal)
  - Fix LDAP authentication for Git HTTP access
  - Run 'GC.start' after every EmailsOnPushWorker job
  - Fix LDAP config lookup for provider 'ldap'
  - Drop all sequences during Postgres database restore
  - Project title links to project homepage (Ben Bodenmiller)
  - Add Atlassian Bamboo CI service (Drew Blessing)
  - Mentioned @user will receive email even if he is not participating in issue or commit
  - Session API: Use case-insensitive authentication like in UI (Andrey Krivko)
  - Tie up loose ends with annotated tags: API & UI (Sean Edge)
  - Return valid json for deleting branch via API (sponsored by O'Reilly Media)
  - Expose username in project events API (sponsored by O'Reilly Media)
  - Adds comments to commits in the API
  - Performance improvements
  - Fix post-receive issue for projects with deleted forks
  - New gitlab-shell version with custom hooks support
  - Improve code
  - GitLab CI 5.2+ support (does not support older versions)
  - Fixed bug when you can not push commits starting with 000000 to protected branches
  - Added a password strength indicator
  - Change project name and path in one form
  - Display renamed files in diff views (Vinnie Okada)
  - Fix raw view for public snippets
  - Use secret token with GitLab internal API.
  - Add missing timestamps to 'members' table

v 7.4.5
  - Bump gitlab_git to 7.0.0.rc12 (includes Rugged 0.21.2)

v 7.4.4
  - No changes

v 7.4.3
  - Fix raw snippets view
  - Fix security issue for member api
  - Fix buildbox integration

v 7.4.2
  - Fix internal snippet exposing for unauthenticated users

v 7.4.1
  - Fix LDAP authentication for Git HTTP access
  - Fix LDAP config lookup for provider 'ldap'
  - Fix public snippets
  - Fix 500 error on projects with nested submodules

v 7.4.0
  - Refactored membership logic
  - Improve error reporting on users API (Julien Bianchi)
  - Refactor test coverage tools usage. Use SIMPLECOV=true to generate it locally
  - Default branch is protected by default
  - Increase unicorn timeout to 60 seconds
  - Sort search autocomplete projects by stars count so most popular go first
  - Add README to tab on project show page
  - Do not delete tmp/repositories itself during clean-up, only its contents
  - Support for backup uploads to remote storage
  - Prevent notes polling when there are not notes
  - Internal ForkService: Prepare support for fork to a given namespace
  - API: Add support for forking a project via the API (Bernhard Kaindl)
  - API: filter project issues by milestone (Julien Bianchi)
  - Fail harder in the backup script
  - Changes to Slack service structure, only webhook url needed
  - Zen mode for wiki and milestones (Robert Schilling)
  - Move Emoji parsing to html-pipeline-gitlab (Robert Schilling)
  - Font Awesome 4.2 integration (Sullivan Senechal)
  - Add Pushover service integration (Sullivan Senechal)
  - Add select field type for services options (Sullivan Senechal)
  - Add cross-project references to the Markdown parser (Vinnie Okada)
  - Add task lists to issue and merge request descriptions (Vinnie Okada)
  - Snippets can be public, internal or private
  - Improve danger zone: ask project path to confirm data-loss action
  - Raise exception on forgery
  - Show build coverage in Merge Requests (requires GitLab CI v5.1)
  - New milestone and label links on issue edit form
  - Improved repository graphs
  - Improve event note display in dashboard and project activity views (Vinnie Okada)
  - Add users sorting to admin area
  - UI improvements
  - Fix ambiguous sha problem with mentioned commit
  - Fixed bug with apostrophe when at mentioning users
  - Add active directory ldap option
  - Developers can push to wiki repo. Protected branches does not affect wiki repo any more
  - Faster rev list
  - Fix branch removal

v 7.3.2
  - Fix creating new file via web editor
  - Use gitlab-shell v2.0.1

v 7.3.1
  - Fix ref parsing in Gitlab::GitAccess
  - Fix error 500 when viewing diff on a file with changed permissions
  - Fix adding comments to MR when source branch is master
  - Fix error 500 when searching description contains relative link

v 7.3.0
  - Always set the 'origin' remote in satellite actions
  - Write authorized_keys in tmp/ during tests
  - Use sockets to connect to Redis
  - Add dormant New Relic gem (can be enabled via environment variables)
  - Expire Rack sessions after 1 week
  - Cleaner signin/signup pages
  - Improved comments UI
  - Better search with filtering, pagination etc
  - Added a checkbox to toggle line wrapping in diff (Yuriy Glukhov)
  - Prevent project stars duplication when fork project
  - Use the default Unicorn socket backlog value of 1024
  - Support Unix domain sockets for Redis
  - Store session Redis keys in 'session:gitlab:' namespace
  - Deprecate LDAP account takeover based on partial LDAP email / GitLab username match
  - Use /bin/sh instead of Bash in bin/web, bin/background_jobs (Pavel Novitskiy)
  - Keyboard shortcuts for productivity (Robert Schilling)
  - API: filter issues by state (Julien Bianchi)
  - API: filter issues by labels (Julien Bianchi)
  - Add system hook for ssh key changes
  - Add blob permalink link (Ciro Santilli)
  - Create annotated tags through UI and API (Sean Edge)
  - Snippets search (Charles Bushong)
  - Comment new push to existing MR
  - Add 'ci' to the blacklist of forbidden names
  - Improve text filtering on issues page
  - Comment & Close button
  - Process git push --all much faster
  - Don't allow edit of system notes
  - Project wiki search (Ralf Seidler)
  - Enabled Shibboleth authentication support (Matus Banas)
  - Zen mode (fullscreen) for issues/MR/notes (Robert Schilling)
  - Add ability to configure webhook timeout via gitlab.yml (Wes Gurney)
  - Sort project merge requests in asc or desc order for updated_at or created_at field (sponsored by O'Reilly Media)
  - Add Redis socket support to 'rake gitlab:shell:install'

v 7.2.1
  - Delete orphaned labels during label migration (James Brooks)
  - Security: prevent XSS with stricter MIME types for raw repo files

v 7.2.0
  - Explore page
  - Add project stars (Ciro Santilli)
  - Log Sidekiq arguments
  - Better labels: colors, ability to rename and remove
  - Improve the way merge request collects diffs
  - Improve compare page for large diffs
  - Expose the full commit message via API
  - Fix 500 error on repository rename
  - Fix bug when MR download patch return invalid diff
  - Test gitlab-shell integration
  - Repository import timeout increased from 2 to 4 minutes allowing larger repos to be imported
  - API for labels (Robert Schilling)
  - API: ability to set an import url when creating project for specific user

v 7.1.1
  - Fix cpu usage issue in Firefox
  - Fix redirect loop when changing password by new user
  - Fix 500 error on new merge request page

v 7.1.0
  - Remove observers
  - Improve MR discussions
  - Filter by description on Issues#index page
  - Fix bug with namespace select when create new project page
  - Show README link after description for non-master members
  - Add @all mention for comments
  - Dont show reply button if user is not signed in
  - Expose more information for issues with webhook
  - Add a mention of the merge request into the default merge request commit message
  - Improve code highlight, introduce support for more languages like Go, Clojure, Erlang etc
  - Fix concurrency issue in repository download
  - Dont allow repository name start with ?
  - Improve email threading (Pierre de La Morinerie)
  - Cleaner help page
  - Group milestones
  - Improved email notifications
  - Contributors API (sponsored by Mobbr)
  - Fix LDAP TLS authentication (Boris HUISGEN)
  - Show VERSION information on project sidebar
  - Improve branch removal logic when accept MR
  - Fix bug where comment form is spawned inside the Reply button
  - Remove Dir.chdir from Satellite#lock for thread-safety
  - Increased default git max_size value from 5MB to 20MB in gitlab.yml. Please update your configs!
  - Show error message in case of timeout in satellite when create MR
  - Show first 100 files for huge diff instead of hiding all
  - Change default admin email from admin@local.host to admin@example.com

v 7.0.0
  - The CPU no longer overheats when you hold down the spacebar
  - Improve edit file UI
  - Add ability to upload group avatar when create
  - Protected branch cannot be removed
  - Developers can remove normal branches with UI
  - Remove branch via API (sponsored by O'Reilly Media)
  - Move protected branches page to Project settings area
  - Redirect to Files view when create new branch via UI
  - Drag and drop upload of image in every markdown-area (Earle Randolph Bunao and Neil Francis Calabroso)
  - Refactor the markdown relative links processing
  - Make it easier to implement other CI services for GitLab
  - Group masters can create projects in group
  - Deprecate ruby 1.9.3 support
  - Only masters can rewrite/remove git tags
  - Add X-Frame-Options SAMEORIGIN to Nginx config so Sidekiq admin is visible
  - UI improvements
  - Case-insensetive search for issues
  - Update to rails 4.1
  - Improve performance of application for projects and groups with a lot of members
  - Formally support Ruby 2.1
  - Include Nginx gitlab-ssl config
  - Add manual language detection for highlight.js
  - Added example.com/:username routing
  - Show notice if your profile is public
  - UI improvements for mobile devices
  - Improve diff rendering performance
  - Drag-n-drop for issues and merge requests between states at milestone page
  - Fix '0 commits' message for huge repositories on project home page
  - Prevent 500 error page when visit commit page from large repo
  - Add notice about huge push over http to unicorn config
  - File action in satellites uses default 30 seconds timeout instead of old 10 seconds one
  - Overall performance improvements
  - Skip init script check on omnibus-gitlab
  - Be more selective when killing stray Sidekiqs
  - Check LDAP user filter during sign-in
  - Remove wall feature (no data loss - you can take it from database)
  - Dont expose user emails via API unless you are admin
  - Detect issues closed by Merge Request description
  - Better email subject lines from email on push service (Alex Elman)
  - Enable identicon for gravatar be default

v 6.9.2
  - Revert the commit that broke the LDAP user filter

v 6.9.1
  - Fix scroll to highlighted line
  - Fix the pagination on load for commits page

v 6.9.0
  - Store Rails cache data in the Redis `cache:gitlab` namespace
  - Adjust MySQL limits for existing installations
  - Add db index on project_id+iid column. This prevents duplicate on iid (During migration duplicates will be removed)
  - Markdown preview or diff during editing via web editor (Evgeniy Sokovikov)
  - Give the Rails cache its own Redis namespace
  - Add ability to set different ssh host, if different from http/https
  - Fix syntax highlighting for code comments blocks
  - Improve comments loading logic
  - Stop refreshing comments when the tab is hidden
  - Improve issue and merge request mobile UI (Drew Blessing)
  - Document how to convert a backup to PostgreSQL
  - Fix locale bug in backup manager
  - Fix can not automerge when MR description is too long
  - Fix wiki backup skip bug
  - Two Step MR creation process
  - Remove unwanted files from satellite working directory with git clean -fdx
  - Accept merge request via API (sponsored by O'Reilly Media)
  - Add more access checks during API calls
  - Block SSH access for 'disabled' Active Directory users
  - Labels for merge requests (Drew Blessing)
  - Threaded emails by setting a Message-ID (Philip Blatter)

v 6.8.0
  - Ability to at mention users that are participating in issue and merge req. discussion
  - Enabled GZip Compression for assets in example Nginx, make sure that Nginx is compiled with --with-http_gzip_static_module flag (this is default in Ubuntu)
  - Make user search case-insensitive (Christopher Arnold)
  - Remove omniauth-ldap nickname bug workaround
  - Drop all tables before restoring a Postgres backup
  - Make the repository downloads path configurable
  - Create branches via API (sponsored by O'Reilly Media)
  - Changed permission of gitlab-satellites directory not to be world accessible
  - Protected branch does not allow force push
  - Fix popen bug in `rake gitlab:satellites:create`
  - Disable connection reaping for MySQL
  - Allow oauth signup without email for twitter and github
  - Fix faulty namespace names that caused 500 on user creation
  - Option to disable standard login
  - Clean old created archives from repository downloads directory
  - Fix download link for huge MR diffs
  - Expose event and mergerequest timestamps in API
  - Fix emails on push service when only one commit is pushed

v 6.7.3
  - Fix the merge notification email not being sent (Pierre de La Morinerie)
  - Drop all tables before restoring a Postgres backup
  - Remove yanked modernizr gem

v 6.7.2
  - Fix upgrader script

v 6.7.1
  - Fix GitLab CI integration

v 6.7.0
  - Increased the example Nginx client_max_body_size from 5MB to 20MB, consider updating it manually on existing installations
  - Add support for Gemnasium as a Project Service (Olivier Gonzalez)
  - Add edit file button to MergeRequest diff
  - Public groups (Jason Hollingsworth)
  - Cleaner headers in Notification Emails (Pierre de La Morinerie)
  - Blob and tree gfm links to anchors work
  - Piwik Integration (Sebastian Winkler)
  - Show contribution guide link for new issue form (Jeroen van Baarsen)
  - Fix CI status for merge requests from fork
  - Added option to remove issue assignee on project issue page and issue edit page (Jason Blanchard)
  - New page load indicator that includes a spinner that scrolls with the page
  - Converted all the help sections into markdown
  - LDAP user filters
  - Streamline the content of notification emails (Pierre de La Morinerie)
  - Fixes a bug with group member administration (Matt DeTullio)
  - Sort tag names using VersionSorter (Robert Speicher)
  - Add GFM autocompletion for MergeRequests (Robert Speicher)
  - Add webhook when a new tag is pushed (Jeroen van Baarsen)
  - Add button for toggling inline comments in diff view
  - Add retry feature for repository import
  - Reuse the GitLab LDAP connection within each request
  - Changed markdown new line behaviour to conform to markdown standards
  - Fix global search
  - Faster authorized_keys rebuilding in `rake gitlab:shell:setup` (requires gitlab-shell 1.8.5)
  - Create and Update MR calls now support the description parameter (Greg Messner)
  - Markdown relative links in the wiki link to wiki pages, markdown relative links in repositories link to files in the repository
  - Added Slack service integration (Federico Ravasio)
  - Better API responses for access_levels (sponsored by O'Reilly Media)
  - Requires at least 2 unicorn workers
  - Requires gitlab-shell v1.9+
  - Replaced gemoji(due to closed licencing problem) with Phantom Open Emoji library(combined SIL Open Font License, MIT License and the CC 3.0 License)
  - Fix `/:username.keys` response content type (Dmitry Medvinsky)

v 6.6.5
  - Added option to remove issue assignee on project issue page and issue edit page (Jason Blanchard)
  - Hide mr close button for comment form if merge request was closed or inline comment
  - Adds ability to reopen closed merge request

v 6.6.4
  - Add missing html escape for highlighted code blocks in comments, issues

v 6.6.3
  - Fix 500 error when edit yourself from admin area
  - Hide private groups for public profiles

v 6.6.2
  - Fix 500 error on branch/tag create or remove via UI

v 6.6.1
  - Fix 500 error on files tab if submodules presents

v 6.6.0
  - Retrieving user ssh keys publically(github style): http://__HOST__/__USERNAME__.keys
  - Permissions: Developer now can manage issue tracker (modify any issue)
  - Improve Code Compare page performance
  - Group avatar
  - Pygments.rb replaced with highlight.js
  - Improve Merge request diff store logic
  - Improve render performnace for MR show page
  - Fixed Assembla hardcoded project name
  - Jira integration documentation
  - Refactored app/services
  - Remove snippet expiration
  - Mobile UI improvements (Drew Blessing)
  - Fix block/remove UI for admin::users#show page
  - Show users' group membership on users' activity page (Robert Djurasaj)
  - User pages are visible without login if user is authorized to a public project
  - Markdown rendered headers have id derived from their name and link to their id
  - Improve application to work faster with large groups (100+ members)
  - Multiple emails per user
  - Show last commit for file when view file source
  - Restyle Issue#show page and MR#show page
  - Ability to filter by multiple labels for Issues page
  - Rails version to 4.0.3
  - Fixed attachment identifier displaying underneath note text (Jason Blanchard)

v 6.5.1
  - Fix branch selectbox when create merge request from fork

v 6.5.0
  - Dropdown menus on issue#show page for assignee and milestone (Jason Blanchard)
  - Add color custimization and previewing to broadcast messages
  - Fixed notes anchors
  - Load new comments in issues dynamically
  - Added sort options to Public page
  - New filters (assigned/authored/all) for Dashboard#issues/merge_requests (sponsored by Say Media)
  - Add project visibility icons to dashboard
  - Enable secure cookies if https used
  - Protect users/confirmation with rack_attack
  - Default HTTP headers to protect against MIME-sniffing, force https if enabled
  - Bootstrap 3 with responsive UI
  - New repository download formats: tar.bz2, zip, tar (Jason Hollingsworth)
  - Restyled accept widgets for MR
  - SCSS refactored
  - Use jquery timeago plugin
  - Fix 500 error for rdoc files
  - Ability to customize merge commit message (sponsored by Say Media)
  - Search autocomplete via ajax
  - Add website url to user profile
  - Files API supports base64 encoded content (sponsored by O'Reilly Media)
  - Added support for Go's repository retrieval (Bruno Albuquerque)

v6.4.3
  - Don't use unicorn worker killer if PhusionPassenger is defined

v6.4.2
  - Fixed wrong behaviour of script/upgrade.rb

v6.4.1
  - Fixed bug with repository rename
  - Fixed bug with project transfer

v 6.4.0
  - Added sorting to project issues page (Jason Blanchard)
  - Assembla integration (Carlos Paramio)
  - Fixed another 500 error with submodules
  - UI: More compact issues page
  - Minimal password length increased to 8 symbols
  - Side-by-side diff view (Steven Thonus)
  - Internal projects (Jason Hollingsworth)
  - Allow removal of avatar (Drew Blessing)
  - Project web hooks now support issues and merge request events
  - Visiting project page while not logged in will redirect to sign-in instead of 404 (Jason Hollingsworth)
  - Expire event cache on avatar creation/removal (Drew Blessing)
  - Archiving old projects (Steven Thonus)
  - Rails 4
  - Add time ago tooltips to show actual date/time
  - UI: Fixed UI for admin system hooks
  - Ruby script for easier GitLab upgrade
  - Do not remove Merge requests if fork project was removed
  - Improve sign-in/signup UX
  - Add resend confirmation link to sign-in page
  - Set noreply@HOSTNAME for reply_to field in all emails
  - Show GitLab API version on Admin#dashboard
  - API Cross-origin resource sharing
  - Show READMe link at project home page
  - Show repo size for projects in Admin area

v 6.3.0
  - API for adding gitlab-ci service
  - Init script now waits for pids to appear after (re)starting before reporting status (Rovanion Luckey)
  - Restyle project home page
  - Grammar fixes
  - Show branches list (which branches contains commit) on commit page (Andrew Kumanyaev)
  - Security improvements
  - Added support for GitLab CI 4.0
  - Fixed issue with 500 error when group did not exist
  - Ability to leave project
  - You can create file in repo using UI
  - You can remove file from repo using UI
  - API: dropped default_branch attribute from project during creation
  - Project default_branch is not stored in db any more. It takes from repo now.
  - Admin broadcast messages
  - UI improvements
  - Dont show last push widget if user removed this branch
  - Fix 500 error for repos with newline in file name
  - Extended html titles
  - API: create/update/delete repo files
  - Admin can transfer project to any namespace
  - API: projects/all for admin users
  - Fix recent branches order

v 6.2.4
  - Security: Cast API private_token to string (CVE-2013-4580)
  - Security: Require gitlab-shell 1.7.8 (CVE-2013-4581, CVE-2013-4582, CVE-2013-4583)
  - Fix for Git SSH access for LDAP users

v 6.2.3
  - Security: More protection against CVE-2013-4489
  - Security: Require gitlab-shell 1.7.4 (CVE-2013-4490, CVE-2013-4546)
  - Fix sidekiq rake tasks

v 6.2.2
  - Security: Update gitlab_git (CVE-2013-4489)

v 6.2.1
  - Security: Fix issue with generated passwords for new users

v 6.2.0
  - Public project pages are now visible to everyone (files, issues, wik, etc.)
    THIS MEANS YOUR ISSUES AND WIKI FOR PUBLIC PROJECTS ARE PUBLICLY VISIBLE AFTER THE UPGRADE
  - Add group access to permissions page
  - Require current password to change one
  - Group owner or admin can remove other group owners
  - Remove group transfer since we have multiple owners
  - Respect authorization in Repository API
  - Improve UI for Project#files page
  - Add more security specs
  - Added search for projects by name to api (Izaak Alpert)
  - Make default user theme configurable (Izaak Alpert)
  - Update logic for validates_merge_request for tree of MR (Andrew Kumanyaev)
  - Rake tasks for web hooks management (Jonhnny Weslley)
  - Extended User API to expose admin and can_create_group for user creation/updating (Boyan Tabakov)
  - API: Remove group
  - API: Remove project
  - Avatar upload on profile page with a maximum of 100KB (Steven Thonus)
  - Store the sessions in Redis instead of the cookie store
  - Fixed relative links in markdown
  - User must confirm their email if signup enabled
  - User must confirm changed email

v 6.1.0
  - Project specific IDs for issues, mr, milestones
    Above items will get a new id and for example all bookmarked issue urls will change.
    Old issue urls are redirected to the new one if the issue id is too high for an internal id.
  - Description field added to Merge Request
  - API: Sudo api calls (Izaak Alpert)
  - API: Group membership api (Izaak Alpert)
  - Improved commit diff
  - Improved large commit handling (Boyan Tabakov)
  - Rewrite: Init script now less prone to errors and keeps better track of the service (Rovanion Luckey)
  - Link issues, merge requests, and commits when they reference each other with GFM (Ash Wilson)
  - Close issues automatically when pushing commits with a special message
  - Improve user removal from admin area
  - Invalidate events cache when project was moved
  - Remove deprecated classes and rake tasks
  - Add event filter for group and project show pages
  - Add links to create branch/tag from project home page
  - Add public-project? checkbox to new-project view
  - Improved compare page. Added link to proceed into Merge Request
  - Send an email to a user when they are added to group
  - New landing page when you have 0 projects

v 6.0.0
  - Feature: Replace teams with group membership
    We introduce group membership in 6.0 as a replacement for teams.
    The old combination of groups and teams was confusing for a lot of people.
    And when the members of a team where changed this wasn't reflected in the project permissions.
    In GitLab 6.0 you will be able to add members to a group with a permission level for each member.
    These group members will have access to the projects in that group.
    Any changes to group members will immediately be reflected in the project permissions.
    You can even have multiple owners for a group, greatly simplifying administration.
  - Feature: Ability to have multiple owners for group
  - Feature: Merge Requests between fork and project (Izaak Alpert)
  - Feature: Generate fingerprint for ssh keys
  - Feature: Ability to create and remove branches with UI
  - Feature: Ability to create and remove git tags with UI
  - Feature: Groups page in profile. You can leave group there
  - API: Allow login with LDAP credentials
  - Redesign: project settings navigation
  - Redesign: snippets area
  - Redesign: ssh keys page
  - Redesign: buttons, blocks and other ui elements
  - Add comment title to rss feed
  - You can use arrows to navigate at tree view
  - Add project filter on dashboard
  - Cache project graph
  - Drop support of root namespaces
  - Default theme is classic now
  - Cache result of methods like authorize_projects, project.team.members etc
  - Remove $.ready events
  - Fix onclick events being double binded
  - Add notification level to group membership
  - Move all project controllers/views under Projects:: module
  - Move all profile controllers/views under Profiles:: module
  - Apply user project limit only for personal projects
  - Unicorn is default web server again
  - Store satellites lock files inside satellites dir
  - Disabled threadsafety mode in rails
  - Fixed bug with loosing MR comments
  - Improved MR comments logic
  - Render readme file for projects in public area

v 5.4.2
  - Security: Cast API private_token to string (CVE-2013-4580)
  - Security: Require gitlab-shell 1.7.8 (CVE-2013-4581, CVE-2013-4582, CVE-2013-4583)

v 5.4.1
  - Security: Fixes for CVE-2013-4489
  - Security: Require gitlab-shell 1.7.4 (CVE-2013-4490, CVE-2013-4546)

v 5.4.0
  - Ability to edit own comments
  - Documentation improvements
  - Improve dashboard projects page
  - Fixed nav for empty repos
  - GitLab Markdown help page
  - Misspelling fixes
  - Added support of unicorn and fog gems
  - Added client list to API doc
  - Fix PostgreSQL database restoration problem
  - Increase snippet content column size
  - allow project import via git:// url
  - Show participants on issues, including mentions
  - Notify mentioned users with email

v 5.3.0
  - Refactored services
  - Campfire service added
  - HipChat service added
  - Fixed bug with LDAP + git over http
  - Fixed bug with google analytics code being ignored
  - Improve sign-in page if ldap enabled
  - Respect newlines in wall messages
  - Generate the Rails secret token on first run
  - Rename repo feature
  - Init.d: remove gitlab.socket on service start
  - Api: added teams api
  - Api: Prevent blob content being escaped
  - Api: Smart deploy key add behaviour
  - Api: projects/owned.json return user owned project
  - Fix bug with team assignation on project from #4109
  - Advanced snippets: public/private, project/personal (Andrew Kulakov)
  - Repository Graphs (Karlo Nicholas T. Soriano)
  - Fix dashboard lost if comment on commit
  - Update gitlab-grack. Fixes issue with --depth option
  - Fix project events duplicate on project page
  - Fix postgres error when displaying network graph.
  - Fix dashboard event filter when navigate via turbolinks
  - init.d: Ensure socket is removed before starting service
  - Admin area: Style teams:index, group:show pages
  - Own page for failed forking
  - Scrum view for milestone

v 5.2.0
  - Turbolinks
  - Git over http with ldap credentials
  - Diff with better colors and some spacing on the corners
  - Default values for project features
  - Fixed huge_commit view
  - Restyle project clone panel
  - Move Gitlab::Git code to gitlab_git gem
  - Move update docs in repo
  - Requires gitlab-shell v1.4.0
  - Fixed submodules listing under file tab
  - Fork feature (Angus MacArthur)
  - git version check in gitlab:check
  - Shared deploy keys feature
  - Ability to generate default labels set for issues
  - Improve gfm autocomplete (Harold Luo)
  - Added support for Google Analytics
  - Code search feature (Javier Castro)

v 5.1.0
  - You can login with email or username now
  - Corrected project transfer rollback when repository cannot be moved
  - Move both repo and wiki when project transfer requested
  - Admin area: project editing was removed from admin namespace
  - Access: admin user has now access to any project.
  - Notification settings
  - Gitlab::Git set of objects to abstract from grit library
  - Replace Unicorn web server with Puma
  - Backup/Restore refactored. Backup dump project wiki too now
  - Restyled Issues list. Show milestone version in issue row
  - Restyled Merge Request list
  - Backup now dump/restore uploads
  - Improved performance of dashboard (Andrew Kumanyaev)
  - File history now tracks renames (Akzhan Abdulin)
  - Drop wiki migration tools
  - Drop sqlite migration tools
  - project tagging
  - Paginate users in API
  - Restyled network graph (Hiroyuki Sato)

v 5.0.1
  - Fixed issue with gitlab-grit being overridden by grit

v 5.0.0
  - Replaced gitolite with gitlab-shell
  - Removed gitolite-related libraries
  - State machine added
  - Setup gitlab as git user
  - Internal API
  - Show team tab for empty projects
  - Import repository feature
  - Updated rails
  - Use lambda for scopes
  - Redesign admin area -> users
  - Redesign admin area -> user
  - Secure link to file attachments
  - Add validations for Group and Team names
  - Restyle team page for project
  - Update capybara, rspec-rails, poltergeist to recent versions
  - Wiki on git using Gollum
  - Added Solarized Dark theme for code review
  - Don't show user emails in autocomplete lists, profile pages
  - Added settings tab for group, team, project
  - Replace user popup with icons in header
  - Handle project moving with gitlab-shell
  - Added select2-rails for selectboxes with ajax data load
  - Fixed search field on projects page
  - Added teams to search autocomplete
  - Move groups and teams on dashboard sidebar to sub-tabs
  - API: improved return codes and docs. (Felix Gilcher, Sebastian Ziebell)
  - Redesign wall to be more like chat
  - Snippets, Wall features are disabled by default for new projects

v 4.2.0
  - Teams
  - User show page. Via /u/username
  - Show help contents on pages for better navigation
  - Async gitolite calls
  - added satellites logs
  - can_create_group, can_create_team booleans for User
  - Process web hooks async
  - GFM: Fix images escaped inside links
  - Network graph improved
  - Switchable branches for network graph
  - API: Groups
  - Fixed project download

v 4.1.0
  - Optional Sign-Up
  - Discussions
  - Satellites outside of tmp
  - Line numbers for blame
  - Project public mode
  - Public area with unauthorized access
  - Load dashboard events with ajax
  - remember dashboard filter in cookies
  - replace resque with sidekiq
  - fix routing issues
  - cleanup rake tasks
  - fix backup/restore
  - scss cleanup
  - show preview for note images
  - improved network-graph
  - get rid of app/roles/
  - added new classes Team, Repository
  - Reduce amount of gitolite calls
  - Ability to add user in all group projects
  - remove deprecated configs
  - replaced Korolev font with open font
  - restyled admin/dashboard page
  - restyled admin/projects page

v 4.0.0
  - Remove project code and path from API. Use id instead
  - Return valid cloneable url to repo for web hook
  - Fixed backup issue
  - Reorganized settings
  - Fixed commits compare
  - Refactored scss
  - Improve status checks
  - Validates presence of User#name
  - Fixed postgres support
  - Removed sqlite support
  - Modified post-receive hook
  - Milestones can be closed now
  - Show comment events on dashboard
  - Quick add team members via group#people page
  - [API] expose created date for hooks and SSH keys
  - [API] list, create issue notes
  - [API] list, create snippet notes
  - [API] list, create wall notes
  - Remove project code - use path instead
  - added username field to user
  - rake task to fill usernames based on emails create namespaces for users
  - STI Group < Namespace
  - Project has namespace_id
  - Projects with namespaces also namespaced in gitolite and stored in subdir
  - Moving project to group will move it under group namespace
  - Ability to move project from namespaces to another
  - Fixes commit patches getting escaped (see #2036)
  - Support diff and patch generation for commits and merge request
  - MergeReqest doesn't generate a temporary file for the patch any more
  - Update the UI to allow downloading Patch or Diff

v 3.1.0
  - Updated gems
  - Services: Gitlab CI integration
  - Events filter on dashboard
  - Own namespace for redis/resque
  - Optimized commit diff views
  - add alphabetical order for projects admin page
  - Improved web editor
  - Commit stats page
  - Documentation split and cleanup
  - Link to commit authors everywhere
  - Restyled milestones list
  - added Milestone to Merge Request
  - Restyled Top panel
  - Refactored Satellite Code
  - Added file line links
  - moved from capybara-webkit to poltergeist + phantomjs

v 3.0.3
  - Fixed bug with issues list in Chrome
  - New Feature: Import team from another project

v 3.0.2
  - Fixed gitlab:app:setup
  - Fixed application error on empty project in admin area
  - Restyled last push widget

v 3.0.1
  - Fixed git over http

v 3.0.0
  - Projects groups
  - Web Editor
  - Fixed bug with gitolite keys
  - UI improved
  - Increased performance of application
  - Show user avatar in last commit when browsing Files
  - Refactored Gitlab::Merge
  - Use Font Awesome for icons
  - Separate observing of Note and MergeRequests
  - Milestone "All Issues" filter
  - Fix issue close and reopen button text and styles
  - Fix forward/back while browsing Tree hierarchy
  - Show number of notes for commits and merge requests
  - Added support pg from box and update installation doc
  - Reject ssh keys that break gitolite
  - [API] list one project hook
  - [API] edit project hook
  - [API] list project snippets
  - [API] allow to authorize using private token in HTTP header
  - [API] add user creation

v 2.9.1
  - Fixed resque custom config init

v 2.9.0
  - fixed inline notes bugs
  - refactored rspecs
  - refactored gitolite backend
  - added factory_girl
  - restyled projects list on dashboard
  - ssh keys validation to prevent gitolite crash
  - send notifications if changed permission in project
  - scss refactoring. gitlab_bootstrap/ dir
  - fix git push http body bigger than 112k problem
  - list of labels  page under issues tab
  - API for milestones, keys
  - restyled buttons
  - OAuth
  - Comment order changed

v 2.8.1
  - ability to disable gravatars
  - improved MR diff logic
  - ssh key help page

v 2.8.0
  - Gitlab Flavored Markdown
  - Bulk issues update
  - Issues API
  - Cucumber coverage increased
  - Post-receive files fixed
  - UI improved
  - Application cleanup
  - more cucumber
  - capybara-webkit + headless

v 2.7.0
  - Issue Labels
  - Inline diff
  - Git HTTP
  - API
  - UI improved
  - System hooks
  - UI improved
  - Dashboard events endless scroll
  - Source performance increased

v 2.6.0
  - UI polished
  - Improved network graph + keyboard nav
  - Handle huge commits
  - Last Push widget
  - Bugfix
  - Better performance
  - Email in resque
  - Increased test coverage
  - Ability to remove branch with MR accept
  - a lot of code refactored

v 2.5.0
  - UI polished
  - Git blame for file
  - Bugfix
  - Email in resque
  - Better test coverage

v 2.4.0
  - Admin area stats page
  - Ability to block user
  - Simplified dashboard area
  - Improved admin area
  - Bootstrap 2.0
  - Responsive layout
  - Big commits handling
  - Performance improved
  - Milestones

v 2.3.1
  - Issues pagination
  - ssl fixes
  - Merge Request pagination

v 2.3.0
  - Dashboard r1
  - Search r1
  - Project page
  - Close merge request on push
  - Persist MR diff after merge
  - mysql support
  - Documentation

v 2.2.0
  - We’ve added support of LDAP auth
  - Improved permission logic (4 roles system)
  - Protected branches (now only masters can push to protected branches)
  - Usability improved
  - twitter bootstrap integrated
  - compare view between commits
  - wiki feature
  - now you can enable/disable issues, wiki, wall features per project
  - security fixes
  - improved code browsing (ajax branch switch etc)
  - improved per-line commenting
  - git submodules displayed
  - moved to rails 3.2
  - help section improved

v 2.1.0
  - Project tab r1
  - List branches/tags
  - per line comments
  - mass user import

v 2.0.0
  - gitolite as main git host system
  - merge requests
  - project/repo access
  - link to commit/issue feed
  - design tab
  - improved email notifications
  - restyled dashboard
  - bugfix

v 1.2.2
  - common config file gitlab.yml
  - issues restyle
  - snippets restyle
  - clickable news feed header on dashboard
  - bugfix

v 1.2.1
  - bugfix

v 1.2.0
  - new design
  - user dashboard
  - network graph
  - markdown support for comments
  - encoding issues
  - wall like twitter timeline

v 1.1.0
  - project dashboard
  - wall redesigned
  - feature: code snippets
  - fixed horizontal scroll on file preview
  - fixed app crash if commit message has invalid chars
  - bugfix & code cleaning

v 1.0.2
  - fixed bug with empty project
  - added adv validation for project path & code
  - feature: issues can be sortable
  - bugfix
  - username displayed on top panel

v 1.0.1
  - fixed: with invalid source code for commit
  - fixed: lose branch/tag selection when use tree navigation
  - when history clicked - display path
  - bug fix & code cleaning

v 1.0.0
  - bug fix
  - projects preview mode

v 0.9.6
  - css fix
  - new repo empty tree until restart server - fixed

v 0.9.4
  - security improved
  - authorization improved
  - html escaping
  - bug fix
  - increased test coverage
  - design improvements

v 0.9.1
  - increased test coverage
  - design improvements
  - new issue email notification
  - updated app name
  - issue redesigned
  - issue can be edit

v 0.8.0
  - syntax highlight for main file types
  - redesign
  - stability
  - security fixes
  - increased test coverage
  - email notification<|MERGE_RESOLUTION|>--- conflicted
+++ resolved
@@ -24,13 +24,10 @@
     improvement when checking if a repository was empty
   - Add instrumentation for Gitlab::Git::Repository instance methods so we can
     track them in Performance Monitoring.
-<<<<<<< HEAD
   - Fix highlighting in blame view.
 
 v 8.4.2 (unreleased)
-=======
   - Increase contrast between highlighted code comments and inline diff marker
->>>>>>> 9bf47f06
   - Fix method undefined when using external commit status in builds
 
 v 8.4.1
