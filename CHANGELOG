Please view this file on the master branch, on stable branches it's out of date.

<<<<<<< HEAD
v 8.11.2 (unreleased)

v 8.11.1
  - Fix file links on project page when default view is Files !5933
  - Fixed enter key in search input not working !5888
=======
v 8.12.0 (unreleased)
  - Add two-factor recovery endpoint to internal API !5510
  - Change merge_error column from string to text type
  - Add `web_url` field to issue, merge request, and snippet API objects (Ben Boeckel)
  - Optimistic locking for Issues and Merge Requests (title and description overriding prevention)
  - Add `wiki_page_events` to project hook APIs (Ben Boeckel)
  - Add Sentry logging to API calls
  - Added tests for diff notes
  - Added 'only_allow_merge_if_build_succeeds' project setting in the API. !5930 (Duck)

v 8.11.2 (unreleased)
  - Show "Create Merge Request" widget for push events to fork projects on the source project

v 8.11.1 (unreleased)
  - Does not halt the GitHub import process when an error occurs
  - Fix file links on project page when default view is Files !5933
  - Change using size to use count and caching it for number of group members
>>>>>>> b2bf01f4

v 8.11.0
  - Use test coverage value from the latest successful pipeline in badge. !5862
  - Add test coverage report badge. !5708
  - Remove the http_parser.rb dependency by removing the tinder gem. !5758 (tbalthazar)
  - Add Koding (online IDE) integration
  - Ability to specify branches for Pivotal Tracker integration (Egor Lynko)
  - Fix don't pass a local variable called `i` to a partial. !20510 (herminiotorres)
  - Add delimiter to project stars and forks count (ClemMakesApps)
  - Fix rename `add_users_into_project` and `projects_ids`. !20512 (herminiotorres)
  - Fix adding line comments on the initial commit to a repo !5900
  - Fix the title of the toggle dropdown button. !5515 (herminiotorres)
  - Rename `markdown_preview` routes to `preview_markdown`. (Christopher Bartz)
  - Update to Ruby 2.3.1. !4948
  - Add Issues Board !5548
  - Allow resolving merge conflicts in the UI !5479
  - Improve diff performance by eliminating redundant checks for text blobs
  - Ensure that branch names containing escapable characters (e.g. %20) aren't unescaped indiscriminately. !5770 (ewiltshi)
  - Convert switch icon into icon font (ClemMakesApps)
  - API: Endpoints for enabling and disabling deploy keys
  - API: List access requests, request access, approve, and deny access requests to a project or a group. !4833
  - Use long options for curl examples in documentation !5703 (winniehell)
  - Added tooltip listing label names to the labels value in the collapsed issuable sidebar
  - Remove magic comments (`# encoding: UTF-8`) from Ruby files. !5456 (winniehell)
  - Fix badge count alignment (ClemMakesApps)
  - GitLab Performance Monitoring can now track custom events such as the number of tags pushed to a repository
  - Add support for relative links starting with ./ or / to RelativeLinkFilter (winniehell)
  - Allow naming U2F devices !5833
  - Ignore URLs starting with // in Markdown links !5677 (winniehell)
  - Fix CI status icon link underline (ClemMakesApps)
  - The Repository class is now instrumented
  - Fix commit mention font inconsistency (ClemMakesApps)
  - Do not escape URI when extracting path !5878 (winniehell)
  - Fix filter label tooltip HTML rendering (ClemMakesApps)
  - Cache the commit author in RequestStore to avoid extra lookups in PostReceive
  - Expand commit message width in repo view (ClemMakesApps)
  - Cache highlighted diff lines for merge requests
  - Pre-create all builds for a Pipeline when the new Pipeline is created !5295
  - Allow merge request diff notes and discussions to be explicitly marked as resolved
  - API: Add deployment endpoints
  - API: Add Play endpoint on Builds
  - Fix of 'Commits being passed to custom hooks are already reachable when using the UI'
  - Show wall clock time when showing a pipeline. !5734
  - Show member roles to all users on members page
  - Project.visible_to_user is instrumented again
  - Fix awardable button mutuality loading spinners (ClemMakesApps)
  - Sort todos by date and priority
  - Add support for using RequestStore within Sidekiq tasks via SIDEKIQ_REQUEST_STORE env variable
  - Optimize maximum user access level lookup in loading of notes
  - Send notification emails to users newly mentioned in issue and MR edits !5800
  - Add "No one can push" as an option for protected branches. !5081
  - Improve performance of AutolinkFilter#text_parse by using XPath
  - Add experimental Redis Sentinel support !1877
  - Rendering of SVGs as blobs is now limited to SVGs with a size smaller or equal to 2MB
  - Fix branches page dropdown sort initial state (ClemMakesApps)
  - Environments have an url to link to
  - Various redundant database indexes have been removed
  - Update `timeago` plugin to use multiple string/locale settings
  - Remove unused images (ClemMakesApps)
  - Get issue and merge request description templates from repositories
  - Add hover state to todos !5361 (winniehell)
  - Fix icon alignment of star and fork buttons !5451 (winniehell)
  - Enforce 2FA restrictions on API authentication endpoints !5820
  - Limit git rev-list output count to one in forced push check
  - Show deployment status on merge requests with external URLs
  - Fix branch title trailing space on hover (ClemMakesApps)
  - Clean up unused routes (Josef Strzibny)
  - Fix issue on empty project to allow developers to only push to protected branches if given permission
  - API: Add enpoints for pipelines
  - Add green outline to New Branch button. !5447 (winniehell)
  - Optimize generating of cache keys for issues and notes
  - Fix repository push email formatting in Outlook
  - Improve performance of syntax highlighting Markdown code blocks
  - Update to gitlab_git 10.4.1 and take advantage of preserved Ref objects
  - Remove delay when hitting "Reply..." button on page with a lot of discussions
  - Retrieve rendered HTML from cache in one request
  - Fix renaming repository when name contains invalid chararacters under project settings
  - Upgrade Grape from 0.13.0 to 0.15.0. !4601
  - Trigram indexes for the "ci_runners" table have been removed to speed up UPDATE queries
  - Fix devise deprecation warnings.
  - Check for 2FA when using Git over HTTP and only allow PersonalAccessTokens as password in that case !5764
  - Update version_sorter and use new interface for faster tag sorting
  - Load branches asynchronously in Cherry Pick and Revert dialogs.
  - Optimize checking if a user has read access to a list of issues !5370
  - Store all DB secrets in secrets.yml, under descriptive names !5274
  - Fix syntax highlighting in file editor
  - Support slash commands in issue and merge request descriptions as well as comments. !5021
  - Nokogiri's various parsing methods are now instrumented
  - Add archived badge to project list !5798
  - Add simple identifier to public SSH keys (muteor)
  - Admin page now references docs instead of a specific file !5600 (AnAverageHuman)
  - Fix filter input alignment (ClemMakesApps)
  - Include old revision in merge request update hooks (Ben Boeckel)
  - Add build event color in HipChat messages (David Eisner)
  - Make fork counter always clickable. !5463 (winniehell)
  - Document that webhook secret token is sent in X-Gitlab-Token HTTP header !5664 (lycoperdon)
  - Gitlab::Highlight is now instrumented
  - All created issues, API or WebUI, can be submitted to Akismet for spam check !5333
  - Allow users to import cross-repository pull requests from GitHub
  - The overhead of instrumented method calls has been reduced
  - Remove `search_id` of labels dropdown filter to fix 'Missleading URI for labels in Merge Requests and Issues view'. !5368 (Scott Le)
  - Load project invited groups and members eagerly in `ProjectTeam#fetch_members`
  - Add pipeline events hook
  - Award emoji tooltips containing more than 10 usernames are now truncated !4780 (jlogandavison)
  - Fix duplicate "me" in award emoji tooltip !5218 (jlogandavison)
  - Bump gitlab_git to speedup DiffCollection iterations
  - Rewrite description of a blocked user in admin settings. (Elias Werberich)
  - Make branches sortable without push permission !5462 (winniehell)
  - Check for Ci::Build artifacts at database level on pipeline partial
  - Convert image diff background image to CSS (ClemMakesApps)
  - Remove unnecessary index_projects_on_builds_enabled index from the projects table
  - Make "New issue" button in Issue page less obtrusive !5457 (winniehell)
  - Gitlab::Metrics.current_transaction needs to be public for RailsQueueDuration
  - Fix search for notes which belongs to deleted objects
  - Allow Akismet to be trained by submitting issues as spam or ham !5538
  - Add GitLab Workhorse version to admin dashboard (Katarzyna Kobierska Ula Budziszewska)
  - Fix spacing and vertical alignment on build status icon on commits page (ClemMakesApps)
  - Allow branch names ending with .json for graph and network page !5579 (winniehell)
  - Add the `sprockets-es6` gem
  - Improve OAuth2 client documentation (muteor)
  - Fix diff comments inverted toggle bug (ClemMakesApps)
  - Multiple trigger variables show in separate lines (Katarzyna Kobierska Ula Budziszewska)
  - Profile requests when a header is passed
  - Fix button missing type (ClemMakesApps)
  - Avoid calculation of line_code and position for _line partial when showing diff notes on discussion tab.
  - Speedup DiffNote#active? on discussions, preloading noteables and avoid touching git repository to return diff_refs when possible
  - Add commit stats in commit api. !5517 (dixpac)
  - Add CI configuration button on project page
  - Fix merge request new view not changing code view rendering style
  - edit_blob_link will use blob passed onto the options parameter
  - Make error pages responsive (Takuya Noguchi)
  - The performance of the project dropdown used for moving issues has been improved
  - Move to project dropdown with infinite scroll for better performance
  - Fix skip_repo parameter being ignored when destroying a namespace
  - Add all builds into stage/job dropdowns on builds page
  - Change requests_profiles resource constraint to catch virtually any file
  - Bump gitlab_git to lazy load compare commits
  - Reduce number of queries made for merge_requests/:id/diffs
  - Add the option to set the expiration date for the project membership when giving a user access to a project. !5599 (Adam Niedzielski)
  - Sensible state specific default sort order for issues and merge requests !5453 (tomb0y)
  - Fix bug where destroying a namespace would not always destroy projects
  - Fix RequestProfiler::Middleware error when code is reloaded in development
  - Allow horizontal scrolling of code blocks in issue body
  - Catch what warden might throw when profiling requests to re-throw it
  - Avoid commit lookup on diff_helper passing existing local variable to the helper method
  - Add description to new_issue email and new_merge_request_email in text/plain content type. !5663 (dixpac)
  - Speed up and reduce memory usage of Commit#repo_changes, Repository#expire_avatar_cache and IrkerWorker
  - Add unfold links for Side-by-Side view. !5415 (Tim Masliuchenko)
  - Adds support for pending invitation project members importing projects
  - Add pipeline visualization/graph on pipeline page
  - Update devise initializer to turn on changed password notification emails. !5648 (tombell)
  - Avoid to show the original password field when password is automatically set. !5712 (duduribeiro)
  - Fix importing GitLab projects with an invalid MR source project
  - Sort folders with submodules in Files view !5521
  - Each `File::exists?` replaced to `File::exist?` because of deprecate since ruby version 2.2.0
  - Add auto-completition in pipeline (Katarzyna Kobierska Ula Budziszewska)
  - Add pipelines tab to merge requests
  - Fix notification_service argument error of declined invitation emails
  - Fix a memory leak caused by Banzai::Filter::SanitizationFilter
  - Speed up todos queries by limiting the projects set we join with
  - Ensure file editing in UI does not overwrite commited changes without warning user
  - Eliminate unneeded calls to Repository#blob_at when listing commits with no path
  - Update gitlab_git gem to 10.4.7
  - Simplify SQL queries of marking a todo as done
  - Update merge_requests.md with a simpler way to check out a merge request. !5944

v 8.10.7
  - Upgrade Hamlit to 2.6.1. !5873
  - Upgrade Doorkeeper to 4.2.0. !5881

v 8.10.6
  - Upgrade Rails to 4.2.7.1 for security fixes. !5781
  - Restore "Largest repository" sort option on Admin > Projects page. !5797
  - Fix privilege escalation via project export.
  - Require administrator privileges to perform a project import.

v 8.10.5
  - Add a data migration to fix some missing timestamps in the members table. !5670
  - Revert the "Defend against 'Host' header injection" change in the source NGINX templates. !5706
  - Cache project count for 5 minutes to reduce DB load. !5746 & !5754

v 8.10.4
  - Don't close referenced upstream issues from a forked project.
  - Fixes issue with dropdowns `enter` key not working correctly. !5544
  - Fix Import/Export project import not working in HA mode. !5618
  - Fix Import/Export error checking versions. !5638

v 8.10.3
  - Fix Import/Export issue importing milestones and labels not associated properly. !5426
  - Fix timing problems running imports on production. !5523
  - Add a log message when a project is scheduled for destruction for debugging. !5540
  - Fix hooks missing on imported GitLab projects. !5549
  - Properly abort a merge when merge conflicts occur. !5569
  - Fix importer for GitHub Pull Requests when a branch was removed. !5573
  - Ignore invalid IPs in X-Forwarded-For when trusted proxies are configured. !5584
  - Trim extra displayed carriage returns in diffs and files with CRLFs. !5588
  - Fix label already exist error message in the right sidebar.

v 8.10.2
  - User can now search branches by name. !5144
  - Page is now properly rendered after committing the first file and creating the first branch. !5399
  - Add branch or tag icon to ref in builds page. !5434
  - Fix backup restore. !5459
  - Use project ID in repository cache to prevent stale data from persisting across projects. !5460
  - Fix issue with autocomplete search not working with enter key. !5466
  - Add iid to MR API response. !5468
  - Disable MySQL foreign key checks before dropping all tables. !5472
  - Ensure relative paths for video are rewritten as we do for images. !5474
  - Ensure current user can retry a build before showing the 'Retry' button. !5476
  - Add ENV variable to skip repository storages validations. !5478
  - Added `*.js.es6 gitlab-language=javascript` to `.gitattributes`. !5486
  - Don't show comment button in gutter of diffs on MR discussion tab. !5493
  - Rescue Rugged::OSError (lock exists) when creating references. !5497
  - Fix expand all diffs button in compare view. !5500
  - Show release notes in tags list. !5503
  - Fix a bug where forking a project from a repository storage to another would fail. !5509
  - Fix missing schema update for `20160722221922`. !5512
  - Update `gitlab-shell` version to 3.2.1 in the 8.9->8.10 update guide. !5516

v 8.10.1
  - Refactor repository storages documentation. !5428
  - Gracefully handle case when keep-around references are corrupted or exist already. !5430
  - Add detailed info on storage path mountpoints. !5437
  - Fix Error 500 when creating Wiki pages with hyphens or spaces. !5444
  - Fix bug where replies to commit notes displayed in the MR discussion tab wouldn't show up on the commit page. !5446
  - Ignore invalid trusted proxies in X-Forwarded-For header. !5454
  - Add links to the real markdown.md file for all GFM examples. !5458

v 8.10.0
  - Fix profile activity heatmap to show correct day name (eanplatter)
  - Speed up ExternalWikiHelper#get_project_wiki_path
  - Expose {should,force}_remove_source_branch (Ben Boeckel)
  - Add the functionality to be able to rename a file. !5049
  - Disable PostgreSQL statement timeout during migrations
  - Fix projects dropdown loading performance with a simplified api cal. !5113
  - Fix commit builds API, return all builds for all pipelines for given commit. !4849
  - Replace Haml with Hamlit to make view rendering faster. !3666
  - Refresh the branch cache after `git gc` runs
  - Allow to disable request access button on projects/groups
  - Refactor repository paths handling to allow multiple git mount points
  - Optimize system note visibility checking by memoizing the visible reference count. !5070
  - Add Application Setting to configure default Repository Path for new projects
  - Delete award emoji when deleting a user
  - Remove pinTo from Flash and make inline flash messages look nicer. !4854 (winniehell)
  - Add an API for downloading latest successful build from a particular branch or tag. !5347
  - Avoid data-integrity issue when cleaning up repository archive cache.
  - Add link to profile to commit avatar. !5163 (winniehell)
  - Wrap code blocks on Activies and Todos page. !4783 (winniehell)
  - Align flash messages with left side of page content. !4959 (winniehell)
  - Display tooltip for "Copy to Clipboard" button. !5164 (winniehell)
  - Use default cursor for table header of project files. !5165 (winniehell)
  - Store when and yaml variables in builds table
  - Display last commit of deleted branch in push events. !4699 (winniehell)
  - Escape file extension when parsing search results. !5141 (winniehell)
  - Add "passing with warnings" to the merge request pipeline possible statuses, this happens when builds that allow failures have failed. !5004
  - Add image border in Markdown preview. !5162 (winniehell)
  - Apply the trusted_proxies config to the rack request object for use with rack_attack
  - Added the ability to block sign ups using a domain blacklist. !5259
  - Upgrade to Rails 4.2.7. !5236
  - Extend exposed environment variables for CI builds
  - Deprecate APIs "projects/:id/keys/...". Use "projects/:id/deploy_keys/..." instead
  - Add API "deploy_keys" for admins to get all deploy keys
  - Allow to pull code with deploy key from public projects
  - Use limit parameter rather than hardcoded value in `ldap:check` rake task (Mike Ricketts)
  - Add Sidekiq queue duration to transaction metrics.
  - Add a new column `artifacts_size` to table `ci_builds`. !4964
  - Let Workhorse serve format-patch diffs
  - Display tooltip for mentioned users and groups. !5261 (winniehell)
  - Allow build email service to be tested
  - Added day name to contribution calendar tooltips
  - Make images fit to the size of the viewport !4810
  - Fixed misplaced mirror repository button on tags page
  - Fix check for New Branch button on Issue page !4630 (winniehell)
  - Refactor user authorization check for a single project to avoid querying all user projects
  - Make images fit to the size of the viewport. !4810
  - Fix check for New Branch button on Issue page. !4630 (winniehell)
  - Fix GFM autocomplete not working on wiki pages
  - Fixed enter key not triggering click on first row when searching in a dropdown
  - Updated dropdowns in issuable form to use new GitLab dropdown style
  - Make images fit to the size of the viewport !4810
  - Fix check for New Branch button on Issue page !4630 (winniehell)
  - Fix MR-auto-close text added to description. !4836
  - Support U2F devices in Firefox. !5177
  - Fix issue, preventing users w/o push access to sort tags. !5105 (redetection)
  - Add Spring EmojiOne updates.
  - Added Rake task for tracking deployments. !5320
  - Fix fetching LFS objects for private CI projects
  - Add the new 2016 Emoji! Adds 72 new emoji including bacon, facepalm, and selfie. !5237
  - Add syntax for multiline blockquote using `>>>` fence. !3954
  - Fix viewing notification settings when a project is pending deletion
  - Updated compare dropdown menus to use GL dropdown
  - Redirects back to issue after clicking login link
  - Eager load award emoji on notes
  - Allow to define manual actions/builds on Pipelines and Environments
  - Fix pagination when sorting by columns with lots of ties (like priority)
  - The Markdown reference parsers now re-use query results to prevent running the same queries multiple times. !5020
  - Updated project header design
  - Issuable collapsed assignee tooltip is now the users name
  - Fix compare view not changing code view rendering style
  - Exclude email check from the standard health check
  - Updated layout for Projects, Groups, Users on Admin area. !4424
  - Fix changing issue state columns in milestone view
  - Update health_check gem to version 2.1.0
  - Add notification settings dropdown for groups
  - Render inline diffs for multiple changed lines following eachother
  - Wildcards for protected branches. !4665
  - Allow importing from Github using Personal Access Tokens. (Eric K Idema)
  - API: Expose `due_date` for issues (Robert Schilling)
  - API: Todos. !3188 (Robert Schilling)
  - API: Expose shared groups for projects and shared projects for groups. !5050 (Robert Schilling)
  - API: Expose `developers_can_push` and `developers_can_merge` for branches. !5208 (Robert Schilling)
  - Add "Enabled Git access protocols" to Application Settings
  - Diffs will create button/diff form on demand no on server side
  - Reduce size of HTML used by diff comment forms
  - Protected branches have a "Developers can Merge" setting. !4892 (original implementation by Mathias Vestergaard)
  - Fix user creation with stronger minimum password requirements. !4054 (nathan-pmt)
  - Only show New Snippet button to users that can create snippets.
  - PipelinesFinder uses git cache data
  - Track a user who created a pipeline
  - Actually render old and new sections of parallel diff next to each other
  - Throttle the update of `project.pushes_since_gc` to 1 minute.
  - Allow expanding and collapsing files in diff view. !4990
  - Collapse large diffs by default (!4990)
  - Fix mentioned users list on diff notes
  - Add support for inline videos in GitLab Flavored Markdown. !5215 (original implementation by Eric Hayes)
  - Fix creation of deployment on build that is retried, redeployed or rollback
  - Don't parse Rinku returned value to DocFragment when it didn't change the original html string.
  - Check for conflicts with existing Project's wiki path when creating a new project.
  - Show last push widget in upstream after push to fork
  - Fix stage status shown for pipelines
  - Cache todos pending/done dashboard query counts.
  - Don't instantiate a git tree on Projects show default view
  - Bump Rinku to 2.0.0
  - Remove unused front-end variable -> default_issues_tracker
  - ObjectRenderer retrieve renderer content using Rails.cache.read_multi
  - Better caching of git calls on ProjectsController#show.
  - Avoid to retrieve MR closes_issues as much as possible.
  - Hide project name in project activities. !5068 (winniehell)
  - Add API endpoint for a group issues. !4520 (mahcsig)
  - Add Bugzilla integration. !4930 (iamtjg)
  - Fix new snippet style bug (elliotec)
  - Instrument Rinku usage
  - Be explicit to define merge request discussion variables
  - Use cache for todos counter calling TodoService
  - Metrics for Rouge::Plugins::Redcarpet and Rouge::Formatters::HTMLGitlab
  - RailsCache metris now includes fetch_hit/fetch_miss and read_hit/read_miss info.
  - Allow [ci skip] to be in any case and allow [skip ci]. !4785 (simon_w)
  - Made project list visibility icon fixed width
  - Set import_url validation to be more strict
  - Memoize MR merged/closed events retrieval
  - Don't render discussion notes when requesting diff tab through AJAX
  - Add basic system information like memory and disk usage to the admin panel
  - Don't garbage collect commits that have related DB records like comments
  - Allow to setup event by channel on slack service
  - More descriptive message for git hooks and file locks
  - Aliases of award emoji should be stored as original name. !5060 (dixpac)
  - Handle custom Git hook result in GitLab UI
  - Allow to access Container Registry for Public and Internal projects
  - Allow '?', or '&' for label names
  - Support redirected blobs for Container Registry integration
  - Fix importer for GitHub Pull Requests when a branch was reused across Pull Requests
  - Add date when user joined the team on the member page
  - Fix 404 redirect after validation fails importing a GitLab project
  - Added setting to set new users by default as external. !4545 (Dravere)
  - Add min value for project limit field on user's form. !3622 (jastkand)
  - Reset project pushes_since_gc when we enqueue the git gc call
  - Add reminder to not paste private SSH keys. !4399 (Ingo Blechschmidt)
  - Collapsed diffs lines/size don't acumulate to overflow diffs.
  - Remove duplicate `description` field in `MergeRequest` entities (Ben Boeckel)
  - Style of import project buttons were fixed in the new project page. !5183 (rdemirbay)
  - Fix GitHub client requests when rate limit is disabled
  - Optimistic locking for Issues and Merge Requests (Title and description overriding prevention)
  - Redesign Builds and Pipelines pages
  - Change status color and icon for running builds
  - Fix commenting issue in side by side diff view for unchanged lines
  - Fix markdown rendering for: consecutive labels references, label references that begin with a digit or contains `.`
  - Project export filename now includes the project and namespace path
  - Fix last update timestamp on issues not preserved on gitlab.com and project imports
  - Fix issues importing projects from EE to CE
  - Fix creating group with space in group path
  - Improve cron_jobs loading error messages. !5318 / !5360
  - Prevent toggling sidebar when clipboard icon clicked
  - Create Todos for Issue author when assign or mention himself (Katarzyna Kobierska)
  - Limit the number of retries on error to 3 for exporting projects
  - Allow empty repositories on project import/export
  - Render only commit message title in builds (Katarzyna Kobierska Ula Budziszewska)
  - Allow bulk (un)subscription from issues in issue index
  - Fix MR diff encoding issues exporting GitLab projects
  - Fix of 'Commits being passed to custom hooks are already reachable when using the UI'
  - Move builds settings out of project settings and rename Pipelines
  - Add builds badge to Pipelines settings page
  - Export and import avatar as part of project import/export
  - Fix migration corrupting import data for old version upgrades
  - Show tooltip on GitLab export link in new project page

v 8.9.8
  - Upgrade Doorkeeper to 4.2.0. !5881

v 8.9.7
  - Upgrade Rails to 4.2.7.1 for security fixes. !5781
  - Require administrator privileges to perform a project import.

v 8.9.6
  - Fix importing of events under notes for GitLab projects. !5154
  - Fix log statements in import/export. !5129
  - Fix commit avatar alignment in compare view. !5128
  - Fix broken migration in MySQL. !5005
  - Overwrite Host and X-Forwarded-Host headers in NGINX !5213
  - Keeps issue number when importing from Gitlab.com
  - Add Pending tab for Builds (Katarzyna Kobierska, Urszula Budziszewska)

v 8.9.7 (unreleased)
  - Fix import_data wrongly saved as a result of an invalid import_url

v 8.9.6
  - Fix importing of events under notes for GitLab projects

v 8.9.5
  - Add more debug info to import/export and memory killer. !5108
  - Fixed avatar alignment in new MR view. !5095
  - Fix diff comments not showing up in activity feed. !5069
  - Add index on both Award Emoji user and name. !5061
  - Downgrade to Redis 3.2.2 due to massive memory leak with Sidekiq. !5056
  - Re-enable import button when import process fails due to namespace already being taken. !5053
  - Fix snippets comments not displayed. !5045
  - Fix emoji paths in relative root configurations. !5027
  - Fix issues importing events in Import/Export. !4987
  - Fixed 'use shortcuts' button on docs. !4979
  - Admin should be able to turn shared runners into specific ones. !4961
  - Update RedCloth to 4.3.2 for CVE-2012-6684. !4929 (Takuya Noguchi)
  - Improve the request / withdraw access button. !4860

v 8.9.4
  - Fix privilege escalation issue with OAuth external users.
  - Ensure references to private repos aren't shown to logged-out users.
  - Fixed search field blur not removing focus. !4704
  - Resolve "Sub nav isn't showing on file view". !4890
  - Fixes middle click and double request when navigating through the file browser. !4891
  - Fixed URL on label button when filtering. !4897
  - Fixed commit avatar alignment. !4933
  - Do not show build retry link when build is active. !4967
  - Fix restore Rake task warning message output. !4980
  - Handle external issues in IssueReferenceFilter. !4988
  - Expiry date on pinned nav cookie. !5009
  - Updated breakpoint for sidebar pinning. !5019

v 8.9.3
  - Fix encrypted data backwards compatibility after upgrading attr_encrypted gem. !4963
  - Fix rendering of commit notes. !4953
  - Resolve "Pin should show up at 1280px min". !4947
  - Switched mobile button icons to ellipsis and angle. !4944
  - Correctly returns todo ID after creating todo. !4941
  - Better debugging for memory killer middleware. !4936
  - Remove duplicate new page btn from edit wiki. !4904
  - Use clock_gettime for all performance timestamps. !4899
  - Use memorized tags array when searching tags by name. !4859
  - Fixed avatar alignment in new MR view. !4901
  - Removed fade when filtering results. !4932
  - Fix missing avatar on system notes. !4954
  - Reduce overhead and optimize ProjectTeam#max_member_access performance. !4973
  - Use update_columns to bypass all the dirty code on active_record. !4985
  - Fix restore Rake task warning message output !4980

v 8.9.2
  - Fix visibility of snippets when searching.
  - Fix an information disclosure when requesting access to a group containing private projects.
  - Update omniauth-saml to 1.6.0 !4951

v 8.9.1
  - Refactor labels documentation. !3347
  - Eager load award emoji on notes. !4628
  - Fix some CI wording in documentation. !4660
  - Document `GIT_STRATEGY` and `GIT_DEPTH`. !4720
  - Add documentation for the export & import features. !4732
  - Add some docs for Docker Registry configuration. !4738
  - Ensure we don't send the "access request declined" email to access requesters on project deletion. !4744
  - Display group/project access requesters separately in the admin area. !4798
  - Add documentation and examples for configuring cloud storage for registry images. !4812
  - Clarifies documentation about artifact expiry. !4831
  - Fix the Network graph links. !4832
  - Fix MR-auto-close text added to description. !4836
  - Add documentation for award emoji now that comments can be awarded with emojis. !4839
  - Fix typo in export failure email. !4847
  - Fix header vertical centering. !4170
  - Fix subsequent SAML sign ins. !4718
  - Set button label when picking an option from status dropdown. !4771
  - Prevent invalid URLs from raising exceptions in WikiLink Filter. !4775
  - Handle external issues in IssueReferenceFilter. !4789
  - Support for rendering/redacting multiple documents. !4828
  - Update Todos documentation and screenshots to include new functionality. !4840
  - Hide nav arrows by default. !4843
  - Added bottom padding to label color suggestion link. !4845
  - Use jQuery objects in ref dropdown. !4850
  - Fix GitLab project import issues related to notes and builds. !4855
  - Restrict header logo to 36px so it doesn't overflow. !4861
  - Fix unwanted label unassignment. !4863
  - Fix mobile Safari bug where horizontal nav arrows would flicker on scroll. !4869
  - Restore old behavior around diff notes to outdated discussions. !4870
  - Fix merge requests project settings help link anchor. !4873
  - Fix 404 when accessing pipelines as guest user on public projects. !4881
  - Remove width restriction for logo on sign-in page. !4888
  - Bump gitlab_git to 10.2.3 to fix false truncated warnings with ISO-8559 files. !4884
  - Apply selected value as label. !4886
  - Change Retry to Re-deploy on Deployments page
  - Fix temp file being deleted after the request while importing a GitLab project. !4894
  - Fix pagination when sorting by columns with lots of ties (like priority)
  - Implement Subresource Integrity for CSS and JavaScript assets. This prevents malicious assets from loading in the case of a CDN compromise.
  - Fix user creation with stronger minimum password requirements !4054 (nathan-pmt)
  - Fix a wrong MR status when merge_when_build_succeeds & project.only_allow_merge_if_build_succeeds are true. !4912
  - Add SMTP as default delivery method to match gitlab-org/omnibus-gitlab!826. !4915
  - Remove duplicate 'New Page' button on edit wiki page

v 8.9.0
  - Fix group visibility form layout in application settings
  - Fix builds API response not including commit data
  - Fix error when CI job variables key specified but not defined
  - Fix pipeline status when there are no builds in pipeline
v 8.10.0 (unreleased)

v 8.9.0
  - Fix Error 500 when using closes_issues API with an external issue tracker
  - Add more information into RSS feed for issues (Alexander Matyushentsev)
  - Bulk assign/unassign labels to issues.
  - Ability to prioritize labels !4009 / !3205 (Thijs Wouters)
  - Show Star and Fork buttons on mobile.
  - Performance improvements on RelativeLinkFilter
  - Fix endless redirections when accessing user OAuth applications when they are disabled
  - Allow enabling wiki page events from Webhook management UI
  - Bump rouge to 1.11.0
  - Fix issue with arrow keys not working in search autocomplete dropdown
  - Fix an issue where note polling stopped working if a window was in the
    background during a refresh.
  - Pre-processing Markdown now only happens when needed
  - Make EmailsOnPushWorker use Sidekiq mailers queue
  - Redesign all Devise emails. !4297
  - Don't show 'Leave Project' to group members
  - Fix wiki page events' webhook to point to the wiki repository
  - Add a border around images to differentiate them from the background.
  - Don't show tags for revert and cherry-pick operations
  - Show image ID on registry page
  - Fix issue todo not remove when leave project !4150 (Long Nguyen)
  - Allow customisable text on the 'nearly there' page after a user signs up
  - Bump recaptcha gem to 3.0.0 to remove deprecated stoken support
  - Fix SVG sanitizer to allow more elements
  - Allow forking projects with restricted visibility level
  - Added descriptions to notification settings dropdown
  - Improve note validation to prevent errors when creating invalid note via API
  - Reduce number of fog gem dependencies
  - Add number of merge requests for a given milestone to the milestones view.
  - Implement a fair usage of shared runners
  - Remove project notification settings associated with deleted projects
  - Fix 404 page when viewing TODOs that contain milestones or labels in different projects
  - Add a metric for the number of new Redis connections created by a transaction
  - Fix Error 500 when viewing a blob with binary characters after the 1024-byte mark
  - Redesign navigation for project pages
  - Fix images in sign-up confirmation email
  - Added shortcut 'y' for copying a files content hash URL #14470
  - Fix groups API to list only user's accessible projects
  - Fix horizontal scrollbar for long commit message.
  - GitLab Performance Monitoring now tracks the total method execution time and call count per method
  - Add Environments and Deployments
  - Redesign account and email confirmation emails
  - Don't fail builds for projects that are deleted
  - Support Docker Registry manifest v1
  - `git clone https://host/namespace/project` now works, in addition to using the `.git` suffix
  - Bump nokogiri to 1.6.8
  - Use gitlab-shell v3.0.0
  - Fixed alignment of download dropdown in merge requests
  - Upgrade to jQuery 2
  - Adds selected branch name to the dropdown toggle
  - Add API endpoint for Sidekiq Metrics !4653
  - Refactoring Award Emoji with API support for Issues and MergeRequests
  - Use Knapsack to evenly distribute tests across multiple nodes
  - Add `sha` parameter to MR merge API, to ensure only reviewed changes are merged
  - Don't allow MRs to be merged when commits were added since the last review / page load
  - Add DB index on users.state
  - Limit email on push diff size to 30 files / 150 KB
  - Add rake task 'gitlab:db:configure' for conditionally seeding or migrating the database
  - Changed the Slack build message to use the singular duration if necessary (Aran Koning)
  - Fix race condition on merge when build succeeds
  - Added shortcut to focus filter search fields and added documentation #18120
  - Links from a wiki page to other wiki pages should be rewritten as expected
  - Add option to project to only allow merge requests to be merged if the build succeeds (Rui Santos)
  - Added navigation shortcuts to the project pipelines, milestones, builds and forks page. !4393
  - Fix issues filter when ordering by milestone
  - Disable SAML account unlink feature
  - Added artifacts:when to .gitlab-ci.yml - this requires GitLab Runner 1.3
  - Bamboo Service: Fix missing credentials & URL handling when base URL contains a path (Benjamin Schmid)
  - TeamCity Service: Fix URL handling when base URL contains a path
  - Todos will display target state if issuable target is 'Closed' or 'Merged'
  - Validate only and except regexp
  - Fix bug when sorting issues by milestone due date and filtering by two or more labels
  - POST to API /projects/:id/runners/:runner_id would give 409 if the runner was already enabled for this project
  - Add support for using Yubikeys (U2F) for two-factor authentication
  - Link to blank group icon doesn't throw a 404 anymore
  - Remove 'main language' feature
  - Toggle whitespace button now available for compare branches diffs #17881
  - Pipelines can be canceled only when there are running builds
  - Allow authentication using personal access tokens
  - Use downcased path to container repository as this is expected path by Docker
  - Allow to use CI token to fetch LFS objects
  - Custom notification settings
  - Projects pending deletion will render a 404 page
  - Measure queue duration between gitlab-workhorse and Rails
  - Added Gfm autocomplete for labels
  - Added edit note 'up' shortcut documentation to the help panel and docs screenshot #18114
  - Make Omniauth providers specs to not modify global configuration
  - Remove unused JiraIssue class and replace references with ExternalIssue. !4659 (Ilan Shamir)
  - Make authentication service for Container Registry to be compatible with < Docker 1.11
  - Make it possible to lock a runner from being enabled for other projects
  - Add Application Setting to configure Container Registry token expire delay (default 5min)
  - Cache assigned issue and merge request counts in sidebar nav
  - Use Knapsack only in CI environment
  - Updated project creation page to match new UI #2542
  - Cache project build count in sidebar nav
  - Add milestone expire date to the right sidebar
  - Manually mark a issue or merge request as a todo
  - Fix markdown_spec to use before instead of before(:all) to properly cleanup database after testing
  - Reduce number of queries needed to render issue labels in the sidebar
  - Improve error handling importing projects
  - Remove duplicated notification settings
  - Put project Files and Commits tabs under Code tab
  - Decouple global notification level from user model
  - Replace Colorize with Rainbow for coloring console output in Rake tasks.
  - Add workhorse controller and API helpers
  - An indicator is now displayed at the top of the comment field for confidential issues.
  - Show categorised search queries in the search autocomplete
  - RepositoryCheck::SingleRepositoryWorker public and private methods are now instrumented
  - Dropdown for `.gitlab-ci.yml` templates
  - Improve issuables APIs performance when accessing notes !4471
  - Add sorting dropdown to tags page !4423
  - External links now open in a new tab
  - Prevent default actions of disabled buttons and links
  - Markdown editor now correctly resets the input value on edit cancellation !4175
  - Toggling a task list item in a issue/mr description does not creates a Todo for mentions
  - Improved UX of date pickers on issue & milestone forms
  - Cache on the database if a project has an active external issue tracker.
  - Put project Labels and Milestones pages links under Issues and Merge Requests tabs as subnav
  - GitLab project import and export functionality
  - All classes in the Banzai::ReferenceParser namespace are now instrumented
  - Remove deprecated issues_tracker and issues_tracker_id from project model
  - Allow users to create confidential issues in private projects
  - Measure CPU time for instrumented methods
  - Instrument private methods and private instance methods by default instead just public methods
  - Only show notes through JSON on confidential issues that the user has access to
  - Updated the allocations Gem to version 1.0.5
  - The background sampler now ignores classes without names
  - Update design for `Close` buttons
  - New custom icons for navigation
  - Horizontally scrolling navigation on project, group, and profile settings pages
  - Hide global side navigation by default
  - Fix project Star/Unstar project button tooltip
  - Remove tanuki logo from side navigation; center on top nav
  - Include user relationships when retrieving award_emoji
  - Various associations are now eager loaded when parsing issue references to reduce the number of queries executed
  - Set inverse_of for Project/Service association to reduce the number of queries
  - Update tanuki logo highlight/loading colors
  - Remove explicit Gitlab::Metrics.action assignments, are already automatic.
  - Use Git cached counters for branches and tags on project page
  - Cache participable participants in an instance variable.
  - Filter parameters for request_uri value on instrumented transactions.
  - Remove duplicated keys add UNIQUE index to keys fingerprint column
  - ExtractsPath get ref_names from repository cache, if not there access git.
  - Show a flash warning about the error detail of XHR requests which failed with status code 404 and 500
  - Cache user todo counts from TodoService
  - Ensure Todos counters doesn't count Todos for projects pending delete
  - Add left/right arrows horizontal navigation
  - Add tooltip to pin/unpin navbar
  - Add new sub nav style to Wiki and Graphs sub navigation

v 8.8.9
  - Upgrade Doorkeeper to 4.2.0. !5881

v 8.8.8
  - Upgrade Rails to 4.2.7.1 for security fixes. !5781

v 8.8.7
  - Fix privilege escalation issue with OAuth external users.
  - Ensure references to private repos aren't shown to logged-out users.

v 8.8.6
  - Fix visibility of snippets when searching.
  - Update omniauth-saml to 1.6.0 !4951

v 8.8.5
  - Import GitHub repositories respecting the API rate limit !4166
  - Fix todos page throwing errors when you have a project pending deletion !4300
  - Disable Webhooks before proceeding with the GitHub import !4470
  - Fix importer for GitHub comments on diff !4488
  - Adjust the SAML control flow to allow LDAP identities to be added to an existing SAML user !4498
  - Fix incremental trace upload API when using multi-byte UTF-8 chars in trace !4541
  - Prevent unauthorized access for projects build traces
  - Forbid scripting for wiki files
  - Only show notes through JSON on confidential issues that the user has access to
  - Banzai::Filter::UploadLinkFilter use XPath instead CSS expressions
  - Banzai::Filter::ExternalLinkFilter use XPath instead CSS expressions

v 8.8.4
  - Fix LDAP-based login for users with 2FA enabled. !4493
  - Added descriptions to notification settings dropdown
  - Due date can be removed from milestones

v 8.8.3
  - Fix 404 page when viewing TODOs that contain milestones or labels in different projects. !4312
  - Fixed JS error when trying to remove discussion form. !4303
  - Fixed issue with button color when no CI enabled. !4287
  - Fixed potential issue with 2 CI status polling events happening. !3869
  - Improve design of Pipeline view. !4230
  - Fix gitlab importer failing to import new projects due to missing credentials. !4301
  - Fix import URL migration not rescuing with the correct Error. !4321
  - Fix health check access token changing due to old application settings being used. !4332
  - Make authentication service for Container Registry to be compatible with Docker versions before 1.11. !4363
  - Add Application Setting to configure Container Registry token expire delay (default 5 min). !4364
  - Pass the "Remember me" value to the 2FA token form. !4369
  - Fix incorrect links on pipeline page when merge request created from fork.  !4376
  - Use downcased path to container repository as this is expected path by Docker. !4420
  - Fix wiki project clone address error (chujinjin). !4429
  - Fix serious performance bug with rendering Markdown with InlineDiffFilter.  !4392
  - Fix missing number on generated ordered list element. !4437
  - Prevent disclosure of notes on confidential issues in search results.

v 8.8.2
  - Added remove due date button. !4209
  - Fix Error 500 when accessing application settings due to nil disabled OAuth sign-in sources. !4242
  - Fix Error 500 in CI charts by gracefully handling commits with no durations. !4245
  - Fix table UI on CI builds page. !4249
  - Fix backups if registry is disabled. !4263
  - Fixed issue with merge button color. !4211
  - Fixed issue with enter key selecting wrong option in dropdown. !4210
  - When creating a .gitignore file a dropdown with templates will be provided. !4075
  - Fix concurrent request when updating build log in browser. !4183

v 8.8.1
  - Add documentation for the "Health Check" feature
  - Allow anonymous users to access a public project's pipelines !4233
  - Fix MySQL compatibility in zero downtime migrations helpers
  - Fix the CI login to Container Registry (the gitlab-ci-token user)

v 8.8.0
  - Implement GFM references for milestones (Alejandro Rodríguez)
  - Snippets tab under user profile. !4001 (Long Nguyen)
  - Fix error when using link to uploads in global snippets
  - Fix Error 500 when attempting to retrieve project license when HEAD points to non-existent ref
  - Assign labels and milestone to target project when moving issue. !3934 (Long Nguyen)
  - Use a case-insensitive comparison in sanitizing URI schemes
  - Toggle sign-up confirmation emails in application settings
  - Make it possible to prevent tagged runner from picking untagged jobs
  - Added `InlineDiffFilter` to the markdown parser. (Adam Butler)
  - Added inline diff styling for `change_title` system notes. (Adam Butler)
  - Project#open_branches has been cleaned up and no longer loads entire records into memory.
  - Escape HTML in commit titles in system note messages
  - Improve design of Pipeline View
  - Fix scope used when accessing container registry
  - Fix creation of Ci::Commit object which can lead to pending, failed in some scenarios
  - Improve multiple branch push performance by memoizing permission checking
  - Log to application.log when an admin starts and stops impersonating a user
  - Changing the confidentiality of an issue now creates a new system note (Alex Moore-Niemi)
  - Updated gitlab_git to 10.1.0
  - GitAccess#protected_tag? no longer loads all tags just to check if a single one exists
  - Reduce delay in destroying a project from 1-minute to immediately
  - Make build status canceled if any of the jobs was canceled and none failed
  - Upgrade Sidekiq to 4.1.2
  - Added /health_check endpoint for checking service status
  - Make 'upcoming' filter for milestones work better across projects
  - Sanitize repo paths in new project error message
  - Bump mail_room to 0.7.0 to fix stuck IDLE connections
  - Remove future dates from contribution calendar graph.
  - Support e-mail notifications for comments on project snippets
  - Fix API leak of notes of unauthorized issues, snippets and merge requests
  - Use ActionDispatch Remote IP for Akismet checking
  - Fix error when visiting commit builds page before build was updated
  - Add 'l' shortcut to open Label dropdown on issuables and 'i' to create new issue on a project
  - Update SVG sanitizer to conform to SVG 1.1
  - Speed up push emails with multiple recipients by only generating the email once
  - Updated search UI
  - Added authentication service for Container Registry
  - Display informative message when new milestone is created
  - Sanitize milestones and labels titles
  - Support multi-line tag messages. !3833 (Calin Seciu)
  - Force users to reset their password after an admin changes it
  - Allow "NEWS" and "CHANGES" as alternative names for CHANGELOG. !3768 (Connor Shea)
  - Added button to toggle whitespaces changes on diff view
  - Backport GitHub Enterprise import support from EE
  - Create tags using Rugged for performance reasons. !3745
  - Allow guests to set notification level in projects
  - API: Expose Issue#user_notes_count. !3126 (Anton Popov)
  - Don't show forks button when user can't view forks
  - Fix atom feed links and rendering
  - Files over 5MB can only be viewed in their raw form, files over 1MB without highlighting !3718
  - Add support for supressing text diffs using .gitattributes on the default branch (Matt Oakes)
  - Add eager load paths to help prevent dependency load issues in Sidekiq workers. !3724
  - Added multiple colors for labels in dropdowns when dups happen.
  - Show commits in the same order as `git log`
  - Improve description for the Two-factor Authentication sign-in screen. (Connor Shea)
  - API support for the 'since' and 'until' operators on commit requests (Paco Guzman)
  - Fix Gravatar hint in user profile when Gravatar is disabled. !3988 (Artem Sidorenko)
  - Expire repository exists? and has_visible_content? caches after a push if necessary
  - Fix unintentional filtering bug in Issue/MR sorted by milestone due (Takuya Noguchi)
  - Fix adding a todo for private group members (Ahmad Sherif)
  - Bump ace-rails-ap gem version from 2.0.1 to 4.0.2 which upgrades Ace Editor from 1.1.2 to 1.2.3
  - Total method execution timings are no longer tracked
  - Allow Admins to remove the Login with buttons for OAuth services and still be able to import !4034. (Andrei Gliga)
  - Add API endpoints for un/subscribing from/to a label. !4051 (Ahmad Sherif)
  - Hide left sidebar on phone screens to give more space for content
  - Redesign navigation for profile and group pages
  - Add counter metrics for rails cache
  - Import pull requests from GitHub where the source or target branches were removed
  - All Grape API helpers are now instrumented
  - Improve Issue formatting for the Slack Service (Jeroen van Baarsen)
  - Fixed advice on invalid permissions on upload path !2948 (Ludovic Perrine)
  - Allows MR authors to have the source branch removed when merging the MR. !2801 (Jeroen Jacobs)
  - When creating a .gitignore file a dropdown with templates will be provided
  - Shows the issue/MR list search/filter form and corrects the mobile styling for guest users. #17562

v 8.7.9
  - Fix privilege escalation issue with OAuth external users.
  - Ensure references to private repos aren't shown to logged-out users.

v 8.7.8
  - Fix visibility of snippets when searching.
  - Update omniauth-saml to 1.6.0 !4951

v 8.7.7
  - Fix import by `Any Git URL` broken if the URL contains a space
  - Prevent unauthorized access to other projects build traces
  - Forbid scripting for wiki files
  - Only show notes through JSON on confidential issues that the user has access to

v 8.7.6
  - Fix links on wiki pages for relative url setups. !4131 (Artem Sidorenko)
  - Fix import from GitLab.com to a private instance failure. !4181
  - Fix external imports not finding the import data. !4106
  - Fix notification delay when changing status of an issue
  - Bump Workhorse to 0.7.5 so it can serve raw diffs

v 8.7.5
  - Fix relative links in wiki pages. !4050
  - Fix always showing build notification message when switching between merge requests !4086
  - Fix an issue when filtering merge requests with more than one label. !3886
  - Fix short note for the default scope on build page (Takuya Noguchi)

v 8.7.4
  - Links for Redmine issue references are generated correctly again !4048 (Benedikt Huss)
  - Fix setting trusted proxies !3970
  - Fix BitBucket importer bug when throwing exceptions !3941
  - Use sign out path only if not empty !3989
  - Running rake gitlab:db:drop_tables now drops tables with cascade !4020
  - Running rake gitlab:db:drop_tables uses "IF EXISTS" as a precaution !4100
  - Use a case-insensitive comparison in sanitizing URI schemes
  - Bump GitLab Pages to 0.2.4 to fix Content-Type for predefined 404

v 8.7.3
  - Emails, Gitlab::Email::Message, Gitlab::Diff, and Premailer::Adapter::Nokogiri are now instrumented
  - Merge request widget displays TeamCity build state and code coverage correctly again.
  - Fix the line code when importing PR review comments from GitHub. !4010
  - Wikis are now initialized on legacy projects when checking repositories
  - Remove animate.css in favor of a smaller subset of animations. !3937 (Connor Shea)

v 8.7.2
  - The "New Branch" button is now loaded asynchronously
  - Fix error 500 when trying to create a wiki page
  - Updated spacing between notification label and button
  - Label titles in filters are now escaped properly

v 8.7.1
  - Throttle the update of `project.last_activity_at` to 1 minute. !3848
  - Fix .gitlab-ci.yml parsing issue when hidde job is a template without script definition. !3849
  - Fix license detection to detect all license files, not only known licenses. !3878
  - Use the `can?` helper instead of `current_user.can?`. !3882
  - Prevent users from deleting Webhooks via API they do not own
  - Fix Error 500 due to stale cache when projects are renamed or transferred
  - Update width of search box to fix Safari bug. !3900 (Jedidiah)
  - Use the `can?` helper instead of `current_user.can?`

v 8.7.0
  - Gitlab::GitAccess and Gitlab::GitAccessWiki are now instrumented
  - Fix vulnerability that made it possible to gain access to private labels and milestones
  - The number of InfluxDB points stored per UDP packet can now be configured
  - Fix error when cross-project label reference used with non-existent project
v 8.7.0
  - Transactions for /internal/allowed now have an "action" tag set
  - Method instrumentation now uses Module#prepend instead of aliasing methods
  - Repository.clean_old_archives is now instrumented
  - Add support for environment variables on a job level in CI configuration file
  - SQL query counts are now tracked per transaction
  - The Projects::HousekeepingService class has extra instrumentation
  - All service classes (those residing in app/services) are now instrumented
  - Developers can now add custom tags to transactions
  - Loading of an issue's referenced merge requests and related branches is now done asynchronously
  - Enable gzip for assets, makes the page size significantly smaller. !3544 / !3632 (Connor Shea)
  - Add support to cherry-pick any commit into any branch in the web interface (Minqi Pan)
  - Project switcher uses new dropdown styling
  - Load award emoji images separately unless opening the full picker. Saves several hundred KBs of data for most pages. (Connor Shea)
  - Do not include award_emojis in issue and merge_request comment_count !3610 (Lucas Charles)
  - Restrict user profiles when public visibility level is restricted.
  - Add ability set due date to issues, sort and filter issues by due date (Mehmet Beydogan)
  - All images in discussions and wikis now link to their source files !3464 (Connor Shea).
  - Return status code 303 after a branch DELETE operation to avoid project deletion (Stan Hu)
  - Add setting for customizing the list of trusted proxies !3524
  - Allow projects to be transfered to a lower visibility level group
  - Fix `signed_in_ip` being set to 127.0.0.1 when using a reverse proxy !3524
  - Improved Markdown rendering performance !3389
  - Make shared runners text in box configurable
  - Don't attempt to look up an avatar in repo if repo directory does not exist (Stan Hu)
  - API: Ability to subscribe and unsubscribe from issues and merge requests (Robert Schilling)
  - Expose project badges in project settings
  - Make /profile/keys/new redirect to /profile/keys for back-compat. !3717
  - Preserve time notes/comments have been updated at when moving issue
  - Make HTTP(s) label consistent on clone bar (Stan Hu)
  - Add support for `after_script`, requires Runner 1.2 (Kamil Trzciński)
  - Expose label description in API (Mariusz Jachimowicz)
  - API: Ability to update a group (Robert Schilling)
  - API: Ability to move issues (Robert Schilling)
  - Fix Error 500 after renaming a project path (Stan Hu)
  - Fix a bug whith trailing slash in teamcity_url (Charles May)
  - Allow back dating on issues when created or updated through the API
  - Allow back dating on issue notes when created through the API
  - Propose license template when creating a new LICENSE file
  - API: Expose /licenses and /licenses/:key
  - Fix avatar stretching by providing a cropping feature
  - API: Expose `subscribed` for issues and merge requests (Robert Schilling)
  - Allow SAML to handle external users based on user's information !3530
  - Allow Omniauth providers to be marked as `external` !3657
  - Add endpoints to archive or unarchive a project !3372
  - Fix a bug whith trailing slash in bamboo_url
  - Add links to CI setup documentation from project settings and builds pages
  - Display project members page to all members
  - Handle nil descriptions in Slack issue messages (Stan Hu)
  - Add automated repository integrity checks (OFF by default)
  - API: Expose open_issues_count, closed_issues_count, open_merge_requests_count for labels (Robert Schilling)
  - API: Ability to star and unstar a project (Robert Schilling)
  - Add default scope to projects to exclude projects pending deletion
  - Allow to close merge requests which source projects(forks) are deleted.
  - Ensure empty recipients are rejected in BuildsEmailService
  - Use rugged to change HEAD in Project#change_head (P.S.V.R)
  - API: Ability to filter milestones by state `active` and `closed` (Robert Schilling)
  - API: Fix milestone filtering by `iid` (Robert Schilling)
  - Make before_script and after_script overridable on per-job (Kamil Trzciński)
  - API: Delete notes of issues, snippets, and merge requests (Robert Schilling)
  - Implement 'Groups View' as an option for dashboard preferences !3379 (Elias W.)
  - Better errors handling when creating milestones inside groups
  - Fix high CPU usage when PostReceive receives refs/merge-requests/<id>
  - Hide `Create a group` help block when creating a new project in a group
  - Implement 'TODOs View' as an option for dashboard preferences !3379 (Elias W.)
  - Allow issues and merge requests to be assigned to the author !2765
  - Make Ci::Commit to group only similar builds and make it stateful (ref, tag)
  - Gracefully handle notes on deleted commits in merge requests (Stan Hu)
  - Decouple membership and notifications
  - Fix creation of merge requests for orphaned branches (Stan Hu)
  - API: Ability to retrieve a single tag (Robert Schilling)
  - While signing up, don't persist the user password across form redisplays
  - Fall back to `In-Reply-To` and `References` headers when sub-addressing is not available (David Padilla)
  - Remove "Congratulations!" tweet button on newly-created project. (Connor Shea)
  - Fix admin/projects when using visibility levels on search (PotHix)
  - Build status notifications
  - Update GitLab Pages to 0.2.2: fixes content-type of predefined 404 page
  - Update email confirmation interface
  - API: Expose user location (Robert Schilling)
  - API: Do not leak group existence via return code (Robert Schilling)
  - ClosingIssueExtractor regex now also works with colons. e.g. "Fixes: #1234" !3591
  - Update number of Todos in the sidebar when it's marked as "Done". !3600
  - Sanitize branch names created for confidential issues
  - API: Expose 'updated_at' for issue, snippet, and merge request notes (Robert Schilling)
  - Add ability to sync to remote mirrors. !249
  - API: User can leave a project through the API when not master or owner. !3613
  - Fix repository cache invalidation issue when project is recreated with an empty repo (Stan Hu)
  - Fix: Allow empty recipients list for builds emails service when pushed is added (Frank Groeneveld)
  - Improved markdown forms
  - Diff design updates (colors, button styles, etc)
  - Copying and pasting a diff no longer pastes the line numbers or +/-
  - Add null check to formData when updating profile content to fix Firefox bug
  - Disable spellcheck and autocorrect for username field in admin page
  - Delete tags using Rugged for performance reasons (Robert Schilling)
  - Add Slack notifications when Wiki is edited (Sebastian Klier)
  - Diffs load at the correct point when linking from from number
  - Selected diff rows highlight
  - Fix emoji categories in the emoji picker
  - API: Properly display annotated tags for GET /projects/:id/repository/tags (Robert Schilling)
  - Add encrypted credentials for imported projects and migrate old ones
  - Properly format all merge request references with ! rather than # !3740 (Ben Bodenmiller)
  - Author and participants are displayed first on users autocompletion
  - Show number sign on external issue reference text (Florent Baldino)
  - Updated print style for issues
  - Use GitHub Issue/PR number as iid to keep references
  - Import GitHub labels
  - Add option to filter by "Owned projects" on dashboard page
  - Import GitHub milestones
  - Execute system web hooks on push to the project
  - Allow enable/disable push events for system hooks
  - Fix GitHub project's link in the import page when provider has a custom URL
  - Add RAW build trace output and button on build page
  - Add incremental build trace update into CI API

v 8.6.9
  - Prevent unauthorized access to other projects build traces
  - Forbid scripting for wiki files
  - Only show notes through JSON on confidential issues that the user has access to

v 8.6.8
  - Prevent privilege escalation via "impersonate" feature
  - Prevent privilege escalation via notes API
  - Prevent privilege escalation via project webhook API
  - Prevent XSS via Git branch and tag names
  - Prevent XSS via custom issue tracker URL
  - Prevent XSS via `window.opener`
  - Prevent XSS via label drop-down
  - Prevent information disclosure via milestone API
  - Prevent information disclosure via snippet API
  - Prevent information disclosure via project labels
  - Prevent information disclosure via new merge request page

v 8.6.7
  - Fix persistent XSS vulnerability in `commit_person_link` helper
  - Fix persistent XSS vulnerability in Label and Milestone dropdowns
  - Fix vulnerability that made it possible to enumerate private projects belonging to group

v 8.6.6
  - Expire the exists cache before deletion to ensure project dir actually exists (Stan Hu). !3413
  - Fix error on language detection when repository has no HEAD (e.g., master branch) (Jeroen Bobbeldijk). !3654
  - Fix revoking of authorized OAuth applications (Connor Shea). !3690
  - Fix error on language detection when repository has no HEAD (e.g., master branch). !3654 (Jeroen Bobbeldijk)
  - Issuable header is consistent between issues and merge requests
  - Improved spacing in issuable header on mobile

v 8.6.5
  - Fix importing from GitHub Enterprise. !3529
  - Perform the language detection after updating merge requests in `GitPushService`, leading to faster visual feedback for the end-user. !3533
  - Check permissions when user attempts to import members from another project. !3535
  - Only update repository language if it is not set to improve performance. !3556
  - Return status code 303 after a branch DELETE operation to avoid project deletion (Stan Hu). !3583
  - Unblock user when active_directory is disabled and it can be found !3550
  - Fix a 2FA authentication spoofing vulnerability.

v 8.6.4
  - Don't attempt to fetch any tags from a forked repo (Stan Hu)
  - Redesign the Labels page

v 8.6.3
  - Mentions on confidential issues doesn't create todos for non-members. !3374
  - Destroy related todos when an Issue/MR is deleted. !3376
  - Fix error 500 when target is nil on todo list. !3376
  - Fix copying uploads when moving issue to another project. !3382
  - Ensuring Merge Request API returns boolean values for work_in_progress (Abhi Rao). !3432
  - Fix raw/rendered diff producing different results on merge requests. !3450
  - Fix commit comment alignment (Stan Hu). !3466
  - Fix Error 500 when searching for a comment in a project snippet. !3468
  - Allow temporary email as notification email. !3477
  - Fix issue with dropdowns not selecting values. !3478
  - Update gitlab-shell version and doc to 2.6.12. gitlab-org/gitlab-ee!280

v 8.6.2
  - Fix dropdown alignment. !3298
  - Fix issuable sidebar overlaps on tablet. !3299
  - Make dropdowns pixel perfect. !3337
  - Fix order of steps to prevent PostgreSQL errors when running migration. !3355
  - Fix bold text in issuable sidebar. !3358
  - Fix error with anonymous token in applications settings. !3362
  - Fix the milestone 'upcoming' filter. !3364 + !3368
  - Fix comments on confidential issues showing up in activity feed to non-members. !3375
  - Fix `NoMethodError` when visiting CI root path at `/ci`. !3377
  - Add a tooltip to new branch button in issue page. !3380
  - Fix an issue hiding the password form when signed-in with a linked account. !3381
  - Add links to CI setup documentation from project settings and builds pages. !3384
  - Fix an issue with width of project select dropdown. !3386
  - Remove redundant `require`s from Banzai files. !3391
  - Fix error 500 with cancel button on issuable edit form. !3392 + !3417
  - Fix background when editing a highlighted note. !3423
  - Remove tabstop from the WIP toggle links. !3426
  - Ensure private project snippets are not viewable by unauthorized people.
  - Gracefully handle notes on deleted commits in merge requests (Stan Hu). !3402
  - Fixed issue with notification settings not saving. !3452

v 8.6.1
  - Add option to reload the schema before restoring a database backup. !2807
  - Display navigation controls on mobile. !3214
  - Fixed bug where participants would not work correctly on merge requests. !3329
  - Fix sorting issues by votes on the groups issues page results in SQL errors. !3333
  - Restrict notifications for confidential issues. !3334
  - Do not allow to move issue if it has not been persisted. !3340
  - Add a confirmation step before deleting an issuable. !3341
  - Fixes issue with signin button overflowing on mobile. !3342
  - Auto collapses the navigation sidebar when resizing. !3343
  - Fix build dependencies, when the dependency is a string. !3344
  - Shows error messages when trying to create label in dropdown menu. !3345
  - Fixes issue with assign milestone not loading milestone list. !3346
  - Fix an issue causing the Dashboard/Milestones page to be blank. !3348

v 8.6.0
  - Add ability to move issue to another project
  - Prevent tokens in the import URL to be showed by the UI
  - Fix bug where wrong commit ID was being used in a merge request diff to show old image (Stan Hu)
  - Add confidential issues
  - Bump gitlab_git to 9.0.3 (Stan Hu)
  - Fix diff image view modes (2-up, swipe, onion skin) not working (Stan Hu)
  - Support Golang subpackage fetching (Stan Hu)
  - Bump Capybara gem to 2.6.2 (Stan Hu)
  - New branch button appears on issues where applicable
  - Contributions to forked projects are included in calendar
  - Improve the formatting for the user page bio (Connor Shea)
  - Easily (un)mark merge request as WIP using link
  - Use specialized system notes when MR is (un)marked as WIP
  - Removed the default password from the initial admin account created during
    setup. A password can be provided during setup (see installation docs), or
    GitLab will ask the user to create a new one upon first visit.
  - Fix issue when pushing to projects ending in .wiki
  - Properly display YAML front matter in Markdown
  - Add support for wiki with UTF-8 page names (Hiroyuki Sato)
  - Fix wiki search results point to raw source (Hiroyuki Sato)
  - Don't load all of GitLab in mail_room
  - Add information about `image` and `services` field at `job` level in the `.gitlab-ci.yml` documentation (Pat Turner)
  - HTTP error pages work independently from location and config (Artem Sidorenko)
  - Update `omniauth-saml` to 1.5.0 to allow for custom response attributes to be set
  - Memoize @group in Admin::GroupsController (Yatish Mehta)
  - Indicate how much an MR diverged from the target branch (Pierre de La Morinerie)
  - Added omniauth-auth0 Gem (Daniel Carraro)
  - Add label description in tooltip to labels in issue index and sidebar
  - Strip leading and trailing spaces in URL validator (evuez)
  - Add "last_sign_in_at" and "confirmed_at" to GET /users/* API endpoints for admins (evuez)
  - Return empty array instead of 404 when commit has no statuses in commit status API
  - Decrease the font size and the padding of the `.anchor` icons used in the README (Roberto Dip)
  - Rewrite logo to simplify SVG code (Sean Lang)
  - Allow to use YAML anchors when parsing the `.gitlab-ci.yml` (Pascal Bach)
  - Ignore jobs that start with `.` (hidden jobs)
  - Hide builds from project's settings when the feature is disabled
  - Allow to pass name of created artifacts archive in `.gitlab-ci.yml`
  - Refactor and greatly improve search performance
  - Add support for cross-project label references
  - Ensure "new SSH key" email do not ends up as dead Sidekiq jobs
  - Update documentation to reflect Guest role not being enforced on internal projects
  - Allow search for logged out users
  - Allow to define on which builds the current one depends on
  - Allow user subscription to a label: get notified for issues/merge requests related to that label (Timothy Andrew)
  - Fix bug where Bitbucket `closed` issues were imported as `opened` (Iuri de Silvio)
  - Don't show Issues/MRs from archived projects in Groups view
  - Fix wrong "iid of max iid" in Issuable sidebar for some merged MRs
  - Fix empty source_sha on Merge Request when there is no diff (Pierre de La Morinerie)
  - Increase the notes polling timeout over time (Roberto Dip)
  - Add shortcut to toggle markdown preview (Florent Baldino)
  - Show labels in dashboard and group milestone views
  - Fix an issue when the target branch of a MR had been deleted
  - Add main language of a project in the list of projects (Tiago Botelho)
  - Add #upcoming filter to Milestone filter (Tiago Botelho)
  - Add ability to show archived projects on dashboard, explore and group pages
  - Remove fork link closes all merge requests opened on source project (Florent Baldino)
  - Move group activity to separate page
  - Create external users which are excluded of internal and private projects unless access was explicitly granted
  - Continue parameters are checked to ensure redirection goes to the same instance
  - User deletion is now done in the background so the request can not time out
  - Canceled builds are now ignored in compound build status if marked as `allowed to fail`
  - Trigger a todo for mentions on commits page
  - Let project owners and admins soft delete issues and merge requests

v 8.5.13
  - Prevent unauthorized access to other projects build traces
  - Forbid scripting for wiki files

v 8.5.12
  - Prevent privilege escalation via "impersonate" feature
  - Prevent privilege escalation via notes API
  - Prevent privilege escalation via project webhook API
  - Prevent XSS via Git branch and tag names
  - Prevent XSS via custom issue tracker URL
  - Prevent XSS via `window.opener`
  - Prevent information disclosure via snippet API
  - Prevent information disclosure via project labels
  - Prevent information disclosure via new merge request page

v 8.5.11
  - Fix persistent XSS vulnerability in `commit_person_link` helper

v 8.5.10
  - Fix a 2FA authentication spoofing vulnerability.

v 8.5.9
  - Don't attempt to fetch any tags from a forked repo (Stan Hu).

v 8.5.8
  - Bump Git version requirement to 2.7.4

v 8.5.7
  - Bump Git version requirement to 2.7.3

v 8.5.6
  - Obtain a lease before querying LDAP

v 8.5.5
  - Ensure removing a project removes associated Todo entries
  - Prevent a 500 error in Todos when author was removed
  - Fix pagination for filtered dashboard and explore pages
  - Fix "Show all" link behavior

v 8.5.4
  - Do not cache requests for badges (including builds badge)

v 8.5.3
  - Flush repository caches before renaming projects
  - Sort starred projects on dashboard based on last activity by default
  - Show commit message in JIRA mention comment
  - Makes issue page and merge request page usable on mobile browsers.
  - Improved UI for profile settings

v 8.5.2
  - Fix sidebar overlapping content when screen width was below 1200px
  - Don't repeat labels listed on Labels tab
  - Bring the "branded appearance" feature from EE to CE
  - Fix error 500 when commenting on a commit
  - Show days remaining instead of elapsed time for Milestone
  - Fix broken icons on installations with relative URL (Artem Sidorenko)
  - Fix issue where tag list wasn't refreshed after deleting a tag
  - Fix import from gitlab.com (KazSawada)
  - Improve implementation to check read access to forks and add pagination
  - Don't show any "2FA required" message if it's not actually required
  - Fix help keyboard shortcut on relative URL setups (Artem Sidorenko)
  - Update Rails to 4.2.5.2
  - Fix permissions for deprecated CI build status badge
  - Don't show "Welcome to GitLab" when the search didn't return any projects
  - Add Todos documentation

v 8.5.1
  - Fix group projects styles
  - Show Crowd login tab when sign in is disabled and Crowd is enabled (Peter Hudec)
  - Fix a set of small UI glitches in project, profile, and wiki pages
  - Restrict permissions on public/uploads
  - Fix the merge request side-by-side view after loading diff results
  - Fix the look of tooltip for the "Revert" button
  - Add when the Builds & Runners API changes got introduced
  - Fix error 500 on some merged merge requests
  - Fix an issue causing the content of the issuable sidebar to disappear
  - Fix error 500 when trying to mark an already done todo as "done"
  - Fix an issue where MRs weren't sortable
  - Issues can now be dragged & dropped into empty milestone lists. This is also
    possible with MRs
  - Changed padding & background color for highlighted notes
  - Re-add the newrelic_rpm gem which was removed without any deprecation or warning (Stan Hu)
  - Update sentry-raven gem to 0.15.6
  - Add build coverage in project's builds page (Steffen Köhler)
  - Changed # to ! for merge requests in activity view

v 8.5.1
  - Fix group projects styles
  - Show Crowd login tab when sign in is disabled and Crowd is enabled (Peter Hudec)
  - Fix a set of small UI glitches in project, profile, and wiki pages
  - Restrict permissions on public/uploads
  - Fix the merge request side-by-side view after loading diff results
  - Fix the look of tooltip for the "Revert" button
  - Add when the Builds & Runners API changes got introduced
  - Fix error 500 on some merged merge requests
  - Fix an issue causing the content of the issuable sidebar to disappear
  - Fix error 500 when trying to mark an already done todo as "done"
  - Fix an issue where MRs weren't sortable
  - Issues can now be dragged & dropped into empty milestone lists. This is also
  possible with MRs
  - Changed padding & background color for highlighted notes
  - Re-add the newrelic_rpm gem which was removed without any deprecation or warning (Stan Hu)
  - Update sentry-raven gem to 0.15.6

v 8.5.0
  - Fix duplicate "me" in tooltip of the "thumbsup" awards Emoji (Stan Hu)
  - Cache various Repository methods to improve performance
  - Fix duplicated branch creation/deletion Webhooks/service notifications when using Web UI (Stan Hu)
  - Ensure rake tasks that don't need a DB connection can be run without one
  - Update New Relic gem to 3.14.1.311 (Stan Hu)
  - Add "visibility" flag to GET /projects api endpoint
  - Add an option to supply root email through an environmental variable (Koichiro Mikami)
  - Ignore binary files in code search to prevent Error 500 (Stan Hu)
  - Render sanitized SVG images (Stan Hu)
  - Support download access by PRIVATE-TOKEN header (Stan Hu)
  - Upgrade gitlab_git to 7.2.23 to fix commit message mentions in first branch push
  - Add option to include the sender name in body of Notify email (Jason Lee)
  - New UI for pagination
  - Don't prevent sign out when 2FA enforcement is enabled and user hasn't yet
    set it up
  - API: Added "merge_requests/:merge_request_id/closes_issues" (Gal Schlezinger)
  - Fix diff comments loaded by AJAX to load comment with diff in discussion tab
  - Fix relative links in other markup formats (Ben Boeckel)
  - Whitelist raw "abbr" elements when parsing Markdown (Benedict Etzel)
  - Fix label links for a merge request pointing to issues list
  - Don't vendor minified JS
  - Increase project import timeout to 15 minutes
  - Be more permissive with email address validation: it only has to contain a single '@'
  - Display 404 error on group not found
  - Track project import failure
  - Support Two-factor Authentication for LDAP users
  - Display database type and version in Administration dashboard
  - Allow limited Markdown in Broadcast Messages
  - Fix visibility level text in admin area (Zeger-Jan van de Weg)
  - Warn admin during OAuth of granting admin rights (Zeger-Jan van de Weg)
  - Update the ExternalIssue regex pattern (Blake Hitchcock)
  - Remember user's inline/side-by-side diff view preference in a cookie (Kirill Katsnelson)
  - Optimized performance of finding issues to be closed by a merge request
  - Add `avatar_url`, `description`, `git_ssh_url`, `git_http_url`, `path_with_namespace`
    and `default_branch` in `project` in push, issue, merge-request and note webhooks data (Kirill Zaitsev)
  - Deprecate the `ssh_url` in favor of `git_ssh_url` and `http_url` in favor of `git_http_url`
    in `project` for push, issue, merge-request and note webhooks data (Kirill Zaitsev)
  - Deprecate the `repository` key in push, issue, merge-request and note webhooks data, use `project` instead (Kirill Zaitsev)
  - API: Expose MergeRequest#merge_status (Andrei Dziahel)
  - Revert "Add IP check against DNSBLs at account sign-up"
  - Actually use the `skip_merges` option in Repository#commits (Tony Chu)
  - Fix API to keep request parameters in Link header (Michael Potthoff)
  - Deprecate API "merge_request/:merge_request_id/comments". Use "merge_requests/:merge_request_id/notes" instead
  - Deprecate API "merge_request/:merge_request_id/...". Use "merge_requests/:merge_request_id/..." instead
  - Prevent parse error when name of project ends with .atom and prevent path issues
  - Discover branches for commit statuses ref-less when doing merge when succeeded
  - Mark inline difference between old and new paths when a file is renamed
  - Support Akismet spam checking for creation of issues via API (Stan Hu)
  - API: Allow to set or update a merge-request's milestone (Kirill Skachkov)
  - Improve UI consistency between projects and groups lists
  - Add sort dropdown to dashboard projects page
  - Fixed logo animation on Safari (Roman Rott)
  - Fix Merge When Succeeded when multiple stages
  - Hide remove source branch button when the MR is merged but new commits are pushed (Zeger-Jan van de Weg)
  - In seach autocomplete show only groups and projects you are member of
  - Don't process cross-reference notes from forks
  - Fix: init.d script not working on OS X
  - Faster snippet search
  - Added API to download build artifacts
  - Title for milestones should be unique (Zeger-Jan van de Weg)
  - Validate correctness of maximum attachment size application setting
  - Replaces "Create merge request" link with one to the "Merge Request" when one exists
  - Fix CI builds badge, add a new link to builds badge, deprecate the old one
  - Fix broken link to project in build notification emails
  - Ability to see and sort on vote count from Issues and MR lists
  - Fix builds scheduler when first build in stage was allowed to fail
  - User project limit is reached notice is hidden if the projects limit is zero
  - Add API support for managing runners and project's runners
  - Allow SAML users to login with no previous account without having to allow
    all Omniauth providers to do so.
  - Allow existing users to auto link their SAML credentials by logging in via SAML
  - Make it possible to erase a build (trace, artifacts) using UI and API
  - Ability to revert changes from a Merge Request or Commit
  - Emoji comment on diffs are not award emoji
  - Add label description (Nuttanart Pornprasitsakul)
  - Show label row when filtering issues or merge requests by label (Nuttanart Pornprasitsakul)
  - Add Todos

v 8.4.11
  - Prevent unauthorized access to other projects build traces
  - Forbid scripting for wiki files

v 8.4.10
  - Prevent privilege escalation via "impersonate" feature
  - Prevent privilege escalation via notes API
  - Prevent privilege escalation via project webhook API
  - Prevent XSS via Git branch and tag names
  - Prevent XSS via custom issue tracker URL
  - Prevent XSS via `window.opener`
  - Prevent information disclosure via snippet API
  - Prevent information disclosure via project labels
  - Prevent information disclosure via new merge request page

v 8.4.9
  - Fix persistent XSS vulnerability in `commit_person_link` helper

v 8.4.8
  - Fix a 2FA authentication spoofing vulnerability.

v 8.4.7
  - Don't attempt to fetch any tags from a forked repo (Stan Hu).

v 8.4.6
  - Bump Git version requirement to 2.7.4

v 8.4.5
  - No CE-specific changes

v 8.4.4
  - Update omniauth-saml gem to 1.4.2
  - Prevent long-running backup tasks from timing out the database connection
  - Add a Project setting to allow guests to view build logs (defaults to true)
  - Sort project milestones by due date including issue editor (Oliver Rogers / Orih)

v 8.4.3
  - Increase lfs_objects size column to 8-byte integer to allow files larger
    than 2.1GB
  - Correctly highlight MR diff when MR has merge conflicts
  - Fix highlighting in blame view
  - Update sentry-raven gem to prevent "Not a git repository" console output
    when running certain commands
  - Add instrumentation to additional Gitlab::Git and Rugged methods for
    performance monitoring
  - Allow autosize textareas to also be manually resized

v 8.4.2
  - Bump required gitlab-workhorse version to bring in a fix for missing
    artifacts in the build artifacts browser
  - Get rid of those ugly borders on the file tree view
  - Fix updating the runner information when asking for builds
  - Bump gitlab_git version to 7.2.24 in order to bring in a performance
    improvement when checking if a repository was empty
  - Add instrumentation for Gitlab::Git::Repository instance methods so we can
    track them in Performance Monitoring.
  - Increase contrast between highlighted code comments and inline diff marker
  - Fix method undefined when using external commit status in builds
  - Fix highlighting in blame view.

v 8.4.1
  - Apply security updates for Rails (4.2.5.1), rails-html-sanitizer (1.0.3),
    and Nokogiri (1.6.7.2)
  - Fix redirect loop during import
  - Fix diff highlighting for all syntax themes
  - Delete project and associations in a background worker

v 8.4.0 (unreleased)
  - Hide issues settings when issues are disabled (Hannes Rosenögger)
v 8.4.0
  - Allow LDAP users to change their email if it was not set by the LDAP server
  - Ensure Gravatar host looks like an actual host
  - Consider re-assign as a mention from a notification point of view
  - Add pagination headers to already paginated API resources
  - Properly generate diff of orphan commits, like the first commit in a repository
  - Improve the consistency of commit titles, branch names, tag names, issue/MR titles, on their respective project pages
  - Autocomplete data is now always loaded, instead of when focusing a comment text area
  - Improved performance of finding issues for an entire group
  - Added custom application performance measuring system powered by InfluxDB
  - Add syntax highlighting to diffs
  - Gracefully handle invalid UTF-8 sequences in Markdown links (Stan Hu)
  - Bump fog to 1.36.0 (Stan Hu)
  - Add user's last used IP addresses to admin page (Stan Hu)
  - Add housekeeping function to project settings page
  - The default GitLab logo now acts as a loading indicator
  - LDAP group sync: Remove user from group when they are removed from LDAP
  - Fix caching issue where build status was not updating in project dashboard (Stan Hu)
  - Accept 2xx status codes for successful Webhook triggers (Stan Hu)
  - Fix missing date of month in network graph when commits span a month (Stan Hu)
  - Expire view caches when application settings change (e.g. Gravatar disabled) (Stan Hu)
  - Don't notify users twice if they are both project watchers and subscribers (Stan Hu)
  - Fix error with file size check with submodules (Stan Hu)
  - Remove gray background from layout in UI
  - Remove gray background from layout in UI
  - Fix signup for OAuth providers that don't provide a name
  - Implement new UI for group page
  - Implement search inside emoji picker
  - Let the CI runner know about builds that this build depends on
  - Add API support for looking up a user by username (Stan Hu)
  - Add project permissions to all project API endpoints (Stan Hu)
  - Link to milestone in "Milestone changed" system note
  - LDAP Group Sync: Allow group role downgradegit
  - Only allow group/project members to mention `@all`
  - Expose Git's version in the admin area (Trey Davis)
  - Add "Frequently used" category to emoji picker
  - Add CAS support (tduehr)
  - Add link to merge request on build detail page
  - Fix: Problem with projects ending with .keys (Jose Corcuera)
  - Revert back upvote and downvote button to the issue and MR pages
  - Swap position of Assignee and Author selector on Issuables (Zeger-Jan van de Weg)
  - Add system hook messages for project rename and transfer (Steve Norman)
  - Fix version check image in Safari
  - Show 'All' tab by default in the builds page
  - Add Open Graph and Twitter Card data to all pages
  - Fix API project lookups when querying with a namespace with dots (Stan Hu)
  - Enable forcing Two-factor authentication sitewide, with optional grace period
  - Import GitHub Pull Requests into GitLab
  - Change single user API endpoint to return more detailed data (Michael Potthoff)
  - Update version check images to use SVG
  - Validate README format before displaying
  - Enable Microsoft Azure OAuth2 support (Janis Meybohm)
  - Properly set task-list class on single item task lists
  - Add file finder feature in tree view (Kyungchul Shin)
  - Ajax filter by message for commits page
  - API: Add support for deleting a tag via the API (Robert Schilling)
  - Allow subsequent validations in CI Linter
  - Show referenced MRs & Issues only when the current viewer can access them
  - Fix Encoding::CompatibilityError bug when markdown content has some complex URL (Jason Lee)
  - Add API support for managing project's builds
  - Add API support for managing project's build triggers
  - Add API support for managing project's build variables
  - Allow broadcast messages to be edited
  - Autosize Markdown textareas
  - Import GitHub wiki into GitLab
  - Add reporters ability to download and browse build artifacts (Andrew Johnson)
  - Autofill referring url in message box when reporting user abuse.
  - Remove leading comma on award emoji when the user is the first to award the emoji (Zeger-Jan van de Weg)
  - Add build artifacts browser
  - Improve UX in builds artifacts browser
  - Increase default size of `data` column in `events` table when using MySQL
  - Expose button to CI Lint tool on project builds page
  - Fix: Creator should be added as a master of the project on creation
  - Added X-GitLab-... headers to emails from CI and Email On Push services (Anton Baklanov)
  - Add IP check against DNSBLs at account sign-up
  - Added cache:key to .gitlab-ci.yml allowing to fine tune the caching

v 8.3.10
  - Prevent unauthorized access to other projects build traces
  - Forbid scripting for wiki files

v 8.3.9
  - Prevent privilege escalation via "impersonate" feature
  - Prevent privilege escalation via notes API
  - Prevent privilege escalation via project webhook API
  - Prevent XSS via custom issue tracker URL
  - Prevent XSS via `window.opener`
  - Prevent information disclosure via project labels
  - Prevent information disclosure via new merge request page

v 8.3.8
  - Fix persistent XSS vulnerability in `commit_person_link` helper

v 8.3.7
  - Fix a 2FA authentication spoofing vulnerability.

v 8.3.6
  - Don't attempt to fetch any tags from a forked repo (Stan Hu).

v 8.3.5
  - Bump Git version requirement to 2.7.4

v 8.3.4
  - Use gitlab-workhorse 0.5.4 (fixes API routing bug)

v 8.3.3
  - Preserve CE behavior with JIRA integration by only calling API if URL is set
  - Fix duplicated branch creation/deletion events when using Web UI (Stan Hu)
  - Add configurable LDAP server query timeout
  - Get "Merge when build succeeds" to work when commits were pushed to MR target branch while builds were running
  - Suppress e-mails on failed builds if allow_failure is set (Stan Hu)
  - Fix project transfer e-mail sending incorrect paths in e-mail notification (Stan Hu)
  - Better support for referencing and closing issues in Asana service (Mike Wyatt)
  - Enable "Add key" button when user fills in a proper key (Stan Hu)
  - Fix error in processing reply-by-email messages (Jason Lee)
  - Fix Error 500 when visiting build page of project with nil runners_token (Stan Hu)
  - Use WOFF versions of SourceSansPro fonts
  - Fix regression when builds were not generated for tags created through web/api interface
  - Fix: maintain milestone filter between Open and Closed tabs (Greg Smethells)
  - Fix missing artifacts and build traces for build created before 8.3

v 8.3.2
  - Disable --follow in `git log` to avoid loading duplicate commit data in infinite scroll (Stan Hu)
  - Add support for Google reCAPTCHA in user registration

v 8.3.1
  - Fix Error 500 when global milestones have slashes (Stan Hu)
  - Fix Error 500 when doing a search in dashboard before visiting any project (Stan Hu)
  - Fix LDAP identity and user retrieval when special characters are used
  - Move Sidekiq-cron configuration to gitlab.yml

v 8.3.0
  - Bump rack-attack to 4.3.1 for security fix (Stan Hu)
  - API support for starred projects for authorized user (Zeger-Jan van de Weg)
  - Add open_issues_count to project API (Stan Hu)
  - Expand character set of usernames created by Omniauth (Corey Hinshaw)
  - Add button to automatically merge a merge request when the build succeeds (Zeger-Jan van de Weg)
  - Add unsubscribe link in the email footer (Zeger-Jan van de Weg)
  - Provide better diagnostic message upon project creation errors (Stan Hu)
  - Bump devise to 3.5.3 to fix reset token expiring after account creation (Stan Hu)
  - Remove api credentials from link to build_page
  - Deprecate GitLabCiService making it to always be inactive
  - Bump gollum-lib to 4.1.0 (Stan Hu)
  - Fix broken group avatar upload under "New group" (Stan Hu)
  - Update project repositorize size and commit count during import:repos task (Stan Hu)
  - Fix API setting of 'public' attribute to false will make a project private (Stan Hu)
  - Handle and report SSL errors in Webhook test (Stan Hu)
  - Bump Redis requirement to 2.8 for Sidekiq 4 (Stan Hu)
  - Fix: Assignee selector is empty when 'Unassigned' is selected (Jose Corcuera)
  - WIP identifier on merge requests no longer requires trailing space
  - Add rake tasks for git repository maintainance (Zeger-Jan van de Weg)
  - Fix 500 error when update group member permission
  - Fix: As an admin, cannot add oneself as a member to a group/project
  - Trim leading and trailing whitespace of milestone and issueable titles (Jose Corcuera)
  - Recognize issue/MR/snippet/commit links as references
  - Backport JIRA features from EE to CE
  - Add ignore whitespace change option to commit view
  - Fire update hook from GitLab
  - Allow account unlock via email
  - Style warning about mentioning many people in a comment
  - Fix: sort milestones by due date once again (Greg Smethells)
  - Migrate all CI::Services and CI::WebHooks to Services and WebHooks
  - Don't show project fork event as "imported"
  - Add API endpoint to fetch merge request commits list
  - Don't create CI status for refs that doesn't have .gitlab-ci.yml, even if the builds are enabled
  - Expose events API with comment information and author info
  - Fix: Ensure "Remove Source Branch" button is not shown when branch is being deleted. #3583
  - Run custom Git hooks when branch is created or deleted.
  - Fix bug when simultaneously accepting multiple MRs results in MRs that are of "merged" status, but not merged to the target branch
  - Add languages page to graphs
  - Block LDAP user when they are no longer found in the LDAP server
  - Improve wording on project visibility levels (Zeger-Jan van de Weg)
  - Fix editing notes on a merge request diff
  - Automatically select default clone protocol based on user preferences (Eirik Lygre)
  - Make Network page as sub tab of Commits
  - Add copy-to-clipboard button for Snippets
  - Add indication to merge request list item that MR cannot be merged automatically
  - Default target branch to patch-n when editing file in protected branch
  - Add Builds tab to merge request detail page
  - Allow milestones, issues and MRs to be created from dashboard and group indexes
  - Use new style for wiki
  - Use new style for milestone detail page
  - Fix sidebar tooltips when collapsed
  - Prevent possible XSS attack with award-emoji
  - Upgraded Sidekiq to 4.x
  - Accept COPYING,COPYING.lesser, and licence as license file (Zeger-Jan van de Weg)
  - Fix emoji aliases problem
  - Fix award-emojis Flash alert's width
  - Fix deleting notes on a merge request diff
  - Display referenced merge request statuses in the issue description (Greg Smethells)
  - Implement new sidebar for issue and merge request pages
  - Emoji picker improvements
  - Suppress warning about missing `.gitlab-ci.yml` if builds are disabled
  - Do not show build status unless builds are enabled and `.gitlab-ci.yml` is present
  - Persist runners registration token in database
  - Fix online editor should not remove newlines at the end of the file
  - Expose Git's version in the admin area
  - Show "New Merge Request" buttons on canonical repos when you have a fork (Josh Frye)

v 8.2.6
  - Prevent unauthorized access to other projects build traces
  - Forbid scripting for wiki files

v 8.2.5
  - Prevent privilege escalation via "impersonate" feature
  - Prevent privilege escalation via notes API
  - Prevent privilege escalation via project webhook API
  - Prevent XSS via `window.opener`
  - Prevent information disclosure via project labels
  - Prevent information disclosure via new merge request page

v 8.2.4
  - Bump Git version requirement to 2.7.4

v 8.2.3
  - Fix application settings cache not expiring after changes (Stan Hu)
  - Fix Error 500s when creating global milestones with Unicode characters (Stan Hu)
  - Update documentation for "Guest" permissions
  - Properly convert Emoji-only comments into Award Emojis
  - Enable devise paranoid mode to prevent user enumeration attack
  - Webhook payload has an added, modified and removed properties for each commit
  - Fix 500 error when creating a merge request that removes a submodule

v 8.2.2
  - Fix 404 in redirection after removing a project (Stan Hu)
  - Ensure cached application settings are refreshed at startup (Stan Hu)
  - Fix Error 500 when viewing user's personal projects from admin page (Stan Hu)
  - Fix: Raw private snippets access workflow
  - Prevent "413 Request entity too large" errors when pushing large files with LFS
  - Fix invalid links within projects dashboard header
  - Make current user the first user in assignee dropdown in issues detail page (Stan Hu)
  - Fix: duplicate email notifications on issue comments

v 8.2.1
  - Forcefully update builds that didn't want to update with state machine
  - Fix: saving GitLabCiService as Admin Template

v 8.2.0
  - Improved performance of finding projects and groups in various places
  - Improved performance of rendering user profile pages and Atom feeds
  - Expose build artifacts path as config option
  - Fix grouping of contributors by email in graph.
  - Improved performance of finding issues with/without labels
  - Fix Drone CI service template not saving properly (Stan Hu)
  - Fix avatars not showing in Atom feeds and project issues when Gravatar disabled (Stan Hu)
  - Added a GitLab specific profiling tool called "Sherlock" (see GitLab CE merge request #1749)
  - Upgrade gitlab_git to 7.2.20 and rugged to 0.23.3 (Stan Hu)
  - Improved performance of finding users by one of their Email addresses
  - Add allow_failure field to commit status API (Stan Hu)
  - Commits without .gitlab-ci.yml are marked as skipped
  - Save detailed error when YAML syntax is invalid
  - Since GitLab CI is enabled by default, remove enabling it by pushing .gitlab-ci.yml
  - Added build artifacts
  - Improved performance of replacing references in comments
  - Show last project commit to default branch on project home page
  - Highlight comment based on anchor in URL
  - Adds ability to remove the forked relationship from project settings screen. (Han Loong Liauw)
  - Improved performance of sorting milestone issues
  - Allow users to select the Files view as default project view (Cristian Bica)
  - Show "Empty Repository Page" for repository without branches (Artem V. Navrotskiy)
  - Fix: Inability to reply to code comments in the MR view, if the MR comes from a fork
  - Use git follow flag for commits page when retrieve history for file or directory
  - Show merge request CI status on merge requests index page
  - Send build name and stage in CI notification e-mail
  - Extend yml syntax for only and except to support specifying repository path
  - Enable shared runners to all new projects
  - Bump GitLab-Workhorse to 0.4.1
  - Allow to define cache in `.gitlab-ci.yml`
  - Fix: 500 error returned if destroy request without HTTP referer (Kazuki Shimizu)
  - Remove deprecated CI events from project settings page
  - Use issue editor as cross reference comment author when issue is edited with a new mention.
  - Add graphs of commits ahead and behind default branch (Jeff Stubler)
  - Improve personal snippet access workflow (Douglas Alexandre)
  - [API] Add ability to fetch the commit ID of the last commit that actually touched a file
  - Fix omniauth documentation setting for omnibus configuration (Jon Cairns)
  - Add "New file" link to dropdown on project page
  - Include commit logs in project search
  - Add "added", "modified" and "removed" properties to commit object in webhook
  - Rename "Back to" links to "Go to" because its not always a case it point to place user come from
  - Allow groups to appear in the search results if the group owner allows it
  - Add email notification to former assignee upon unassignment (Adam Lieskovský)
  - New design for project graphs page
  - Remove deprecated dumped yaml file generated from previous job definitions
  - Show specific runners from projects where user is master or owner
  - MR target branch is now visible on a list view when it is different from project's default one
  - Improve Continuous Integration graphs page
  - Make color of "Accept Merge Request" button consistent with current build status
  - Add ignore white space option in merge request diff and commit and compare view
  - Ability to add release notes (markdown text and attachments) to git tags (aka Releases)
  - Relative links from a repositories README.md now link to the default branch
  - Fix trailing whitespace issue in merge request/issue title
  - Fix bug when milestone/label filter was empty for dashboard issues page
  - Add ability to create milestone in group projects from single form
  - Add option to create merge request when editing/creating a file (Dirceu Tiegs)
  - Prevent the last owner of a group from being able to delete themselves by 'adding' themselves as a master (James Lopez)
  - Add Award Emoji to issue and merge request pages

v 8.1.4
  - Fix bug where manually merged branches in a MR would end up with an empty diff (Stan Hu)
  - Prevent redirect loop when home_page_url is set to the root URL
  - Fix incoming email config defaults
  - Remove CSS property preventing hard tabs from rendering in Chromium 45 (Stan Hu)

v 8.1.3
  - Force update refs/merge-requests/X/head upon a push to the source branch of a merge request (Stan Hu)
  - Spread out runner contacted_at updates
  - Use issue editor as cross reference comment author when issue is edited with a new mention
  - Add Facebook authentication

v 8.1.1
  - Fix cloning Wiki repositories via HTTP (Stan Hu)
  - Add migration to remove satellites directory
  - Fix specific runners visibility
  - Fix 500 when editing CI service
  - Require CI jobs to be named
  - Fix CSS for runner status
  - Fix CI badge
  - Allow developer to manage builds

v 8.1.1
  - Removed, see 8.1.2

v 8.1.0
  - Ensure MySQL CI limits DB migrations occur after the fields have been created (Stan Hu)
  - Fix duplicate repositories in GitHub import page (Stan Hu)
  - Redirect to a default path if HTTP_REFERER is not set (Stan Hu)
  - Adds ability to create directories using the web editor (Ben Ford)
  - Cleanup stuck CI builds
  - Send an email to admin email when a user is reported for spam (Jonathan Rochkind)
  - Show notifications button when user is member of group rather than project (Grzegorz Bizon)
  - Fix bug preventing mentioned issued from being closed when MR is merged using fast-forward merge.
  - Fix nonatomic database update potentially causing project star counts to go negative (Stan Hu)
  - Don't show "Add README" link in an empty repository if user doesn't have access to push (Stan Hu)
  - Fix error preventing displaying of commit data for a directory with a leading dot (Stan Hu)
  - Speed up load times of issue detail pages by roughly 1.5x
  - Fix CI rendering regressions
  - If a merge request is to close an issue, show this on the issue page (Zeger-Jan van de Weg)
  - Add a system note and update relevant merge requests when a branch is deleted or re-added (Stan Hu)
  - Make diff file view easier to use on mobile screens (Stan Hu)
  - Improved performance of finding users by username or Email address
  - Fix bug where merge request comments created by API would not trigger notifications (Stan Hu)
  - Add support for creating directories from Files page (Stan Hu)
  - Allow removing of project without confirmation when JavaScript is disabled (Stan Hu)
  - Support filtering by "Any" milestone or issue and fix "No Milestone" and "No Label" filters (Stan Hu)
  - Improved performance of the trending projects page
  - Remove CI migration task
  - Improved performance of finding projects by their namespace
  - Add assignee data to Issuables' hook_data (Bram Daams)
  - Fix bug where transferring a project would result in stale commit links (Stan Hu)
  - Fix build trace updating
  - Include full path of source and target branch names in New Merge Request page (Stan Hu)
  - Add user preference to view activities as default dashboard (Stan Hu)
  - Add option to admin area to sign in as a specific user (Pavel Forkert)
  - Show CI status on all pages where commits list is rendered
  - Automatically enable CI when push .gitlab-ci.yml file to repository
  - Move CI charts to project graphs area
  - Fix cases where Markdown did not render links in activity feed (Stan Hu)
  - Add first and last to pagination (Zeger-Jan van de Weg)
  - Added Commit Status API
  - Added Builds View
  - Added when to .gitlab-ci.yml
  - Show CI status on commit page
  - Added CI_BUILD_TAG, _STAGE, _NAME and _TRIGGERED to CI builds
  - Show CI status on Your projects page and Starred projects page
  - Remove "Continuous Integration" page from dashboard
  - Add notes and SSL verification entries to hook APIs (Ben Boeckel)
  - Fix grammar in admin area "labels" .nothing-here-block when no labels exist.
  - Move CI runners page to project settings area
  - Move CI variables page to project settings area
  - Move CI triggers page to project settings area
  - Move CI project settings page to CE project settings area
  - Fix bug when removed file was not appearing in merge request diff
  - Show warning when build cannot be served by any of the available CI runners
  - Note the original location of a moved project when notifying users of the move
  - Improve error message when merging fails
  - Add support of multibyte characters in LDAP UID (Roman Petrov)
  - Show additions/deletions stats on merge request diff
  - Remove footer text in emails (Zeger-Jan van de Weg)
  - Ensure code blocks are properly highlighted after a note is updated
  - Fix wrong access level badge on MR comments
  - Hide password in the service settings form
  - Move CI webhooks page to project settings area
  - Fix User Identities API. It now allows you to properly create or update user's identities.
  - Add user preference to change layout width (Peter Göbel)
  - Use commit status in merge request widget as preferred source of CI status
  - Integrate CI commit and build pages into project pages
  - Move CI services page to project settings area
  - Add "Quick Submit" behavior to input fields throughout the application. Use
    Cmd+Enter on Mac and Ctrl+Enter on Windows/Linux.
  - Fix position of hamburger in header for smaller screens (Han Loong Liauw)
  - Fix bug where Emojis in Markdown would truncate remaining text (Sakata Sinji)
  - Persist filters when sorting on admin user page (Jerry Lukins)
  - Update style of snippets pages (Han Loong Liauw)
  - Allow dashboard and group issues/MRs to be filtered by label
  - Add spellcheck=false to certain input fields
  - Invalidate stored service password if the endpoint URL is changed
  - Project names are not fully shown if group name is too big, even on group page view
  - Apply new design for Files page
  - Add "New Page" button to Wiki Pages tab (Stan Hu)
  - Only render 404 page from /public
  - Hide passwords from services API (Alex Lossent)
  - Fix: Images cannot show when projects' path was changed
  - Let gitlab-git-http-server generate and serve 'git archive' downloads
  - Optimize query when filtering on issuables (Zeger-Jan van de Weg)
  - Fix padding of outdated discussion item.
  - Animate the logo on hover

v 8.0.5
  - Correct lookup-by-email for LDAP logins
  - Fix loading spinner sometimes not being hidden on Merge Request tab switches

v 8.0.4
  - Fix Message-ID header to be RFC 2111-compliant to prevent e-mails being dropped (Stan Hu)
  - Fix referrals for :back and relative URL installs
  - Fix anchors to comments in diffs
  - Remove CI token from build traces
  - Fix "Assign All" button on Runner admin page
  - Fix search in Files
  - Add full project namespace to payload of system webhooks (Ricardo Band)

v 8.0.3
  - Fix URL shown in Slack notifications
  - Fix bug where projects would appear to be stuck in the forked import state (Stan Hu)
  - Fix Error 500 in creating merge requests with > 1000 diffs (Stan Hu)
  - Add work_in_progress key to MR webhooks (Ben Boeckel)

v 8.0.2
  - Fix default avatar not rendering in network graph (Stan Hu)
  - Skip check_initd_configured_correctly on omnibus installs
  - Prevent double-prefixing of help page paths
  - Clarify confirmation text on user deletion
  - Make commit graphs responsive to window width changes (Stan Hu)
  - Fix top margin for sign-in button on public pages
  - Fix LDAP attribute mapping
  - Remove git refs used internally by GitLab from network graph (Stan Hu)
  - Use standard Markdown font in Markdown preview instead of fixed-width font (Stan Hu)
  - Fix Reply by email for non-UTF-8 messages.
  - Add option to use StartTLS with Reply by email IMAP server.
  - Allow AWS S3 Server-Side Encryption with Amazon S3-Managed Keys for backups (Paul Beattie)

v 8.0.1
  - Improve CI migration procedure and documentation

v 8.0.0
  - Fix Markdown links not showing up in dashboard activity feed (Stan Hu)
  - Remove milestones from merge requests when milestones are deleted (Stan Hu)
  - Fix HTML link that was improperly escaped in new user e-mail (Stan Hu)
  - Fix broken sort in merge request API (Stan Hu)
  - Bump rouge to 1.10.1 to remove warning noise and fix other syntax highlighting bugs (Stan Hu)
  - Gracefully handle errors in syntax highlighting by leaving the block unformatted (Stan Hu)
  - Add "replace" and "upload" functionalities to allow user replace existing file and upload new file into current repository
  - Fix URL construction for merge requests, issues, notes, and commits for relative URL config (Stan Hu)
  - Fix emoji URLs in Markdown when relative_url_root is used (Stan Hu)
  - Omit filename in Content-Disposition header in raw file download to avoid RFC 6266 encoding issues (Stan HU)
  - Fix broken Wiki Page History (Stan Hu)
  - Import forked repositories asynchronously to prevent large repositories from timing out (Stan Hu)
  - Prevent anchors from being hidden by header (Stan Hu)
  - Fix bug where only the first 15 Bitbucket issues would be imported (Stan Hu)
  - Sort issues by creation date in Bitbucket importer (Stan Hu)
  - Prevent too many redirects upon login when home page URL is set to external_url (Stan Hu)
  - Improve dropdown positioning on the project home page (Hannes Rosenögger)
  - Upgrade browser gem to 1.0.0 to avoid warning in IE11 compatibilty mode (Stan Hu)
  - Remove user OAuth tokens from the database and request new tokens each session (Stan Hu)
  - Restrict users API endpoints to use integer IDs (Stan Hu)
  - Only show recent push event if the branch still exists or a recent merge request has not been created (Stan Hu)
  - Remove satellites
  - Better performance for web editor (switched from satellites to rugged)
  - Faster merge
  - Ability to fetch merge requests from refs/merge-requests/:id
  - Allow displaying of archived projects in the admin interface (Artem Sidorenko)
  - Allow configuration of import sources for new projects (Artem Sidorenko)
  - Search for comments should be case insensetive
  - Create cross-reference for closing references on commits pushed to non-default branches (Maël Valais)
  - Ability to search milestones
  - Gracefully handle SMTP user input errors (e.g. incorrect email addresses) to prevent Sidekiq retries (Stan Hu)
  - Move dashboard activity to separate page (for your projects and starred projects)
  - Improve performance of git blame
  - Limit content width to 1200px for most of pages to improve readability on big screens
  - Fix 500 error when submit project snippet without body
  - Improve search page usability
  - Bring more UI consistency in way how projects, snippets and groups lists are rendered
  - Make all profiles and group public
  - Fixed login failure when extern_uid changes (Joel Koglin)
  - Don't notify users without access to the project when they are (accidentally) mentioned in a note.
  - Retrieving oauth token with LDAP credentials
  - Load Application settings from running database unless env var USE_DB=false
  - Added Drone CI integration (Kirill Zaitsev)
  - Allow developers to retry builds
  - Hide advanced project options for non-admin users
  - Fail builds if no .gitlab-ci.yml is found
  - Refactored service API and added automatically service docs generator (Kirill Zaitsev)
  - Added web_url key project hook_attrs (Kirill Zaitsev)
  - Add ability to get user information by ID of an SSH key via the API
  - Fix bug which IE cannot show image at markdown when the image is raw file of gitlab
  - Add support for Crowd
  - Global Labels that are available to all projects
  - Fix highlighting of deleted lines in diffs.
  - Project notification level can be set on the project page itself
  - Added service API endpoint to retrieve service parameters (Petheő Bence)
  - Add FogBugz project import (Jared Szechy)
  - Sort users autocomplete lists by user (Allister Antosik)
  - Webhook for issue now contains repository field (Jungkook Park)
  - Add ability to add custom text to the help page (Jeroen van Baarsen)
  - Add pg_schema to backup config
  - Fix references to target project issues in Merge Requests markdown preview and textareas (Francesco Levorato)
  - Redirect from incorrectly cased group or project path to correct one (Francesco Levorato)
  - Removed API calls from CE to CI

v 7.14.3
  - No changes

v 7.14.2
  - Upgrade gitlab_git to 7.2.15 to fix `git blame` errors with ISO-encoded files (Stan Hu)
  - Allow configuration of LDAP attributes GitLab will use for the new user account.

v 7.14.1
  - Improve abuse reports management from admin area
  - Fix "Reload with full diff" URL button in compare branch view (Stan Hu)
  - Disabled DNS lookups for SSH in docker image (Rowan Wookey)
  - Only include base URL in OmniAuth full_host parameter (Stan Hu)
  - Fix Error 500 in API when accessing a group that has an avatar (Stan Hu)
  - Ability to enable SSL verification for Webhooks

v 7.14.0
  - Fix bug where non-project members of the target project could set labels on new merge requests.
  - Update default robots.txt rules to disallow crawling of irrelevant pages (Ben Bodenmiller)
  - Fix redirection after sign in when using auto_sign_in_with_provider
  - Upgrade gitlab_git to 7.2.14 to ignore CRLFs in .gitmodules (Stan Hu)
  - Clear cache to prevent listing deleted branches after MR removes source branch (Stan Hu)
  - Provide more feedback what went wrong if HipChat service failed test (Stan Hu)
  - Fix bug where backslashes in inline diffs could be dropped (Stan Hu)
  - Disable turbolinks when linking to Bitbucket import status (Stan Hu)
  - Fix broken code import and display error messages if something went wrong with creating project (Stan Hu)
  - Fix corrupted binary files when using API files endpoint (Stan Hu)
  - Bump Haml to 4.0.7 to speed up textarea rendering (Stan Hu)
  - Show incompatible projects in Bitbucket import status (Stan Hu)
  - Fix coloring of diffs on MR Discussion-tab (Gert Goet)
  - Fix "Network" and "Graphs" pages for branches with encoded slashes (Stan Hu)
  - Fix errors deleting and creating branches with encoded slashes (Stan Hu)
  - Always add current user to autocomplete controller to support filter by "Me" (Stan Hu)
  - Fix multi-line syntax highlighting (Stan Hu)
  - Fix network graph when branch name has single quotes (Stan Hu)
  - Add "Confirm user" button in user admin page (Stan Hu)
  - Upgrade gitlab_git to version 7.2.6 to fix Error 500 when creating network graphs (Stan Hu)
  - Add support for Unicode filenames in relative links (Hiroyuki Sato)
  - Fix URL used for refreshing notes if relative_url is present (Bartłomiej Święcki)
  - Fix commit data retrieval when branch name has single quotes (Stan Hu)
  - Check that project was actually created rather than just validated in import:repos task (Stan Hu)
  - Fix full screen mode for snippet comments (Daniel Gerhardt)
  - Fix 404 error in files view after deleting the last file in a repository (Stan Hu)
  - Fix the "Reload with full diff" URL button (Stan Hu)
  - Fix label read access for unauthenticated users (Daniel Gerhardt)
  - Fix access to disabled features for unauthenticated users (Daniel Gerhardt)
  - Fix OAuth provider bug where GitLab would not go return to the redirect_uri after sign-in (Stan Hu)
  - Fix file upload dialog for comment editing (Daniel Gerhardt)
  - Set OmniAuth full_host parameter to ensure redirect URIs are correct (Stan Hu)
  - Return comments in created order in merge request API (Stan Hu)
  - Disable internal issue tracker controller if external tracker is used (Stan Hu)
  - Expire Rails cache entries after two weeks to prevent endless Redis growth
  - Add support for destroying project milestones (Stan Hu)
  - Allow custom backup archive permissions
  - Add project star and fork count, group avatar URL and user/group web URL attributes to API
  - Show who last edited a comment if it wasn't the original author
  - Send notification to all participants when MR is merged.
  - Add ability to manage user email addresses via the API.
  - Show buttons to add license, changelog and contribution guide if they're missing.
  - Tweak project page buttons.
  - Disabled autocapitalize and autocorrect on login field (Daryl Chan)
  - Mention group and project name in creation, update and deletion notices (Achilleas Pipinellis)
  - Update gravatar link on profile page to link to configured gravatar host (Ben Bodenmiller)
  - Remove redis-store TTL monkey patch
  - Add support for CI skipped status
  - Fetch code from forks to refs/merge-requests/:id/head when merge request created
  - Remove comments and email addresses when publicly exposing ssh keys (Zeger-Jan van de Weg)
  - Add "Check out branch" button to the MR page.
  - Improve MR merge widget text and UI consistency.
  - Improve text in MR "How To Merge" modal.
  - Cache all events
  - Order commits by date when comparing branches
  - Fix bug causing error when the target branch of a symbolic ref was deleted
  - Include branch/tag name in archive file and directory name
  - Add dropzone upload progress
  - Add a label for merged branches on branches page (Florent Baldino)
  - Detect .mkd and .mkdn files as markdown (Ben Boeckel)
  - Fix: User search feature in admin area does not respect filters
  - Set max-width for README, issue and merge request description for easier read on big screens
  - Update Flowdock integration to support new Flowdock API (Boyan Tabakov)
  - Remove author from files view (Sven Strickroth)
  - Fix infinite loop when SAML was incorrectly configured.

v 7.13.5
  - Satellites reverted

v 7.13.4
  - Allow users to send abuse reports

v 7.13.3
  - Fix bug causing Bitbucket importer to crash when OAuth application had been removed.
  - Allow users to send abuse reports
  - Remove satellites
  - Link username to profile on Group Members page (Tom Webster)

v 7.13.2
  - Fix randomly failed spec
  - Create project services on Project creation
  - Add admin_merge_request ability to Developer level and up
  - Fix Error 500 when browsing projects with no HEAD (Stan Hu)
  - Fix labels / assignee / milestone for the merge requests when issues are disabled
  - Show the first tab automatically on MergeRequests#new
  - Add rake task 'gitlab:update_commit_count' (Daniel Gerhardt)
  - Fix Gmail Actions

v 7.13.1
  - Fix: Label modifications are not reflected in existing notes and in the issue list
  - Fix: Label not shown in the Issue list, although it's set through web interface
  - Fix: Group/project references are linked incorrectly
  - Improve documentation
  - Fix of migration: Check if session_expire_delay column exists before adding the column
  - Fix: ActionView::Template::Error
  - Fix: "Create Merge Request" isn't always shown in event for newly pushed branch
  - Fix bug causing "Remove source-branch" option not to work for merge requests from the same project.
  - Render Note field hints consistently for "new" and "edit" forms

v 7.13.0
  - Remove repository graph log to fix slow cache updates after push event (Stan Hu)
  - Only enable HSTS header for HTTPS and port 443 (Stan Hu)
  - Fix user autocomplete for unauthenticated users accessing public projects (Stan Hu)
  - Fix redirection to home page URL for unauthorized users (Daniel Gerhardt)
  - Add branch switching support for graphs (Daniel Gerhardt)
  - Fix external issue tracker hook/test for HTTPS URLs (Daniel Gerhardt)
  - Remove link leading to a 404 error in Deploy Keys page (Stan Hu)
  - Add support for unlocking users in admin settings (Stan Hu)
  - Add Irker service configuration options (Stan Hu)
  - Fix order of issues imported from GitHub (Hiroyuki Sato)
  - Bump rugments to 1.0.0beta8 to fix C prototype function highlighting (Jonathon Reinhart)
  - Fix Merge Request webhook to properly fire "merge" action when accepted from the web UI
  - Add `two_factor_enabled` field to admin user API (Stan Hu)
  - Fix invalid timestamps in RSS feeds (Rowan Wookey)
  - Fix downloading of patches on public merge requests when user logged out (Stan Hu)
  - Fix Error 500 when relative submodule resolves to a namespace that has a different name from its path (Stan Hu)
  - Extract the longest-matching ref from a commit path when multiple matches occur (Stan Hu)
  - Update maintenance documentation to explain no need to recompile asssets for omnibus installations (Stan Hu)
  - Support commenting on diffs in side-by-side mode (Stan Hu)
  - Fix JavaScript error when clicking on the comment button on a diff line that has a comment already (Stan Hu)
  - Return 40x error codes if branch could not be deleted in UI (Stan Hu)
  - Remove project visibility icons from dashboard projects list
  - Rename "Design" profile settings page to "Preferences".
  - Allow users to customize their default Dashboard page.
  - Update ssl_ciphers in Nginx example to remove DHE settings. This will deny forward secrecy for Android 2.3.7, Java 6 and OpenSSL 0.9.8
  - Admin can edit and remove user identities
  - Convert CRLF newlines to LF when committing using the web editor.
  - API request /projects/:project_id/merge_requests?state=closed will return only closed merge requests without merged one. If you need ones that were merged - use state=merged.
  - Allow Administrators to filter the user list by those with or without Two-factor Authentication enabled.
  - Show a user's Two-factor Authentication status in the administration area.
  - Explicit error when commit not found in the CI
  - Improve performance for issue and merge request pages
  - Users with guest access level can not set assignee, labels or milestones for issue and merge request
  - Reporter role can manage issue tracker now: edit any issue, set assignee or milestone and manage labels
  - Better performance for pages with events list, issues list and commits list
  - Faster automerge check and merge itself when source and target branches are in same repository
  - Correctly show anonymous authorized applications under Profile > Applications.
  - Query Optimization in MySQL.
  - Allow users to be blocked and unblocked via the API
  - Use native Postgres database cleaning during backup restore
  - Redesign project page. Show README as default instead of activity. Move project activity to separate page
  - Make left menu more hierarchical and less contextual by adding back item at top
  - A fork can’t have a visibility level that is greater than the original project.
  - Faster code search in repository and wiki. Fixes search page timeout for big repositories
  - Allow administrators to disable 2FA for a specific user
  - Add error message for SSH key linebreaks
  - Store commits count in database (will populate with valid values only after first push)
  - Rebuild cache after push to repository in background job
  - Fix transferring of project to another group using the API.

v 7.12.2
  - Correctly show anonymous authorized applications under Profile > Applications.
  - Faster automerge check and merge itself when source and target branches are in same repository
  - Audit log for user authentication
  - Allow custom label to be set for authentication providers.

v 7.12.1
  - Fix error when deleting a user who has projects (Stan Hu)
  - Fix post-receive errors on a push when an external issue tracker is configured (Stan Hu)
  - Add SAML to list of social_provider (Matt Firtion)
  - Fix merge requests API scope to keep compatibility in 7.12.x patch release (Dmitriy Zaporozhets)
  - Fix closed merge request scope at milestone page (Dmitriy Zaporozhets)
  - Revert merge request states renaming
  - Fix hooks for web based events with external issue references (Daniel Gerhardt)
  - Improve performance for issue and merge request pages
  - Compress database dumps to reduce backup size

v 7.12.0
  - Fix Error 500 when one user attempts to access a personal, internal snippet (Stan Hu)
  - Disable changing of target branch in new merge request page when a branch has already been specified (Stan Hu)
  - Fix post-receive errors on a push when an external issue tracker is configured (Stan Hu)
  - Update oauth button logos for Twitter and Google to recommended assets
  - Update browser gem to version 0.8.0 for IE11 support (Stan Hu)
  - Fix timeout when rendering file with thousands of lines.
  - Add "Remember me" checkbox to LDAP signin form.
  - Add session expiration delay configuration through UI application settings
  - Don't notify users mentioned in code blocks or blockquotes.
  - Omit link to generate labels if user does not have access to create them (Stan Hu)
  - Show warning when a comment will add 10 or more people to the discussion.
  - Disable changing of the source branch in merge request update API (Stan Hu)
  - Shorten merge request WIP text.
  - Add option to disallow users from registering any application to use GitLab as an OAuth provider
  - Support editing target branch of merge request (Stan Hu)
  - Refactor permission checks with issues and merge requests project settings (Stan Hu)
  - Fix Markdown preview not working in Edit Milestone page (Stan Hu)
  - Fix Zen Mode not closing with ESC key (Stan Hu)
  - Allow HipChat API version to be blank and default to v2 (Stan Hu)
  - Add file attachment support in Milestone description (Stan Hu)
  - Fix milestone "Browse Issues" button.
  - Set milestone on new issue when creating issue from index with milestone filter active.
  - Make namespace API available to all users (Stan Hu)
  - Add webhook support for note events (Stan Hu)
  - Disable "New Issue" and "New Merge Request" buttons when features are disabled in project settings (Stan Hu)
  - Remove Rack Attack monkey patches and bump to version 4.3.0 (Stan Hu)
  - Fix clone URL losing selection after a single click in Safari and Chrome (Stan Hu)
  - Fix git blame syntax highlighting when different commits break up lines (Stan Hu)
  - Add "Resend confirmation e-mail" link in profile settings (Stan Hu)
  - Allow to configure location of the `.gitlab_shell_secret` file. (Jakub Jirutka)
  - Disabled expansion of top/bottom blobs for new file diffs
  - Update Asciidoctor gem to version 1.5.2. (Jakub Jirutka)
  - Fix resolving of relative links to repository files in AsciiDoc documents. (Jakub Jirutka)
  - Use the user list from the target project in a merge request (Stan Hu)
  - Default extention for wiki pages is now .md instead of .markdown (Jeroen van Baarsen)
  - Add validation to wiki page creation (only [a-zA-Z0-9/_-] are allowed) (Jeroen van Baarsen)
  - Fix new/empty milestones showing 100% completion value (Jonah Bishop)
  - Add a note when an Issue or Merge Request's title changes
  - Consistently refer to MRs as either Merged or Closed.
  - Add Merged tab to MR lists.
  - Prefix EmailsOnPush email subject with `[Git]`.
  - Group project contributions by both name and email.
  - Clarify navigation labels for Project Settings and Group Settings.
  - Move user avatar and logout button to sidebar
  - You can not remove user if he/she is an only owner of group
  - User should be able to leave group. If not - show him proper message
  - User has ability to leave project
  - Add SAML support as an omniauth provider
  - Allow to configure a URL to show after sign out
  - Add an option to automatically sign-in with an Omniauth provider
  - GitLab CI service sends .gitlab-ci.yml in each push call
  - When remove project - move repository and schedule it removal
  - Improve group removing logic
  - Trigger create-hooks on backup restore task
  - Add option to automatically link omniauth and LDAP identities
  - Allow special character in users bio. I.e.: I <3 GitLab

v 7.11.4
  - Fix missing bullets when creating lists
  - Set rel="nofollow" on external links

v 7.11.3
  - no changes
  - Fix upgrader script (Martins Polakovs)

v 7.11.2
  - no changes

v 7.11.1
  - no changes

v 7.11.0
  - Fall back to Plaintext when Syntaxhighlighting doesn't work. Fixes some buggy lexers (Hannes Rosenögger)
  - Get editing comments to work in Chrome 43 again.
  - Fix broken view when viewing history of a file that includes a path that used to be another file (Stan Hu)
  - Don't show duplicate deploy keys
  - Fix commit time being displayed in the wrong timezone in some cases (Hannes Rosenögger)
  - Make the first branch pushed to an empty repository the default HEAD (Stan Hu)
  - Fix broken view when using a tag to display a tree that contains git submodules (Stan Hu)
  - Make Reply-To config apply to change e-mail confirmation and other Devise notifications (Stan Hu)
  - Add application setting to restrict user signups to e-mail domains (Stan Hu)
  - Don't allow a merge request to be merged when its title starts with "WIP".
  - Add a page title to every page.
  - Allow primary email to be set to an email that you've already added.
  - Fix clone URL field and X11 Primary selection (Dmitry Medvinsky)
  - Ignore invalid lines in .gitmodules
  - Fix "Cannot move project" error message from popping up after a successful transfer (Stan Hu)
  - Redirect to sign in page after signing out.
  - Fix "Hello @username." references not working by no longer allowing usernames to end in period.
  - Fix "Revspec not found" errors when viewing diffs in a forked project with submodules (Stan Hu)
  - Improve project page UI
  - Fix broken file browsing with relative submodule in personal projects (Stan Hu)
  - Add "Reply quoting selected text" shortcut key (`r`)
  - Fix bug causing `@whatever` inside an issue's first code block to be picked up as a user mention.
  - Fix bug causing `@whatever` inside an inline code snippet (backtick-style) to be picked up as a user mention.
  - When use change branches link at MR form - save source branch selection instead of target one
  - Improve handling of large diffs
  - Added GitLab Event header for project hooks
  - Add Two-factor authentication (2FA) for GitLab logins
  - Show Atom feed buttons everywhere where applicable.
  - Add project activity atom feed.
  - Don't crash when an MR from a fork has a cross-reference comment from the target project on one of its commits.
  - Explain how to get a new password reset token in welcome emails
  - Include commit comments in MR from a forked project.
  - Group milestones by title in the dashboard and all other issue views.
  - Query issues, merge requests and milestones with their IID through API (Julien Bianchi)
  - Add default project and snippet visibility settings to the admin web UI.
  - Show incompatible projects in Google Code import status (Stan Hu)
  - Fix bug where commit data would not appear in some subdirectories (Stan Hu)
  - Task lists are now usable in comments, and will show up in Markdown previews.
  - Fix bug where avatar filenames were not actually deleted from the database during removal (Stan Hu)
  - Fix bug where Slack service channel was not saved in admin template settings. (Stan Hu)
  - Protect OmniAuth request phase against CSRF.
  - Don't send notifications to mentioned users that don't have access to the project in question.
  - Add search issues/MR by number
  - Change plots to bar graphs in commit statistics screen
  - Move snippets UI to fluid layout
  - Improve UI for sidebar. Increase separation between navigation and content
  - Improve new project command options (Ben Bodenmiller)
  - Add common method to force UTF-8 and use it to properly handle non-ascii OAuth user properties (Onur Küçük)
  - Prevent sending empty messages to HipChat (Chulki Lee)
  - Improve UI for mobile phones on dashboard and project pages
  - Add room notification and message color option for HipChat
  - Allow to use non-ASCII letters and dashes in project and namespace name. (Jakub Jirutka)
  - Add footnotes support to Markdown (Guillaume Delbergue)
  - Add current_sign_in_at to UserFull REST api.
  - Make Sidekiq MemoryKiller shutdown signal configurable
  - Add "Create Merge Request" buttons to commits and branches pages and push event.
  - Show user roles by comments.
  - Fix automatic blocking of auto-created users from Active Directory.
  - Call merge request webhook for each new commits (Arthur Gautier)
  - Use SIGKILL by default in Sidekiq::MemoryKiller
  - Fix mentioning of private groups.
  - Add style for <kbd> element in markdown
  - Spin spinner icon next to "Checking for CI status..." on MR page.
  - Fix reference links in dashboard activity and ATOM feeds.
  - Ensure that the first added admin performs repository imports

v 7.10.4
  - Fix migrations broken in 7.10.2
  - Make tags for GitLab installations running on MySQL case sensitive
  - Get Gitorious importer to work again.
  - Fix adding new group members from admin area
  - Fix DB error when trying to tag a repository (Stan Hu)
  - Fix Error 500 when searching Wiki pages (Stan Hu)
  - Unescape branch names in compare commit (Stan Hu)
  - Order commit comments chronologically in API.

v 7.10.2
  - Fix CI links on MR page

v 7.10.0
  - Ignore submodules that are defined in .gitmodules but are checked in as directories.
  - Allow projects to be imported from Google Code.
  - Remove access control for uploaded images to fix broken images in emails (Hannes Rosenögger)
  - Allow users to be invited by email to join a group or project.
  - Don't crash when project repository doesn't exist.
  - Add config var to block auto-created LDAP users.
  - Don't use HTML ellipsis in EmailsOnPush subject truncated commit message.
  - Set EmailsOnPush reply-to address to committer email when enabled.
  - Fix broken file browsing with a submodule that contains a relative link (Stan Hu)
  - Fix persistent XSS vulnerability around profile website URLs.
  - Fix project import URL regex to prevent arbitary local repos from being imported.
  - Fix directory traversal vulnerability around uploads routes.
  - Fix directory traversal vulnerability around help pages.
  - Don't leak existence of project via search autocomplete.
  - Don't leak existence of group or project via search.
  - Fix bug where Wiki pages that included a '/' were no longer accessible (Stan Hu)
  - Fix bug where error messages from Dropzone would not be displayed on the issues page (Stan Hu)
  - Add a rake task to check repository integrity with `git fsck`
  - Add ability to configure Reply-To address in gitlab.yml (Stan Hu)
  - Move current user to the top of the list in assignee/author filters (Stan Hu)
  - Fix broken side-by-side diff view on merge request page (Stan Hu)
  - Set Application controller default URL options to ensure all url_for calls are consistent (Stan Hu)
  - Allow HTML tags in Markdown input
  - Fix code unfold not working on Compare commits page (Stan Hu)
  - Fix generating SSH key fingerprints with OpenSSH 6.8. (Sašo Stanovnik)
  - Fix "Import projects from" button to show the correct instructions (Stan Hu)
  - Fix dots in Wiki slugs causing errors (Stan Hu)
  - Make maximum attachment size configurable via Application Settings (Stan Hu)
  - Update poltergeist to version 1.6.0 to support PhantomJS 2.0 (Zeger-Jan van de Weg)
  - Fix cross references when usernames, milestones, or project names contain underscores (Stan Hu)
  - Disable reference creation for comments surrounded by code/preformatted blocks (Stan Hu)
  - Reduce Rack Attack false positives causing 403 errors during HTTP authentication (Stan Hu)
  - enable line wrapping per default and remove the checkbox to toggle it (Hannes Rosenögger)
  - Fix a link in the patch update guide
  - Add a service to support external wikis (Hannes Rosenögger)
  - Omit the "email patches" link and fix plain diff view for merge commits
  - List new commits for newly pushed branch in activity view.
  - Add sidetiq gem dependency to match EE
  - Add changelog, license and contribution guide links to project tab bar.
  - Improve diff UI
  - Fix alignment of navbar toggle button (Cody Mize)
  - Fix checkbox rendering for nested task lists
  - Identical look of selectboxes in UI
  - Upgrade the gitlab_git gem to version 7.1.3
  - Move "Import existing repository by URL" option to button.
  - Improve error message when save profile has error.
  - Passing the name of pushed ref to CI service (requires GitLab CI 7.9+)
  - Add location field to user profile
  - Fix print view for markdown files and wiki pages
  - Fix errors when deleting old backups
  - Improve GitLab performance when working with git repositories
  - Add tag message and last commit to tag hook (Kamil Trzciński)
  - Restrict permissions on backup files
  - Improve oauth accounts UI in profile page
  - Add ability to unlink connected accounts
  - Replace commits calendar with faster contribution calendar that includes issues and merge requests
  - Add inifinite scroll to user page activity
  - Don't include system notes in issue/MR comment count.
  - Don't mark merge request as updated when merge status relative to target branch changes.
  - Link note avatar to user.
  - Make Git-over-SSH errors more descriptive.
  - Fix EmailsOnPush.
  - Refactor issue filtering
  - AJAX selectbox for issue assignee and author filters
  - Fix issue with missing options in issue filtering dropdown if selected one
  - Prevent holding Control-Enter or Command-Enter from posting comment multiple times.
  - Prevent note form from being cleared when submitting failed.
  - Improve file icons rendering on tree (Sullivan Sénéchal)
  - API: Add pagination to project events
  - Get issue links in notification mail to work again.
  - Don't show commit comment button when user is not signed in.
  - Fix admin user projects lists.
  - Don't leak private group existence by redirecting from namespace controller to group controller.
  - Ability to skip some items from backup (database, respositories or uploads)
  - Archive repositories in background worker.
  - Import GitHub, Bitbucket or GitLab.com projects owned by authenticated user into current namespace.
  - Project labels are now available over the API under the "tag_list" field (Cristian Medina)
  - Fixed link paths for HTTP and SSH on the admin project view (Jeremy Maziarz)
  - Fix and improve help rendering (Sullivan Sénéchal)
  - Fix final line in EmailsOnPush email diff being rendered as error.
  - Prevent duplicate Buildkite service creation.
  - Fix git over ssh errors 'fatal: protocol error: bad line length character'
  - Automatically setup GitLab CI project for forks if origin project has GitLab CI enabled
  - Bust group page project list cache when namespace name or path changes.
  - Explicitly set image alt-attribute to prevent graphical glitches if gravatars could not be loaded
  - Allow user to choose a public email to show on public profile
  - Remove truncation from issue titles on milestone page (Jason Blanchard)
  - Fix stuck Merge Request merging events from old installations (Ben Bodenmiller)
  - Fix merge request comments on files with multiple commits
  - Fix Resource Owner Password Authentication Flow
  - Add icons to Add dropdown items.
  - Allow admin to create public deploy keys that are accessible to any project.
  - Warn when gitlab-shell version doesn't match requirement.
  - Skip email confirmation when set by admin or via LDAP.
  - Only allow users to reference groups, projects, issues, MRs, commits they have access to.

v 7.9.4
  - Security: Fix project import URL regex to prevent arbitary local repos from being imported
  - Fixed issue where only 25 commits would load in file listings
  - Fix LDAP identities  after config update

v 7.9.3
  - Contains no changes

v 7.9.2
  - Contains no changes

v 7.9.1
  - Include missing events and fix save functionality in admin service template settings form (Stan Hu)
  - Fix "Import projects from" button to show the correct instructions (Stan Hu)
  - Fix OAuth2 issue importing a new project from GitHub and GitLab (Stan Hu)
  - Fix for LDAP with commas in DN
  - Fix missing events and in admin Slack service template settings form (Stan Hu)
  - Don't show commit comment button when user is not signed in.
  - Downgrade gemnasium-gitlab-service gem

v 7.9.0
  - Add HipChat integration documentation (Stan Hu)
  - Update documentation for object_kind field in Webhook push and tag push Webhooks (Stan Hu)
  - Fix broken email images (Hannes Rosenögger)
  - Automatically config git if user forgot, where possible (Zeger-Jan van de Weg)
  - Fix mass SQL statements on initial push (Hannes Rosenögger)
  - Add tag push notifications and normalize HipChat and Slack messages to be consistent (Stan Hu)
  - Add comment notification events to HipChat and Slack services (Stan Hu)
  - Add issue and merge request events to HipChat and Slack services (Stan Hu)
  - Fix merge request URL passed to Webhooks. (Stan Hu)
  - Fix bug that caused a server error when editing a comment to "+1" or "-1" (Stan Hu)
  - Fix code preview theme setting for comments, issues, merge requests, and snippets (Stan Hu)
  - Move labels/milestones tabs to sidebar
  - Upgrade Rails gem to version 4.1.9.
  - Improve error messages for file edit failures
  - Improve UI for commits, issues and merge request lists
  - Fix commit comments on first line of diff not rendering in Merge Request Discussion view.
  - Allow admins to override restricted project visibility settings.
  - Move restricted visibility settings from gitlab.yml into the web UI.
  - Improve trigger merge request hook when source project branch has been updated (Kirill Zaitsev)
  - Save web edit in new branch
  - Fix ordering of imported but unchanged projects (Marco Wessel)
  - Mobile UI improvements: make aside content expandable
  - Expose avatar_url in projects API
  - Fix checkbox alignment on the application settings page.
  - Generalize image upload in drag and drop in markdown to all files (Hannes Rosenögger)
  - Fix mass-unassignment of issues (Robert Speicher)
  - Fix hidden diff comments in merge request discussion view
  - Allow user confirmation to be skipped for new users via API
  - Add a service to send updates to an Irker gateway (Romain Coltel)
  - Add brakeman (security scanner for Ruby on Rails)
  - Slack username and channel options
  - Add grouped milestones from all projects to dashboard.
  - Webhook sends pusher email as well as commiter
  - Add Bitbucket omniauth provider.
  - Add Bitbucket importer.
  - Support referencing issues to a project whose name starts with a digit
  - Condense commits already in target branch when updating merge request source branch.
  - Send notifications and leave system comments when bulk updating issues.
  - Automatically link commit ranges to compare page: sha1...sha4 or sha1..sha4 (includes sha1 in comparison)
  - Move groups page from profile to dashboard
  - Starred projects page at dashboard
  - Blocking user does not remove him/her from project/groups but show blocked label
  - Change subject of EmailsOnPush emails to include namespace, project and branch.
  - Change subject of EmailsOnPush emails to include first commit message when multiple were pushed.
  - Remove confusing footer from EmailsOnPush mail body.
  - Add list of changed files to EmailsOnPush emails.
  - Add option to send EmailsOnPush emails from committer email if domain matches.
  - Add option to disable code diffs in EmailOnPush emails.
  - Wrap commit message in EmailsOnPush email.
  - Send EmailsOnPush emails when deleting commits using force push.
  - Fix EmailsOnPush email comparison link to include first commit.
  - Fix highliht of selected lines in file
  - Reject access to group/project avatar if the user doesn't have access.
  - Add database migration to clean group duplicates with same path and name (Make sure you have a backup before update)
  - Add GitLab active users count to rake gitlab:check
  - Starred projects page at dashboard
  - Make email display name configurable
  - Improve json validation in hook data
  - Use Emoji One
  - Updated emoji help documentation to properly reference EmojiOne.
  - Fix missing GitHub organisation repositories on import page.
  - Added blue theme
  - Remove annoying notice messages when create/update merge request
  - Allow smb:// links in Markdown text.
  - Filter merge request by title or description at Merge Requests page
  - Block user if he/she was blocked in Active Directory
  - Fix import pages not working after first load.
  - Use custom LDAP label in LDAP signin form.
  - Execute hooks and services when branch or tag is created or deleted through web interface.
  - Block and unblock user if he/she was blocked/unblocked in Active Directory
  - Raise recommended number of unicorn workers from 2 to 3
  - Use same layout and interactivity for project members as group members.
  - Prevent gitlab-shell character encoding issues by receiving its changes as raw data.
  - Ability to unsubscribe/subscribe to issue or merge request
  - Delete deploy key when last connection to a project is destroyed.
  - Fix invalid Atom feeds when using emoji, horizontal rules, or images (Christian Walther)
  - Backup of repositories with tar instead of git bundle (only now are git-annex files included in the backup)
  - Add canceled status for CI
  - Send EmailsOnPush email when branch or tag is created or deleted.
  - Faster merge request processing for large repository
  - Prevent doubling AJAX request with each commit visit via Turbolink
  - Prevent unnecessary doubling of js events on import pages and user calendar

v 7.8.4
  - Fix issue_tracker_id substitution in custom issue trackers
  - Fix path and name duplication in namespaces

v 7.8.3
  - Bump version of gitlab_git fixing annotated tags without message

v 7.8.2
  - Fix service migration issue when upgrading from versions prior to 7.3
  - Fix setting of the default use project limit via admin UI
  - Fix showing of already imported projects for GitLab and Gitorious importers
  - Fix response of push to repository to return "Not found" if user doesn't have access
  - Fix check if user is allowed to view the file attachment
  - Fix import check for case sensetive namespaces
  - Increase timeout for Git-over-HTTP requests to 1 hour since large pulls/pushes can take a long time.
  - Properly handle autosave local storage exceptions.
  - Escape wildcards when searching LDAP by username.

v 7.8.1
  - Fix run of custom post receive hooks
  - Fix migration that caused issues when upgrading to version 7.8 from versions prior to 7.3
  - Fix the warning for LDAP users about need to set password
  - Fix avatars which were not shown for non logged in users
  - Fix urls for the issues when relative url was enabled

v 7.8.0
  - Fix access control and protection against XSS for note attachments and other uploads.
  - Replace highlight.js with rouge-fork rugments (Stefan Tatschner)
  - Make project search case insensitive (Hannes Rosenögger)
  - Include issue/mr participants in list of recipients for reassign/close/reopen emails
  - Expose description in groups API
  - Better UI for project services page
  - Cleaner UI for web editor
  - Add diff syntax highlighting in email-on-push service notifications (Hannes Rosenögger)
  - Add API endpoint to fetch all changes on a MergeRequest (Jeroen van Baarsen)
  - View note image attachments in new tab when clicked instead of downloading them
  - Improve sorting logic in UI and API. Explicitly define what sorting method is used by default
  - Fix overflow at sidebar when have several items
  - Add notes for label changes in issue and merge requests
  - Show tags in commit view (Hannes Rosenögger)
  - Only count a user's vote once on a merge request or issue (Michael Clarke)
  - Increase font size when browse source files and diffs
  - Service Templates now let you set default values for all services
  - Create new file in empty repository using GitLab UI
  - Ability to clone project using oauth2 token
  - Upgrade Sidekiq gem to version 3.3.0
  - Stop git zombie creation during force push check
  - Show success/error messages for test setting button in services
  - Added Rubocop for code style checks
  - Fix commits pagination
  - Async load a branch information at the commit page
  - Disable blacklist validation for project names
  - Allow configuring protection of the default branch upon first push (Marco Wessel)
  - Add gitlab.com importer
  - Add an ability to login with gitlab.com
  - Add a commit calendar to the user profile (Hannes Rosenögger)
  - Submit comment on command-enter
  - Notify all members of a group when that group is mentioned in a comment, for example: `@gitlab-org` or `@sales`.
  - Extend issue clossing pattern to include "Resolve", "Resolves", "Resolved", "Resolving" and "Close" (Julien Bianchi and Hannes Rosenögger)
  - Fix long broadcast message cut-off on left sidebar (Visay Keo)
  - Add Project Avatars (Steven Thonus and Hannes Rosenögger)
  - Password reset token validity increased from 2 hours to 2 days since it is also send on account creation.
  - Edit group members via API
  - Enable raw image paste from clipboard, currently Chrome only (Marco Cyriacks)
  - Add action property to merge request hook (Julien Bianchi)
  - Remove duplicates from group milestone participants list.
  - Add a new API function that retrieves all issues assigned to a single milestone (Justin Whear and Hannes Rosenögger)
  - API: Access groups with their path (Julien Bianchi)
  - Added link to milestone and keeping resource context on smaller viewports for issues and merge requests (Jason Blanchard)
  - Allow notification email to be set separately from primary email.
  - API: Add support for editing an existing project (Mika Mäenpää and Hannes Rosenögger)
  - Don't have Markdown preview fail for long comments/wiki pages.
  - When test webhook - show error message instead of 500 error page if connection to hook url was reset
  - Added support for firing system hooks on group create/destroy and adding/removing users to group (Boyan Tabakov)
  - Added persistent collapse button for left side nav bar (Jason Blanchard)
  - Prevent losing unsaved comments by automatically restoring them when comment page is loaded again.
  - Don't allow page to be scaled on mobile.
  - Clean the username acquired from OAuth/LDAP so it doesn't fail username validation and block signing up.
  - Show assignees in merge request index page (Kelvin Mutuma)
  - Link head panel titles to relevant root page.
  - Allow users that signed up via OAuth to set their password in order to use Git over HTTP(S).
  - Show users button to share their newly created public or internal projects on twitter
  - Add quick help links to the GitLab pricing and feature comparison pages.
  - Fix duplicate authorized applications in user profile and incorrect application client count in admin area.
  - Make sure Markdown previews always use the same styling as the eventual destination.
  - Remove deprecated Group#owner_id from API
  - Show projects user contributed to on user page. Show stars near project on user page.
  - Improve database performance for GitLab
  - Add Asana service (Jeremy Benoist)
  - Improve project webhooks with extra data

v 7.7.2
  - Update GitLab Shell to version 2.4.2 that fixes a bug when developers can push to protected branch
  - Fix issue when LDAP user can't login with existing GitLab account

v 7.7.1
  - Improve mention autocomplete performance
  - Show setup instructions for GitHub import if disabled
  - Allow use http for OAuth applications

v 7.7.0
  - Import from GitHub.com feature
  - Add Jetbrains Teamcity CI service (Jason Lippert)
  - Mention notification level
  - Markdown preview in wiki (Yuriy Glukhov)
  - Raise group avatar filesize limit to 200kb
  - OAuth applications feature
  - Show user SSH keys in admin area
  - Developer can push to protected branches option
  - Set project path instead of project name in create form
  - Block Git HTTP access after 10 failed authentication attempts
  - Updates to the messages returned by API (sponsored by O'Reilly Media)
  - New UI layout with side navigation
  - Add alert message in case of outdated browser (IE < 10)
  - Added API support for sorting projects
  - Update gitlab_git to version 7.0.0.rc14
  - Add API project search filter option for authorized projects
  - Fix File blame not respecting branch selection
  - Change some of application settings on fly in admin area UI
  - Redesign signin/signup pages
  - Close standard input in Gitlab::Popen.popen
  - Trigger GitLab CI when push tags
  - When accept merge request - do merge using sidaekiq job
  - Enable web signups by default
  - Fixes for diff comments: drag-n-drop images, selecting images
  - Fixes for edit comments: drag-n-drop images, preview mode, selecting images, save & update
  - Remove password strength indicator

v 7.6.0
  - Fork repository to groups
  - New rugged version
  - Add CRON=1 backup setting for quiet backups
  - Fix failing wiki restore
  - Add optional Sidekiq MemoryKiller middleware (enabled via SIDEKIQ_MAX_RSS env variable)
  - Monokai highlighting style now more faithful to original design (Mark Riedesel)
  - Create project with repository in synchrony
  - Added ability to create empty repo or import existing one if project does not have repository
  - Reactivate highlight.js language autodetection
  - Mobile UI improvements
  - Change maximum avatar file size from 100KB to 200KB
  - Strict validation for snippet file names
  - Enable Markdown preview for issues, merge requests, milestones, and notes (Vinnie Okada)
  - In the docker directory is a container template based on the Omnibus packages.
  - Update Sidekiq to version 2.17.8
  - Add author filter to project issues and merge requests pages
  - Atom feed for user activity
  - Support multiple omniauth providers for the same user
  - Rendering cross reference in issue title and tooltip for merge request
  - Show username in comments
  - Possibility to create Milestones or Labels when Issues are disabled
  - Fix bug with showing gpg signature in tag

v 7.5.3
  - Bump gitlab_git to 7.0.0.rc12 (includes Rugged 0.21.2)

v 7.5.2
  - Don't log Sidekiq arguments by default
  - Fix restore of wiki repositories from backups

v 7.5.1
  - Add missing timestamps to 'members' table

v 7.5.0
  - API: Add support for Hipchat (Kevin Houdebert)
  - Add time zone configuration in gitlab.yml (Sullivan Senechal)
  - Fix LDAP authentication for Git HTTP access
  - Run 'GC.start' after every EmailsOnPushWorker job
  - Fix LDAP config lookup for provider 'ldap'
  - Drop all sequences during Postgres database restore
  - Project title links to project homepage (Ben Bodenmiller)
  - Add Atlassian Bamboo CI service (Drew Blessing)
  - Mentioned @user will receive email even if he is not participating in issue or commit
  - Session API: Use case-insensitive authentication like in UI (Andrey Krivko)
  - Tie up loose ends with annotated tags: API & UI (Sean Edge)
  - Return valid json for deleting branch via API (sponsored by O'Reilly Media)
  - Expose username in project events API (sponsored by O'Reilly Media)
  - Adds comments to commits in the API
  - Performance improvements
  - Fix post-receive issue for projects with deleted forks
  - New gitlab-shell version with custom hooks support
  - Improve code
  - GitLab CI 5.2+ support (does not support older versions)
  - Fixed bug when you can not push commits starting with 000000 to protected branches
  - Added a password strength indicator
  - Change project name and path in one form
  - Display renamed files in diff views (Vinnie Okada)
  - Fix raw view for public snippets
  - Use secret token with GitLab internal API.
  - Add missing timestamps to 'members' table

v 7.4.5
  - Bump gitlab_git to 7.0.0.rc12 (includes Rugged 0.21.2)

v 7.4.4
  - No changes

v 7.4.3
  - Fix raw snippets view
  - Fix security issue for member api
  - Fix buildbox integration

v 7.4.2
  - Fix internal snippet exposing for unauthenticated users

v 7.4.1
  - Fix LDAP authentication for Git HTTP access
  - Fix LDAP config lookup for provider 'ldap'
  - Fix public snippets
  - Fix 500 error on projects with nested submodules

v 7.4.0
  - Refactored membership logic
  - Improve error reporting on users API (Julien Bianchi)
  - Refactor test coverage tools usage. Use SIMPLECOV=true to generate it locally
  - Default branch is protected by default
  - Increase unicorn timeout to 60 seconds
  - Sort search autocomplete projects by stars count so most popular go first
  - Add README to tab on project show page
  - Do not delete tmp/repositories itself during clean-up, only its contents
  - Support for backup uploads to remote storage
  - Prevent notes polling when there are not notes
  - Internal ForkService: Prepare support for fork to a given namespace
  - API: Add support for forking a project via the API (Bernhard Kaindl)
  - API: filter project issues by milestone (Julien Bianchi)
  - Fail harder in the backup script
  - Changes to Slack service structure, only webhook url needed
  - Zen mode for wiki and milestones (Robert Schilling)
  - Move Emoji parsing to html-pipeline-gitlab (Robert Schilling)
  - Font Awesome 4.2 integration (Sullivan Senechal)
  - Add Pushover service integration (Sullivan Senechal)
  - Add select field type for services options (Sullivan Senechal)
  - Add cross-project references to the Markdown parser (Vinnie Okada)
  - Add task lists to issue and merge request descriptions (Vinnie Okada)
  - Snippets can be public, internal or private
  - Improve danger zone: ask project path to confirm data-loss action
  - Raise exception on forgery
  - Show build coverage in Merge Requests (requires GitLab CI v5.1)
  - New milestone and label links on issue edit form
  - Improved repository graphs
  - Improve event note display in dashboard and project activity views (Vinnie Okada)
  - Add users sorting to admin area
  - UI improvements
  - Fix ambiguous sha problem with mentioned commit
  - Fixed bug with apostrophe when at mentioning users
  - Add active directory ldap option
  - Developers can push to wiki repo. Protected branches does not affect wiki repo any more
  - Faster rev list
  - Fix branch removal

v 7.3.2
  - Fix creating new file via web editor
  - Use gitlab-shell v2.0.1

v 7.3.1
  - Fix ref parsing in Gitlab::GitAccess
  - Fix error 500 when viewing diff on a file with changed permissions
  - Fix adding comments to MR when source branch is master
  - Fix error 500 when searching description contains relative link

v 7.3.0
  - Always set the 'origin' remote in satellite actions
  - Write authorized_keys in tmp/ during tests
  - Use sockets to connect to Redis
  - Add dormant New Relic gem (can be enabled via environment variables)
  - Expire Rack sessions after 1 week
  - Cleaner signin/signup pages
  - Improved comments UI
  - Better search with filtering, pagination etc
  - Added a checkbox to toggle line wrapping in diff (Yuriy Glukhov)
  - Prevent project stars duplication when fork project
  - Use the default Unicorn socket backlog value of 1024
  - Support Unix domain sockets for Redis
  - Store session Redis keys in 'session:gitlab:' namespace
  - Deprecate LDAP account takeover based on partial LDAP email / GitLab username match
  - Use /bin/sh instead of Bash in bin/web, bin/background_jobs (Pavel Novitskiy)
  - Keyboard shortcuts for productivity (Robert Schilling)
  - API: filter issues by state (Julien Bianchi)
  - API: filter issues by labels (Julien Bianchi)
  - Add system hook for ssh key changes
  - Add blob permalink link (Ciro Santilli)
  - Create annotated tags through UI and API (Sean Edge)
  - Snippets search (Charles Bushong)
  - Comment new push to existing MR
  - Add 'ci' to the blacklist of forbidden names
  - Improve text filtering on issues page
  - Comment & Close button
  - Process git push --all much faster
  - Don't allow edit of system notes
  - Project wiki search (Ralf Seidler)
  - Enabled Shibboleth authentication support (Matus Banas)
  - Zen mode (fullscreen) for issues/MR/notes (Robert Schilling)
  - Add ability to configure webhook timeout via gitlab.yml (Wes Gurney)
  - Sort project merge requests in asc or desc order for updated_at or created_at field (sponsored by O'Reilly Media)
  - Add Redis socket support to 'rake gitlab:shell:install'

v 7.2.1
  - Delete orphaned labels during label migration (James Brooks)
  - Security: prevent XSS with stricter MIME types for raw repo files

v 7.2.0
  - Explore page
  - Add project stars (Ciro Santilli)
  - Log Sidekiq arguments
  - Better labels: colors, ability to rename and remove
  - Improve the way merge request collects diffs
  - Improve compare page for large diffs
  - Expose the full commit message via API
  - Fix 500 error on repository rename
  - Fix bug when MR download patch return invalid diff
  - Test gitlab-shell integration
  - Repository import timeout increased from 2 to 4 minutes allowing larger repos to be imported
  - API for labels (Robert Schilling)
  - API: ability to set an import url when creating project for specific user

v 7.1.1
  - Fix cpu usage issue in Firefox
  - Fix redirect loop when changing password by new user
  - Fix 500 error on new merge request page

v 7.1.0
  - Remove observers
  - Improve MR discussions
  - Filter by description on Issues#index page
  - Fix bug with namespace select when create new project page
  - Show README link after description for non-master members
  - Add @all mention for comments
  - Dont show reply button if user is not signed in
  - Expose more information for issues with webhook
  - Add a mention of the merge request into the default merge request commit message
  - Improve code highlight, introduce support for more languages like Go, Clojure, Erlang etc
  - Fix concurrency issue in repository download
  - Dont allow repository name start with ?
  - Improve email threading (Pierre de La Morinerie)
  - Cleaner help page
  - Group milestones
  - Improved email notifications
  - Contributors API (sponsored by Mobbr)
  - Fix LDAP TLS authentication (Boris HUISGEN)
  - Show VERSION information on project sidebar
  - Improve branch removal logic when accept MR
  - Fix bug where comment form is spawned inside the Reply button
  - Remove Dir.chdir from Satellite#lock for thread-safety
  - Increased default git max_size value from 5MB to 20MB in gitlab.yml. Please update your configs!
  - Show error message in case of timeout in satellite when create MR
  - Show first 100 files for huge diff instead of hiding all
  - Change default admin email from admin@local.host to admin@example.com

v 7.0.0
  - The CPU no longer overheats when you hold down the spacebar
  - Improve edit file UI
  - Add ability to upload group avatar when create
  - Protected branch cannot be removed
  - Developers can remove normal branches with UI
  - Remove branch via API (sponsored by O'Reilly Media)
  - Move protected branches page to Project settings area
  - Redirect to Files view when create new branch via UI
  - Drag and drop upload of image in every markdown-area (Earle Randolph Bunao and Neil Francis Calabroso)
  - Refactor the markdown relative links processing
  - Make it easier to implement other CI services for GitLab
  - Group masters can create projects in group
  - Deprecate ruby 1.9.3 support
  - Only masters can rewrite/remove git tags
  - Add X-Frame-Options SAMEORIGIN to Nginx config so Sidekiq admin is visible
  - UI improvements
  - Case-insensetive search for issues
  - Update to rails 4.1
  - Improve performance of application for projects and groups with a lot of members
  - Formally support Ruby 2.1
  - Include Nginx gitlab-ssl config
  - Add manual language detection for highlight.js
  - Added example.com/:username routing
  - Show notice if your profile is public
  - UI improvements for mobile devices
  - Improve diff rendering performance
  - Drag-n-drop for issues and merge requests between states at milestone page
  - Fix '0 commits' message for huge repositories on project home page
  - Prevent 500 error page when visit commit page from large repo
  - Add notice about huge push over http to unicorn config
  - File action in satellites uses default 30 seconds timeout instead of old 10 seconds one
  - Overall performance improvements
  - Skip init script check on omnibus-gitlab
  - Be more selective when killing stray Sidekiqs
  - Check LDAP user filter during sign-in
  - Remove wall feature (no data loss - you can take it from database)
  - Dont expose user emails via API unless you are admin
  - Detect issues closed by Merge Request description
  - Better email subject lines from email on push service (Alex Elman)
  - Enable identicon for gravatar be default

v 6.9.2
  - Revert the commit that broke the LDAP user filter

v 6.9.1
  - Fix scroll to highlighted line
  - Fix the pagination on load for commits page

v 6.9.0
  - Store Rails cache data in the Redis `cache:gitlab` namespace
  - Adjust MySQL limits for existing installations
  - Add db index on project_id+iid column. This prevents duplicate on iid (During migration duplicates will be removed)
  - Markdown preview or diff during editing via web editor (Evgeniy Sokovikov)
  - Give the Rails cache its own Redis namespace
  - Add ability to set different ssh host, if different from http/https
  - Fix syntax highlighting for code comments blocks
  - Improve comments loading logic
  - Stop refreshing comments when the tab is hidden
  - Improve issue and merge request mobile UI (Drew Blessing)
  - Document how to convert a backup to PostgreSQL
  - Fix locale bug in backup manager
  - Fix can not automerge when MR description is too long
  - Fix wiki backup skip bug
  - Two Step MR creation process
  - Remove unwanted files from satellite working directory with git clean -fdx
  - Accept merge request via API (sponsored by O'Reilly Media)
  - Add more access checks during API calls
  - Block SSH access for 'disabled' Active Directory users
  - Labels for merge requests (Drew Blessing)
  - Threaded emails by setting a Message-ID (Philip Blatter)

v 6.8.0
  - Ability to at mention users that are participating in issue and merge req. discussion
  - Enabled GZip Compression for assets in example Nginx, make sure that Nginx is compiled with --with-http_gzip_static_module flag (this is default in Ubuntu)
  - Make user search case-insensitive (Christopher Arnold)
  - Remove omniauth-ldap nickname bug workaround
  - Drop all tables before restoring a Postgres backup
  - Make the repository downloads path configurable
  - Create branches via API (sponsored by O'Reilly Media)
  - Changed permission of gitlab-satellites directory not to be world accessible
  - Protected branch does not allow force push
  - Fix popen bug in `rake gitlab:satellites:create`
  - Disable connection reaping for MySQL
  - Allow oauth signup without email for twitter and github
  - Fix faulty namespace names that caused 500 on user creation
  - Option to disable standard login
  - Clean old created archives from repository downloads directory
  - Fix download link for huge MR diffs
  - Expose event and mergerequest timestamps in API
  - Fix emails on push service when only one commit is pushed

v 6.7.3
  - Fix the merge notification email not being sent (Pierre de La Morinerie)
  - Drop all tables before restoring a Postgres backup
  - Remove yanked modernizr gem

v 6.7.2
  - Fix upgrader script

v 6.7.1
  - Fix GitLab CI integration

v 6.7.0
  - Increased the example Nginx client_max_body_size from 5MB to 20MB, consider updating it manually on existing installations
  - Add support for Gemnasium as a Project Service (Olivier Gonzalez)
  - Add edit file button to MergeRequest diff
  - Public groups (Jason Hollingsworth)
  - Cleaner headers in Notification Emails (Pierre de La Morinerie)
  - Blob and tree gfm links to anchors work
  - Piwik Integration (Sebastian Winkler)
  - Show contribution guide link for new issue form (Jeroen van Baarsen)
  - Fix CI status for merge requests from fork
  - Added option to remove issue assignee on project issue page and issue edit page (Jason Blanchard)
  - New page load indicator that includes a spinner that scrolls with the page
  - Converted all the help sections into markdown
  - LDAP user filters
  - Streamline the content of notification emails (Pierre de La Morinerie)
  - Fixes a bug with group member administration (Matt DeTullio)
  - Sort tag names using VersionSorter (Robert Speicher)
  - Add GFM autocompletion for MergeRequests (Robert Speicher)
  - Add webhook when a new tag is pushed (Jeroen van Baarsen)
  - Add button for toggling inline comments in diff view
  - Add retry feature for repository import
  - Reuse the GitLab LDAP connection within each request
  - Changed markdown new line behaviour to conform to markdown standards
  - Fix global search
  - Faster authorized_keys rebuilding in `rake gitlab:shell:setup` (requires gitlab-shell 1.8.5)
  - Create and Update MR calls now support the description parameter (Greg Messner)
  - Markdown relative links in the wiki link to wiki pages, markdown relative links in repositories link to files in the repository
  - Added Slack service integration (Federico Ravasio)
  - Better API responses for access_levels (sponsored by O'Reilly Media)
  - Requires at least 2 unicorn workers
  - Requires gitlab-shell v1.9+
  - Replaced gemoji(due to closed licencing problem) with Phantom Open Emoji library(combined SIL Open Font License, MIT License and the CC 3.0 License)
  - Fix `/:username.keys` response content type (Dmitry Medvinsky)

v 6.6.5
  - Added option to remove issue assignee on project issue page and issue edit page (Jason Blanchard)
  - Hide mr close button for comment form if merge request was closed or inline comment
  - Adds ability to reopen closed merge request

v 6.6.4
  - Add missing html escape for highlighted code blocks in comments, issues

v 6.6.3
  - Fix 500 error when edit yourself from admin area
  - Hide private groups for public profiles

v 6.6.2
  - Fix 500 error on branch/tag create or remove via UI

v 6.6.1
  - Fix 500 error on files tab if submodules presents

v 6.6.0
  - Retrieving user ssh keys publically(github style): http://__HOST__/__USERNAME__.keys
  - Permissions: Developer now can manage issue tracker (modify any issue)
  - Improve Code Compare page performance
  - Group avatar
  - Pygments.rb replaced with highlight.js
  - Improve Merge request diff store logic
  - Improve render performnace for MR show page
  - Fixed Assembla hardcoded project name
  - Jira integration documentation
  - Refactored app/services
  - Remove snippet expiration
  - Mobile UI improvements (Drew Blessing)
  - Fix block/remove UI for admin::users#show page
  - Show users' group membership on users' activity page (Robert Djurasaj)
  - User pages are visible without login if user is authorized to a public project
  - Markdown rendered headers have id derived from their name and link to their id
  - Improve application to work faster with large groups (100+ members)
  - Multiple emails per user
  - Show last commit for file when view file source
  - Restyle Issue#show page and MR#show page
  - Ability to filter by multiple labels for Issues page
  - Rails version to 4.0.3
  - Fixed attachment identifier displaying underneath note text (Jason Blanchard)

v 6.5.1
  - Fix branch selectbox when create merge request from fork

v 6.5.0
  - Dropdown menus on issue#show page for assignee and milestone (Jason Blanchard)
  - Add color custimization and previewing to broadcast messages
  - Fixed notes anchors
  - Load new comments in issues dynamically
  - Added sort options to Public page
  - New filters (assigned/authored/all) for Dashboard#issues/merge_requests (sponsored by Say Media)
  - Add project visibility icons to dashboard
  - Enable secure cookies if https used
  - Protect users/confirmation with rack_attack
  - Default HTTP headers to protect against MIME-sniffing, force https if enabled
  - Bootstrap 3 with responsive UI
  - New repository download formats: tar.bz2, zip, tar (Jason Hollingsworth)
  - Restyled accept widgets for MR
  - SCSS refactored
  - Use jquery timeago plugin
  - Fix 500 error for rdoc files
  - Ability to customize merge commit message (sponsored by Say Media)
  - Search autocomplete via ajax
  - Add website url to user profile
  - Files API supports base64 encoded content (sponsored by O'Reilly Media)
  - Added support for Go's repository retrieval (Bruno Albuquerque)

v 6.4.3
  - Don't use unicorn worker killer if PhusionPassenger is defined

v 6.4.2
  - Fixed wrong behaviour of script/upgrade.rb

v 6.4.1
  - Fixed bug with repository rename
  - Fixed bug with project transfer

v 6.4.0
  - Added sorting to project issues page (Jason Blanchard)
  - Assembla integration (Carlos Paramio)
  - Fixed another 500 error with submodules
  - UI: More compact issues page
  - Minimal password length increased to 8 symbols
  - Side-by-side diff view (Steven Thonus)
  - Internal projects (Jason Hollingsworth)
  - Allow removal of avatar (Drew Blessing)
  - Project webhooks now support issues and merge request events
  - Visiting project page while not logged in will redirect to sign-in instead of 404 (Jason Hollingsworth)
  - Expire event cache on avatar creation/removal (Drew Blessing)
  - Archiving old projects (Steven Thonus)
  - Rails 4
  - Add time ago tooltips to show actual date/time
  - UI: Fixed UI for admin system hooks
  - Ruby script for easier GitLab upgrade
  - Do not remove Merge requests if fork project was removed
  - Improve sign-in/signup UX
  - Add resend confirmation link to sign-in page
  - Set noreply@HOSTNAME for reply_to field in all emails
  - Show GitLab API version on Admin#dashboard
  - API Cross-origin resource sharing
  - Show READMe link at project home page
  - Show repo size for projects in Admin area

v 6.3.0
  - API for adding gitlab-ci service
  - Init script now waits for pids to appear after (re)starting before reporting status (Rovanion Luckey)
  - Restyle project home page
  - Grammar fixes
  - Show branches list (which branches contains commit) on commit page (Andrew Kumanyaev)
  - Security improvements
  - Added support for GitLab CI 4.0
  - Fixed issue with 500 error when group did not exist
  - Ability to leave project
  - You can create file in repo using UI
  - You can remove file from repo using UI
  - API: dropped default_branch attribute from project during creation
  - Project default_branch is not stored in db any more. It takes from repo now.
  - Admin broadcast messages
  - UI improvements
  - Dont show last push widget if user removed this branch
  - Fix 500 error for repos with newline in file name
  - Extended html titles
  - API: create/update/delete repo files
  - Admin can transfer project to any namespace
  - API: projects/all for admin users
  - Fix recent branches order

v 6.2.4
  - Security: Cast API private_token to string (CVE-2013-4580)
  - Security: Require gitlab-shell 1.7.8 (CVE-2013-4581, CVE-2013-4582, CVE-2013-4583)
  - Fix for Git SSH access for LDAP users

v 6.2.3
  - Security: More protection against CVE-2013-4489
  - Security: Require gitlab-shell 1.7.4 (CVE-2013-4490, CVE-2013-4546)
  - Fix sidekiq rake tasks

v 6.2.2
  - Security: Update gitlab_git (CVE-2013-4489)

v 6.2.1
  - Security: Fix issue with generated passwords for new users

v 6.2.0
  - Public project pages are now visible to everyone (files, issues, wik, etc.)
    THIS MEANS YOUR ISSUES AND WIKI FOR PUBLIC PROJECTS ARE PUBLICLY VISIBLE AFTER THE UPGRADE
  - Add group access to permissions page
  - Require current password to change one
  - Group owner or admin can remove other group owners
  - Remove group transfer since we have multiple owners
  - Respect authorization in Repository API
  - Improve UI for Project#files page
  - Add more security specs
  - Added search for projects by name to api (Izaak Alpert)
  - Make default user theme configurable (Izaak Alpert)
  - Update logic for validates_merge_request for tree of MR (Andrew Kumanyaev)
  - Rake tasks for webhooks management (Jonhnny Weslley)
  - Extended User API to expose admin and can_create_group for user creation/updating (Boyan Tabakov)
  - API: Remove group
  - API: Remove project
  - Avatar upload on profile page with a maximum of 100KB (Steven Thonus)
  - Store the sessions in Redis instead of the cookie store
  - Fixed relative links in markdown
  - User must confirm their email if signup enabled
  - User must confirm changed email

v 6.1.0
  - Project specific IDs for issues, mr, milestones
    Above items will get a new id and for example all bookmarked issue urls will change.
    Old issue urls are redirected to the new one if the issue id is too high for an internal id.
  - Description field added to Merge Request
  - API: Sudo api calls (Izaak Alpert)
  - API: Group membership api (Izaak Alpert)
  - Improved commit diff
  - Improved large commit handling (Boyan Tabakov)
  - Rewrite: Init script now less prone to errors and keeps better track of the service (Rovanion Luckey)
  - Link issues, merge requests, and commits when they reference each other with GFM (Ash Wilson)
  - Close issues automatically when pushing commits with a special message
  - Improve user removal from admin area
  - Invalidate events cache when project was moved
  - Remove deprecated classes and rake tasks
  - Add event filter for group and project show pages
  - Add links to create branch/tag from project home page
  - Add public-project? checkbox to new-project view
  - Improved compare page. Added link to proceed into Merge Request
  - Send an email to a user when they are added to group
  - New landing page when you have 0 projects

v 6.0.0
  - Feature: Replace teams with group membership
    We introduce group membership in 6.0 as a replacement for teams.
    The old combination of groups and teams was confusing for a lot of people.
    And when the members of a team where changed this wasn't reflected in the project permissions.
    In GitLab 6.0 you will be able to add members to a group with a permission level for each member.
    These group members will have access to the projects in that group.
    Any changes to group members will immediately be reflected in the project permissions.
    You can even have multiple owners for a group, greatly simplifying administration.
  - Feature: Ability to have multiple owners for group
  - Feature: Merge Requests between fork and project (Izaak Alpert)
  - Feature: Generate fingerprint for ssh keys
  - Feature: Ability to create and remove branches with UI
  - Feature: Ability to create and remove git tags with UI
  - Feature: Groups page in profile. You can leave group there
  - API: Allow login with LDAP credentials
  - Redesign: project settings navigation
  - Redesign: snippets area
  - Redesign: ssh keys page
  - Redesign: buttons, blocks and other ui elements
  - Add comment title to rss feed
  - You can use arrows to navigate at tree view
  - Add project filter on dashboard
  - Cache project graph
  - Drop support of root namespaces
  - Default theme is classic now
  - Cache result of methods like authorize_projects, project.team.members etc
  - Remove $.ready events
  - Fix onclick events being double binded
  - Add notification level to group membership
  - Move all project controllers/views under Projects:: module
  - Move all profile controllers/views under Profiles:: module
  - Apply user project limit only for personal projects
  - Unicorn is default web server again
  - Store satellites lock files inside satellites dir
  - Disabled threadsafety mode in rails
  - Fixed bug with loosing MR comments
  - Improved MR comments logic
  - Render readme file for projects in public area

v 5.4.2
  - Security: Cast API private_token to string (CVE-2013-4580)
  - Security: Require gitlab-shell 1.7.8 (CVE-2013-4581, CVE-2013-4582, CVE-2013-4583)

v 5.4.1
  - Security: Fixes for CVE-2013-4489
  - Security: Require gitlab-shell 1.7.4 (CVE-2013-4490, CVE-2013-4546)

v 5.4.0
  - Ability to edit own comments
  - Documentation improvements
  - Improve dashboard projects page
  - Fixed nav for empty repos
  - GitLab Markdown help page
  - Misspelling fixes
  - Added support of unicorn and fog gems
  - Added client list to API doc
  - Fix PostgreSQL database restoration problem
  - Increase snippet content column size
  - allow project import via git:// url
  - Show participants on issues, including mentions
  - Notify mentioned users with email

v 5.3.0
  - Refactored services
  - Campfire service added
  - HipChat service added
  - Fixed bug with LDAP + git over http
  - Fixed bug with google analytics code being ignored
  - Improve sign-in page if ldap enabled
  - Respect newlines in wall messages
  - Generate the Rails secret token on first run
  - Rename repo feature
  - Init.d: remove gitlab.socket on service start
  - Api: added teams api
  - Api: Prevent blob content being escaped
  - Api: Smart deploy key add behaviour
  - Api: projects/owned.json return user owned project
  - Fix bug with team assignation on project from #4109
  - Advanced snippets: public/private, project/personal (Andrew Kulakov)
  - Repository Graphs (Karlo Nicholas T. Soriano)
  - Fix dashboard lost if comment on commit
  - Update gitlab-grack. Fixes issue with --depth option
  - Fix project events duplicate on project page
  - Fix postgres error when displaying network graph.
  - Fix dashboard event filter when navigate via turbolinks
  - init.d: Ensure socket is removed before starting service
  - Admin area: Style teams:index, group:show pages
  - Own page for failed forking
  - Scrum view for milestone

v 5.2.0
  - Turbolinks
  - Git over http with ldap credentials
  - Diff with better colors and some spacing on the corners
  - Default values for project features
  - Fixed huge_commit view
  - Restyle project clone panel
  - Move Gitlab::Git code to gitlab_git gem
  - Move update docs in repo
  - Requires gitlab-shell v1.4.0
  - Fixed submodules listing under file tab
  - Fork feature (Angus MacArthur)
  - git version check in gitlab:check
  - Shared deploy keys feature
  - Ability to generate default labels set for issues
  - Improve gfm autocomplete (Harold Luo)
  - Added support for Google Analytics
  - Code search feature (Javier Castro)

v 5.1.0
  - You can login with email or username now
  - Corrected project transfer rollback when repository cannot be moved
  - Move both repo and wiki when project transfer requested
  - Admin area: project editing was removed from admin namespace
  - Access: admin user has now access to any project.
  - Notification settings
  - Gitlab::Git set of objects to abstract from grit library
  - Replace Unicorn web server with Puma
  - Backup/Restore refactored. Backup dump project wiki too now
  - Restyled Issues list. Show milestone version in issue row
  - Restyled Merge Request list
  - Backup now dump/restore uploads
  - Improved performance of dashboard (Andrew Kumanyaev)
  - File history now tracks renames (Akzhan Abdulin)
  - Drop wiki migration tools
  - Drop sqlite migration tools
  - project tagging
  - Paginate users in API
  - Restyled network graph (Hiroyuki Sato)

v 5.0.1
  - Fixed issue with gitlab-grit being overridden by grit

v 5.0.0
  - Replaced gitolite with gitlab-shell
  - Removed gitolite-related libraries
  - State machine added
  - Setup gitlab as git user
  - Internal API
  - Show team tab for empty projects
  - Import repository feature
  - Updated rails
  - Use lambda for scopes
  - Redesign admin area -> users
  - Redesign admin area -> user
  - Secure link to file attachments
  - Add validations for Group and Team names
  - Restyle team page for project
  - Update capybara, rspec-rails, poltergeist to recent versions
  - Wiki on git using Gollum
  - Added Solarized Dark theme for code review
  - Don't show user emails in autocomplete lists, profile pages
  - Added settings tab for group, team, project
  - Replace user popup with icons in header
  - Handle project moving with gitlab-shell
  - Added select2-rails for selectboxes with ajax data load
  - Fixed search field on projects page
  - Added teams to search autocomplete
  - Move groups and teams on dashboard sidebar to sub-tabs
  - API: improved return codes and docs. (Felix Gilcher, Sebastian Ziebell)
  - Redesign wall to be more like chat
  - Snippets, Wall features are disabled by default for new projects

v 4.2.0
  - Teams
  - User show page. Via /u/username
  - Show help contents on pages for better navigation
  - Async gitolite calls
  - added satellites logs
  - can_create_group, can_create_team booleans for User
  - Process webhooks async
  - GFM: Fix images escaped inside links
  - Network graph improved
  - Switchable branches for network graph
  - API: Groups
  - Fixed project download

v 4.1.0
  - Optional Sign-Up
  - Discussions
  - Satellites outside of tmp
  - Line numbers for blame
  - Project public mode
  - Public area with unauthorized access
  - Load dashboard events with ajax
  - remember dashboard filter in cookies
  - replace resque with sidekiq
  - fix routing issues
  - cleanup rake tasks
  - fix backup/restore
  - scss cleanup
  - show preview for note images
  - improved network-graph
  - get rid of app/roles/
  - added new classes Team, Repository
  - Reduce amount of gitolite calls
  - Ability to add user in all group projects
  - remove deprecated configs
  - replaced Korolev font with open font
  - restyled admin/dashboard page
  - restyled admin/projects page

v 4.0.0
  - Remove project code and path from API. Use id instead
  - Return valid cloneable url to repo for webhook
  - Fixed backup issue
  - Reorganized settings
  - Fixed commits compare
  - Refactored scss
  - Improve status checks
  - Validates presence of User#name
  - Fixed postgres support
  - Removed sqlite support
  - Modified post-receive hook
  - Milestones can be closed now
  - Show comment events on dashboard
  - Quick add team members via group#people page
  - [API] expose created date for hooks and SSH keys
  - [API] list, create issue notes
  - [API] list, create snippet notes
  - [API] list, create wall notes
  - Remove project code - use path instead
  - added username field to user
  - rake task to fill usernames based on emails create namespaces for users
  - STI Group < Namespace
  - Project has namespace_id
  - Projects with namespaces also namespaced in gitolite and stored in subdir
  - Moving project to group will move it under group namespace
  - Ability to move project from namespaces to another
  - Fixes commit patches getting escaped (see #2036)
  - Support diff and patch generation for commits and merge request
  - MergeReqest doesn't generate a temporary file for the patch any more
  - Update the UI to allow downloading Patch or Diff

v 3.1.0
  - Updated gems
  - Services: Gitlab CI integration
  - Events filter on dashboard
  - Own namespace for redis/resque
  - Optimized commit diff views
  - add alphabetical order for projects admin page
  - Improved web editor
  - Commit stats page
  - Documentation split and cleanup
  - Link to commit authors everywhere
  - Restyled milestones list
  - added Milestone to Merge Request
  - Restyled Top panel
  - Refactored Satellite Code
  - Added file line links
  - moved from capybara-webkit to poltergeist + phantomjs

v 3.0.3
  - Fixed bug with issues list in Chrome
  - New Feature: Import team from another project

v 3.0.2
  - Fixed gitlab:app:setup
  - Fixed application error on empty project in admin area
  - Restyled last push widget

v 3.0.1
  - Fixed git over http

v 3.0.0
  - Projects groups
  - Web Editor
  - Fixed bug with gitolite keys
  - UI improved
  - Increased performance of application
  - Show user avatar in last commit when browsing Files
  - Refactored Gitlab::Merge
  - Use Font Awesome for icons
  - Separate observing of Note and MergeRequests
  - Milestone "All Issues" filter
  - Fix issue close and reopen button text and styles
  - Fix forward/back while browsing Tree hierarchy
  - Show number of notes for commits and merge requests
  - Added support pg from box and update installation doc
  - Reject ssh keys that break gitolite
  - [API] list one project hook
  - [API] edit project hook
  - [API] list project snippets
  - [API] allow to authorize using private token in HTTP header
  - [API] add user creation

v 2.9.1
  - Fixed resque custom config init

v 2.9.0
  - fixed inline notes bugs
  - refactored rspecs
  - refactored gitolite backend
  - added factory_girl
  - restyled projects list on dashboard
  - ssh keys validation to prevent gitolite crash
  - send notifications if changed permission in project
  - scss refactoring. gitlab_bootstrap/ dir
  - fix git push http body bigger than 112k problem
  - list of labels  page under issues tab
  - API for milestones, keys
  - restyled buttons
  - OAuth
  - Comment order changed

v 2.8.1
  - ability to disable gravatars
  - improved MR diff logic
  - ssh key help page

v 2.8.0
  - Gitlab Flavored Markdown
  - Bulk issues update
  - Issues API
  - Cucumber coverage increased
  - Post-receive files fixed
  - UI improved
  - Application cleanup
  - more cucumber
  - capybara-webkit + headless

v 2.7.0
  - Issue Labels
  - Inline diff
  - Git HTTP
  - API
  - UI improved
  - System hooks
  - UI improved
  - Dashboard events endless scroll
  - Source performance increased

v 2.6.0
  - UI polished
  - Improved network graph + keyboard nav
  - Handle huge commits
  - Last Push widget
  - Bugfix
  - Better performance
  - Email in resque
  - Increased test coverage
  - Ability to remove branch with MR accept
  - a lot of code refactored

v 2.5.0
  - UI polished
  - Git blame for file
  - Bugfix
  - Email in resque
  - Better test coverage

v 2.4.0
  - Admin area stats page
  - Ability to block user
  - Simplified dashboard area
  - Improved admin area
  - Bootstrap 2.0
  - Responsive layout
  - Big commits handling
  - Performance improved
  - Milestones

v 2.3.1
  - Issues pagination
  - ssl fixes
  - Merge Request pagination

v 2.3.0
  - Dashboard r1
  - Search r1
  - Project page
  - Close merge request on push
  - Persist MR diff after merge
  - mysql support
  - Documentation

v 2.2.0
  - We’ve added support of LDAP auth
  - Improved permission logic (4 roles system)
  - Protected branches (now only masters can push to protected branches)
  - Usability improved
  - twitter bootstrap integrated
  - compare view between commits
  - wiki feature
  - now you can enable/disable issues, wiki, wall features per project
  - security fixes
  - improved code browsing (ajax branch switch etc)
  - improved per-line commenting
  - git submodules displayed
  - moved to rails 3.2
  - help section improved

v 2.1.0
  - Project tab r1
  - List branches/tags
  - per line comments
  - mass user import

v 2.0.0
  - gitolite as main git host system
  - merge requests
  - project/repo access
  - link to commit/issue feed
  - design tab
  - improved email notifications
  - restyled dashboard
  - bugfix

v 1.2.2
  - common config file gitlab.yml
  - issues restyle
  - snippets restyle
  - clickable news feed header on dashboard
  - bugfix

v 1.2.1
  - bugfix

v 1.2.0
  - new design
  - user dashboard
  - network graph
  - markdown support for comments
  - encoding issues
  - wall like twitter timeline

v 1.1.0
  - project dashboard
  - wall redesigned
  - feature: code snippets
  - fixed horizontal scroll on file preview
  - fixed app crash if commit message has invalid chars
  - bugfix & code cleaning

v 1.0.2
  - fixed bug with empty project
  - added adv validation for project path & code
  - feature: issues can be sortable
  - bugfix
  - username displayed on top panel

v 1.0.1
  - fixed: with invalid source code for commit
  - fixed: lose branch/tag selection when use tree navigation
  - when history clicked - display path
  - bug fix & code cleaning

v 1.0.0
  - bug fix
  - projects preview mode

v 0.9.6
  - css fix
  - new repo empty tree until restart server - fixed

v 0.9.4
  - security improved
  - authorization improved
  - html escaping
  - bug fix
  - increased test coverage
  - design improvements

v 0.9.1
  - increased test coverage
  - design improvements
  - new issue email notification
  - updated app name
  - issue redesigned
  - issue can be edit

v 0.8.0
  - syntax highlight for main file types
  - redesign
  - stability
  - security fixes
  - increased test coverage
  - email notification<|MERGE_RESOLUTION|>--- conflicted
+++ resolved
@@ -1,12 +1,10 @@
 Please view this file on the master branch, on stable branches it's out of date.
 
-<<<<<<< HEAD
 v 8.11.2 (unreleased)
 
 v 8.11.1
   - Fix file links on project page when default view is Files !5933
   - Fixed enter key in search input not working !5888
-=======
 v 8.12.0 (unreleased)
   - Add two-factor recovery endpoint to internal API !5510
   - Change merge_error column from string to text type
@@ -24,7 +22,6 @@
   - Does not halt the GitHub import process when an error occurs
   - Fix file links on project page when default view is Files !5933
   - Change using size to use count and caching it for number of group members
->>>>>>> b2bf01f4
 
 v 8.11.0
   - Use test coverage value from the latest successful pipeline in badge. !5862
