Please view this file on the master branch, on stable branches it's out of date.

v 7.14.0 (unreleased)
  - Fix multi-line syntax highlighting (Stan Hu)
  - Fix network graph when branch name has single quotes (Stan Hu)
  - Upgrade gitlab_git to version 7.2.6 to fix Error 500 when creating network graphs (Stan Hu)
  - Add support for Unicode filenames in relative links (Hiroyuki Sato)
  - Fix URL used for refreshing notes if relative_url is present (Bartłomiej Święcki)
  - Fix commit data retrieval when branch name has single quotes (Stan Hu)
  - Check that project was actually created rather than just validated in import:repos task (Stan Hu)
  - Fix full screen mode for snippet comments (Daniel Gerhardt)
  - Fix 404 error in files view after deleting the last file in a repository (Stan Hu)
  - Fix the "Reload with full diff" URL button (Stan Hu)
  - Fix label read access for unauthenticated users (Daniel Gerhardt)
  - Fix access to disabled features for unauthenticated users (Daniel Gerhardt)
  - Fix OAuth provider bug where GitLab would not go return to the redirect_uri after sign-in (Stan Hu)
  - Fix file upload dialog for comment editing (Daniel Gerhardt)
  - Set OmniAuth full_host parameter to ensure redirect URIs are correct (Stan Hu)
  - Expire Rails cache entries after two weeks to prevent endless Redis growth
  - Add support for destroying project milestones (Stan Hu)
<<<<<<< HEAD
  - Add fetch command to the MR page.
  - Allow custom backup archive permissions
=======
  - Add fetch command to the MR page
  - Add project star and fork count, group avatar URL and user/group web URL attributes to API
  - Fix bug causing Bitbucket importer to crash when OAuth application had been removed.
  - Add fetch command to the MR page.
  - Add ability to manage user email addresses via the API.
  - Disabled autocapitalize and autocorrect on login field (Daryl Chan)
  - Mention group and project name in creation, update and deletion notices (Achilleas Pipinellis)

v 7.13.2
  - Fix randomly failed spec
  - Create project services on Project creation
  - Add admin_merge_request ability to Developer level and up
  - Fix Error 500 when browsing projects with no HEAD (Stan Hu)
  - Fix labels / assignee / milestone for the merge requests when issues are disabled
  - Show the first tab automatically on MergeRequests#new
  - Add rake task 'gitlab:update_commit_count' (Daniel Gerhardt)
  - Fix Gmail Actions
>>>>>>> b8433cb8

v 7.13.1
  - Fix: Label modifications are not reflected in existing notes and in the issue list
  - Fix: Label not shown in the Issue list, although it's set through web interface
  - Fix: Group/project references are linked incorrectly
  - Improve documentation
  - Fix of migration: Check if session_expire_delay column exists before adding the column
  - Fix: ActionView::Template::Error
  - Fix: "Create Merge Request" isn't always shown in event for newly pushed branch
  - Fix bug causing "Remove source-branch" option not to work for merge requests from the same project.
  - Render Note field hints consistently for "new" and "edit" forms

v 7.13.0
  - Remove repository graph log to fix slow cache updates after push event (Stan Hu)
  - Return comments in created order in merge request API (Stan Hu)
  - Only enable HSTS header for HTTPS and port 443 (Stan Hu)
  - Fix user autocomplete for unauthenticated users accessing public projects (Stan Hu)
  - Fix redirection to home page URL for unauthorized users (Daniel Gerhardt)
  - Add branch switching support for graphs (Daniel Gerhardt)
  - Fix external issue tracker hook/test for HTTPS URLs (Daniel Gerhardt)
  - Remove link leading to a 404 error in Deploy Keys page (Stan Hu)
  - Add support for unlocking users in admin settings (Stan Hu)
  - Add Irker service configuration options (Stan Hu)
  - Fix order of issues imported from GitHub (Hiroyuki Sato)
  - Bump rugments to 1.0.0beta8 to fix C prototype function highlighting (Jonathon Reinhart)
  - Fix Merge Request webhook to properly fire "merge" action when accepted from the web UI
  - Add `two_factor_enabled` field to admin user API (Stan Hu)
  - Fix invalid timestamps in RSS feeds (Rowan Wookey)
  - Fix downloading of patches on public merge requests when user logged out (Stan Hu)
  - Fix Error 500 when relative submodule resolves to a namespace that has a different name from its path (Stan Hu)
  - Extract the longest-matching ref from a commit path when multiple matches occur (Stan Hu)
  - Update maintenance documentation to explain no need to recompile asssets for omnibus installations (Stan Hu)
  - Support commenting on diffs in side-by-side mode (Stan Hu)
  - Fix JavaScript error when clicking on the comment button on a diff line that has a comment already (Stan Hu)
  - Return 40x error codes if branch could not be deleted in UI (Stan Hu)
  - Remove project visibility icons from dashboard projects list
  - Rename "Design" profile settings page to "Preferences".
  - Allow users to customize their default Dashboard page.
  - Update ssl_ciphers in Nginx example to remove DHE settings. This will deny forward secrecy for Android 2.3.7, Java 6 and OpenSSL 0.9.8
  - Admin can edit and remove user identities
  - Convert CRLF newlines to LF when committing using the web editor.
  - API request /projects/:project_id/merge_requests?state=closed will return only closed merge requests without merged one. If you need ones that were merged - use state=merged.  
  - Allow Administrators to filter the user list by those with or without Two-factor Authentication enabled.
  - Show a user's Two-factor Authentication status in the administration area.
  - Explicit error when commit not found in the CI
  - Improve performance for issue and merge request pages 
  - Users with guest access level can not set assignee, labels or milestones for issue and merge request
  - Reporter role can manage issue tracker now: edit any issue, set assignee or milestone and manage labels
  - Better performance for pages with events list, issues list and commits list
  - Faster automerge check and merge itself when source and target branches are in same repository 
  - Correctly show anonymous authorized applications under Profile > Applications.
  - Query Optimization in MySQL.
  - Allow users to be blocked and unblocked via the API
  - Use native Postgres database cleaning during backup restore
  - Redesign project page. Show README as default instead of activity. Move project activity to separate page
  - Make left menu more hierarchical and less contextual by adding back item at top
  - A fork can’t have a visibility level that is greater than the original project.
  - Faster code search in repository and wiki. Fixes search page timeout for big repositories 
  - Allow administrators to disable 2FA for a specific user
  - Add error message for SSH key linebreaks
  - Store commits count in database (will populate with valid values only after first push)
  - Rebuild cache after push to repository in background job

v 7.12.2
  - Correctly show anonymous authorized applications under Profile > Applications.
  - Faster automerge check and merge itself when source and target branches are in same repository
  - Audit log for user authentication
  - Fix transferring of project to another group using the API.
  - Allow custom label to be set for authentication providers.

v 7.12.1
  - Fix error when deleting a user who has projects (Stan Hu)
  - Fix post-receive errors on a push when an external issue tracker is configured (Stan Hu)
  - Add SAML to list of social_provider (Matt Firtion)
  - Fix merge requests API scope to keep compatibility in 7.12.x patch release (Dmitriy Zaporozhets)
  - Fix closed merge request scope at milestone page (Dmitriy Zaporozhets)
  - Revert merge request states renaming 
  - Fix hooks for web based events with external issue references (Daniel Gerhardt)
  - Improve performance for issue and merge request pages
  - Compress database dumps to reduce backup size

v 7.12.0
  - Fix Error 500 when one user attempts to access a personal, internal snippet (Stan Hu)
  - Disable changing of target branch in new merge request page when a branch has already been specified (Stan Hu)
  - Fix post-receive errors on a push when an external issue tracker is configured (Stan Hu)
  - Update oauth button logos for Twitter and Google to recommended assets
  - Update browser gem to version 0.8.0 for IE11 support (Stan Hu)
  - Fix timeout when rendering file with thousands of lines.
  - Add "Remember me" checkbox to LDAP signin form.
  - Add session expiration delay configuration through UI application settings
  - Don't notify users mentioned in code blocks or blockquotes.
  - Omit link to generate labels if user does not have access to create them (Stan Hu)
  - Show warning when a comment will add 10 or more people to the discussion.
  - Disable changing of the source branch in merge request update API (Stan Hu)
  - Shorten merge request WIP text.
  - Add option to disallow users from registering any application to use GitLab as an OAuth provider
  - Support editing target branch of merge request (Stan Hu)
  - Refactor permission checks with issues and merge requests project settings (Stan Hu)
  - Fix Markdown preview not working in Edit Milestone page (Stan Hu)
  - Fix Zen Mode not closing with ESC key (Stan Hu)
  - Allow HipChat API version to be blank and default to v2 (Stan Hu)
  - Add file attachment support in Milestone description (Stan Hu)
  - Fix milestone "Browse Issues" button.
  - Set milestone on new issue when creating issue from index with milestone filter active.
  - Make namespace API available to all users (Stan Hu)
  - Add web hook support for note events (Stan Hu)
  - Disable "New Issue" and "New Merge Request" buttons when features are disabled in project settings (Stan Hu)
  - Remove Rack Attack monkey patches and bump to version 4.3.0 (Stan Hu)
  - Fix clone URL losing selection after a single click in Safari and Chrome (Stan Hu)
  - Fix git blame syntax highlighting when different commits break up lines (Stan Hu)
  - Add "Resend confirmation e-mail" link in profile settings (Stan Hu)
  - Allow to configure location of the `.gitlab_shell_secret` file. (Jakub Jirutka)
  - Disabled expansion of top/bottom blobs for new file diffs
  - Update Asciidoctor gem to version 1.5.2. (Jakub Jirutka)
  - Fix resolving of relative links to repository files in AsciiDoc documents. (Jakub Jirutka)
  - Use the user list from the target project in a merge request (Stan Hu)
  - Default extention for wiki pages is now .md instead of .markdown (Jeroen van Baarsen)
  - Add validation to wiki page creation (only [a-zA-Z0-9/_-] are allowed) (Jeroen van Baarsen)
  - Fix new/empty milestones showing 100% completion value (Jonah Bishop)
  - Add a note when an Issue or Merge Request's title changes
  - Consistently refer to MRs as either Merged or Closed.
  - Add Merged tab to MR lists.
  - Prefix EmailsOnPush email subject with `[Git]`.
  - Group project contributions by both name and email.
  - Clarify navigation labels for Project Settings and Group Settings.
  - Move user avatar and logout button to sidebar
  - You can not remove user if he/she is an only owner of group
  - User should be able to leave group. If not - show him proper message
  - User has ability to leave project
  - Add SAML support as an omniauth provider
  - Allow to configure a URL to show after sign out
  - Add an option to automatically sign-in with an Omniauth provider
  - Better performance for web editor (switched from satellites to rugged)
  - GitLab CI service sends .gitlab-ci.yml in each push call
  - When remove project - move repository and schedule it removal
  - Improve group removing logic
  - Trigger create-hooks on backup restore task
  - Add option to automatically link omniauth and LDAP identities
  - Allow special character in users bio. I.e.: I <3 GitLab

v 7.11.4
  - Fix missing bullets when creating lists
  - Set rel="nofollow" on external links

v 7.11.3
  - no changes
  - Fix upgrader script (Martins Polakovs)

v 7.11.2
  - no changes

v 7.11.1
  - no changes

v 7.11.0
  - Fall back to Plaintext when Syntaxhighlighting doesn't work. Fixes some buggy lexers (Hannes Rosenögger)
  - Get editing comments to work in Chrome 43 again.
  - Fix broken view when viewing history of a file that includes a path that used to be another file (Stan Hu)
  - Don't show duplicate deploy keys
  - Fix commit time being displayed in the wrong timezone in some cases (Hannes Rosenögger)
  - Make the first branch pushed to an empty repository the default HEAD (Stan Hu)
  - Fix broken view when using a tag to display a tree that contains git submodules (Stan Hu)
  - Make Reply-To config apply to change e-mail confirmation and other Devise notifications (Stan Hu)
  - Add application setting to restrict user signups to e-mail domains (Stan Hu)
  - Don't allow a merge request to be merged when its title starts with "WIP".
  - Add a page title to every page.
  - Allow primary email to be set to an email that you've already added.
  - Fix clone URL field and X11 Primary selection (Dmitry Medvinsky)
  - Ignore invalid lines in .gitmodules
  - Fix "Cannot move project" error message from popping up after a successful transfer (Stan Hu)
  - Redirect to sign in page after signing out.
  - Fix "Hello @username." references not working by no longer allowing usernames to end in period.
  - Fix "Revspec not found" errors when viewing diffs in a forked project with submodules (Stan Hu)
  - Improve project page UI
  - Fix broken file browsing with relative submodule in personal projects (Stan Hu)
  - Add "Reply quoting selected text" shortcut key (`r`)
  - Fix bug causing `@whatever` inside an issue's first code block to be picked up as a user mention.
  - Fix bug causing `@whatever` inside an inline code snippet (backtick-style) to be picked up as a user mention.
  - When use change branches link at MR form - save source branch selection instead of target one
  - Improve handling of large diffs
  - Added GitLab Event header for project hooks
  - Add Two-factor authentication (2FA) for GitLab logins
  - Show Atom feed buttons everywhere where applicable.
  - Add project activity atom feed.
  - Don't crash when an MR from a fork has a cross-reference comment from the target project on one of its commits.
  - Explain how to get a new password reset token in welcome emails
  - Include commit comments in MR from a forked project.
  - Group milestones by title in the dashboard and all other issue views.
  - Query issues, merge requests and milestones with their IID through API (Julien Bianchi)
  - Add default project and snippet visibility settings to the admin web UI.
  - Show incompatible projects in Google Code import status (Stan Hu)
  - Fix bug where commit data would not appear in some subdirectories (Stan Hu)
  - Task lists are now usable in comments, and will show up in Markdown previews.
  - Fix bug where avatar filenames were not actually deleted from the database during removal (Stan Hu)
  - Fix bug where Slack service channel was not saved in admin template settings. (Stan Hu)
  - Protect OmniAuth request phase against CSRF.
  - Don't send notifications to mentioned users that don't have access to the project in question.
  - Add search issues/MR by number
  - Move snippets UI to fluid layout
  - Improve UI for sidebar. Increase separation between navigation and content
  - Improve new project command options (Ben Bodenmiller)
  - Add common method to force UTF-8 and use it to properly handle non-ascii OAuth user properties (Onur Küçük)
  - Prevent sending empty messages to HipChat (Chulki Lee)
  - Improve UI for mobile phones on dashboard and project pages
  - Add room notification and message color option for HipChat
  - Allow to use non-ASCII letters and dashes in project and namespace name. (Jakub Jirutka)
  - Add footnotes support to Markdown (Guillaume Delbergue)
  - Add current_sign_in_at to UserFull REST api.
  - Make Sidekiq MemoryKiller shutdown signal configurable
  - Add "Create Merge Request" buttons to commits and branches pages and push event.
  - Show user roles by comments.
  - Fix automatic blocking of auto-created users from Active Directory.
  - Call merge request web hook for each new commits (Arthur Gautier)
  - Use SIGKILL by default in Sidekiq::MemoryKiller
  - Fix mentioning of private groups.
  - Add style for <kbd> element in markdown
  - Spin spinner icon next to "Checking for CI status..." on MR page.
  - Fix reference links in dashboard activity and ATOM feeds.
  - Ensure that the first added admin performs repository imports

v 7.10.4
  - Fix migrations broken in 7.10.2
  - Make tags for GitLab installations running on MySQL case sensitive
  - Get Gitorious importer to work again.
  - Fix adding new group members from admin area
  - Fix DB error when trying to tag a repository (Stan Hu)
  - Fix Error 500 when searching Wiki pages (Stan Hu)
  - Unescape branch names in compare commit (Stan Hu)
  - Order commit comments chronologically in API.

v 7.10.2
  - Fix CI links on MR page

v 7.10.0
  - Ignore submodules that are defined in .gitmodules but are checked in as directories.
  - Allow projects to be imported from Google Code.
  - Remove access control for uploaded images to fix broken images in emails (Hannes Rosenögger)
  - Allow users to be invited by email to join a group or project.
  - Don't crash when project repository doesn't exist.
  - Add config var to block auto-created LDAP users.
  - Don't use HTML ellipsis in EmailsOnPush subject truncated commit message.
  - Set EmailsOnPush reply-to address to committer email when enabled.
  - Fix broken file browsing with a submodule that contains a relative link (Stan Hu)
  - Fix persistent XSS vulnerability around profile website URLs.
  - Fix project import URL regex to prevent arbitary local repos from being imported.
  - Fix directory traversal vulnerability around uploads routes.
  - Fix directory traversal vulnerability around help pages.
  - Don't leak existence of project via search autocomplete.
  - Don't leak existence of group or project via search.
  - Fix bug where Wiki pages that included a '/' were no longer accessible (Stan Hu)
  - Fix bug where error messages from Dropzone would not be displayed on the issues page (Stan Hu)
  - Add a rake task to check repository integrity with `git fsck`
  - Add ability to configure Reply-To address in gitlab.yml (Stan Hu)
  - Move current user to the top of the list in assignee/author filters (Stan Hu)
  - Fix broken side-by-side diff view on merge request page (Stan Hu)
  - Set Application controller default URL options to ensure all url_for calls are consistent (Stan Hu)
  - Allow HTML tags in Markdown input
  - Fix code unfold not working on Compare commits page (Stan Hu)
  - Fix generating SSH key fingerprints with OpenSSH 6.8. (Sašo Stanovnik)
  - Fix "Import projects from" button to show the correct instructions (Stan Hu)
  - Fix dots in Wiki slugs causing errors (Stan Hu)
  - Make maximum attachment size configurable via Application Settings (Stan Hu)
  - Update poltergeist to version 1.6.0 to support PhantomJS 2.0 (Zeger-Jan van de Weg)
  - Fix cross references when usernames, milestones, or project names contain underscores (Stan Hu)
  - Disable reference creation for comments surrounded by code/preformatted blocks (Stan Hu)
  - Reduce Rack Attack false positives causing 403 errors during HTTP authentication (Stan Hu)
  - enable line wrapping per default and remove the checkbox to toggle it (Hannes Rosenögger)
  - Fix a link in the patch update guide
  - Add a service to support external wikis (Hannes Rosenögger)
  - Omit the "email patches" link and fix plain diff view for merge commits
  - List new commits for newly pushed branch in activity view.
  - Add sidetiq gem dependency to match EE
  - Add changelog, license and contribution guide links to project tab bar.
  - Improve diff UI
  - Fix alignment of navbar toggle button (Cody Mize)
  - Fix checkbox rendering for nested task lists
  - Identical look of selectboxes in UI
  - Upgrade the gitlab_git gem to version 7.1.3
  - Move "Import existing repository by URL" option to button.
  - Improve error message when save profile has error.
  - Passing the name of pushed ref to CI service (requires GitLab CI 7.9+)
  - Add location field to user profile
  - Fix print view for markdown files and wiki pages
  - Fix errors when deleting old backups
  - Improve GitLab performance when working with git repositories
  - Add tag message and last commit to tag hook (Kamil Trzciński)
  - Restrict permissions on backup files
  - Improve oauth accounts UI in profile page
  - Add ability to unlink connected accounts
  - Replace commits calendar with faster contribution calendar that includes issues and merge requests
  - Add inifinite scroll to user page activity
  - Don't include system notes in issue/MR comment count.
  - Don't mark merge request as updated when merge status relative to target branch changes.
  - Link note avatar to user.
  - Make Git-over-SSH errors more descriptive.
  - Fix EmailsOnPush.
  - Refactor issue filtering
  - AJAX selectbox for issue assignee and author filters
  - Fix issue with missing options in issue filtering dropdown if selected one
  - Prevent holding Control-Enter or Command-Enter from posting comment multiple times.
  - Prevent note form from being cleared when submitting failed.
  - Improve file icons rendering on tree (Sullivan Sénéchal)
  - API: Add pagination to project events
  - Get issue links in notification mail to work again.
  - Don't show commit comment button when user is not signed in.
  - Fix admin user projects lists.
  - Don't leak private group existence by redirecting from namespace controller to group controller.
  - Ability to skip some items from backup (database, respositories or uploads)
  - Archive repositories in background worker.
  - Import GitHub, Bitbucket or GitLab.com projects owned by authenticated user into current namespace.
  - Project labels are now available over the API under the "tag_list" field (Cristian Medina)
  - Fixed link paths for HTTP and SSH on the admin project view (Jeremy Maziarz)
  - Fix and improve help rendering (Sullivan Sénéchal)
  - Fix final line in EmailsOnPush email diff being rendered as error.
  - Prevent duplicate Buildkite service creation.
  - Fix git over ssh errors 'fatal: protocol error: bad line length character'
  - Automatically setup GitLab CI project for forks if origin project has GitLab CI enabled
  - Bust group page project list cache when namespace name or path changes.
  - Explicitly set image alt-attribute to prevent graphical glitches if gravatars could not be loaded
  - Allow user to choose a public email to show on public profile
  - Remove truncation from issue titles on milestone page (Jason Blanchard)
  - Fix stuck Merge Request merging events from old installations (Ben Bodenmiller)
  - Fix merge request comments on files with multiple commits
  - Fix Resource Owner Password Authentication Flow

v 7.9.4
  - Security: Fix project import URL regex to prevent arbitary local repos from being imported
  - Fixed issue where only 25 commits would load in file listings
  - Fix LDAP identities  after config update

v 7.9.3
  - Contains no changes
  - Add icons to Add dropdown items.
  - Allow admin to create public deploy keys that are accessible to any project.
  - Warn when gitlab-shell version doesn't match requirement.
  - Skip email confirmation when set by admin or via LDAP.
  - Only allow users to reference groups, projects, issues, MRs, commits they have access to.

v 7.9.3
  - Contains no changes

v 7.9.2
  - Contains no changes

v 7.9.1
  - Include missing events and fix save functionality in admin service template settings form (Stan Hu)
  - Fix "Import projects from" button to show the correct instructions (Stan Hu)
  - Fix OAuth2 issue importing a new project from GitHub and GitLab (Stan Hu)
  - Fix for LDAP with commas in DN
  - Fix missing events and in admin Slack service template settings form (Stan Hu)
  - Don't show commit comment button when user is not signed in.
  - Downgrade gemnasium-gitlab-service gem

v 7.9.0
  - Add HipChat integration documentation (Stan Hu)
  - Update documentation for object_kind field in Webhook push and tag push Webhooks (Stan Hu)
  - Fix broken email images (Hannes Rosenögger)
  - Automatically config git if user forgot, where possible (Zeger-Jan van de Weg)
  - Fix mass SQL statements on initial push (Hannes Rosenögger)
  - Add tag push notifications and normalize HipChat and Slack messages to be consistent (Stan Hu)
  - Add comment notification events to HipChat and Slack services (Stan Hu)
  - Add issue and merge request events to HipChat and Slack services (Stan Hu)
  - Fix merge request URL passed to Webhooks. (Stan Hu)
  - Fix bug that caused a server error when editing a comment to "+1" or "-1" (Stan Hu)
  - Fix code preview theme setting for comments, issues, merge requests, and snippets (Stan Hu)
  - Move labels/milestones tabs to sidebar
  - Upgrade Rails gem to version 4.1.9.
  - Improve error messages for file edit failures
  - Improve UI for commits, issues and merge request lists
  - Fix commit comments on first line of diff not rendering in Merge Request Discussion view.
  - Allow admins to override restricted project visibility settings.
  - Move restricted visibility settings from gitlab.yml into the web UI.
  - Improve trigger merge request hook when source project branch has been updated (Kirill Zaitsev)
  - Save web edit in new branch
  - Fix ordering of imported but unchanged projects (Marco Wessel)
  - Mobile UI improvements: make aside content expandable
  - Expose avatar_url in projects API
  - Fix checkbox alignment on the application settings page.
  - Generalize image upload in drag and drop in markdown to all files (Hannes Rosenögger)
  - Fix mass-unassignment of issues (Robert Speicher)
  - Fix hidden diff comments in merge request discussion view
  - Allow user confirmation to be skipped for new users via API
  - Add a service to send updates to an Irker gateway (Romain Coltel)
  - Add brakeman (security scanner for Ruby on Rails)
  - Slack username and channel options
  - Add grouped milestones from all projects to dashboard.
  - Web hook sends pusher email as well as commiter
  - Add Bitbucket omniauth provider.
  - Add Bitbucket importer.
  - Support referencing issues to a project whose name starts with a digit
  - Condense commits already in target branch when updating merge request source branch.
  - Send notifications and leave system comments when bulk updating issues.
  - Automatically link commit ranges to compare page: sha1...sha4 or sha1..sha4 (includes sha1 in comparison)
  - Move groups page from profile to dashboard
  - Starred projects page at dashboard
  - Blocking user does not remove him/her from project/groups but show blocked label
  - Change subject of EmailsOnPush emails to include namespace, project and branch.
  - Change subject of EmailsOnPush emails to include first commit message when multiple were pushed.
  - Remove confusing footer from EmailsOnPush mail body.
  - Add list of changed files to EmailsOnPush emails.
  - Add option to send EmailsOnPush emails from committer email if domain matches.
  - Add option to disable code diffs in EmailOnPush emails.
  - Wrap commit message in EmailsOnPush email.
  - Send EmailsOnPush emails when deleting commits using force push.
  - Fix EmailsOnPush email comparison link to include first commit.
  - Fix highliht of selected lines in file
  - Reject access to group/project avatar if the user doesn't have access.
  - Add database migration to clean group duplicates with same path and name (Make sure you have a backup before update)
  - Add GitLab active users count to rake gitlab:check
  - Starred projects page at dashboard
  - Make email display name configurable
  - Improve json validation in hook data
  - Use Emoji One
  - Updated emoji help documentation to properly reference EmojiOne.
  - Fix missing GitHub organisation repositories on import page.
  - Added blue theme
  - Remove annoying notice messages when create/update merge request
  - Allow smb:// links in Markdown text.
  - Filter merge request by title or description at Merge Requests page
  - Block user if he/she was blocked in Active Directory
  - Fix import pages not working after first load.
  - Use custom LDAP label in LDAP signin form.
  - Execute hooks and services when branch or tag is created or deleted through web interface.
  - Block and unblock user if he/she was blocked/unblocked in Active Directory
  - Raise recommended number of unicorn workers from 2 to 3
  - Use same layout and interactivity for project members as group members.
  - Prevent gitlab-shell character encoding issues by receiving its changes as raw data.
  - Ability to unsubscribe/subscribe to issue or merge request
  - Delete deploy key when last connection to a project is destroyed.
  - Fix invalid Atom feeds when using emoji, horizontal rules, or images (Christian Walther)
  - Backup of repositories with tar instead of git bundle (only now are git-annex files included in the backup)
  - Add canceled status for CI
  - Send EmailsOnPush email when branch or tag is created or deleted.
  - Faster merge request processing for large repository
  - Prevent doubling AJAX request with each commit visit via Turbolink
  - Prevent unnecessary doubling of js events on import pages and user calendar

v 7.8.4
  - Fix issue_tracker_id substitution in custom issue trackers
  - Fix path and name duplication in namespaces

v 7.8.3
  - Bump version of gitlab_git fixing annotated tags without message

v 7.8.2
  - Fix service migration issue when upgrading from versions prior to 7.3
  - Fix setting of the default use project limit via admin UI
  - Fix showing of already imported projects for GitLab and Gitorious importers
  - Fix response of push to repository to return "Not found" if user doesn't have access
  - Fix check if user is allowed to view the file attachment
  - Fix import check for case sensetive namespaces
  - Increase timeout for Git-over-HTTP requests to 1 hour since large pulls/pushes can take a long time.
  - Properly handle autosave local storage exceptions.
  - Escape wildcards when searching LDAP by username.

v 7.8.1
  - Fix run of custom post receive hooks
  - Fix migration that caused issues when upgrading to version 7.8 from versions prior to 7.3
  - Fix the warning for LDAP users about need to set password
  - Fix avatars which were not shown for non logged in users
  - Fix urls for the issues when relative url was enabled

v 7.8.0
  - Fix access control and protection against XSS for note attachments and other uploads.
  - Replace highlight.js with rouge-fork rugments (Stefan Tatschner)
  - Make project search case insensitive (Hannes Rosenögger)
  - Include issue/mr participants in list of recipients for reassign/close/reopen emails
  - Expose description in groups API
  - Better UI for project services page
  - Cleaner UI for web editor
  - Add diff syntax highlighting in email-on-push service notifications (Hannes Rosenögger)
  - Add API endpoint to fetch all changes on a MergeRequest (Jeroen van Baarsen)
  - View note image attachments in new tab when clicked instead of downloading them
  - Improve sorting logic in UI and API. Explicitly define what sorting method is used by default
  - Fix overflow at sidebar when have several items
  - Add notes for label changes in issue and merge requests
  - Show tags in commit view (Hannes Rosenögger)
  - Only count a user's vote once on a merge request or issue (Michael Clarke)
  - Increase font size when browse source files and diffs
  - Service Templates now let you set default values for all services
  - Create new file in empty repository using GitLab UI
  - Ability to clone project using oauth2 token
  - Upgrade Sidekiq gem to version 3.3.0
  - Stop git zombie creation during force push check
  - Show success/error messages for test setting button in services
  - Added Rubocop for code style checks
  - Fix commits pagination
  - Async load a branch information at the commit page
  - Disable blacklist validation for project names
  - Allow configuring protection of the default branch upon first push (Marco Wessel)
  - Add gitlab.com importer
  - Add an ability to login with gitlab.com
  - Add a commit calendar to the user profile (Hannes Rosenögger)
  - Submit comment on command-enter
  - Notify all members of a group when that group is mentioned in a comment, for example: `@gitlab-org` or `@sales`.
  - Extend issue clossing pattern to include "Resolve", "Resolves", "Resolved", "Resolving" and "Close" (Julien Bianchi and Hannes Rosenögger)
  - Fix long broadcast message cut-off on left sidebar (Visay Keo)
  - Add Project Avatars (Steven Thonus and Hannes Rosenögger)
  - Password reset token validity increased from 2 hours to 2 days since it is also send on account creation.
  - Edit group members via API
  - Enable raw image paste from clipboard, currently Chrome only (Marco Cyriacks)
  - Add action property to merge request hook (Julien Bianchi)
  - Remove duplicates from group milestone participants list.
  - Add a new API function that retrieves all issues assigned to a single milestone (Justin Whear and Hannes Rosenögger)
  - API: Access groups with their path (Julien Bianchi)
  - Added link to milestone and keeping resource context on smaller viewports for issues and merge requests (Jason Blanchard)
  - Allow notification email to be set separately from primary email.
  - API: Add support for editing an existing project (Mika Mäenpää and Hannes Rosenögger)
  - Don't have Markdown preview fail for long comments/wiki pages.
  - When test web hook - show error message instead of 500 error page if connection to hook url was reset
  - Added support for firing system hooks on group create/destroy and adding/removing users to group (Boyan Tabakov)
  - Added persistent collapse button for left side nav bar (Jason Blanchard)
  - Prevent losing unsaved comments by automatically restoring them when comment page is loaded again.
  - Don't allow page to be scaled on mobile.
  - Clean the username acquired from OAuth/LDAP so it doesn't fail username validation and block signing up.
  - Show assignees in merge request index page (Kelvin Mutuma)
  - Link head panel titles to relevant root page.
  - Allow users that signed up via OAuth to set their password in order to use Git over HTTP(S).
  - Show users button to share their newly created public or internal projects on twitter
  - Add quick help links to the GitLab pricing and feature comparison pages.
  - Fix duplicate authorized applications in user profile and incorrect application client count in admin area.
  - Make sure Markdown previews always use the same styling as the eventual destination.
  - Remove deprecated Group#owner_id from API
  - Show projects user contributed to on user page. Show stars near project on user page.
  - Improve database performance for GitLab
  - Add Asana service (Jeremy Benoist)
  - Improve project web hooks with extra data

v 7.7.2
  - Update GitLab Shell to version 2.4.2 that fixes a bug when developers can push to protected branch
  - Fix issue when LDAP user can't login with existing GitLab account

v 7.7.1
  - Improve mention autocomplete performance
  - Show setup instructions for GitHub import if disabled
  - Allow use http for OAuth applications

v 7.7.0
  - Import from GitHub.com feature
  - Add Jetbrains Teamcity CI service (Jason Lippert)
  - Mention notification level
  - Markdown preview in wiki (Yuriy Glukhov)
  - Raise group avatar filesize limit to 200kb
  - OAuth applications feature
  - Show user SSH keys in admin area
  - Developer can push to protected branches option
  - Set project path instead of project name in create form
  - Block Git HTTP access after 10 failed authentication attempts
  - Updates to the messages returned by API (sponsored by O'Reilly Media)
  - New UI layout with side navigation
  - Add alert message in case of outdated browser (IE < 10)
  - Added API support for sorting projects
  - Update gitlab_git to version 7.0.0.rc14
  - Add API project search filter option for authorized projects
  - Fix File blame not respecting branch selection
  - Change some of application settings on fly in admin area UI
  - Redesign signin/signup pages
  - Close standard input in Gitlab::Popen.popen
  - Trigger GitLab CI when push tags
  - When accept merge request - do merge using sidaekiq job
  - Enable web signups by default
  - Fixes for diff comments: drag-n-drop images, selecting images
  - Fixes for edit comments: drag-n-drop images, preview mode, selecting images, save & update
  - Remove password strength indicator



v 7.6.0
  - Fork repository to groups
  - New rugged version
  - Add CRON=1 backup setting for quiet backups
  - Fix failing wiki restore
  - Add optional Sidekiq MemoryKiller middleware (enabled via SIDEKIQ_MAX_RSS env variable)
  - Monokai highlighting style now more faithful to original design (Mark Riedesel)
  - Create project with repository in synchrony
  - Added ability to create empty repo or import existing one if project does not have repository
  - Reactivate highlight.js language autodetection
  - Mobile UI improvements
  - Change maximum avatar file size from 100KB to 200KB
  - Strict validation for snippet file names
  - Enable Markdown preview for issues, merge requests, milestones, and notes (Vinnie Okada)
  - In the docker directory is a container template based on the Omnibus packages.
  - Update Sidekiq to version 2.17.8
  - Add author filter to project issues and merge requests pages
  - Atom feed for user activity
  - Support multiple omniauth providers for the same user
  - Rendering cross reference in issue title and tooltip for merge request
  - Show username in comments
  - Possibility to create Milestones or Labels when Issues are disabled
  - Fix bug with showing gpg signature in tag

v 7.5.3
  - Bump gitlab_git to 7.0.0.rc12 (includes Rugged 0.21.2)

v 7.5.2
  - Don't log Sidekiq arguments by default
  - Fix restore of wiki repositories from backups

v 7.5.1
  - Add missing timestamps to 'members' table

v 7.5.0
  - API: Add support for Hipchat (Kevin Houdebert)
  - Add time zone configuration in gitlab.yml (Sullivan Senechal)
  - Fix LDAP authentication for Git HTTP access
  - Run 'GC.start' after every EmailsOnPushWorker job
  - Fix LDAP config lookup for provider 'ldap'
  - Drop all sequences during Postgres database restore
  - Project title links to project homepage (Ben Bodenmiller)
  - Add Atlassian Bamboo CI service (Drew Blessing)
  - Mentioned @user will receive email even if he is not participating in issue or commit
  - Session API: Use case-insensitive authentication like in UI (Andrey Krivko)
  - Tie up loose ends with annotated tags: API & UI (Sean Edge)
  - Return valid json for deleting branch via API (sponsored by O'Reilly Media)
  - Expose username in project events API (sponsored by O'Reilly Media)
  - Adds comments to commits in the API
  - Performance improvements
  - Fix post-receive issue for projects with deleted forks
  - New gitlab-shell version with custom hooks support
  - Improve code
  - GitLab CI 5.2+ support (does not support older versions)
  - Fixed bug when you can not push commits starting with 000000 to protected branches
  - Added a password strength indicator
  - Change project name and path in one form
  - Display renamed files in diff views (Vinnie Okada)
  - Fix raw view for public snippets
  - Use secret token with GitLab internal API.
  - Add missing timestamps to 'members' table

v 7.4.5
  - Bump gitlab_git to 7.0.0.rc12 (includes Rugged 0.21.2)

v 7.4.4
  - No changes

v 7.4.3
  - Fix raw snippets view
  - Fix security issue for member api
  - Fix buildbox integration

v 7.4.2
  - Fix internal snippet exposing for unauthenticated users

v 7.4.1
  - Fix LDAP authentication for Git HTTP access
  - Fix LDAP config lookup for provider 'ldap'
  - Fix public snippets
  - Fix 500 error on projects with nested submodules

v 7.4.0
  - Refactored membership logic
  - Improve error reporting on users API (Julien Bianchi)
  - Refactor test coverage tools usage. Use SIMPLECOV=true to generate it locally
  - Default branch is protected by default
  - Increase unicorn timeout to 60 seconds
  - Sort search autocomplete projects by stars count so most popular go first
  - Add README to tab on project show page
  - Do not delete tmp/repositories itself during clean-up, only its contents
  - Support for backup uploads to remote storage
  - Prevent notes polling when there are not notes
  - Internal ForkService: Prepare support for fork to a given namespace
  - API: Add support for forking a project via the API (Bernhard Kaindl)
  - API: filter project issues by milestone (Julien Bianchi)
  - Fail harder in the backup script
  - Changes to Slack service structure, only webhook url needed
  - Zen mode for wiki and milestones (Robert Schilling)
  - Move Emoji parsing to html-pipeline-gitlab (Robert Schilling)
  - Font Awesome 4.2 integration (Sullivan Senechal)
  - Add Pushover service integration (Sullivan Senechal)
  - Add select field type for services options (Sullivan Senechal)
  - Add cross-project references to the Markdown parser (Vinnie Okada)
  - Add task lists to issue and merge request descriptions (Vinnie Okada)
  - Snippets can be public, internal or private
  - Improve danger zone: ask project path to confirm data-loss action
  - Raise exception on forgery
  - Show build coverage in Merge Requests (requires GitLab CI v5.1)
  - New milestone and label links on issue edit form
  - Improved repository graphs
  - Improve event note display in dashboard and project activity views (Vinnie Okada)
  - Add users sorting to admin area
  - UI improvements
  - Fix ambiguous sha problem with mentioned commit
  - Fixed bug with apostrophe when at mentioning users
  - Add active directory ldap option
  - Developers can push to wiki repo. Protected branches does not affect wiki repo any more
  - Faster rev list
  - Fix branch removal

v 7.3.2
  - Fix creating new file via web editor
  - Use gitlab-shell v2.0.1

v 7.3.1
  - Fix ref parsing in Gitlab::GitAccess
  - Fix error 500 when viewing diff on a file with changed permissions
  - Fix adding comments to MR when source branch is master
  - Fix error 500 when searching description contains relative link

v 7.3.0
  - Always set the 'origin' remote in satellite actions
  - Write authorized_keys in tmp/ during tests
  - Use sockets to connect to Redis
  - Add dormant New Relic gem (can be enabled via environment variables)
  - Expire Rack sessions after 1 week
  - Cleaner signin/signup pages
  - Improved comments UI
  - Better search with filtering, pagination etc
  - Added a checkbox to toggle line wrapping in diff (Yuriy Glukhov)
  - Prevent project stars duplication when fork project
  - Use the default Unicorn socket backlog value of 1024
  - Support Unix domain sockets for Redis
  - Store session Redis keys in 'session:gitlab:' namespace
  - Deprecate LDAP account takeover based on partial LDAP email / GitLab username match
  - Use /bin/sh instead of Bash in bin/web, bin/background_jobs (Pavel Novitskiy)
  - Keyboard shortcuts for productivity (Robert Schilling)
  - API: filter issues by state (Julien Bianchi)
  - API: filter issues by labels (Julien Bianchi)
  - Add system hook for ssh key changes
  - Add blob permalink link (Ciro Santilli)
  - Create annotated tags through UI and API (Sean Edge)
  - Snippets search (Charles Bushong)
  - Comment new push to existing MR
  - Add 'ci' to the blacklist of forbidden names
  - Improve text filtering on issues page
  - Comment & Close button
  - Process git push --all much faster
  - Don't allow edit of system notes
  - Project wiki search (Ralf Seidler)
  - Enabled Shibboleth authentication support (Matus Banas)
  - Zen mode (fullscreen) for issues/MR/notes (Robert Schilling)
  - Add ability to configure webhook timeout via gitlab.yml (Wes Gurney)
  - Sort project merge requests in asc or desc order for updated_at or created_at field (sponsored by O'Reilly Media)
  - Add Redis socket support to 'rake gitlab:shell:install'

v 7.2.1
  - Delete orphaned labels during label migration (James Brooks)
  - Security: prevent XSS with stricter MIME types for raw repo files

v 7.2.0
  - Explore page
  - Add project stars (Ciro Santilli)
  - Log Sidekiq arguments
  - Better labels: colors, ability to rename and remove
  - Improve the way merge request collects diffs
  - Improve compare page for large diffs
  - Expose the full commit message via API
  - Fix 500 error on repository rename
  - Fix bug when MR download patch return invalid diff
  - Test gitlab-shell integration
  - Repository import timeout increased from 2 to 4 minutes allowing larger repos to be imported
  - API for labels (Robert Schilling)
  - API: ability to set an import url when creating project for specific user

v 7.1.1
  - Fix cpu usage issue in Firefox
  - Fix redirect loop when changing password by new user
  - Fix 500 error on new merge request page

v 7.1.0
  - Remove observers
  - Improve MR discussions
  - Filter by description on Issues#index page
  - Fix bug with namespace select when create new project page
  - Show README link after description for non-master members
  - Add @all mention for comments
  - Dont show reply button if user is not signed in
  - Expose more information for issues with webhook
  - Add a mention of the merge request into the default merge request commit message
  - Improve code highlight, introduce support for more languages like Go, Clojure, Erlang etc
  - Fix concurrency issue in repository download
  - Dont allow repository name start with ?
  - Improve email threading (Pierre de La Morinerie)
  - Cleaner help page
  - Group milestones
  - Improved email notifications
  - Contributors API (sponsored by Mobbr)
  - Fix LDAP TLS authentication (Boris HUISGEN)
  - Show VERSION information on project sidebar
  - Improve branch removal logic when accept MR
  - Fix bug where comment form is spawned inside the Reply button
  - Remove Dir.chdir from Satellite#lock for thread-safety
  - Increased default git max_size value from 5MB to 20MB in gitlab.yml. Please update your configs!
  - Show error message in case of timeout in satellite when create MR
  - Show first 100 files for huge diff instead of hiding all
  - Change default admin email from admin@local.host to admin@example.com

v 7.0.0
  - The CPU no longer overheats when you hold down the spacebar
  - Improve edit file UI
  - Add ability to upload group avatar when create
  - Protected branch cannot be removed
  - Developers can remove normal branches with UI
  - Remove branch via API (sponsored by O'Reilly Media)
  - Move protected branches page to Project settings area
  - Redirect to Files view when create new branch via UI
  - Drag and drop upload of image in every markdown-area (Earle Randolph Bunao and Neil Francis Calabroso)
  - Refactor the markdown relative links processing
  - Make it easier to implement other CI services for GitLab
  - Group masters can create projects in group
  - Deprecate ruby 1.9.3 support
  - Only masters can rewrite/remove git tags
  - Add X-Frame-Options SAMEORIGIN to Nginx config so Sidekiq admin is visible
  - UI improvements
  - Case-insensetive search for issues
  - Update to rails 4.1
  - Improve performance of application for projects and groups with a lot of members
  - Formally support Ruby 2.1
  - Include Nginx gitlab-ssl config
  - Add manual language detection for highlight.js
  - Added example.com/:username routing
  - Show notice if your profile is public
  - UI improvements for mobile devices
  - Improve diff rendering performance
  - Drag-n-drop for issues and merge requests between states at milestone page
  - Fix '0 commits' message for huge repositories on project home page
  - Prevent 500 error page when visit commit page from large repo
  - Add notice about huge push over http to unicorn config
  - File action in satellites uses default 30 seconds timeout instead of old 10 seconds one
  - Overall performance improvements
  - Skip init script check on omnibus-gitlab
  - Be more selective when killing stray Sidekiqs
  - Check LDAP user filter during sign-in
  - Remove wall feature (no data loss - you can take it from database)
  - Dont expose user emails via API unless you are admin
  - Detect issues closed by Merge Request description
  - Better email subject lines from email on push service (Alex Elman)
  - Enable identicon for gravatar be default

v 6.9.2
  - Revert the commit that broke the LDAP user filter

v 6.9.1
  - Fix scroll to highlighted line
  - Fix the pagination on load for commits page

v 6.9.0
  - Store Rails cache data in the Redis `cache:gitlab` namespace
  - Adjust MySQL limits for existing installations
  - Add db index on project_id+iid column. This prevents duplicate on iid (During migration duplicates will be removed)
  - Markdown preview or diff during editing via web editor (Evgeniy Sokovikov)
  - Give the Rails cache its own Redis namespace
  - Add ability to set different ssh host, if different from http/https
  - Fix syntax highlighting for code comments blocks
  - Improve comments loading logic
  - Stop refreshing comments when the tab is hidden
  - Improve issue and merge request mobile UI (Drew Blessing)
  - Document how to convert a backup to PostgreSQL
  - Fix locale bug in backup manager
  - Fix can not automerge when MR description is too long
  - Fix wiki backup skip bug
  - Two Step MR creation process
  - Remove unwanted files from satellite working directory with git clean -fdx
  - Accept merge request via API (sponsored by O'Reilly Media)
  - Add more access checks during API calls
  - Block SSH access for 'disabled' Active Directory users
  - Labels for merge requests (Drew Blessing)
  - Threaded emails by setting a Message-ID (Philip Blatter)

v 6.8.0
  - Ability to at mention users that are participating in issue and merge req. discussion
  - Enabled GZip Compression for assets in example Nginx, make sure that Nginx is compiled with --with-http_gzip_static_module flag (this is default in Ubuntu)
  - Make user search case-insensitive (Christopher Arnold)
  - Remove omniauth-ldap nickname bug workaround
  - Drop all tables before restoring a Postgres backup
  - Make the repository downloads path configurable
  - Create branches via API (sponsored by O'Reilly Media)
  - Changed permission of gitlab-satellites directory not to be world accessible
  - Protected branch does not allow force push
  - Fix popen bug in `rake gitlab:satellites:create`
  - Disable connection reaping for MySQL
  - Allow oauth signup without email for twitter and github
  - Fix faulty namespace names that caused 500 on user creation
  - Option to disable standard login
  - Clean old created archives from repository downloads directory
  - Fix download link for huge MR diffs
  - Expose event and mergerequest timestamps in API
  - Fix emails on push service when only one commit is pushed

v 6.7.3
  - Fix the merge notification email not being sent (Pierre de La Morinerie)
  - Drop all tables before restoring a Postgres backup
  - Remove yanked modernizr gem

v 6.7.2
  - Fix upgrader script

v 6.7.1
  - Fix GitLab CI integration

v 6.7.0
  - Increased the example Nginx client_max_body_size from 5MB to 20MB, consider updating it manually on existing installations
  - Add support for Gemnasium as a Project Service (Olivier Gonzalez)
  - Add edit file button to MergeRequest diff
  - Public groups (Jason Hollingsworth)
  - Cleaner headers in Notification Emails (Pierre de La Morinerie)
  - Blob and tree gfm links to anchors work
  - Piwik Integration (Sebastian Winkler)
  - Show contribution guide link for new issue form (Jeroen van Baarsen)
  - Fix CI status for merge requests from fork
  - Added option to remove issue assignee on project issue page and issue edit page (Jason Blanchard)
  - New page load indicator that includes a spinner that scrolls with the page
  - Converted all the help sections into markdown
  - LDAP user filters
  - Streamline the content of notification emails (Pierre de La Morinerie)
  - Fixes a bug with group member administration (Matt DeTullio)
  - Sort tag names using VersionSorter (Robert Speicher)
  - Add GFM autocompletion for MergeRequests (Robert Speicher)
  - Add webhook when a new tag is pushed (Jeroen van Baarsen)
  - Add button for toggling inline comments in diff view
  - Add retry feature for repository import
  - Reuse the GitLab LDAP connection within each request
  - Changed markdown new line behaviour to conform to markdown standards
  - Fix global search
  - Faster authorized_keys rebuilding in `rake gitlab:shell:setup` (requires gitlab-shell 1.8.5)
  - Create and Update MR calls now support the description parameter (Greg Messner)
  - Markdown relative links in the wiki link to wiki pages, markdown relative links in repositories link to files in the repository
  - Added Slack service integration (Federico Ravasio)
  - Better API responses for access_levels (sponsored by O'Reilly Media)
  - Requires at least 2 unicorn workers
  - Requires gitlab-shell v1.9+
  - Replaced gemoji(due to closed licencing problem) with Phantom Open Emoji library(combined SIL Open Font License, MIT License and the CC 3.0 License)
  - Fix `/:username.keys` response content type (Dmitry Medvinsky)

v 6.6.5
  - Added option to remove issue assignee on project issue page and issue edit page (Jason Blanchard)
  - Hide mr close button for comment form if merge request was closed or inline comment
  - Adds ability to reopen closed merge request

v 6.6.4
  - Add missing html escape for highlighted code blocks in comments, issues

v 6.6.3
  - Fix 500 error when edit yourself from admin area
  - Hide private groups for public profiles

v 6.6.2
  - Fix 500 error on branch/tag create or remove via UI

v 6.6.1
  - Fix 500 error on files tab if submodules presents

v 6.6.0
  - Retrieving user ssh keys publically(github style): http://__HOST__/__USERNAME__.keys
  - Permissions: Developer now can manage issue tracker (modify any issue)
  - Improve Code Compare page performance
  - Group avatar
  - Pygments.rb replaced with highlight.js
  - Improve Merge request diff store logic
  - Improve render performnace for MR show page
  - Fixed Assembla hardcoded project name
  - Jira integration documentation
  - Refactored app/services
  - Remove snippet expiration
  - Mobile UI improvements (Drew Blessing)
  - Fix block/remove UI for admin::users#show page
  - Show users' group membership on users' activity page (Robert Djurasaj)
  - User pages are visible without login if user is authorized to a public project
  - Markdown rendered headers have id derived from their name and link to their id
  - Improve application to work faster with large groups (100+ members)
  - Multiple emails per user
  - Show last commit for file when view file source
  - Restyle Issue#show page and MR#show page
  - Ability to filter by multiple labels for Issues page
  - Rails version to 4.0.3
  - Fixed attachment identifier displaying underneath note text (Jason Blanchard)

v 6.5.1
  - Fix branch selectbox when create merge request from fork

v 6.5.0
  - Dropdown menus on issue#show page for assignee and milestone (Jason Blanchard)
  - Add color custimization and previewing to broadcast messages
  - Fixed notes anchors
  - Load new comments in issues dynamically
  - Added sort options to Public page
  - New filters (assigned/authored/all) for Dashboard#issues/merge_requests (sponsored by Say Media)
  - Add project visibility icons to dashboard
  - Enable secure cookies if https used
  - Protect users/confirmation with rack_attack
  - Default HTTP headers to protect against MIME-sniffing, force https if enabled
  - Bootstrap 3 with responsive UI
  - New repository download formats: tar.bz2, zip, tar (Jason Hollingsworth)
  - Restyled accept widgets for MR
  - SCSS refactored
  - Use jquery timeago plugin
  - Fix 500 error for rdoc files
  - Ability to customize merge commit message (sponsored by Say Media)
  - Search autocomplete via ajax
  - Add website url to user profile
  - Files API supports base64 encoded content (sponsored by O'Reilly Media)
  - Added support for Go's repository retrieval (Bruno Albuquerque)

v6.4.3
  - Don't use unicorn worker killer if PhusionPassenger is defined

v6.4.2
  - Fixed wrong behaviour of script/upgrade.rb

v6.4.1
  - Fixed bug with repository rename
  - Fixed bug with project transfer

v 6.4.0
  - Added sorting to project issues page (Jason Blanchard)
  - Assembla integration (Carlos Paramio)
  - Fixed another 500 error with submodules
  - UI: More compact issues page
  - Minimal password length increased to 8 symbols
  - Side-by-side diff view (Steven Thonus)
  - Internal projects (Jason Hollingsworth)
  - Allow removal of avatar (Drew Blessing)
  - Project web hooks now support issues and merge request events
  - Visiting project page while not logged in will redirect to sign-in instead of 404 (Jason Hollingsworth)
  - Expire event cache on avatar creation/removal (Drew Blessing)
  - Archiving old projects (Steven Thonus)
  - Rails 4
  - Add time ago tooltips to show actual date/time
  - UI: Fixed UI for admin system hooks
  - Ruby script for easier GitLab upgrade
  - Do not remove Merge requests if fork project was removed
  - Improve sign-in/signup UX
  - Add resend confirmation link to sign-in page
  - Set noreply@HOSTNAME for reply_to field in all emails
  - Show GitLab API version on Admin#dashboard
  - API Cross-origin resource sharing
  - Show READMe link at project home page
  - Show repo size for projects in Admin area

v 6.3.0
  - API for adding gitlab-ci service
  - Init script now waits for pids to appear after (re)starting before reporting status (Rovanion Luckey)
  - Restyle project home page
  - Grammar fixes
  - Show branches list (which branches contains commit) on commit page (Andrew Kumanyaev)
  - Security improvements
  - Added support for GitLab CI 4.0
  - Fixed issue with 500 error when group did not exist
  - Ability to leave project
  - You can create file in repo using UI
  - You can remove file from repo using UI
  - API: dropped default_branch attribute from project during creation
  - Project default_branch is not stored in db any more. It takes from repo now.
  - Admin broadcast messages
  - UI improvements
  - Dont show last push widget if user removed this branch
  - Fix 500 error for repos with newline in file name
  - Extended html titles
  - API: create/update/delete repo files
  - Admin can transfer project to any namespace
  - API: projects/all for admin users
  - Fix recent branches order

v 6.2.4
  - Security: Cast API private_token to string (CVE-2013-4580)
  - Security: Require gitlab-shell 1.7.8 (CVE-2013-4581, CVE-2013-4582, CVE-2013-4583)
  - Fix for Git SSH access for LDAP users

v 6.2.3
  - Security: More protection against CVE-2013-4489
  - Security: Require gitlab-shell 1.7.4 (CVE-2013-4490, CVE-2013-4546)
  - Fix sidekiq rake tasks

v 6.2.2
  - Security: Update gitlab_git (CVE-2013-4489)

v 6.2.1
  - Security: Fix issue with generated passwords for new users

v 6.2.0
  - Public project pages are now visible to everyone (files, issues, wik, etc.)
    THIS MEANS YOUR ISSUES AND WIKI FOR PUBLIC PROJECTS ARE PUBLICLY VISIBLE AFTER THE UPGRADE
  - Add group access to permissions page
  - Require current password to change one
  - Group owner or admin can remove other group owners
  - Remove group transfer since we have multiple owners
  - Respect authorization in Repository API
  - Improve UI for Project#files page
  - Add more security specs
  - Added search for projects by name to api (Izaak Alpert)
  - Make default user theme configurable (Izaak Alpert)
  - Update logic for validates_merge_request for tree of MR (Andrew Kumanyaev)
  - Rake tasks for web hooks management (Jonhnny Weslley)
  - Extended User API to expose admin and can_create_group for user creation/updating (Boyan Tabakov)
  - API: Remove group
  - API: Remove project
  - Avatar upload on profile page with a maximum of 100KB (Steven Thonus)
  - Store the sessions in Redis instead of the cookie store
  - Fixed relative links in markdown
  - User must confirm their email if signup enabled
  - User must confirm changed email

v 6.1.0
  - Project specific IDs for issues, mr, milestones
    Above items will get a new id and for example all bookmarked issue urls will change.
    Old issue urls are redirected to the new one if the issue id is too high for an internal id.
  - Description field added to Merge Request
  - API: Sudo api calls (Izaak Alpert)
  - API: Group membership api (Izaak Alpert)
  - Improved commit diff
  - Improved large commit handling (Boyan Tabakov)
  - Rewrite: Init script now less prone to errors and keeps better track of the service (Rovanion Luckey)
  - Link issues, merge requests, and commits when they reference each other with GFM (Ash Wilson)
  - Close issues automatically when pushing commits with a special message
  - Improve user removal from admin area
  - Invalidate events cache when project was moved
  - Remove deprecated classes and rake tasks
  - Add event filter for group and project show pages
  - Add links to create branch/tag from project home page
  - Add public-project? checkbox to new-project view
  - Improved compare page. Added link to proceed into Merge Request
  - Send an email to a user when they are added to group
  - New landing page when you have 0 projects

v 6.0.0
  - Feature: Replace teams with group membership
    We introduce group membership in 6.0 as a replacement for teams.
    The old combination of groups and teams was confusing for a lot of people.
    And when the members of a team where changed this wasn't reflected in the project permissions.
    In GitLab 6.0 you will be able to add members to a group with a permission level for each member.
    These group members will have access to the projects in that group.
    Any changes to group members will immediately be reflected in the project permissions.
    You can even have multiple owners for a group, greatly simplifying administration.
  - Feature: Ability to have multiple owners for group
  - Feature: Merge Requests between fork and project (Izaak Alpert)
  - Feature: Generate fingerprint for ssh keys
  - Feature: Ability to create and remove branches with UI
  - Feature: Ability to create and remove git tags with UI
  - Feature: Groups page in profile. You can leave group there
  - API: Allow login with LDAP credentials
  - Redesign: project settings navigation
  - Redesign: snippets area
  - Redesign: ssh keys page
  - Redesign: buttons, blocks and other ui elements
  - Add comment title to rss feed
  - You can use arrows to navigate at tree view
  - Add project filter on dashboard
  - Cache project graph
  - Drop support of root namespaces
  - Default theme is classic now
  - Cache result of methods like authorize_projects, project.team.members etc
  - Remove $.ready events
  - Fix onclick events being double binded
  - Add notification level to group membership
  - Move all project controllers/views under Projects:: module
  - Move all profile controllers/views under Profiles:: module
  - Apply user project limit only for personal projects
  - Unicorn is default web server again
  - Store satellites lock files inside satellites dir
  - Disabled threadsafety mode in rails
  - Fixed bug with loosing MR comments
  - Improved MR comments logic
  - Render readme file for projects in public area

v 5.4.2
  - Security: Cast API private_token to string (CVE-2013-4580)
  - Security: Require gitlab-shell 1.7.8 (CVE-2013-4581, CVE-2013-4582, CVE-2013-4583)

v 5.4.1
  - Security: Fixes for CVE-2013-4489
  - Security: Require gitlab-shell 1.7.4 (CVE-2013-4490, CVE-2013-4546)

v 5.4.0
  - Ability to edit own comments
  - Documentation improvements
  - Improve dashboard projects page
  - Fixed nav for empty repos
  - GitLab Markdown help page
  - Misspelling fixes
  - Added support of unicorn and fog gems
  - Added client list to API doc
  - Fix PostgreSQL database restoration problem
  - Increase snippet content column size
  - allow project import via git:// url
  - Show participants on issues, including mentions
  - Notify mentioned users with email

v 5.3.0
  - Refactored services
  - Campfire service added
  - HipChat service added
  - Fixed bug with LDAP + git over http
  - Fixed bug with google analytics code being ignored
  - Improve sign-in page if ldap enabled
  - Respect newlines in wall messages
  - Generate the Rails secret token on first run
  - Rename repo feature
  - Init.d: remove gitlab.socket on service start
  - Api: added teams api
  - Api: Prevent blob content being escaped
  - Api: Smart deploy key add behaviour
  - Api: projects/owned.json return user owned project
  - Fix bug with team assignation on project from #4109
  - Advanced snippets: public/private, project/personal (Andrew Kulakov)
  - Repository Graphs (Karlo Nicholas T. Soriano)
  - Fix dashboard lost if comment on commit
  - Update gitlab-grack. Fixes issue with --depth option
  - Fix project events duplicate on project page
  - Fix postgres error when displaying network graph.
  - Fix dashboard event filter when navigate via turbolinks
  - init.d: Ensure socket is removed before starting service
  - Admin area: Style teams:index, group:show pages
  - Own page for failed forking
  - Scrum view for milestone

v 5.2.0
  - Turbolinks
  - Git over http with ldap credentials
  - Diff with better colors and some spacing on the corners
  - Default values for project features
  - Fixed huge_commit view
  - Restyle project clone panel
  - Move Gitlab::Git code to gitlab_git gem
  - Move update docs in repo
  - Requires gitlab-shell v1.4.0
  - Fixed submodules listing under file tab
  - Fork feature (Angus MacArthur)
  - git version check in gitlab:check
  - Shared deploy keys feature
  - Ability to generate default labels set for issues
  - Improve gfm autocomplete (Harold Luo)
  - Added support for Google Analytics
  - Code search feature (Javier Castro)

v 5.1.0
  - You can login with email or username now
  - Corrected project transfer rollback when repository cannot be moved
  - Move both repo and wiki when project transfer requested
  - Admin area: project editing was removed from admin namespace
  - Access: admin user has now access to any project.
  - Notification settings
  - Gitlab::Git set of objects to abstract from grit library
  - Replace Unicorn web server with Puma
  - Backup/Restore refactored. Backup dump project wiki too now
  - Restyled Issues list. Show milestone version in issue row
  - Restyled Merge Request list
  - Backup now dump/restore uploads
  - Improved performance of dashboard (Andrew Kumanyaev)
  - File history now tracks renames (Akzhan Abdulin)
  - Drop wiki migration tools
  - Drop sqlite migration tools
  - project tagging
  - Paginate users in API
  - Restyled network graph (Hiroyuki Sato)

v 5.0.1
  - Fixed issue with gitlab-grit being overridden by grit

v 5.0.0
  - Replaced gitolite with gitlab-shell
  - Removed gitolite-related libraries
  - State machine added
  - Setup gitlab as git user
  - Internal API
  - Show team tab for empty projects
  - Import repository feature
  - Updated rails
  - Use lambda for scopes
  - Redesign admin area -> users
  - Redesign admin area -> user
  - Secure link to file attachments
  - Add validations for Group and Team names
  - Restyle team page for project
  - Update capybara, rspec-rails, poltergeist to recent versions
  - Wiki on git using Gollum
  - Added Solarized Dark theme for code review
  - Don't show user emails in autocomplete lists, profile pages
  - Added settings tab for group, team, project
  - Replace user popup with icons in header
  - Handle project moving with gitlab-shell
  - Added select2-rails for selectboxes with ajax data load
  - Fixed search field on projects page
  - Added teams to search autocomplete
  - Move groups and teams on dashboard sidebar to sub-tabs
  - API: improved return codes and docs. (Felix Gilcher, Sebastian Ziebell)
  - Redesign wall to be more like chat
  - Snippets, Wall features are disabled by default for new projects

v 4.2.0
  - Teams
  - User show page. Via /u/username
  - Show help contents on pages for better navigation
  - Async gitolite calls
  - added satellites logs
  - can_create_group, can_create_team booleans for User
  - Process web hooks async
  - GFM: Fix images escaped inside links
  - Network graph improved
  - Switchable branches for network graph
  - API: Groups
  - Fixed project download

v 4.1.0
  - Optional Sign-Up
  - Discussions
  - Satellites outside of tmp
  - Line numbers for blame
  - Project public mode
  - Public area with unauthorized access
  - Load dashboard events with ajax
  - remember dashboard filter in cookies
  - replace resque with sidekiq
  - fix routing issues
  - cleanup rake tasks
  - fix backup/restore
  - scss cleanup
  - show preview for note images
  - improved network-graph
  - get rid of app/roles/
  - added new classes Team, Repository
  - Reduce amount of gitolite calls
  - Ability to add user in all group projects
  - remove deprecated configs
  - replaced Korolev font with open font
  - restyled admin/dashboard page
  - restyled admin/projects page

v 4.0.0
  - Remove project code and path from API. Use id instead
  - Return valid cloneable url to repo for web hook
  - Fixed backup issue
  - Reorganized settings
  - Fixed commits compare
  - Refactored scss
  - Improve status checks
  - Validates presence of User#name
  - Fixed postgres support
  - Removed sqlite support
  - Modified post-receive hook
  - Milestones can be closed now
  - Show comment events on dashboard
  - Quick add team members via group#people page
  - [API] expose created date for hooks and SSH keys
  - [API] list, create issue notes
  - [API] list, create snippet notes
  - [API] list, create wall notes
  - Remove project code - use path instead
  - added username field to user
  - rake task to fill usernames based on emails create namespaces for users
  - STI Group < Namespace
  - Project has namespace_id
  - Projects with namespaces also namespaced in gitolite and stored in subdir
  - Moving project to group will move it under group namespace
  - Ability to move project from namespaces to another
  - Fixes commit patches getting escaped (see #2036)
  - Support diff and patch generation for commits and merge request
  - MergeReqest doesn't generate a temporary file for the patch any more
  - Update the UI to allow downloading Patch or Diff

v 3.1.0
  - Updated gems
  - Services: Gitlab CI integration
  - Events filter on dashboard
  - Own namespace for redis/resque
  - Optimized commit diff views
  - add alphabetical order for projects admin page
  - Improved web editor
  - Commit stats page
  - Documentation split and cleanup
  - Link to commit authors everywhere
  - Restyled milestones list
  - added Milestone to Merge Request
  - Restyled Top panel
  - Refactored Satellite Code
  - Added file line links
  - moved from capybara-webkit to poltergeist + phantomjs

v 3.0.3
  - Fixed bug with issues list in Chrome
  - New Feature: Import team from another project

v 3.0.2
  - Fixed gitlab:app:setup
  - Fixed application error on empty project in admin area
  - Restyled last push widget

v 3.0.1
  - Fixed git over http

v 3.0.0
  - Projects groups
  - Web Editor
  - Fixed bug with gitolite keys
  - UI improved
  - Increased performance of application
  - Show user avatar in last commit when browsing Files
  - Refactored Gitlab::Merge
  - Use Font Awesome for icons
  - Separate observing of Note and MergeRequests
  - Milestone "All Issues" filter
  - Fix issue close and reopen button text and styles
  - Fix forward/back while browsing Tree hierarchy
  - Show number of notes for commits and merge requests
  - Added support pg from box and update installation doc
  - Reject ssh keys that break gitolite
  - [API] list one project hook
  - [API] edit project hook
  - [API] list project snippets
  - [API] allow to authorize using private token in HTTP header
  - [API] add user creation

v 2.9.1
  - Fixed resque custom config init

v 2.9.0
  - fixed inline notes bugs
  - refactored rspecs
  - refactored gitolite backend
  - added factory_girl
  - restyled projects list on dashboard
  - ssh keys validation to prevent gitolite crash
  - send notifications if changed permission in project
  - scss refactoring. gitlab_bootstrap/ dir
  - fix git push http body bigger than 112k problem
  - list of labels  page under issues tab
  - API for milestones, keys
  - restyled buttons
  - OAuth
  - Comment order changed

v 2.8.1
  - ability to disable gravatars
  - improved MR diff logic
  - ssh key help page

v 2.8.0
  - Gitlab Flavored Markdown
  - Bulk issues update
  - Issues API
  - Cucumber coverage increased
  - Post-receive files fixed
  - UI improved
  - Application cleanup
  - more cucumber
  - capybara-webkit + headless

v 2.7.0
  - Issue Labels
  - Inline diff
  - Git HTTP
  - API
  - UI improved
  - System hooks
  - UI improved
  - Dashboard events endless scroll
  - Source performance increased

v 2.6.0
  - UI polished
  - Improved network graph + keyboard nav
  - Handle huge commits
  - Last Push widget
  - Bugfix
  - Better performance
  - Email in resque
  - Increased test coverage
  - Ability to remove branch with MR accept
  - a lot of code refactored

v 2.5.0
  - UI polished
  - Git blame for file
  - Bugfix
  - Email in resque
  - Better test coverage

v 2.4.0
  - Admin area stats page
  - Ability to block user
  - Simplified dashboard area
  - Improved admin area
  - Bootstrap 2.0
  - Responsive layout
  - Big commits handling
  - Performance improved
  - Milestones

v 2.3.1
  - Issues pagination
  - ssl fixes
  - Merge Request pagination

v 2.3.0
  - Dashboard r1
  - Search r1
  - Project page
  - Close merge request on push
  - Persist MR diff after merge
  - mysql support
  - Documentation

v 2.2.0
  - We’ve added support of LDAP auth
  - Improved permission logic (4 roles system)
  - Protected branches (now only masters can push to protected branches)
  - Usability improved
  - twitter bootstrap integrated
  - compare view between commits
  - wiki feature
  - now you can enable/disable issues, wiki, wall features per project
  - security fixes
  - improved code browsing (ajax branch switch etc)
  - improved per-line commenting
  - git submodules displayed
  - moved to rails 3.2
  - help section improved

v 2.1.0
  - Project tab r1
  - List branches/tags
  - per line comments
  - mass user import

v 2.0.0
  - gitolite as main git host system
  - merge requests
  - project/repo access
  - link to commit/issue feed
  - design tab
  - improved email notifications
  - restyled dashboard
  - bugfix

v 1.2.2
  - common config file gitlab.yml
  - issues restyle
  - snippets restyle
  - clickable news feed header on dashboard
  - bugfix

v 1.2.1
  - bugfix

v 1.2.0
  - new design
  - user dashboard
  - network graph
  - markdown support for comments
  - encoding issues
  - wall like twitter timeline

v 1.1.0
  - project dashboard
  - wall redesigned
  - feature: code snippets
  - fixed horizontal scroll on file preview
  - fixed app crash if commit message has invalid chars
  - bugfix & code cleaning

v 1.0.2
  - fixed bug with empty project
  - added adv validation for project path & code
  - feature: issues can be sortable
  - bugfix
  - username displayed on top panel

v 1.0.1
  - fixed: with invalid source code for commit
  - fixed: lose branch/tag selection when use tree navigation
  - when history clicked - display path
  - bug fix & code cleaning

v 1.0.0
  - bug fix
  - projects preview mode

v 0.9.6
  - css fix
  - new repo empty tree until restart server - fixed

v 0.9.4
  - security improved
  - authorization improved
  - html escaping
  - bug fix
  - increased test coverage
  - design improvements

v 0.9.1
  - increased test coverage
  - design improvements
  - new issue email notification
  - updated app name
  - issue redesigned
  - issue can be edit

v 0.8.0
  - syntax highlight for main file types
  - redesign
  - stability
  - security fixes
  - increased test coverage
  - email notification<|MERGE_RESOLUTION|>--- conflicted
+++ resolved
@@ -18,10 +18,8 @@
   - Set OmniAuth full_host parameter to ensure redirect URIs are correct (Stan Hu)
   - Expire Rails cache entries after two weeks to prevent endless Redis growth
   - Add support for destroying project milestones (Stan Hu)
-<<<<<<< HEAD
   - Add fetch command to the MR page.
   - Allow custom backup archive permissions
-=======
   - Add fetch command to the MR page
   - Add project star and fork count, group avatar URL and user/group web URL attributes to API
   - Fix bug causing Bitbucket importer to crash when OAuth application had been removed.
@@ -39,7 +37,6 @@
   - Show the first tab automatically on MergeRequests#new
   - Add rake task 'gitlab:update_commit_count' (Daniel Gerhardt)
   - Fix Gmail Actions
->>>>>>> b8433cb8
 
 v 7.13.1
   - Fix: Label modifications are not reflected in existing notes and in the issue list
