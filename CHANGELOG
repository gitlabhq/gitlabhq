Please view this file on the master branch, on stable branches it's out of date.

v 7.10.0 (unreleased)
  - Update poltergeist to version 1.6.0 to support PhantomJS 2.0 (Zeger-Jan van de Weg)
  - Fix cross references when usernames, milestones, or project names contain underscores (Stan Hu)
  - enable line wrapping per default and remove the checkbox to toggle it (Hannes Rosenögger)
  - extend the commit calendar to show the actual commits made on a date (Hannes Rosenögger)
  - Add a service to support external wikis (Hannes Rosenögger)
  - List new commits for newly pushed branch in activity view.
  - Add changelog, license and contribution guide links to project sidebar.
  - Improve diff UI
  - Fix alignment of navbar toggle button (Cody Mize)
  - Identical look of selectboxes in UI
<<<<<<< HEAD
  - Move "Import existing repository by URL" option to button.
  - Improve error message when save profile has error.
  - Passing the name of pushed ref to CI service (requires GitLab CI 7.9+)
=======
  - Add location field to user profile
>>>>>>> d85f396f

v 7.9.0 (unreleased)
  - Add HipChat integration documentation (Stan Hu)
  - Update documentation for object_kind field in Webhook push and tag push Webhooks (Stan Hu)
  - Fix broken email images (Hannes Rosenögger)
  - Automatically config git if user forgot, where possible (Zeger-Jan van de Weg)
  - Fix mass SQL statements on initial push (Hannes Rosenögger)
  - Add tag push notifications and normalize HipChat and Slack messages to be consistent (Stan Hu)
  - Add comment notification events to HipChat and Slack services (Stan Hu)
  - Add issue and merge request events to HipChat and Slack services (Stan Hu)
  - Fix merge request URL passed to Webhooks. (Stan Hu)
  - Fix bug that caused a server error when editing a comment to "+1" or "-1" (Stan Hu)
  - Fix code preview theme setting for comments, issues, merge requests, and snippets (Stan Hu)
  - Move labels/milestones tabs to sidebar
  - Upgrade Rails gem to version 4.1.9.
  - Improve error messages for file edit failures
  - Improve UI for commits, issues and merge request lists
  - Fix commit comments on first line of diff not rendering in Merge Request Discussion view.
  - Allow admins to override restricted project visibility settings.
  - Move restricted visibility settings from gitlab.yml into the web UI.
  - Improve trigger merge request hook when source project branch has been updated (Kirill Zaitsev)
  - Save web edit in new branch
  - Fix ordering of imported but unchanged projects (Marco Wessel)
  - Mobile UI improvements: make aside content expandable
  - Expose avatar_url in projects API
  - Fix checkbox alignment on the application settings page.
  - Generalize image upload in drag and drop in markdown to all files (Hannes Rosenögger)
  - Fix mass-unassignment of issues (Robert Speicher)
  - Fix hidden diff comments in merge request discussion view
  - Allow user confirmation to be skipped for new users via API
  - Add a service to send updates to an Irker gateway (Romain Coltel)
  - Add brakeman (security scanner for Ruby on Rails)
  - Slack username and channel options
  - Add grouped milestones from all projects to dashboard.
  - Web hook sends pusher email as well as commiter
  - Add Bitbucket omniauth provider.
  - Add Bitbucket importer.
  - Support referencing issues to a project whose name starts with a digit
  - Condense commits already in target branch when updating merge request source branch.
  - Send notifications and leave system comments when bulk updating issues.
  - Automatically link commit ranges to compare page: sha1...sha4 or sha1..sha4 (includes sha1 in comparison)
  - Move groups page from profile to dashboard
  - Starred projects page at dashboard
  - Blocking user does not remove him/her from project/groups but show blocked label
  - Change subject of EmailsOnPush emails to include namespace, project and branch.
  - Change subject of EmailsOnPush emails to include first commit message when multiple were pushed.
  - Remove confusing footer from EmailsOnPush mail body.
  - Add list of changed files to EmailsOnPush emails.
  - Add option to send EmailsOnPush emails from committer email if domain matches.
  - Add option to disable code diffs in EmailOnPush emails.
  - Wrap commit message in EmailsOnPush email.
  - Send EmailsOnPush emails when deleting commits using force push.
  - Fix EmailsOnPush email comparison link to include first commit.
  - Fix highliht of selected lines in file
  - Reject access to group/project avatar if the user doesn't have access.
  - Add database migration to clean group duplicates with same path and name (Make sure you have a backup before update)
  - Add GitLab active users count to rake gitlab:check
  - Starred projects page at dashboard
  - Make email display name configurable
  - Improve json validation in hook data
  - Use Emoji One
  - Updated emoji help documentation to properly reference EmojiOne.
  - Fix missing GitHub organisation repositories on import page.
  - Added blue theme
  - Remove annoying notice messages when create/update merge request
  - Allow smb:// links in Markdown text.
  - Filter merge request by title or description at Merge Requests page
  - Block user if he/she was blocked in Active Directory
  - Fix import pages not working after first load.
  - Use custom LDAP label in LDAP signin form.
  - Execute hooks and services when branch or tag is created or deleted through web interface.
  - Block and unblock user if he/she was blocked/unblocked in Active Directory
  - Raise recommended number of unicorn workers from 2 to 3
  - Use same layout and interactivity for project members as group members.
  - Prevent gitlab-shell character encoding issues by receiving its changes as raw data.
  - Ability to unsubscribe/subscribe to issue or merge request
  - Delete deploy key when last connection to a project is destroyed.
  - Fix invalid Atom feeds when using emoji, horizontal rules, or images (Christian Walther)
  - Backup of repositories with tar instead of git bundle (only now are git-annex files included in the backup)
  - Add canceled status for CI

v 7.8.4
  - Fix issue_tracker_id substitution in custom issue trackers
  - Fix path and name duplication in namespaces

v 7.8.3
  - Bump version of gitlab_git fixing annotated tags without message

v 7.8.2
  - Fix service migration issue when upgrading from versions prior to 7.3
  - Fix setting of the default use project limit via admin UI
  - Fix showing of already imported projects for GitLab and Gitorious importers
  - Fix response of push to repository to return "Not found" if user doesn't have access
  - Fix check if user is allowed to view the file attachment
  - Fix import check for case sensetive namespaces
  - Increase timeout for Git-over-HTTP requests to 1 hour since large pulls/pushes can take a long time.
  - Properly handle autosave local storage exceptions.
  - Escape wildcards when searching LDAP by username.

v 7.8.1
  - Fix run of custom post receive hooks
  - Fix migration that caused issues when upgrading to version 7.8 from versions prior to 7.3
  - Fix the warning for LDAP users about need to set password
  - Fix avatars which were not shown for non logged in users
  - Fix urls for the issues when relative url was enabled

v 7.8.0
  - Fix access control and protection against XSS for note attachments and other uploads.
  - Replace highlight.js with rouge-fork rugments (Stefan Tatschner)
  - Make project search case insensitive (Hannes Rosenögger)
  - Include issue/mr participants in list of recipients for reassign/close/reopen emails
  - Expose description in groups API
  - Better UI for project services page
  - Cleaner UI for web editor
  - Add diff syntax highlighting in email-on-push service notifications (Hannes Rosenögger)
  - Add API endpoint to fetch all changes on a MergeRequest (Jeroen van Baarsen)
  - View note image attachments in new tab when clicked instead of downloading them
  - Improve sorting logic in UI and API. Explicitly define what sorting method is used by default
  - Allow more variations for commit messages closing issues (Julien Bianchi and Hannes Rosenögger)
  - Fix overflow at sidebar when have several items
  - Add notes for label changes in issue and merge requests
  - Show tags in commit view (Hannes Rosenögger)
  - Only count a user's vote once on a merge request or issue (Michael Clarke)
  - Increase font size when browse source files and diffs
  - Service Templates now let you set default values for all services
  - Create new file in empty repository using GitLab UI
  - Ability to clone project using oauth2 token
  - Upgrade Sidekiq gem to version 3.3.0
  - Stop git zombie creation during force push check
  - Show success/error messages for test setting button in services
  - Added Rubocop for code style checks
  - Fix commits pagination
  - Async load a branch information at the commit page
  - Disable blacklist validation for project names
  - Allow configuring protection of the default branch upon first push (Marco Wessel)
  - Add gitlab.com importer
  - Add an ability to login with gitlab.com
  - Add a commit calendar to the user profile (Hannes Rosenögger)
  - Submit comment on command-enter
  - Notify all members of a group when that group is mentioned in a comment, for example: `@gitlab-org` or `@sales`.
  - Extend issue clossing pattern to include "Resolve", "Resolves", "Resolved", "Resolving" and "Close"
  - Fix long broadcast message cut-off on left sidebar (Visay Keo)
  - Add Project Avatars (Steven Thonus and Hannes Rosenögger)
  - Password reset token validity increased from 2 hours to 2 days since it is also send on account creation.
  - Edit group members via API
  - Enable raw image paste from clipboard, currently Chrome only (Marco Cyriacks)
  - Add action property to merge request hook (Julien Bianchi)
  - Remove duplicates from group milestone participants list.
  - Add a new API function that retrieves all issues assigned to a single milestone (Justin Whear and Hannes Rosenögger)
  - API: Access groups with their path (Julien Bianchi)
  - Added link to milestone and keeping resource context on smaller viewports for issues and merge requests (Jason Blanchard)
  - Allow notification email to be set separately from primary email.
  - API: Add support for editing an existing project (Mika Mäenpää and Hannes Rosenögger)
  - Don't have Markdown preview fail for long comments/wiki pages.
  - When test web hook - show error message instead of 500 error page if connection to hook url was reset
  - Added support for firing system hooks on group create/destroy and adding/removing users to group (Boyan Tabakov)
  - Added persistent collapse button for left side nav bar (Jason Blanchard)
  - Prevent losing unsaved comments by automatically restoring them when comment page is loaded again.
  - Don't allow page to be scaled on mobile.
  - Clean the username acquired from OAuth/LDAP so it doesn't fail username validation and block signing up.
  - Show assignees in merge request index page (Kelvin Mutuma)
  - Link head panel titles to relevant root page.
  - Allow users that signed up via OAuth to set their password in order to use Git over HTTP(S).
  - Show users button to share their newly created public or internal projects on twitter
  - Add quick help links to the GitLab pricing and feature comparison pages.
  - Fix duplicate authorized applications in user profile and incorrect application client count in admin area.
  - Make sure Markdown previews always use the same styling as the eventual destination.
  - Remove deprecated Group#owner_id from API
  - Show projects user contributed to on user page. Show stars near project on user page.
  - Improve database performance for GitLab
  - Add Asana service (Jeremy Benoist)
  - Improve project web hooks with extra data

v 7.7.2
  - Update GitLab Shell to version 2.4.2 that fixes a bug when developers can push to protected branch
  - Fix issue when LDAP user can't login with existing GitLab account

v 7.7.1
  - Improve mention autocomplete performance
  - Show setup instructions for GitHub import if disabled
  - Allow use http for OAuth applications

v 7.7.0
  - Import from GitHub.com feature
  - Add Jetbrains Teamcity CI service (Jason Lippert)
  - Mention notification level
  - Markdown preview in wiki (Yuriy Glukhov)
  - Raise group avatar filesize limit to 200kb
  - OAuth applications feature
  - Show user SSH keys in admin area
  - Developer can push to protected branches option
  - Set project path instead of project name in create form
  - Block Git HTTP access after 10 failed authentication attempts
  - Updates to the messages returned by API (sponsored by O'Reilly Media)
  - New UI layout with side navigation
  - Add alert message in case of outdated browser (IE < 10)
  - Added API support for sorting projects
  - Update gitlab_git to version 7.0.0.rc14
  - Add API project search filter option for authorized projects
  - Fix File blame not respecting branch selection
  - Change some of application settings on fly in admin area UI
  - Redesign signin/signup pages
  - Close standard input in Gitlab::Popen.popen
  - Trigger GitLab CI when push tags
  - When accept merge request - do merge using sidaekiq job
  - Enable web signups by default
  - Fixes for diff comments: drag-n-drop images, selecting images
  - Fixes for edit comments: drag-n-drop images, preview mode, selecting images, save & update
  - Remove password strength indicator



v 7.6.0
  - Fork repository to groups
  - New rugged version
  - Add CRON=1 backup setting for quiet backups
  - Fix failing wiki restore
  - Add optional Sidekiq MemoryKiller middleware (enabled via SIDEKIQ_MAX_RSS env variable)
  - Monokai highlighting style now more faithful to original design (Mark Riedesel)
  - Create project with repository in synchrony
  - Added ability to create empty repo or import existing one if project does not have repository
  - Reactivate highlight.js language autodetection
  - Mobile UI improvements
  - Change maximum avatar file size from 100KB to 200KB
  - Strict validation for snippet file names
  - Enable Markdown preview for issues, merge requests, milestones, and notes (Vinnie Okada)
  - In the docker directory is a container template based on the Omnibus packages.
  - Update Sidekiq to version 2.17.8
  - Add author filter to project issues and merge requests pages
  - Atom feed for user activity
  - Support multiple omniauth providers for the same user
  - Rendering cross reference in issue title and tooltip for merge request
  - Show username in comments
  - Possibility to create Milestones or Labels when Issues are disabled
  - Fix bug with showing gpg signature in tag

v 7.5.3
  - Bump gitlab_git to 7.0.0.rc12 (includes Rugged 0.21.2)

v 7.5.2
  - Don't log Sidekiq arguments by default
  - Fix restore of wiki repositories from backups

v 7.5.1
  - Add missing timestamps to 'members' table

v 7.5.0
  - API: Add support for Hipchat (Kevin Houdebert)
  - Add time zone configuration in gitlab.yml (Sullivan Senechal)
  - Fix LDAP authentication for Git HTTP access
  - Run 'GC.start' after every EmailsOnPushWorker job
  - Fix LDAP config lookup for provider 'ldap'
  - Drop all sequences during Postgres database restore
  - Project title links to project homepage (Ben Bodenmiller)
  - Add Atlassian Bamboo CI service (Drew Blessing)
  - Mentioned @user will receive email even if he is not participating in issue or commit
  - Session API: Use case-insensitive authentication like in UI (Andrey Krivko)
  - Tie up loose ends with annotated tags: API & UI (Sean Edge)
  - Return valid json for deleting branch via API (sponsored by O'Reilly Media)
  - Expose username in project events API (sponsored by O'Reilly Media)
  - Adds comments to commits in the API
  - Performance improvements
  - Fix post-receive issue for projects with deleted forks
  - New gitlab-shell version with custom hooks support
  - Improve code
  - GitLab CI 5.2+ support (does not support older versions)
  - Fixed bug when you can not push commits starting with 000000 to protected branches
  - Added a password strength indicator
  - Change project name and path in one form
  - Display renamed files in diff views (Vinnie Okada)
  - Fix raw view for public snippets
  - Use secret token with GitLab internal API.
  - Add missing timestamps to 'members' table

v 7.4.3
  - Fix raw snippets view
  - Fix security issue for member api
  - Fix buildbox integration

v 7.4.2
  - Fix internal snippet exposing for unauthenticated users

v 7.4.1
  - Fix LDAP authentication for Git HTTP access
  - Fix LDAP config lookup for provider 'ldap'
  - Fix public snippets
  - Fix 500 error on projects with nested submodules

v 7.4.0
  - Refactored membership logic
  - Improve error reporting on users API (Julien Bianchi)
  - Refactor test coverage tools usage. Use SIMPLECOV=true to generate it locally
  - Default branch is protected by default
  - Increase unicorn timeout to 60 seconds
  - Sort search autocomplete projects by stars count so most popular go first
  - Add README to tab on project show page
  - Do not delete tmp/repositories itself during clean-up, only its contents
  - Support for backup uploads to remote storage
  - Prevent notes polling when there are not notes
  - Internal ForkService: Prepare support for fork to a given namespace
  - API: Add support for forking a project via the API (Bernhard Kaindl)
  - API: filter project issues by milestone (Julien Bianchi)
  - Fail harder in the backup script
  - Changes to Slack service structure, only webhook url needed
  - Zen mode for wiki and milestones (Robert Schilling)
  - Move Emoji parsing to html-pipeline-gitlab (Robert Schilling)
  - Font Awesome 4.2 integration (Sullivan Senechal)
  - Add Pushover service integration (Sullivan Senechal)
  - Add select field type for services options (Sullivan Senechal)
  - Add cross-project references to the Markdown parser (Vinnie Okada)
  - Add task lists to issue and merge request descriptions (Vinnie Okada)
  - Snippets can be public, internal or private
  - Improve danger zone: ask project path to confirm data-loss action
  - Raise exception on forgery
  - Show build coverage in Merge Requests (requires GitLab CI v5.1)
  - New milestone and label links on issue edit form
  - Improved repository graphs
  - Improve event note display in dashboard and project activity views (Vinnie Okada)
  - Add users sorting to admin area
  - UI improvements
  - Fix ambiguous sha problem with mentioned commit
  - Fixed bug with apostrophe when at mentioning users
  - Add active directory ldap option
  - Developers can push to wiki repo. Protected branches does not affect wiki repo any more
  - Faster rev list
  - Fix branch removal

v 7.3.2
  - Fix creating new file via web editor
  - Use gitlab-shell v2.0.1

v 7.3.1
  - Fix ref parsing in Gitlab::GitAccess
  - Fix error 500 when viewing diff on a file with changed permissions
  - Fix adding comments to MR when source branch is master
  - Fix error 500 when searching description contains relative link

v 7.3.0
  - Always set the 'origin' remote in satellite actions
  - Write authorized_keys in tmp/ during tests
  - Use sockets to connect to Redis
  - Add dormant New Relic gem (can be enabled via environment variables)
  - Expire Rack sessions after 1 week
  - Cleaner signin/signup pages
  - Improved comments UI
  - Better search with filtering, pagination etc
  - Added a checkbox to toggle line wrapping in diff (Yuriy Glukhov)
  - Prevent project stars duplication when fork project
  - Use the default Unicorn socket backlog value of 1024
  - Support Unix domain sockets for Redis
  - Store session Redis keys in 'session:gitlab:' namespace
  - Deprecate LDAP account takeover based on partial LDAP email / GitLab username match
  - Use /bin/sh instead of Bash in bin/web, bin/background_jobs (Pavel Novitskiy)
  - Keyboard shortcuts for productivity (Robert Schilling)
  - API: filter issues by state (Julien Bianchi)
  - API: filter issues by labels (Julien Bianchi)
  - Add system hook for ssh key changes
  - Add blob permalink link (Ciro Santilli)
  - Create annotated tags through UI and API (Sean Edge)
  - Snippets search (Charles Bushong)
  - Comment new push to existing MR
  - Add 'ci' to the blacklist of forbidden names
  - Improve text filtering on issues page
  - Comment & Close button
  - Process git push --all much faster
  - Don't allow edit of system notes
  - Project wiki search (Ralf Seidler)
  - Enabled Shibboleth authentication support (Matus Banas)
  - Zen mode (fullscreen) for issues/MR/notes (Robert Schilling)
  - Add ability to configure webhook timeout via gitlab.yml (Wes Gurney)
  - Sort project merge requests in asc or desc order for updated_at or created_at field (sponsored by O'Reilly Media)
  - Add Redis socket support to 'rake gitlab:shell:install'

v 7.2.1
  - Delete orphaned labels during label migration (James Brooks)
  - Security: prevent XSS with stricter MIME types for raw repo files

v 7.2.0
  - Explore page
  - Add project stars (Ciro Santilli)
  - Log Sidekiq arguments
  - Better labels: colors, ability to rename and remove
  - Improve the way merge request collects diffs
  - Improve compare page for large diffs
  - Expose the full commit message via API
  - Fix 500 error on repository rename
  - Fix bug when MR download patch return invalid diff
  - Test gitlab-shell integration
  - Repository import timeout increased from 2 to 4 minutes allowing larger repos to be imported
  - API for labels (Robert Schilling)
  - API: ability to set an import url when creating project for specific user

v 7.1.1
  - Fix cpu usage issue in Firefox
  - Fix redirect loop when changing password by new user
  - Fix 500 error on new merge request page

v 7.1.0
  - Remove observers
  - Improve MR discussions
  - Filter by description on Issues#index page
  - Fix bug with namespace select when create new project page
  - Show README link after description for non-master members
  - Add @all mention for comments
  - Dont show reply button if user is not signed in
  - Expose more information for issues with webhook
  - Add a mention of the merge request into the default merge request commit message
  - Improve code highlight, introduce support for more languages like Go, Clojure, Erlang etc
  - Fix concurrency issue in repository download
  - Dont allow repository name start with ?
  - Improve email threading (Pierre de La Morinerie)
  - Cleaner help page
  - Group milestones
  - Improved email notifications
  - Contributors API (sponsored by Mobbr)
  - Fix LDAP TLS authentication (Boris HUISGEN)
  - Show VERSION information on project sidebar
  - Improve branch removal logic when accept MR
  - Fix bug where comment form is spawned inside the Reply button
  - Remove Dir.chdir from Satellite#lock for thread-safety
  - Increased default git max_size value from 5MB to 20MB in gitlab.yml. Please update your configs!
  - Show error message in case of timeout in satellite when create MR
  - Show first 100 files for huge diff instead of hiding all
  - Change default admin email from admin@local.host to admin@example.com

v 7.0.0
  - The CPU no longer overheats when you hold down the spacebar
  - Improve edit file UI
  - Add ability to upload group avatar when create
  - Protected branch cannot be removed
  - Developers can remove normal branches with UI
  - Remove branch via API (sponsored by O'Reilly Media)
  - Move protected branches page to Project settings area
  - Redirect to Files view when create new branch via UI
  - Drag and drop upload of image in every markdown-area (Earle Randolph Bunao and Neil Francis Calabroso)
  - Refactor the markdown relative links processing
  - Make it easier to implement other CI services for GitLab
  - Group masters can create projects in group
  - Deprecate ruby 1.9.3 support
  - Only masters can rewrite/remove git tags
  - Add X-Frame-Options SAMEORIGIN to Nginx config so Sidekiq admin is visible
  - UI improvements
  - Case-insensetive search for issues
  - Update to rails 4.1
  - Improve performance of application for projects and groups with a lot of members
  - Formally support Ruby 2.1
  - Include Nginx gitlab-ssl config
  - Add manual language detection for highlight.js
  - Added example.com/:username routing
  - Show notice if your profile is public
  - UI improvements for mobile devices
  - Improve diff rendering performance
  - Drag-n-drop for issues and merge requests between states at milestone page
  - Fix '0 commits' message for huge repositories on project home page
  - Prevent 500 error page when visit commit page from large repo
  - Add notice about huge push over http to unicorn config
  - File action in satellites uses default 30 seconds timeout instead of old 10 seconds one
  - Overall performance improvements
  - Skip init script check on omnibus-gitlab
  - Be more selective when killing stray Sidekiqs
  - Check LDAP user filter during sign-in
  - Remove wall feature (no data loss - you can take it from database)
  - Dont expose user emails via API unless you are admin
  - Detect issues closed by Merge Request description
  - Better email subject lines from email on push service (Alex Elman)
  - Enable identicon for gravatar be default

v 6.9.2
  - Revert the commit that broke the LDAP user filter

v 6.9.1
  - Fix scroll to highlighted line
  - Fix the pagination on load for commits page

v 6.9.0
  - Store Rails cache data in the Redis `cache:gitlab` namespace
  - Adjust MySQL limits for existing installations
  - Add db index on project_id+iid column. This prevents duplicate on iid (During migration duplicates will be removed)
  - Markdown preview or diff during editing via web editor (Evgeniy Sokovikov)
  - Give the Rails cache its own Redis namespace
  - Add ability to set different ssh host, if different from http/https
  - Fix syntax highlighting for code comments blocks
  - Improve comments loading logic
  - Stop refreshing comments when the tab is hidden
  - Improve issue and merge request mobile UI (Drew Blessing)
  - Document how to convert a backup to PostgreSQL
  - Fix locale bug in backup manager
  - Fix can not automerge when MR description is too long
  - Fix wiki backup skip bug
  - Two Step MR creation process
  - Remove unwanted files from satellite working directory with git clean -fdx
  - Accept merge request via API (sponsored by O'Reilly Media)
  - Add more access checks during API calls
  - Block SSH access for 'disabled' Active Directory users
  - Labels for merge requests (Drew Blessing)
  - Threaded emails by setting a Message-ID (Philip Blatter)

v 6.8.0
  - Ability to at mention users that are participating in issue and merge req. discussion
  - Enabled GZip Compression for assets in example Nginx, make sure that Nginx is compiled with --with-http_gzip_static_module flag (this is default in Ubuntu)
  - Make user search case-insensitive (Christopher Arnold)
  - Remove omniauth-ldap nickname bug workaround
  - Drop all tables before restoring a Postgres backup
  - Make the repository downloads path configurable
  - Create branches via API (sponsored by O'Reilly Media)
  - Changed permission of gitlab-satellites directory not to be world accessible
  - Protected branch does not allow force push
  - Fix popen bug in `rake gitlab:satellites:create`
  - Disable connection reaping for MySQL
  - Allow oauth signup without email for twitter and github
  - Fix faulty namespace names that caused 500 on user creation
  - Option to disable standard login
  - Clean old created archives from repository downloads directory
  - Fix download link for huge MR diffs
  - Expose event and mergerequest timestamps in API
  - Fix emails on push service when only one commit is pushed

v 6.7.3
  - Fix the merge notification email not being sent (Pierre de La Morinerie)
  - Drop all tables before restoring a Postgres backup
  - Remove yanked modernizr gem

v 6.7.2
  - Fix upgrader script

v 6.7.1
  - Fix GitLab CI integration

v 6.7.0
  - Increased the example Nginx client_max_body_size from 5MB to 20MB, consider updating it manually on existing installations
  - Add support for Gemnasium as a Project Service (Olivier Gonzalez)
  - Add edit file button to MergeRequest diff
  - Public groups (Jason Hollingsworth)
  - Cleaner headers in Notification Emails (Pierre de La Morinerie)
  - Blob and tree gfm links to anchors work
  - Piwik Integration (Sebastian Winkler)
  - Show contribution guide link for new issue form (Jeroen van Baarsen)
  - Fix CI status for merge requests from fork
  - Added option to remove issue assignee on project issue page and issue edit page (Jason Blanchard)
  - New page load indicator that includes a spinner that scrolls with the page
  - Converted all the help sections into markdown
  - LDAP user filters
  - Streamline the content of notification emails (Pierre de La Morinerie)
  - Fixes a bug with group member administration (Matt DeTullio)
  - Sort tag names using VersionSorter (Robert Speicher)
  - Add GFM autocompletion for MergeRequests (Robert Speicher)
  - Add webhook when a new tag is pushed (Jeroen van Baarsen)
  - Add button for toggling inline comments in diff view
  - Add retry feature for repository import
  - Reuse the GitLab LDAP connection within each request
  - Changed markdown new line behaviour to conform to markdown standards
  - Fix global search
  - Faster authorized_keys rebuilding in `rake gitlab:shell:setup` (requires gitlab-shell 1.8.5)
  - Create and Update MR calls now support the description parameter (Greg Messner)
  - Markdown relative links in the wiki link to wiki pages, markdown relative links in repositories link to files in the repository
  - Added Slack service integration (Federico Ravasio)
  - Better API responses for access_levels (sponsored by O'Reilly Media)
  - Requires at least 2 unicorn workers
  - Requires gitlab-shell v1.9+
  - Replaced gemoji(due to closed licencing problem) with Phantom Open Emoji library(combined SIL Open Font License, MIT License and the CC 3.0 License)
  - Fix `/:username.keys` response content type (Dmitry Medvinsky)

v 6.6.5
  - Added option to remove issue assignee on project issue page and issue edit page (Jason Blanchard)
  - Hide mr close button for comment form if merge request was closed or inline comment
  - Adds ability to reopen closed merge request

v 6.6.4
  - Add missing html escape for highlighted code blocks in comments, issues

v 6.6.3
  - Fix 500 error when edit yourself from admin area
  - Hide private groups for public profiles

v 6.6.2
  - Fix 500 error on branch/tag create or remove via UI

v 6.6.1
  - Fix 500 error on files tab if submodules presents

v 6.6.0
  - Retrieving user ssh keys publically(github style): http://__HOST__/__USERNAME__.keys
  - Permissions: Developer now can manage issue tracker (modify any issue)
  - Improve Code Compare page performance
  - Group avatar
  - Pygments.rb replaced with highlight.js
  - Improve Merge request diff store logic
  - Improve render performnace for MR show page
  - Fixed Assembla hardcoded project name
  - Jira integration documentation
  - Refactored app/services
  - Remove snippet expiration
  - Mobile UI improvements (Drew Blessing)
  - Fix block/remove UI for admin::users#show page
  - Show users' group membership on users' activity page (Robert Djurasaj)
  - User pages are visible without login if user is authorized to a public project
  - Markdown rendered headers have id derived from their name and link to their id
  - Improve application to work faster with large groups (100+ members)
  - Multiple emails per user
  - Show last commit for file when view file source
  - Restyle Issue#show page and MR#show page
  - Ability to filter by multiple labels for Issues page
  - Rails version to 4.0.3
  - Fixed attachment identifier displaying underneath note text (Jason Blanchard)

v 6.5.1
  - Fix branch selectbox when create merge request from fork

v 6.5.0
  - Dropdown menus on issue#show page for assignee and milestone (Jason Blanchard)
  - Add color custimization and previewing to broadcast messages
  - Fixed notes anchors
  - Load new comments in issues dynamically
  - Added sort options to Public page
  - New filters (assigned/authored/all) for Dashboard#issues/merge_requests (sponsored by Say Media)
  - Add project visibility icons to dashboard
  - Enable secure cookies if https used
  - Protect users/confirmation with rack_attack
  - Default HTTP headers to protect against MIME-sniffing, force https if enabled
  - Bootstrap 3 with responsive UI
  - New repository download formats: tar.bz2, zip, tar (Jason Hollingsworth)
  - Restyled accept widgets for MR
  - SCSS refactored
  - Use jquery timeago plugin
  - Fix 500 error for rdoc files
  - Ability to customize merge commit message (sponsored by Say Media)
  - Search autocomplete via ajax
  - Add website url to user profile
  - Files API supports base64 encoded content (sponsored by O'Reilly Media)
  - Added support for Go's repository retrieval (Bruno Albuquerque)

v6.4.3
  - Don't use unicorn worker killer if PhusionPassenger is defined

v6.4.2
  - Fixed wrong behaviour of script/upgrade.rb

v6.4.1
  - Fixed bug with repository rename
  - Fixed bug with project transfer

v 6.4.0
  - Added sorting to project issues page (Jason Blanchard)
  - Assembla integration (Carlos Paramio)
  - Fixed another 500 error with submodules
  - UI: More compact issues page
  - Minimal password length increased to 8 symbols
  - Side-by-side diff view (Steven Thonus)
  - Internal projects (Jason Hollingsworth)
  - Allow removal of avatar (Drew Blessing)
  - Project web hooks now support issues and merge request events
  - Visiting project page while not logged in will redirect to sign-in instead of 404 (Jason Hollingsworth)
  - Expire event cache on avatar creation/removal (Drew Blessing)
  - Archiving old projects (Steven Thonus)
  - Rails 4
  - Add time ago tooltips to show actual date/time
  - UI: Fixed UI for admin system hooks
  - Ruby script for easier GitLab upgrade
  - Do not remove Merge requests if fork project was removed
  - Improve sign-in/signup UX
  - Add resend confirmation link to sign-in page
  - Set noreply@HOSTNAME for reply_to field in all emails
  - Show GitLab API version on Admin#dashboard
  - API Cross-origin resource sharing
  - Show READMe link at project home page
  - Show repo size for projects in Admin area

v 6.3.0
  - API for adding gitlab-ci service
  - Init script now waits for pids to appear after (re)starting before reporting status (Rovanion Luckey)
  - Restyle project home page
  - Grammar fixes
  - Show branches list (which branches contains commit) on commit page (Andrew Kumanyaev)
  - Security improvements
  - Added support for GitLab CI 4.0
  - Fixed issue with 500 error when group did not exist
  - Ability to leave project
  - You can create file in repo using UI
  - You can remove file from repo using UI
  - API: dropped default_branch attribute from project during creation
  - Project default_branch is not stored in db any more. It takes from repo now.
  - Admin broadcast messages
  - UI improvements
  - Dont show last push widget if user removed this branch
  - Fix 500 error for repos with newline in file name
  - Extended html titles
  - API: create/update/delete repo files
  - Admin can transfer project to any namespace
  - API: projects/all for admin users
  - Fix recent branches order

v 6.2.4
  - Security: Cast API private_token to string (CVE-2013-4580)
  - Security: Require gitlab-shell 1.7.8 (CVE-2013-4581, CVE-2013-4582, CVE-2013-4583)
  - Fix for Git SSH access for LDAP users

v 6.2.3
  - Security: More protection against CVE-2013-4489
  - Security: Require gitlab-shell 1.7.4 (CVE-2013-4490, CVE-2013-4546)
  - Fix sidekiq rake tasks

v 6.2.2
  - Security: Update gitlab_git (CVE-2013-4489)

v 6.2.1
  - Security: Fix issue with generated passwords for new users

v 6.2.0
  - Public project pages are now visible to everyone (files, issues, wik, etc.)
    THIS MEANS YOUR ISSUES AND WIKI FOR PUBLIC PROJECTS ARE PUBLICLY VISIBLE AFTER THE UPGRADE
  - Add group access to permissions page
  - Require current password to change one
  - Group owner or admin can remove other group owners
  - Remove group transfer since we have multiple owners
  - Respect authorization in Repository API
  - Improve UI for Project#files page
  - Add more security specs
  - Added search for projects by name to api (Izaak Alpert)
  - Make default user theme configurable (Izaak Alpert)
  - Update logic for validates_merge_request for tree of MR (Andrew Kumanyaev)
  - Rake tasks for web hooks management (Jonhnny Weslley)
  - Extended User API to expose admin and can_create_group for user creation/updating (Boyan Tabakov)
  - API: Remove group
  - API: Remove project
  - Avatar upload on profile page with a maximum of 100KB (Steven Thonus)
  - Store the sessions in Redis instead of the cookie store
  - Fixed relative links in markdown
  - User must confirm their email if signup enabled
  - User must confirm changed email

v 6.1.0
  - Project specific IDs for issues, mr, milestones
    Above items will get a new id and for example all bookmarked issue urls will change.
    Old issue urls are redirected to the new one if the issue id is too high for an internal id.
  - Description field added to Merge Request
  - API: Sudo api calls (Izaak Alpert)
  - API: Group membership api (Izaak Alpert)
  - Improved commit diff
  - Improved large commit handling (Boyan Tabakov)
  - Rewrite: Init script now less prone to errors and keeps better track of the service (Rovanion Luckey)
  - Link issues, merge requests, and commits when they reference each other with GFM (Ash Wilson)
  - Close issues automatically when pushing commits with a special message
  - Improve user removal from admin area
  - Invalidate events cache when project was moved
  - Remove deprecated classes and rake tasks
  - Add event filter for group and project show pages
  - Add links to create branch/tag from project home page
  - Add public-project? checkbox to new-project view
  - Improved compare page. Added link to proceed into Merge Request
  - Send an email to a user when they are added to group
  - New landing page when you have 0 projects

v 6.0.0
  - Feature: Replace teams with group membership
    We introduce group membership in 6.0 as a replacement for teams.
    The old combination of groups and teams was confusing for a lot of people.
    And when the members of a team where changed this wasn't reflected in the project permissions.
    In GitLab 6.0 you will be able to add members to a group with a permission level for each member.
    These group members will have access to the projects in that group.
    Any changes to group members will immediately be reflected in the project permissions.
    You can even have multiple owners for a group, greatly simplifying administration.
  - Feature: Ability to have multiple owners for group
  - Feature: Merge Requests between fork and project (Izaak Alpert)
  - Feature: Generate fingerprint for ssh keys
  - Feature: Ability to create and remove branches with UI
  - Feature: Ability to create and remove git tags with UI
  - Feature: Groups page in profile. You can leave group there
  - API: Allow login with LDAP credentials
  - Redesign: project settings navigation
  - Redesign: snippets area
  - Redesign: ssh keys page
  - Redesign: buttons, blocks and other ui elements
  - Add comment title to rss feed
  - You can use arrows to navigate at tree view
  - Add project filter on dashboard
  - Cache project graph
  - Drop support of root namespaces
  - Default theme is classic now
  - Cache result of methods like authorize_projects, project.team.members etc
  - Remove $.ready events
  - Fix onclick events being double binded
  - Add notification level to group membership
  - Move all project controllers/views under Projects:: module
  - Move all profile controllers/views under Profiles:: module
  - Apply user project limit only for personal projects
  - Unicorn is default web server again
  - Store satellites lock files inside satellites dir
  - Disabled threadsafety mode in rails
  - Fixed bug with loosing MR comments
  - Improved MR comments logic
  - Render readme file for projects in public area

v 5.4.2
  - Security: Cast API private_token to string (CVE-2013-4580)
  - Security: Require gitlab-shell 1.7.8 (CVE-2013-4581, CVE-2013-4582, CVE-2013-4583)

v 5.4.1
  - Security: Fixes for CVE-2013-4489
  - Security: Require gitlab-shell 1.7.4 (CVE-2013-4490, CVE-2013-4546)

v 5.4.0
  - Ability to edit own comments
  - Documentation improvements
  - Improve dashboard projects page
  - Fixed nav for empty repos
  - GitLab Markdown help page
  - Misspelling fixes
  - Added support of unicorn and fog gems
  - Added client list to API doc
  - Fix PostgreSQL database restoration problem
  - Increase snippet content column size
  - allow project import via git:// url
  - Show participants on issues, including mentions
  - Notify mentioned users with email

v 5.3.0
  - Refactored services
  - Campfire service added
  - HipChat service added
  - Fixed bug with LDAP + git over http
  - Fixed bug with google analytics code being ignored
  - Improve sign-in page if ldap enabled
  - Respect newlines in wall messages
  - Generate the Rails secret token on first run
  - Rename repo feature
  - Init.d: remove gitlab.socket on service start
  - Api: added teams api
  - Api: Prevent blob content being escaped
  - Api: Smart deploy key add behaviour
  - Api: projects/owned.json return user owned project
  - Fix bug with team assignation on project from #4109
  - Advanced snippets: public/private, project/personal (Andrew Kulakov)
  - Repository Graphs (Karlo Nicholas T. Soriano)
  - Fix dashboard lost if comment on commit
  - Update gitlab-grack. Fixes issue with --depth option
  - Fix project events duplicate on project page
  - Fix postgres error when displaying network graph.
  - Fix dashboard event filter when navigate via turbolinks
  - init.d: Ensure socket is removed before starting service
  - Admin area: Style teams:index, group:show pages
  - Own page for failed forking
  - Scrum view for milestone

v 5.2.0
  - Turbolinks
  - Git over http with ldap credentials
  - Diff with better colors and some spacing on the corners
  - Default values for project features
  - Fixed huge_commit view
  - Restyle project clone panel
  - Move Gitlab::Git code to gitlab_git gem
  - Move update docs in repo
  - Requires gitlab-shell v1.4.0
  - Fixed submodules listing under file tab
  - Fork feature (Angus MacArthur)
  - git version check in gitlab:check
  - Shared deploy keys feature
  - Ability to generate default labels set for issues
  - Improve gfm autocomplete (Harold Luo)
  - Added support for Google Analytics
  - Code search feature (Javier Castro)

v 5.1.0
  - You can login with email or username now
  - Corrected project transfer rollback when repository cannot be moved
  - Move both repo and wiki when project transfer requested
  - Admin area: project editing was removed from admin namespace
  - Access: admin user has now access to any project.
  - Notification settings
  - Gitlab::Git set of objects to abstract from grit library
  - Replace Unicorn web server with Puma
  - Backup/Restore refactored. Backup dump project wiki too now
  - Restyled Issues list. Show milestone version in issue row
  - Restyled Merge Request list
  - Backup now dump/restore uploads
  - Improved performance of dashboard (Andrew Kumanyaev)
  - File history now tracks renames (Akzhan Abdulin)
  - Drop wiki migration tools
  - Drop sqlite migration tools
  - project tagging
  - Paginate users in API
  - Restyled network graph (Hiroyuki Sato)

v 5.0.1
  - Fixed issue with gitlab-grit being overridden by grit

v 5.0.0
  - Replaced gitolite with gitlab-shell
  - Removed gitolite-related libraries
  - State machine added
  - Setup gitlab as git user
  - Internal API
  - Show team tab for empty projects
  - Import repository feature
  - Updated rails
  - Use lambda for scopes
  - Redesign admin area -> users
  - Redesign admin area -> user
  - Secure link to file attachments
  - Add validations for Group and Team names
  - Restyle team page for project
  - Update capybara, rspec-rails, poltergeist to recent versions
  - Wiki on git using Gollum
  - Added Solarized Dark theme for code review
  - Don't show user emails in autocomplete lists, profile pages
  - Added settings tab for group, team, project
  - Replace user popup with icons in header
  - Handle project moving with gitlab-shell
  - Added select2-rails for selectboxes with ajax data load
  - Fixed search field on projects page
  - Added teams to search autocomplete
  - Move groups and teams on dashboard sidebar to sub-tabs
  - API: improved return codes and docs. (Felix Gilcher, Sebastian Ziebell)
  - Redesign wall to be more like chat
  - Snippets, Wall features are disabled by default for new projects

v 4.2.0
  - Teams
  - User show page. Via /u/username
  - Show help contents on pages for better navigation
  - Async gitolite calls
  - added satellites logs
  - can_create_group, can_create_team booleans for User
  - Process web hooks async
  - GFM: Fix images escaped inside links
  - Network graph improved
  - Switchable branches for network graph
  - API: Groups
  - Fixed project download

v 4.1.0
  - Optional Sign-Up
  - Discussions
  - Satellites outside of tmp
  - Line numbers for blame
  - Project public mode
  - Public area with unauthorized access
  - Load dashboard events with ajax
  - remember dashboard filter in cookies
  - replace resque with sidekiq
  - fix routing issues
  - cleanup rake tasks
  - fix backup/restore
  - scss cleanup
  - show preview for note images
  - improved network-graph
  - get rid of app/roles/
  - added new classes Team, Repository
  - Reduce amount of gitolite calls
  - Ability to add user in all group projects
  - remove deprecated configs
  - replaced Korolev font with open font
  - restyled admin/dashboard page
  - restyled admin/projects page

v 4.0.0
  - Remove project code and path from API. Use id instead
  - Return valid cloneable url to repo for web hook
  - Fixed backup issue
  - Reorganized settings
  - Fixed commits compare
  - Refactored scss
  - Improve status checks
  - Validates presence of User#name
  - Fixed postgres support
  - Removed sqlite support
  - Modified post-receive hook
  - Milestones can be closed now
  - Show comment events on dashboard
  - Quick add team members via group#people page
  - [API] expose created date for hooks and SSH keys
  - [API] list, create issue notes
  - [API] list, create snippet notes
  - [API] list, create wall notes
  - Remove project code - use path instead
  - added username field to user
  - rake task to fill usernames based on emails create namespaces for users
  - STI Group < Namespace
  - Project has namespace_id
  - Projects with namespaces also namespaced in gitolite and stored in subdir
  - Moving project to group will move it under group namespace
  - Ability to move project from namespaces to another
  - Fixes commit patches getting escaped (see #2036)
  - Support diff and patch generation for commits and merge request
  - MergeReqest doesn't generate a temporary file for the patch any more
  - Update the UI to allow downloading Patch or Diff

v 3.1.0
  - Updated gems
  - Services: Gitlab CI integration
  - Events filter on dashboard
  - Own namespace for redis/resque
  - Optimized commit diff views
  - add alphabetical order for projects admin page
  - Improved web editor
  - Commit stats page
  - Documentation split and cleanup
  - Link to commit authors everywhere
  - Restyled milestones list
  - added Milestone to Merge Request
  - Restyled Top panel
  - Refactored Satellite Code
  - Added file line links
  - moved from capybara-webkit to poltergeist + phantomjs

v 3.0.3
  - Fixed bug with issues list in Chrome
  - New Feature: Import team from another project

v 3.0.2
  - Fixed gitlab:app:setup
  - Fixed application error on empty project in admin area
  - Restyled last push widget

v 3.0.1
  - Fixed git over http

v 3.0.0
  - Projects groups
  - Web Editor
  - Fixed bug with gitolite keys
  - UI improved
  - Increased performance of application
  - Show user avatar in last commit when browsing Files
  - Refactored Gitlab::Merge
  - Use Font Awesome for icons
  - Separate observing of Note and MergeRequests
  - Milestone "All Issues" filter
  - Fix issue close and reopen button text and styles
  - Fix forward/back while browsing Tree hierarchy
  - Show number of notes for commits and merge requests
  - Added support pg from box and update installation doc
  - Reject ssh keys that break gitolite
  - [API] list one project hook
  - [API] edit project hook
  - [API] list project snippets
  - [API] allow to authorize using private token in HTTP header
  - [API] add user creation

v 2.9.1
  - Fixed resque custom config init

v 2.9.0
  - fixed inline notes bugs
  - refactored rspecs
  - refactored gitolite backend
  - added factory_girl
  - restyled projects list on dashboard
  - ssh keys validation to prevent gitolite crash
  - send notifications if changed permission in project
  - scss refactoring. gitlab_bootstrap/ dir
  - fix git push http body bigger than 112k problem
  - list of labels  page under issues tab
  - API for milestones, keys
  - restyled buttons
  - OAuth
  - Comment order changed

v 2.8.1
  - ability to disable gravatars
  - improved MR diff logic
  - ssh key help page

v 2.8.0
  - Gitlab Flavored Markdown
  - Bulk issues update
  - Issues API
  - Cucumber coverage increased
  - Post-receive files fixed
  - UI improved
  - Application cleanup
  - more cucumber
  - capybara-webkit + headless

v 2.7.0
  - Issue Labels
  - Inline diff
  - Git HTTP
  - API
  - UI improved
  - System hooks
  - UI improved
  - Dashboard events endless scroll
  - Source performance increased

v 2.6.0
  - UI polished
  - Improved network graph + keyboard nav
  - Handle huge commits
  - Last Push widget
  - Bugfix
  - Better performance
  - Email in resque
  - Increased test coverage
  - Ability to remove branch with MR accept
  - a lot of code refactored

v 2.5.0
  - UI polished
  - Git blame for file
  - Bugfix
  - Email in resque
  - Better test coverage

v 2.4.0
  - Admin area stats page
  - Ability to block user
  - Simplified dashboard area
  - Improved admin area
  - Bootstrap 2.0
  - Responsive layout
  - Big commits handling
  - Performance improved
  - Milestones

v 2.3.1
  - Issues pagination
  - ssl fixes
  - Merge Request pagination

v 2.3.0
  - Dashboard r1
  - Search r1
  - Project page
  - Close merge request on push
  - Persist MR diff after merge
  - mysql support
  - Documentation

v 2.2.0
  - We’ve added support of LDAP auth
  - Improved permission logic (4 roles system)
  - Protected branches (now only masters can push to protected branches)
  - Usability improved
  - twitter bootstrap integrated
  - compare view between commits
  - wiki feature
  - now you can enable/disable issues, wiki, wall features per project
  - security fixes
  - improved code browsing (ajax branch switch etc)
  - improved per-line commenting
  - git submodules displayed
  - moved to rails 3.2
  - help section improved

v 2.1.0
  - Project tab r1
  - List branches/tags
  - per line comments
  - mass user import

v 2.0.0
  - gitolite as main git host system
  - merge requests
  - project/repo access
  - link to commit/issue feed
  - design tab
  - improved email notifications
  - restyled dashboard
  - bugfix

v 1.2.2
  - common config file gitlab.yml
  - issues restyle
  - snippets restyle
  - clickable news feed header on dashboard
  - bugfix

v 1.2.1
  - bugfix

v 1.2.0
  - new design
  - user dashboard
  - network graph
  - markdown support for comments
  - encoding issues
  - wall like twitter timeline

v 1.1.0
  - project dashboard
  - wall redesigned
  - feature: code snippets
  - fixed horizontal scroll on file preview
  - fixed app crash if commit message has invalid chars
  - bugfix & code cleaning

v 1.0.2
  - fixed bug with empty project
  - added adv validation for project path & code
  - feature: issues can be sortable
  - bugfix
  - username displayed on top panel

v 1.0.1
  - fixed: with invalid source code for commit
  - fixed: lose branch/tag selection when use tree navigation
  - when history clicked - display path
  - bug fix & code cleaning

v 1.0.0
  - bug fix
  - projects preview mode

v 0.9.6
  - css fix
  - new repo empty tree until restart server - fixed

v 0.9.4
  - security improved
  - authorization improved
  - html escaping
  - bug fix
  - increased test coverage
  - design improvements

v 0.9.1
  - increased test coverage
  - design improvements
  - new issue email notification
  - updated app name
  - issue redesigned
  - issue can be edit

v 0.8.0
  - syntax highlight for main file types
  - redesign
  - stability
  - security fixes
  - increased test coverage
  - email notification<|MERGE_RESOLUTION|>--- conflicted
+++ resolved
@@ -11,13 +11,10 @@
   - Improve diff UI
   - Fix alignment of navbar toggle button (Cody Mize)
   - Identical look of selectboxes in UI
-<<<<<<< HEAD
   - Move "Import existing repository by URL" option to button.
   - Improve error message when save profile has error.
   - Passing the name of pushed ref to CI service (requires GitLab CI 7.9+)
-=======
   - Add location field to user profile
->>>>>>> d85f396f
 
 v 7.9.0 (unreleased)
   - Add HipChat integration documentation (Stan Hu)
