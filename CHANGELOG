Please view this file on the master branch, on stable branches it's out of date.

v 8.13.0 (unreleased)
  - Update runner version only when updating contacted_at
  - Add link from system note to compare with previous version
  - Use gitlab-shell v3.6.2 (GIT TRACE logging)
  - Fix centering of custom header logos (Ashley Dumaine)
  - AbstractReferenceFilter caches project_refs on RequestStore when active
  - Replaced the check sign to arrow in the show build view. !6501
  - Add a /wip slash command to toggle the Work In Progress status of a merge request. !6259 (tbalthazar)
  - Speed-up group milestones show page
  - Don't include archived projects when creating group milestones. !4940 (Jeroen Jacobs)
  - Keep refs for each deployment
  - Log LDAP lookup errors and don't swallow unrelated exceptions. !6103 (Markus Koller)
  - Add more tests for calendar contribution (ClemMakesApps)
  - Avoid database queries on Banzai::ReferenceParser::BaseParser for nodes without references
  - Simplify Mentionable concern instance methods
  - Fix permission for setting an issue's due date
<<<<<<< HEAD
  - API: Multi-file commit !6096 (mahcsig)
=======
  - Add support for setting the GitLab Runners Registration Token during initial database seeding
>>>>>>> 3f03f253
  - Expose expires_at field when sharing project on API
  - Fix VueJS template tags being rendered in code comments
  - Fix issue with page scrolling to top when closing or pinning sidebar (lukehowell)
  - Add Issue Board API support (andrebsguedes)
  - Allow the Koding integration to be configured through the API
  - Added soft wrap button to repository file/blob editor
  - Add word-wrap to issue title on issue and milestone boards (ClemMakesApps)
  - Fix todos page mobile viewport layout (ClemMakesApps)
  - Fix robots.txt disallowing access to groups starting with "s" (Matt Harrison)
  - Close open merge request without source project (Katarzyna Kobierska Ula Budziszewska)
  - Fix that manual jobs would no longer block jobs in the next stage. !6604
  - Add configurable email subject suffix (Fu Xu)
  - Use a ConnectionPool for Rails.cache on Sidekiq servers
  - Replace `alias_method_chain` with `Module#prepend`
  - Enable GitLab Import/Export for non-admin users.
  - Preserve label filters when sorting !6136 (Joseph Frazier)
  - MergeRequest#new form load diff asynchronously
  - Only update issuable labels if they have been changed
  - Take filters in account in issuable counters. !6496
  - Use custom Ruby images to test builds (registry.dev.gitlab.org/gitlab/gitlab-build-images:*)
  - Prevent flash alert text from being obscured when container is fluid
  - Append issue template to existing description !6149 (Joseph Frazier)
  - Trending projects now only show public projects and the list of projects is cached for a day
  - Revoke button in Applications Settings underlines on hover.
  - Use higher size on Gitlab::Redis connection pool on Sidekiq servers
  - Add missing values to linter !6276 (Katarzyna Kobierska Ula Budziszewska)
  - Fix Long commit messages overflow viewport in file tree
  - Revert avoid touching file system on Build#artifacts?
  - Stop using a Redis lease when updating the project activity timestamp whenever a new event is created
  - Add broadcast messages and alerts below sub-nav
  - Better empty state for Groups view
  - Update ruby-prof to 0.16.2. !6026 (Elan Ruusamäe)
  - Fix unnecessary escaping of reserved HTML characters in milestone title. !6533
  - Add organization field to user profile
  - Fix resolved discussion display in side-by-side diff view !6575
  - Optimize GitHub importing for speed and memory
  - API: expose pipeline data in builds API (!6502, Guilherme Salazar)
  - Notify the Merger about merge after successful build (Dimitris Karakasilis)
  - Reduce queries needed to find users using their SSH keys when pushing commits
  - Prevent rendering the link to all when the author has no access (Katarzyna Kobierska Ula Budziszewska)
  - Fix broken repository 500 errors in project list
  - Fix Pipeline list commit column width should be adjusted
  - Close todos when accepting merge requests via the API !6486 (tonygambone)
  - Changed Slack service user referencing from full name to username (Sebastian Poxhofer)
  - Add Container Registry on/off status to Admin Area !6638 (the-undefined)

v 8.12.3
  - Update Gitlab Shell to support low IO priority for storage moves

v 8.12.2
  - Fix Import/Export not recognising correctly the imported services.
  - Fix snippets pagination
  - Fix "Create project" button layout when visibility options are restricted
  - Fix List-Unsubscribe header in emails
  - Fix IssuesController#show degradation including project on loaded notes
  - Fix an issue with the "Commits" section of the cycle analytics summary. !6513
  - Fix errors importing project feature and milestone models using GitLab project import
  - Make JWT messages Docker-compatible
  - Fix duplicate branch entry in the merge request version compare dropdown
  - Respect the fork_project permission when forking projects
  - Only update issuable labels if they have been changed
  - Fix bug where 'Search results' repeated many times when a search in the emoji search form is cleared (Xavier Bick) (@zeiv)
  - Fix resolve discussion buttons endpoint path
  - Refactor remnants of CoffeeScript destructured opts and super !6261

v 8.12.1
  - Fix a memory leak in HTML::Pipeline::SanitizationFilter::WHITELIST
  - Fix issue with search filter labels not displaying

v 8.12.0
  - Update the rouge gem to 2.0.6, which adds highlighting support for JSX, Prometheus, and others. !6251
  - Only check :can_resolve permission if the note is resolvable
  - Bump fog-aws to v0.11.0 to support ap-south-1 region
  - Add ability to fork to a specific namespace using API. (ritave)
  - Allow to set request_access_enabled for groups and projects
  - Cleanup misalignments in Issue list view !6206
  - Only create a protected branch upon a push to a new branch if a rule for that branch doesn't exist
  - Add Pipelines for Commit
  - Prune events older than 12 months. (ritave)
  - Prepend blank line to `Closes` message on merge request linked to issue (lukehowell)
  - Fix issues/merge-request templates dropdown for forked projects
  - Filter tags by name !6121
  - Update gitlab shell secret file also when it is empty. !3774 (glensc)
  - Give project selection dropdowns responsive width, make non-wrapping.
  - Fix note form hint showing slash commands supported for commits.
  - Make push events have equal vertical spacing.
  - API: Ensure invitees are not returned in Members API.
  - Preserve applied filters on issues search.
  - Add two-factor recovery endpoint to internal API !5510
  - Pass the "Remember me" value to the U2F authentication form
  - Display stages in valid order in stages dropdown on build page
  - Only update projects.last_activity_at once per hour when creating a new event
  - Cycle analytics (first iteration) !5986
  - Remove vendor prefixes for linear-gradient CSS (ClemMakesApps)
  - Move pushes_since_gc from the database to Redis
  - Limit number of shown environments on Merge Request: show only environments for target_branch, source_branch and tags
  - Add font color contrast to external label in admin area (ClemMakesApps)
  - Fix find file navigation links (ClemMakesApps)
  - Change logo animation to CSS (ClemMakesApps)
  - Instructions for enabling Git packfile bitmaps !6104
  - Use Search::GlobalService.new in the `GET /projects/search/:query` endpoint
  - Fix long comments in diffs messing with table width
  - Add spec covering 'Gitlab::Git::committer_hash' !6433 (dandunckelman)
  - Fix pagination on user snippets page
  - Honor "fixed layout" preference in more places !6422
  - Run CI builds with the permissions of users !5735
  - Fix sorting of issues in API
  - Fix download artifacts button links !6407
  - Sort project variables by key. !6275 (Diego Souza)
  - Ensure specs on sorting of issues in API are deterministic on MySQL
  - Added ability to use predefined CI variables for environment name
  - Added ability to specify URL in environment configuration in gitlab-ci.yml
  - Escape search term before passing it to Regexp.new !6241 (winniehell)
  - Fix pinned sidebar behavior in smaller viewports !6169
  - Fix file permissions change when updating a file on the Gitlab UI !5979
  - Added horizontal padding on build page sidebar on code coverage block. !6196 (Vitaly Baev)
  - Change merge_error column from string to text type
  - Fix issue with search filter labels not displaying
  - Reduce contributions calendar data payload (ClemMakesApps)
  - Show all pipelines for merge requests even from discarded commits !6414
  - Replace contributions calendar timezone payload with dates (ClemMakesApps)
  - Changed MR widget build status to pipeline status !6335
  - Add `web_url` field to issue, merge request, and snippet API objects (Ben Boeckel)
  - Enable pipeline events by default !6278
  - Move parsing of sidekiq ps into helper !6245 (pascalbetz)
  - Added go to issue boards keyboard shortcut
  - Expose `sha` and `merge_commit_sha` in merge request API (Ben Boeckel)
  - Emoji can be awarded on Snippets !4456
  - Set path for all JavaScript cookies to honor GitLab's subdirectory setting !5627 (Mike Greiling)
  - Fix blame table layout width
  - Spec testing if issue authors can read issues on private projects
  - Fix bug where pagination is still displayed despite all todos marked as done (ClemMakesApps)
  - Request only the LDAP attributes we need !6187
  - Center build stage columns in pipeline overview (ClemMakesApps)
  - Fix bug with tooltip not hiding on discussion toggle button
  - Rename behaviour to behavior in bug issue template for consistency (ClemMakesApps)
  - Fix bug stopping issue description being scrollable after selecting issue template
  - Remove suggested colors hover underline (ClemMakesApps)
  - Fix jump to discussion button being displayed on commit notes
  - Shorten task status phrase (ClemMakesApps)
  - Fix project visibility level fields on settings
  - Add hover color to emoji icon (ClemMakesApps)
  - Increase ci_builds artifacts_size column to 8-byte integer to allow larger files
  - Add textarea autoresize after comment (ClemMakesApps)
  - Do not write SSH public key 'comments' to authorized_keys !6381
  - Add due date to issue todos
  - Refresh todos count cache when an Issue/MR is deleted
  - Fix branches page dropdown sort alignment (ClemMakesApps)
  - Hides merge request button on branches page is user doesn't have permissions
  - Add white background for no readme container (ClemMakesApps)
  - API: Expose issue confidentiality flag. (Robert Schilling)
  - Fix markdown anchor icon interaction (ClemMakesApps)
  - Test migration paths from 8.5 until current release !4874
  - Replace animateEmoji timeout with eventListener (ClemMakesApps)
  - Show badges in Milestone tabs. !5946 (Dan Rowden)
  - Optimistic locking for Issues and Merge Requests (title and description overriding prevention)
  - Require confirmation when not logged in for unsubscribe links !6223 (Maximiliano Perez Coto)
  - Add `wiki_page_events` to project hook APIs (Ben Boeckel)
  - Remove Gitorious import
  - Loads GFM autocomplete source only when required
  - Fix issue with slash commands not loading on new issue page
  - Fix inconsistent background color for filter input field (ClemMakesApps)
  - Remove prefixes from transition CSS property (ClemMakesApps)
  - Add Sentry logging to API calls
  - Add BroadcastMessage API
  - Use 'git update-ref' for safer web commits !6130
  - Sort pipelines requested through the API
  - Automatically expand hidden discussions when accessed by a permalink !5585 (Mike Greiling)
  - Fix issue boards loading on large screens
  - Change pipeline duration to be jobs running time instead of simple wall time from start to end !6084
  - Show queued time when showing a pipeline !6084
  - Remove unused mixins (ClemMakesApps)
  - Fix issue board label filtering appending already filtered labels
  - Add search to all issue board lists
  - Scroll active tab into view on mobile
  - Fix groups sort dropdown alignment (ClemMakesApps)
  - Add horizontal scrolling to all sub-navs on mobile viewports (ClemMakesApps)
  - Use JavaScript tooltips for mentions !5301 (winniehell)
  - Add hover state to todos !5361 (winniehell)
  - Fix icon alignment of star and fork buttons !5451 (winniehell)
  - Fix alignment of icon buttons !5887 (winniehell)
  - Added Ubuntu 16.04 support for packager.io (JonTheNiceGuy)
  - Fix markdown help references (ClemMakesApps)
  - Add last commit time to repo view (ClemMakesApps)
  - Fix accessibility and visibility of project list dropdown button !6140
  - Fix missing flash messages on service edit page (airatshigapov)
  - Added project-specific enable/disable setting for LFS !5997
  - Added group-specific enable/disable setting for LFS !6164
  - Add optional 'author' param when making commits. !5822 (dandunckelman)
  - Don't expose a user's token in the `/api/v3/user` API (!6047)
  - Remove redundant js-timeago-pending from user activity log (ClemMakesApps)
  - Ability to manage project issues, snippets, wiki, merge requests and builds access level
  - Remove inconsistent font weight for sidebar's labels (ClemMakesApps)
  - Align add button on repository view (ClemMakesApps)
  - Fix contributions calendar month label truncation (ClemMakesApps)
  - Import release note descriptions from GitHub (EspadaV8)
  - Added tests for diff notes
  - Add pipeline events to Slack integration !5525
  - Add a button to download latest successful artifacts for branches and tags !5142
  - Remove redundant pipeline tooltips (ClemMakesApps)
  - Expire commit info views after one day, instead of two weeks, to allow for user email updates
  - Add delimiter to project stars and forks count (ClemMakesApps)
  - Fix badge count alignment (ClemMakesApps)
  - Remove green outline from `New branch unavailable` button on issue page !5858 (winniehell)
  - Fix repo title alignment (ClemMakesApps)
  - Change update interval of contacted_at
  - Add LFS support to SSH !6043
  - Fix branch title trailing space on hover (ClemMakesApps)
  - Don't include 'Created By' tag line when importing from GitHub if there is a linked GitLab account (EspadaV8)
  - Award emoji tooltips containing more than 10 usernames are now truncated !4780 (jlogandavison)
  - Fix duplicate "me" in award emoji tooltip !5218 (jlogandavison)
  - Order award emoji tooltips in order they were added (EspadaV8)
  - Fix spacing and vertical alignment on build status icon on commits page (ClemMakesApps)
  - Update merge_requests.md with a simpler way to check out a merge request. !5944
  - Fix button missing type (ClemMakesApps)
  - Gitlab::Checks is now instrumented
  - Move to project dropdown with infinite scroll for better performance
  - Fix leaking of submit buttons outside the width of a main container !18731 (originally by @pavelloz)
  - Load branches asynchronously in Cherry Pick and Revert dialogs.
  - Convert datetime coffeescript spec to ES6 (ClemMakesApps)
  - Add merge request versions !5467
  - Change using size to use count and caching it for number of group members. !5935
  - Replace play icon font with svg (ClemMakesApps)
  - Added 'only_allow_merge_if_build_succeeds' project setting in the API. !5930 (Duck)
  - Reduce number of database queries on builds tab
  - Wrap text in commit message containers
  - Capitalize mentioned issue timeline notes (ClemMakesApps)
  - Fix inconsistent checkbox alignment (ClemMakesApps)
  - Use the default branch for displaying the project icon instead of master !5792 (Hannes Rosenögger)
  - Adds response mime type to transaction metric action when it's not HTML
  - Fix hover leading space bug in pipeline graph !5980
  - Avoid conflict with admin labels when importing GitHub labels
  - User can edit closed MR with deleted fork (Katarzyna Kobierska Ula Budziszewska) !5496
  - Fix repository page ui issues
  - Avoid protected branches checks when verifying access without branch name
  - Add information about user and manual build start to runner as variables !6201 (Sergey Gnuskov)
  - Fixed invisible scroll controls on build page on iPhone
  - Fix error on raw build trace download for old builds stored in database !4822
  - Refactor the triggers page and documentation !6217
  - Show values of CI trigger variables only when clicked (Katarzyna Kobierska Ula Budziszewska)
  - Use default clone protocol on "check out, review, and merge locally" help page URL
  - Let the user choose a namespace and name on GitHub imports
  - API for Ci Lint !5953 (Katarzyna Kobierska Urszula Budziszewska)
  - Allow bulk update merge requests from merge requests index page
  - Ensure validation messages are shown within the milestone form
  - Add notification_settings API calls !5632 (mahcsig)
  - Remove duplication between project builds and admin builds view !5680 (Katarzyna Kobierska Ula Budziszewska)
  - Fix URLs with anchors in wiki !6300 (houqp)
  - Deleting source project with existing fork link will close all related merge requests !6177 (Katarzyna Kobierska Ula Budziszeska)
  - Return 204 instead of 404 for /ci/api/v1/builds/register.json if no builds are scheduled for a runner !6225
  - Fix Gitlab::Popen.popen thread-safety issue
  - Add specs to removing project (Katarzyna Kobierska Ula Budziszewska)
  - Clean environment variables when running git hooks
  - Fix Import/Export issues importing protected branches and some specific models
  - Fix non-master branch readme display in tree view
  - Add UX improvements for merge request version diffs

v 8.11.8
  - Respect the fork_project permission when forking projects
  - Set a restrictive CORS policy on the API for credentialed requests
  - API: disable rails session auth for non-GET/HEAD requests
  - Escape HTML nodes in builds commands in CI linter

v 8.11.7
  - Avoid conflict with admin labels when importing GitHub labels. !6158
  - Restores `fieldName` to allow only string values in `gl_dropdown.js`. !6234
  - Allow the Rails cookie to be used for API authentication.

v 8.11.6
  - Fix unnecessary horizontal scroll area in pipeline visualizations. !6005
  - Make merge conflict file size limit 200 KB, to match the docs. !6052
  - Fix an error where we were unable to create a CommitStatus for running state. !6107
  - Optimize discussion notes resolving and unresolving. !6141
  - Fix GitLab import button. !6167
  - Restore SSH Key title auto-population behavior. !6186
  - Fix DB schema to match latest migration. !6256
  - Exclude some pending or inactivated rows in Member scopes.

v 8.11.5
  - Optimize branch lookups and force a repository reload for Repository#find_branch. !6087
  - Fix member expiration date picker after update. !6184
  - Fix suggested colors options for new labels in the admin area. !6138
  - Optimize discussion notes resolving and unresolving
  - Fix GitLab import button
  - Fix confidential issues being exposed as public using gitlab.com export
  - Remove gitorious from import_sources. !6180
  - Scope webhooks/services that will run for confidential issues
  - Remove gitorious from import_sources
  - Fix confidential issues being exposed as public using gitlab.com export
  - Use oj gem for faster JSON processing

v 8.11.4
  - Fix resolving conflicts on forks. !6082
  - Fix diff commenting on merge requests created prior to 8.10. !6029
  - Fix pipelines tab layout regression. !5952
  - Fix "Wiki" link not appearing in navigation for projects with external wiki. !6057
  - Do not enforce using hash with hidden key in CI configuration. !6079
  - Fix hover leading space bug in pipeline graph !5980
  - Fix sorting issues by "last updated" doesn't work after import from GitHub
  - GitHub importer use default project visibility for non-private projects
  - Creating an issue through our API now emails label subscribers !5720
  - Block concurrent updates for Pipeline
  - Don't create groups for unallowed users when importing projects
  - Fix issue boards leak private label names and descriptions
  - Fix broken gitlab:backup:restore because of bad permissions on repo storage !6098 (Dirk Hörner)
  - Remove gitorious. !5866
  - Allow compare merge request versions

v 8.11.3
  - Allow system info page to handle case where info is unavailable
  - Label list shows all issues (opened or closed) with that label
  - Don't show resolve conflicts link before MR status is updated
  - Fix IE11 fork button bug !5982
  - Don't prevent viewing the MR when git refs for conflicts can't be found on disk
  - Fix external issue tracker "Issues" link leading to 404s
  - Don't try to show merge conflict resolution info if a merge conflict contains non-UTF-8 characters
  - Automatically expand hidden discussions when accessed by a permalink !5585 (Mike Greiling)
  - Issues filters reset button

v 8.11.2
  - Show "Create Merge Request" widget for push events to fork projects on the source project. !5978
  - Use gitlab-workhorse 0.7.11 !5983
  - Does not halt the GitHub import process when an error occurs. !5763
  - Fix file links on project page when default view is Files !5933
  - Fixed enter key in search input not working !5888

v 8.11.1
  - Pulled due to packaging error.

v 8.11.0
  - Use test coverage value from the latest successful pipeline in badge. !5862
  - Add test coverage report badge. !5708
  - Remove the http_parser.rb dependency by removing the tinder gem. !5758 (tbalthazar)
  - Add Koding (online IDE) integration
  - Ability to specify branches for Pivotal Tracker integration (Egor Lynko)
  - Fix don't pass a local variable called `i` to a partial. !20510 (herminiotorres)
  - Fix rename `add_users_into_project` and `projects_ids`. !20512 (herminiotorres)
  - Fix adding line comments on the initial commit to a repo !5900
  - Fix the title of the toggle dropdown button. !5515 (herminiotorres)
  - Rename `markdown_preview` routes to `preview_markdown`. (Christopher Bartz)
  - Update to Ruby 2.3.1. !4948
  - Add Issues Board !5548
  - Allow resolving merge conflicts in the UI !5479
  - Improve diff performance by eliminating redundant checks for text blobs
  - Ensure that branch names containing escapable characters (e.g. %20) aren't unescaped indiscriminately. !5770 (ewiltshi)
  - Convert switch icon into icon font (ClemMakesApps)
  - API: Endpoints for enabling and disabling deploy keys
  - API: List access requests, request access, approve, and deny access requests to a project or a group. !4833
  - Use long options for curl examples in documentation !5703 (winniehell)
  - Added tooltip listing label names to the labels value in the collapsed issuable sidebar
  - Remove magic comments (`# encoding: UTF-8`) from Ruby files. !5456 (winniehell)
  - GitLab Performance Monitoring can now track custom events such as the number of tags pushed to a repository
  - Add support for relative links starting with ./ or / to RelativeLinkFilter (winniehell)
  - Allow naming U2F devices !5833
  - Ignore URLs starting with // in Markdown links !5677 (winniehell)
  - Fix CI status icon link underline (ClemMakesApps)
  - The Repository class is now instrumented
  - Fix commit mention font inconsistency (ClemMakesApps)
  - Do not escape URI when extracting path !5878 (winniehell)
  - Fix filter label tooltip HTML rendering (ClemMakesApps)
  - Cache the commit author in RequestStore to avoid extra lookups in PostReceive
  - Expand commit message width in repo view (ClemMakesApps)
  - Cache highlighted diff lines for merge requests
  - Pre-create all builds for a Pipeline when the new Pipeline is created !5295
  - Allow merge request diff notes and discussions to be explicitly marked as resolved
  - API: Add deployment endpoints
  - API: Add Play endpoint on Builds
  - Fix of 'Commits being passed to custom hooks are already reachable when using the UI'
  - Show wall clock time when showing a pipeline. !5734
  - Show member roles to all users on members page
  - Project.visible_to_user is instrumented again
  - Fix awardable button mutuality loading spinners (ClemMakesApps)
  - Sort todos by date and priority
  - Add support for using RequestStore within Sidekiq tasks via SIDEKIQ_REQUEST_STORE env variable
  - Optimize maximum user access level lookup in loading of notes
  - Send notification emails to users newly mentioned in issue and MR edits !5800
  - Add "No one can push" as an option for protected branches. !5081
  - Improve performance of AutolinkFilter#text_parse by using XPath
  - Add experimental Redis Sentinel support !1877
  - Rendering of SVGs as blobs is now limited to SVGs with a size smaller or equal to 2MB
  - Fix branches page dropdown sort initial state (ClemMakesApps)
  - Environments have an url to link to
  - Various redundant database indexes have been removed
  - Update `timeago` plugin to use multiple string/locale settings
  - Remove unused images (ClemMakesApps)
  - Get issue and merge request description templates from repositories
  - Enforce 2FA restrictions on API authentication endpoints !5820
  - Limit git rev-list output count to one in forced push check
  - Show deployment status on merge requests with external URLs
  - Clean up unused routes (Josef Strzibny)
  - Fix issue on empty project to allow developers to only push to protected branches if given permission
  - API: Add enpoints for pipelines
  - Add green outline to New Branch button. !5447 (winniehell)
  - Optimize generating of cache keys for issues and notes
  - Fix repository push email formatting in Outlook
  - Improve performance of syntax highlighting Markdown code blocks
  - Update to gitlab_git 10.4.1 and take advantage of preserved Ref objects
  - Remove delay when hitting "Reply..." button on page with a lot of discussions
  - Retrieve rendered HTML from cache in one request
  - Fix renaming repository when name contains invalid chararacters under project settings
  - Upgrade Grape from 0.13.0 to 0.15.0. !4601
  - Trigram indexes for the "ci_runners" table have been removed to speed up UPDATE queries
  - Fix devise deprecation warnings.
  - Check for 2FA when using Git over HTTP and only allow PersonalAccessTokens as password in that case !5764
  - Update version_sorter and use new interface for faster tag sorting
  - Optimize checking if a user has read access to a list of issues !5370
  - Store all DB secrets in secrets.yml, under descriptive names !5274
  - Fix syntax highlighting in file editor
  - Support slash commands in issue and merge request descriptions as well as comments. !5021
  - Nokogiri's various parsing methods are now instrumented
  - Add archived badge to project list !5798
  - Add simple identifier to public SSH keys (muteor)
  - Admin page now references docs instead of a specific file !5600 (AnAverageHuman)
  - Fix filter input alignment (ClemMakesApps)
  - Include old revision in merge request update hooks (Ben Boeckel)
  - Add build event color in HipChat messages (David Eisner)
  - Make fork counter always clickable. !5463 (winniehell)
  - Document that webhook secret token is sent in X-Gitlab-Token HTTP header !5664 (lycoperdon)
  - Gitlab::Highlight is now instrumented
  - All created issues, API or WebUI, can be submitted to Akismet for spam check !5333
  - Allow users to import cross-repository pull requests from GitHub
  - The overhead of instrumented method calls has been reduced
  - Remove `search_id` of labels dropdown filter to fix 'Missleading URI for labels in Merge Requests and Issues view'. !5368 (Scott Le)
  - Load project invited groups and members eagerly in `ProjectTeam#fetch_members`
  - Add pipeline events hook
  - Bump gitlab_git to speedup DiffCollection iterations
  - Rewrite description of a blocked user in admin settings. (Elias Werberich)
  - Make branches sortable without push permission !5462 (winniehell)
  - Check for Ci::Build artifacts at database level on pipeline partial
  - Convert image diff background image to CSS (ClemMakesApps)
  - Remove unnecessary index_projects_on_builds_enabled index from the projects table
  - Make "New issue" button in Issue page less obtrusive !5457 (winniehell)
  - Gitlab::Metrics.current_transaction needs to be public for RailsQueueDuration
  - Fix search for notes which belongs to deleted objects
  - Allow Akismet to be trained by submitting issues as spam or ham !5538
  - Add GitLab Workhorse version to admin dashboard (Katarzyna Kobierska Ula Budziszewska)
  - Allow branch names ending with .json for graph and network page !5579 (winniehell)
  - Add the `sprockets-es6` gem
  - Improve OAuth2 client documentation (muteor)
  - Fix diff comments inverted toggle bug (ClemMakesApps)
  - Multiple trigger variables show in separate lines (Katarzyna Kobierska Ula Budziszewska)
  - Profile requests when a header is passed
  - Avoid calculation of line_code and position for _line partial when showing diff notes on discussion tab.
  - Speedup DiffNote#active? on discussions, preloading noteables and avoid touching git repository to return diff_refs when possible
  - Add commit stats in commit api. !5517 (dixpac)
  - Add CI configuration button on project page
  - Fix merge request new view not changing code view rendering style
  - edit_blob_link will use blob passed onto the options parameter
  - Make error pages responsive (Takuya Noguchi)
  - The performance of the project dropdown used for moving issues has been improved
  - Fix skip_repo parameter being ignored when destroying a namespace
  - Add all builds into stage/job dropdowns on builds page
  - Change requests_profiles resource constraint to catch virtually any file
  - Bump gitlab_git to lazy load compare commits
  - Reduce number of queries made for merge_requests/:id/diffs
  - Add the option to set the expiration date for the project membership when giving a user access to a project. !5599 (Adam Niedzielski)
  - Sensible state specific default sort order for issues and merge requests !5453 (tomb0y)
  - Fix bug where destroying a namespace would not always destroy projects
  - Fix RequestProfiler::Middleware error when code is reloaded in development
  - Allow horizontal scrolling of code blocks in issue body
  - Catch what warden might throw when profiling requests to re-throw it
  - Avoid commit lookup on diff_helper passing existing local variable to the helper method
  - Add description to new_issue email and new_merge_request_email in text/plain content type. !5663 (dixpac)
  - Speed up and reduce memory usage of Commit#repo_changes, Repository#expire_avatar_cache and IrkerWorker
  - Add unfold links for Side-by-Side view. !5415 (Tim Masliuchenko)
  - Adds support for pending invitation project members importing projects
  - Add pipeline visualization/graph on pipeline page
  - Update devise initializer to turn on changed password notification emails. !5648 (tombell)
  - Avoid to show the original password field when password is automatically set. !5712 (duduribeiro)
  - Fix importing GitLab projects with an invalid MR source project
  - Sort folders with submodules in Files view !5521
  - Each `File::exists?` replaced to `File::exist?` because of deprecate since ruby version 2.2.0
  - Add auto-completition in pipeline (Katarzyna Kobierska Ula Budziszewska)
  - Add pipelines tab to merge requests
  - Fix notification_service argument error of declined invitation emails
  - Fix a memory leak caused by Banzai::Filter::SanitizationFilter
  - Speed up todos queries by limiting the projects set we join with
  - Ensure file editing in UI does not overwrite commited changes without warning user
  - Eliminate unneeded calls to Repository#blob_at when listing commits with no path
  - Update gitlab_git gem to 10.4.7
  - Simplify SQL queries of marking a todo as done

v 8.10.11
  - Respect the fork_project permission when forking projects
  - Set a restrictive CORS policy on the API for credentialed requests
  - API: disable rails session auth for non-GET/HEAD requests
  - Escape HTML nodes in builds commands in CI linter

v 8.10.10
  - Allow the Rails cookie to be used for API authentication.

v 8.10.9
  - Exclude some pending or inactivated rows in Member scopes

v 8.10.8
  - Fix information disclosure in issue boards.
  - Fix privilege escalation in project import.

v 8.10.7
  - Upgrade Hamlit to 2.6.1. !5873
  - Upgrade Doorkeeper to 4.2.0. !5881

v 8.10.6
  - Upgrade Rails to 4.2.7.1 for security fixes. !5781
  - Restore "Largest repository" sort option on Admin > Projects page. !5797
  - Fix privilege escalation via project export.
  - Require administrator privileges to perform a project import.

v 8.10.5
  - Add a data migration to fix some missing timestamps in the members table. !5670
  - Revert the "Defend against 'Host' header injection" change in the source NGINX templates. !5706
  - Cache project count for 5 minutes to reduce DB load. !5746 & !5754

v 8.10.4
  - Don't close referenced upstream issues from a forked project.
  - Fixes issue with dropdowns `enter` key not working correctly. !5544
  - Fix Import/Export project import not working in HA mode. !5618
  - Fix Import/Export error checking versions. !5638

v 8.10.3
  - Fix Import/Export issue importing milestones and labels not associated properly. !5426
  - Fix timing problems running imports on production. !5523
  - Add a log message when a project is scheduled for destruction for debugging. !5540
  - Fix hooks missing on imported GitLab projects. !5549
  - Properly abort a merge when merge conflicts occur. !5569
  - Fix importer for GitHub Pull Requests when a branch was removed. !5573
  - Ignore invalid IPs in X-Forwarded-For when trusted proxies are configured. !5584
  - Trim extra displayed carriage returns in diffs and files with CRLFs. !5588
  - Fix label already exist error message in the right sidebar.

v 8.10.2
  - User can now search branches by name. !5144
  - Page is now properly rendered after committing the first file and creating the first branch. !5399
  - Add branch or tag icon to ref in builds page. !5434
  - Fix backup restore. !5459
  - Use project ID in repository cache to prevent stale data from persisting across projects. !5460
  - Fix issue with autocomplete search not working with enter key. !5466
  - Add iid to MR API response. !5468
  - Disable MySQL foreign key checks before dropping all tables. !5472
  - Ensure relative paths for video are rewritten as we do for images. !5474
  - Ensure current user can retry a build before showing the 'Retry' button. !5476
  - Add ENV variable to skip repository storages validations. !5478
  - Added `*.js.es6 gitlab-language=javascript` to `.gitattributes`. !5486
  - Don't show comment button in gutter of diffs on MR discussion tab. !5493
  - Rescue Rugged::OSError (lock exists) when creating references. !5497
  - Fix expand all diffs button in compare view. !5500
  - Show release notes in tags list. !5503
  - Fix a bug where forking a project from a repository storage to another would fail. !5509
  - Fix missing schema update for `20160722221922`. !5512
  - Update `gitlab-shell` version to 3.2.1 in the 8.9->8.10 update guide. !5516

v 8.10.1
  - Refactor repository storages documentation. !5428
  - Gracefully handle case when keep-around references are corrupted or exist already. !5430
  - Add detailed info on storage path mountpoints. !5437
  - Fix Error 500 when creating Wiki pages with hyphens or spaces. !5444
  - Fix bug where replies to commit notes displayed in the MR discussion tab wouldn't show up on the commit page. !5446
  - Ignore invalid trusted proxies in X-Forwarded-For header. !5454
  - Add links to the real markdown.md file for all GFM examples. !5458

v 8.10.0
  - Fix profile activity heatmap to show correct day name (eanplatter)
  - Speed up ExternalWikiHelper#get_project_wiki_path
  - Expose {should,force}_remove_source_branch (Ben Boeckel)
  - Add the functionality to be able to rename a file. !5049
  - Disable PostgreSQL statement timeout during migrations
  - Fix projects dropdown loading performance with a simplified api cal. !5113
  - Fix commit builds API, return all builds for all pipelines for given commit. !4849
  - Replace Haml with Hamlit to make view rendering faster. !3666
  - Refresh the branch cache after `git gc` runs
  - Allow to disable request access button on projects/groups
  - Refactor repository paths handling to allow multiple git mount points
  - Optimize system note visibility checking by memoizing the visible reference count. !5070
  - Add Application Setting to configure default Repository Path for new projects
  - Delete award emoji when deleting a user
  - Remove pinTo from Flash and make inline flash messages look nicer. !4854 (winniehell)
  - Add an API for downloading latest successful build from a particular branch or tag. !5347
  - Avoid data-integrity issue when cleaning up repository archive cache.
  - Add link to profile to commit avatar. !5163 (winniehell)
  - Wrap code blocks on Activies and Todos page. !4783 (winniehell)
  - Align flash messages with left side of page content. !4959 (winniehell)
  - Display tooltip for "Copy to Clipboard" button. !5164 (winniehell)
  - Use default cursor for table header of project files. !5165 (winniehell)
  - Store when and yaml variables in builds table
  - Display last commit of deleted branch in push events. !4699 (winniehell)
  - Escape file extension when parsing search results. !5141 (winniehell)
  - Add "passing with warnings" to the merge request pipeline possible statuses, this happens when builds that allow failures have failed. !5004
  - Add image border in Markdown preview. !5162 (winniehell)
  - Apply the trusted_proxies config to the rack request object for use with rack_attack
  - Added the ability to block sign ups using a domain blacklist. !5259
  - Upgrade to Rails 4.2.7. !5236
  - Extend exposed environment variables for CI builds
  - Deprecate APIs "projects/:id/keys/...". Use "projects/:id/deploy_keys/..." instead
  - Add API "deploy_keys" for admins to get all deploy keys
  - Allow to pull code with deploy key from public projects
  - Use limit parameter rather than hardcoded value in `ldap:check` rake task (Mike Ricketts)
  - Add Sidekiq queue duration to transaction metrics.
  - Add a new column `artifacts_size` to table `ci_builds`. !4964
  - Let Workhorse serve format-patch diffs
  - Display tooltip for mentioned users and groups. !5261 (winniehell)
  - Allow build email service to be tested
  - Added day name to contribution calendar tooltips
  - Refactor user authorization check for a single project to avoid querying all user projects
  - Make images fit to the size of the viewport. !4810
  - Fix check for New Branch button on Issue page. !4630 (winniehell)
  - Fix GFM autocomplete not working on wiki pages
  - Fixed enter key not triggering click on first row when searching in a dropdown
  - Updated dropdowns in issuable form to use new GitLab dropdown style
  - Make images fit to the size of the viewport !4810
  - Fix check for New Branch button on Issue page !4630 (winniehell)
  - Fix MR-auto-close text added to description. !4836
  - Support U2F devices in Firefox. !5177
  - Fix issue, preventing users w/o push access to sort tags. !5105 (redetection)
  - Add Spring EmojiOne updates.
  - Added Rake task for tracking deployments. !5320
  - Fix fetching LFS objects for private CI projects
  - Add the new 2016 Emoji! Adds 72 new emoji including bacon, facepalm, and selfie. !5237
  - Add syntax for multiline blockquote using `>>>` fence. !3954
  - Fix viewing notification settings when a project is pending deletion
  - Updated compare dropdown menus to use GL dropdown
  - Redirects back to issue after clicking login link
  - Eager load award emoji on notes
  - Allow to define manual actions/builds on Pipelines and Environments
  - Fix pagination when sorting by columns with lots of ties (like priority)
  - The Markdown reference parsers now re-use query results to prevent running the same queries multiple times. !5020
  - Updated project header design
  - Issuable collapsed assignee tooltip is now the users name
  - Fix compare view not changing code view rendering style
  - Exclude email check from the standard health check
  - Updated layout for Projects, Groups, Users on Admin area. !4424
  - Fix changing issue state columns in milestone view
  - Update health_check gem to version 2.1.0
  - Add notification settings dropdown for groups
  - Render inline diffs for multiple changed lines following eachother
  - Wildcards for protected branches. !4665
  - Allow importing from Github using Personal Access Tokens. (Eric K Idema)
  - API: Expose `due_date` for issues (Robert Schilling)
  - API: Todos. !3188 (Robert Schilling)
  - API: Expose shared groups for projects and shared projects for groups. !5050 (Robert Schilling)
  - API: Expose `developers_can_push` and `developers_can_merge` for branches. !5208 (Robert Schilling)
  - Add "Enabled Git access protocols" to Application Settings
  - Diffs will create button/diff form on demand no on server side
  - Reduce size of HTML used by diff comment forms
  - Protected branches have a "Developers can Merge" setting. !4892 (original implementation by Mathias Vestergaard)
  - Fix user creation with stronger minimum password requirements. !4054 (nathan-pmt)
  - Only show New Snippet button to users that can create snippets.
  - PipelinesFinder uses git cache data
  - Track a user who created a pipeline
  - Actually render old and new sections of parallel diff next to each other
  - Throttle the update of `project.pushes_since_gc` to 1 minute.
  - Allow expanding and collapsing files in diff view. !4990
  - Collapse large diffs by default (!4990)
  - Fix mentioned users list on diff notes
  - Add support for inline videos in GitLab Flavored Markdown. !5215 (original implementation by Eric Hayes)
  - Fix creation of deployment on build that is retried, redeployed or rollback
  - Don't parse Rinku returned value to DocFragment when it didn't change the original html string.
  - Check for conflicts with existing Project's wiki path when creating a new project.
  - Show last push widget in upstream after push to fork
  - Fix stage status shown for pipelines
  - Cache todos pending/done dashboard query counts.
  - Don't instantiate a git tree on Projects show default view
  - Bump Rinku to 2.0.0
  - Remove unused front-end variable -> default_issues_tracker
  - ObjectRenderer retrieve renderer content using Rails.cache.read_multi
  - Better caching of git calls on ProjectsController#show.
  - Avoid to retrieve MR closes_issues as much as possible.
  - Hide project name in project activities. !5068 (winniehell)
  - Add API endpoint for a group issues. !4520 (mahcsig)
  - Add Bugzilla integration. !4930 (iamtjg)
  - Fix new snippet style bug (elliotec)
  - Instrument Rinku usage
  - Be explicit to define merge request discussion variables
  - Use cache for todos counter calling TodoService
  - Metrics for Rouge::Plugins::Redcarpet and Rouge::Formatters::HTMLGitlab
  - RailsCache metris now includes fetch_hit/fetch_miss and read_hit/read_miss info.
  - Allow [ci skip] to be in any case and allow [skip ci]. !4785 (simon_w)
  - Made project list visibility icon fixed width
  - Set import_url validation to be more strict
  - Memoize MR merged/closed events retrieval
  - Don't render discussion notes when requesting diff tab through AJAX
  - Add basic system information like memory and disk usage to the admin panel
  - Don't garbage collect commits that have related DB records like comments
  - Allow to setup event by channel on slack service
  - More descriptive message for git hooks and file locks
  - Aliases of award emoji should be stored as original name. !5060 (dixpac)
  - Handle custom Git hook result in GitLab UI
  - Allow to access Container Registry for Public and Internal projects
  - Allow '?', or '&' for label names
  - Support redirected blobs for Container Registry integration
  - Fix importer for GitHub Pull Requests when a branch was reused across Pull Requests
  - Add date when user joined the team on the member page
  - Fix 404 redirect after validation fails importing a GitLab project
  - Added setting to set new users by default as external. !4545 (Dravere)
  - Add min value for project limit field on user's form. !3622 (jastkand)
  - Reset project pushes_since_gc when we enqueue the git gc call
  - Add reminder to not paste private SSH keys. !4399 (Ingo Blechschmidt)
  - Collapsed diffs lines/size don't acumulate to overflow diffs.
  - Remove duplicate `description` field in `MergeRequest` entities (Ben Boeckel)
  - Style of import project buttons were fixed in the new project page. !5183 (rdemirbay)
  - Fix GitHub client requests when rate limit is disabled
  - Optimistic locking for Issues and Merge Requests (Title and description overriding prevention)
  - Redesign Builds and Pipelines pages
  - Change status color and icon for running builds
  - Fix commenting issue in side by side diff view for unchanged lines
  - Fix markdown rendering for: consecutive labels references, label references that begin with a digit or contains `.`
  - Project export filename now includes the project and namespace path
  - Fix last update timestamp on issues not preserved on gitlab.com and project imports
  - Fix issues importing projects from EE to CE
  - Fix creating group with space in group path
  - Improve cron_jobs loading error messages. !5318 / !5360
  - Prevent toggling sidebar when clipboard icon clicked
  - Create Todos for Issue author when assign or mention himself (Katarzyna Kobierska)
  - Limit the number of retries on error to 3 for exporting projects
  - Allow empty repositories on project import/export
  - Render only commit message title in builds (Katarzyna Kobierska Ula Budziszewska)
  - Allow bulk (un)subscription from issues in issue index
  - Fix MR diff encoding issues exporting GitLab projects
  - Move builds settings out of project settings and rename Pipelines
  - Add builds badge to Pipelines settings page
  - Export and import avatar as part of project import/export
  - Fix migration corrupting import data for old version upgrades
  - Show tooltip on GitLab export link in new project page
  - Fix import_data wrongly saved as a result of an invalid import_url !5206

v 8.9.11
  - Respect the fork_project permission when forking projects
  - Set a restrictive CORS policy on the API for credentialed requests
  - API: disable rails session auth for non-GET/HEAD requests
  - Escape HTML nodes in builds commands in CI linter

v 8.9.10
  - Allow the Rails cookie to be used for API authentication.

v 8.9.9
  - Exclude some pending or inactivated rows in Member scopes

v 8.9.8
  - Upgrade Doorkeeper to 4.2.0. !5881

v 8.9.7
  - Upgrade Rails to 4.2.7.1 for security fixes. !5781
  - Require administrator privileges to perform a project import.

v 8.9.6
  - Fix importing of events under notes for GitLab projects. !5154
  - Fix log statements in import/export. !5129
  - Fix commit avatar alignment in compare view. !5128
  - Fix broken migration in MySQL. !5005
  - Overwrite Host and X-Forwarded-Host headers in NGINX !5213
  - Keeps issue number when importing from Gitlab.com
  - Add Pending tab for Builds (Katarzyna Kobierska, Urszula Budziszewska)

v 8.9.5
  - Add more debug info to import/export and memory killer. !5108
  - Fixed avatar alignment in new MR view. !5095
  - Fix diff comments not showing up in activity feed. !5069
  - Add index on both Award Emoji user and name. !5061
  - Downgrade to Redis 3.2.2 due to massive memory leak with Sidekiq. !5056
  - Re-enable import button when import process fails due to namespace already being taken. !5053
  - Fix snippets comments not displayed. !5045
  - Fix emoji paths in relative root configurations. !5027
  - Fix issues importing events in Import/Export. !4987
  - Fixed 'use shortcuts' button on docs. !4979
  - Admin should be able to turn shared runners into specific ones. !4961
  - Update RedCloth to 4.3.2 for CVE-2012-6684. !4929 (Takuya Noguchi)
  - Improve the request / withdraw access button. !4860

v 8.9.4
  - Fix privilege escalation issue with OAuth external users.
  - Ensure references to private repos aren't shown to logged-out users.
  - Fixed search field blur not removing focus. !4704
  - Resolve "Sub nav isn't showing on file view". !4890
  - Fixes middle click and double request when navigating through the file browser. !4891
  - Fixed URL on label button when filtering. !4897
  - Fixed commit avatar alignment. !4933
  - Do not show build retry link when build is active. !4967
  - Fix restore Rake task warning message output. !4980
  - Handle external issues in IssueReferenceFilter. !4988
  - Expiry date on pinned nav cookie. !5009
  - Updated breakpoint for sidebar pinning. !5019

v 8.9.3
  - Fix encrypted data backwards compatibility after upgrading attr_encrypted gem. !4963
  - Fix rendering of commit notes. !4953
  - Resolve "Pin should show up at 1280px min". !4947
  - Switched mobile button icons to ellipsis and angle. !4944
  - Correctly returns todo ID after creating todo. !4941
  - Better debugging for memory killer middleware. !4936
  - Remove duplicate new page btn from edit wiki. !4904
  - Use clock_gettime for all performance timestamps. !4899
  - Use memorized tags array when searching tags by name. !4859
  - Fixed avatar alignment in new MR view. !4901
  - Removed fade when filtering results. !4932
  - Fix missing avatar on system notes. !4954
  - Reduce overhead and optimize ProjectTeam#max_member_access performance. !4973
  - Use update_columns to bypass all the dirty code on active_record. !4985
  - Fix restore Rake task warning message output !4980

v 8.9.2
  - Fix visibility of snippets when searching.
  - Fix an information disclosure when requesting access to a group containing private projects.
  - Update omniauth-saml to 1.6.0 !4951

v 8.9.1
  - Refactor labels documentation. !3347
  - Eager load award emoji on notes. !4628
  - Fix some CI wording in documentation. !4660
  - Document `GIT_STRATEGY` and `GIT_DEPTH`. !4720
  - Add documentation for the export & import features. !4732
  - Add some docs for Docker Registry configuration. !4738
  - Ensure we don't send the "access request declined" email to access requesters on project deletion. !4744
  - Display group/project access requesters separately in the admin area. !4798
  - Add documentation and examples for configuring cloud storage for registry images. !4812
  - Clarifies documentation about artifact expiry. !4831
  - Fix the Network graph links. !4832
  - Fix MR-auto-close text added to description. !4836
  - Add documentation for award emoji now that comments can be awarded with emojis. !4839
  - Fix typo in export failure email. !4847
  - Fix header vertical centering. !4170
  - Fix subsequent SAML sign ins. !4718
  - Set button label when picking an option from status dropdown. !4771
  - Prevent invalid URLs from raising exceptions in WikiLink Filter. !4775
  - Handle external issues in IssueReferenceFilter. !4789
  - Support for rendering/redacting multiple documents. !4828
  - Update Todos documentation and screenshots to include new functionality. !4840
  - Hide nav arrows by default. !4843
  - Added bottom padding to label color suggestion link. !4845
  - Use jQuery objects in ref dropdown. !4850
  - Fix GitLab project import issues related to notes and builds. !4855
  - Restrict header logo to 36px so it doesn't overflow. !4861
  - Fix unwanted label unassignment. !4863
  - Fix mobile Safari bug where horizontal nav arrows would flicker on scroll. !4869
  - Restore old behavior around diff notes to outdated discussions. !4870
  - Fix merge requests project settings help link anchor. !4873
  - Fix 404 when accessing pipelines as guest user on public projects. !4881
  - Remove width restriction for logo on sign-in page. !4888
  - Bump gitlab_git to 10.2.3 to fix false truncated warnings with ISO-8559 files. !4884
  - Apply selected value as label. !4886
  - Change Retry to Re-deploy on Deployments page
  - Fix temp file being deleted after the request while importing a GitLab project. !4894
  - Fix pagination when sorting by columns with lots of ties (like priority)
  - Implement Subresource Integrity for CSS and JavaScript assets. This prevents malicious assets from loading in the case of a CDN compromise.
  - Fix user creation with stronger minimum password requirements !4054 (nathan-pmt)
  - Fix a wrong MR status when merge_when_build_succeeds & project.only_allow_merge_if_build_succeeds are true. !4912
  - Add SMTP as default delivery method to match gitlab-org/omnibus-gitlab!826. !4915
  - Remove duplicate 'New Page' button on edit wiki page

v 8.9.0
  - Fix group visibility form layout in application settings
  - Fix builds API response not including commit data
  - Fix error when CI job variables key specified but not defined
  - Fix pipeline status when there are no builds in pipeline
  - Fix Error 500 when using closes_issues API with an external issue tracker
  - Add more information into RSS feed for issues (Alexander Matyushentsev)
  - Bulk assign/unassign labels to issues.
  - Ability to prioritize labels !4009 / !3205 (Thijs Wouters)
  - Show Star and Fork buttons on mobile.
  - Performance improvements on RelativeLinkFilter
  - Fix endless redirections when accessing user OAuth applications when they are disabled
  - Allow enabling wiki page events from Webhook management UI
  - Bump rouge to 1.11.0
  - Fix issue with arrow keys not working in search autocomplete dropdown
  - Fix an issue where note polling stopped working if a window was in the
    background during a refresh.
  - Pre-processing Markdown now only happens when needed
  - Make EmailsOnPushWorker use Sidekiq mailers queue
  - Redesign all Devise emails. !4297
  - Don't show 'Leave Project' to group members
  - Fix wiki page events' webhook to point to the wiki repository
  - Add a border around images to differentiate them from the background.
  - Don't show tags for revert and cherry-pick operations
  - Show image ID on registry page
  - Fix issue todo not remove when leave project !4150 (Long Nguyen)
  - Allow customisable text on the 'nearly there' page after a user signs up
  - Bump recaptcha gem to 3.0.0 to remove deprecated stoken support
  - Fix SVG sanitizer to allow more elements
  - Allow forking projects with restricted visibility level
  - Added descriptions to notification settings dropdown
  - Improve note validation to prevent errors when creating invalid note via API
  - Reduce number of fog gem dependencies
  - Add number of merge requests for a given milestone to the milestones view.
  - Implement a fair usage of shared runners
  - Remove project notification settings associated with deleted projects
  - Fix 404 page when viewing TODOs that contain milestones or labels in different projects
  - Add a metric for the number of new Redis connections created by a transaction
  - Fix Error 500 when viewing a blob with binary characters after the 1024-byte mark
  - Redesign navigation for project pages
  - Fix images in sign-up confirmation email
  - Added shortcut 'y' for copying a files content hash URL #14470
  - Fix groups API to list only user's accessible projects
  - Fix horizontal scrollbar for long commit message.
  - GitLab Performance Monitoring now tracks the total method execution time and call count per method
  - Add Environments and Deployments
  - Redesign account and email confirmation emails
  - Don't fail builds for projects that are deleted
  - Support Docker Registry manifest v1
  - `git clone https://host/namespace/project` now works, in addition to using the `.git` suffix
  - Bump nokogiri to 1.6.8
  - Use gitlab-shell v3.0.0
  - Fixed alignment of download dropdown in merge requests
  - Upgrade to jQuery 2
  - Adds selected branch name to the dropdown toggle
  - Add API endpoint for Sidekiq Metrics !4653
  - Refactoring Award Emoji with API support for Issues and MergeRequests
  - Use Knapsack to evenly distribute tests across multiple nodes
  - Add `sha` parameter to MR merge API, to ensure only reviewed changes are merged
  - Don't allow MRs to be merged when commits were added since the last review / page load
  - Add DB index on users.state
  - Limit email on push diff size to 30 files / 150 KB
  - Add rake task 'gitlab:db:configure' for conditionally seeding or migrating the database
  - Changed the Slack build message to use the singular duration if necessary (Aran Koning)
  - Fix race condition on merge when build succeeds
  - Added shortcut to focus filter search fields and added documentation #18120
  - Links from a wiki page to other wiki pages should be rewritten as expected
  - Add option to project to only allow merge requests to be merged if the build succeeds (Rui Santos)
  - Added navigation shortcuts to the project pipelines, milestones, builds and forks page. !4393
  - Fix issues filter when ordering by milestone
  - Disable SAML account unlink feature
  - Added artifacts:when to .gitlab-ci.yml - this requires GitLab Runner 1.3
  - Bamboo Service: Fix missing credentials & URL handling when base URL contains a path (Benjamin Schmid)
  - TeamCity Service: Fix URL handling when base URL contains a path
  - Todos will display target state if issuable target is 'Closed' or 'Merged'
  - Validate only and except regexp
  - Fix bug when sorting issues by milestone due date and filtering by two or more labels
  - POST to API /projects/:id/runners/:runner_id would give 409 if the runner was already enabled for this project
  - Add support for using Yubikeys (U2F) for two-factor authentication
  - Link to blank group icon doesn't throw a 404 anymore
  - Remove 'main language' feature
  - Toggle whitespace button now available for compare branches diffs #17881
  - Pipelines can be canceled only when there are running builds
  - Allow authentication using personal access tokens
  - Use downcased path to container repository as this is expected path by Docker
  - Allow to use CI token to fetch LFS objects
  - Custom notification settings
  - Projects pending deletion will render a 404 page
  - Measure queue duration between gitlab-workhorse and Rails
  - Added Gfm autocomplete for labels
  - Added edit note 'up' shortcut documentation to the help panel and docs screenshot #18114
  - Make Omniauth providers specs to not modify global configuration
  - Remove unused JiraIssue class and replace references with ExternalIssue. !4659 (Ilan Shamir)
  - Make authentication service for Container Registry to be compatible with < Docker 1.11
  - Make it possible to lock a runner from being enabled for other projects
  - Add Application Setting to configure Container Registry token expire delay (default 5min)
  - Cache assigned issue and merge request counts in sidebar nav
  - Use Knapsack only in CI environment
  - Updated project creation page to match new UI #2542
  - Cache project build count in sidebar nav
  - Add milestone expire date to the right sidebar
  - Manually mark a issue or merge request as a todo
  - Fix markdown_spec to use before instead of before(:all) to properly cleanup database after testing
  - Reduce number of queries needed to render issue labels in the sidebar
  - Improve error handling importing projects
  - Remove duplicated notification settings
  - Put project Files and Commits tabs under Code tab
  - Decouple global notification level from user model
  - Replace Colorize with Rainbow for coloring console output in Rake tasks.
  - Add workhorse controller and API helpers
  - An indicator is now displayed at the top of the comment field for confidential issues.
  - Show categorised search queries in the search autocomplete
  - RepositoryCheck::SingleRepositoryWorker public and private methods are now instrumented
  - Dropdown for `.gitlab-ci.yml` templates
  - Improve issuables APIs performance when accessing notes !4471
  - Add sorting dropdown to tags page !4423
  - External links now open in a new tab
  - Prevent default actions of disabled buttons and links
  - Markdown editor now correctly resets the input value on edit cancellation !4175
  - Toggling a task list item in a issue/mr description does not creates a Todo for mentions
  - Improved UX of date pickers on issue & milestone forms
  - Cache on the database if a project has an active external issue tracker.
  - Put project Labels and Milestones pages links under Issues and Merge Requests tabs as subnav
  - GitLab project import and export functionality
  - All classes in the Banzai::ReferenceParser namespace are now instrumented
  - Remove deprecated issues_tracker and issues_tracker_id from project model
  - Allow users to create confidential issues in private projects
  - Measure CPU time for instrumented methods
  - Instrument private methods and private instance methods by default instead just public methods
  - Only show notes through JSON on confidential issues that the user has access to
  - Updated the allocations Gem to version 1.0.5
  - The background sampler now ignores classes without names
  - Update design for `Close` buttons
  - New custom icons for navigation
  - Horizontally scrolling navigation on project, group, and profile settings pages
  - Hide global side navigation by default
  - Fix project Star/Unstar project button tooltip
  - Remove tanuki logo from side navigation; center on top nav
  - Include user relationships when retrieving award_emoji
  - Various associations are now eager loaded when parsing issue references to reduce the number of queries executed
  - Set inverse_of for Project/Service association to reduce the number of queries
  - Update tanuki logo highlight/loading colors
  - Remove explicit Gitlab::Metrics.action assignments, are already automatic.
  - Use Git cached counters for branches and tags on project page
  - Cache participable participants in an instance variable.
  - Filter parameters for request_uri value on instrumented transactions.
  - Remove duplicated keys add UNIQUE index to keys fingerprint column
  - ExtractsPath get ref_names from repository cache, if not there access git.
  - Show a flash warning about the error detail of XHR requests which failed with status code 404 and 500
  - Cache user todo counts from TodoService
  - Ensure Todos counters doesn't count Todos for projects pending delete
  - Add left/right arrows horizontal navigation
  - Add tooltip to pin/unpin navbar
  - Add new sub nav style to Wiki and Graphs sub navigation

v 8.8.9
  - Upgrade Doorkeeper to 4.2.0. !5881

v 8.8.8
  - Upgrade Rails to 4.2.7.1 for security fixes. !5781

v 8.8.7
  - Fix privilege escalation issue with OAuth external users.
  - Ensure references to private repos aren't shown to logged-out users.

v 8.8.6
  - Fix visibility of snippets when searching.
  - Update omniauth-saml to 1.6.0 !4951

v 8.8.5
  - Import GitHub repositories respecting the API rate limit !4166
  - Fix todos page throwing errors when you have a project pending deletion !4300
  - Disable Webhooks before proceeding with the GitHub import !4470
  - Fix importer for GitHub comments on diff !4488
  - Adjust the SAML control flow to allow LDAP identities to be added to an existing SAML user !4498
  - Fix incremental trace upload API when using multi-byte UTF-8 chars in trace !4541
  - Prevent unauthorized access for projects build traces
  - Forbid scripting for wiki files
  - Only show notes through JSON on confidential issues that the user has access to
  - Banzai::Filter::UploadLinkFilter use XPath instead CSS expressions
  - Banzai::Filter::ExternalLinkFilter use XPath instead CSS expressions

v 8.8.4
  - Fix LDAP-based login for users with 2FA enabled. !4493
  - Added descriptions to notification settings dropdown
  - Due date can be removed from milestones

v 8.8.3
  - Fix 404 page when viewing TODOs that contain milestones or labels in different projects. !4312
  - Fixed JS error when trying to remove discussion form. !4303
  - Fixed issue with button color when no CI enabled. !4287
  - Fixed potential issue with 2 CI status polling events happening. !3869
  - Improve design of Pipeline view. !4230
  - Fix gitlab importer failing to import new projects due to missing credentials. !4301
  - Fix import URL migration not rescuing with the correct Error. !4321
  - Fix health check access token changing due to old application settings being used. !4332
  - Make authentication service for Container Registry to be compatible with Docker versions before 1.11. !4363
  - Add Application Setting to configure Container Registry token expire delay (default 5 min). !4364
  - Pass the "Remember me" value to the 2FA token form. !4369
  - Fix incorrect links on pipeline page when merge request created from fork.  !4376
  - Use downcased path to container repository as this is expected path by Docker. !4420
  - Fix wiki project clone address error (chujinjin). !4429
  - Fix serious performance bug with rendering Markdown with InlineDiffFilter.  !4392
  - Fix missing number on generated ordered list element. !4437
  - Prevent disclosure of notes on confidential issues in search results.

v 8.8.2
  - Added remove due date button. !4209
  - Fix Error 500 when accessing application settings due to nil disabled OAuth sign-in sources. !4242
  - Fix Error 500 in CI charts by gracefully handling commits with no durations. !4245
  - Fix table UI on CI builds page. !4249
  - Fix backups if registry is disabled. !4263
  - Fixed issue with merge button color. !4211
  - Fixed issue with enter key selecting wrong option in dropdown. !4210
  - When creating a .gitignore file a dropdown with templates will be provided. !4075
  - Fix concurrent request when updating build log in browser. !4183

v 8.8.1
  - Add documentation for the "Health Check" feature
  - Allow anonymous users to access a public project's pipelines !4233
  - Fix MySQL compatibility in zero downtime migrations helpers
  - Fix the CI login to Container Registry (the gitlab-ci-token user)

v 8.8.0
  - Implement GFM references for milestones (Alejandro Rodríguez)
  - Snippets tab under user profile. !4001 (Long Nguyen)
  - Fix error when using link to uploads in global snippets
  - Fix Error 500 when attempting to retrieve project license when HEAD points to non-existent ref
  - Assign labels and milestone to target project when moving issue. !3934 (Long Nguyen)
  - Use a case-insensitive comparison in sanitizing URI schemes
  - Toggle sign-up confirmation emails in application settings
  - Make it possible to prevent tagged runner from picking untagged jobs
  - Added `InlineDiffFilter` to the markdown parser. (Adam Butler)
  - Added inline diff styling for `change_title` system notes. (Adam Butler)
  - Project#open_branches has been cleaned up and no longer loads entire records into memory.
  - Escape HTML in commit titles in system note messages
  - Improve design of Pipeline View
  - Fix scope used when accessing container registry
  - Fix creation of Ci::Commit object which can lead to pending, failed in some scenarios
  - Improve multiple branch push performance by memoizing permission checking
  - Log to application.log when an admin starts and stops impersonating a user
  - Changing the confidentiality of an issue now creates a new system note (Alex Moore-Niemi)
  - Updated gitlab_git to 10.1.0
  - GitAccess#protected_tag? no longer loads all tags just to check if a single one exists
  - Reduce delay in destroying a project from 1-minute to immediately
  - Make build status canceled if any of the jobs was canceled and none failed
  - Upgrade Sidekiq to 4.1.2
  - Added /health_check endpoint for checking service status
  - Make 'upcoming' filter for milestones work better across projects
  - Sanitize repo paths in new project error message
  - Bump mail_room to 0.7.0 to fix stuck IDLE connections
  - Remove future dates from contribution calendar graph.
  - Support e-mail notifications for comments on project snippets
  - Fix API leak of notes of unauthorized issues, snippets and merge requests
  - Use ActionDispatch Remote IP for Akismet checking
  - Fix error when visiting commit builds page before build was updated
  - Add 'l' shortcut to open Label dropdown on issuables and 'i' to create new issue on a project
  - Update SVG sanitizer to conform to SVG 1.1
  - Speed up push emails with multiple recipients by only generating the email once
  - Updated search UI
  - Added authentication service for Container Registry
  - Display informative message when new milestone is created
  - Sanitize milestones and labels titles
  - Support multi-line tag messages. !3833 (Calin Seciu)
  - Force users to reset their password after an admin changes it
  - Allow "NEWS" and "CHANGES" as alternative names for CHANGELOG. !3768 (Connor Shea)
  - Added button to toggle whitespaces changes on diff view
  - Backport GitHub Enterprise import support from EE
  - Create tags using Rugged for performance reasons. !3745
  - Allow guests to set notification level in projects
  - API: Expose Issue#user_notes_count. !3126 (Anton Popov)
  - Don't show forks button when user can't view forks
  - Fix atom feed links and rendering
  - Files over 5MB can only be viewed in their raw form, files over 1MB without highlighting !3718
  - Add support for supressing text diffs using .gitattributes on the default branch (Matt Oakes)
  - Add eager load paths to help prevent dependency load issues in Sidekiq workers. !3724
  - Added multiple colors for labels in dropdowns when dups happen.
  - Show commits in the same order as `git log`
  - Improve description for the Two-factor Authentication sign-in screen. (Connor Shea)
  - API support for the 'since' and 'until' operators on commit requests (Paco Guzman)
  - Fix Gravatar hint in user profile when Gravatar is disabled. !3988 (Artem Sidorenko)
  - Expire repository exists? and has_visible_content? caches after a push if necessary
  - Fix unintentional filtering bug in Issue/MR sorted by milestone due (Takuya Noguchi)
  - Fix adding a todo for private group members (Ahmad Sherif)
  - Bump ace-rails-ap gem version from 2.0.1 to 4.0.2 which upgrades Ace Editor from 1.1.2 to 1.2.3
  - Total method execution timings are no longer tracked
  - Allow Admins to remove the Login with buttons for OAuth services and still be able to import !4034. (Andrei Gliga)
  - Add API endpoints for un/subscribing from/to a label. !4051 (Ahmad Sherif)
  - Hide left sidebar on phone screens to give more space for content
  - Redesign navigation for profile and group pages
  - Add counter metrics for rails cache
  - Import pull requests from GitHub where the source or target branches were removed
  - All Grape API helpers are now instrumented
  - Improve Issue formatting for the Slack Service (Jeroen van Baarsen)
  - Fixed advice on invalid permissions on upload path !2948 (Ludovic Perrine)
  - Allows MR authors to have the source branch removed when merging the MR. !2801 (Jeroen Jacobs)
  - When creating a .gitignore file a dropdown with templates will be provided
  - Shows the issue/MR list search/filter form and corrects the mobile styling for guest users. #17562

v 8.7.9
  - Fix privilege escalation issue with OAuth external users.
  - Ensure references to private repos aren't shown to logged-out users.

v 8.7.8
  - Fix visibility of snippets when searching.
  - Update omniauth-saml to 1.6.0 !4951

v 8.7.7
  - Fix import by `Any Git URL` broken if the URL contains a space
  - Prevent unauthorized access to other projects build traces
  - Forbid scripting for wiki files
  - Only show notes through JSON on confidential issues that the user has access to

v 8.7.6
  - Fix links on wiki pages for relative url setups. !4131 (Artem Sidorenko)
  - Fix import from GitLab.com to a private instance failure. !4181
  - Fix external imports not finding the import data. !4106
  - Fix notification delay when changing status of an issue
  - Bump Workhorse to 0.7.5 so it can serve raw diffs

v 8.7.5
  - Fix relative links in wiki pages. !4050
  - Fix always showing build notification message when switching between merge requests !4086
  - Fix an issue when filtering merge requests with more than one label. !3886
  - Fix short note for the default scope on build page (Takuya Noguchi)

v 8.7.4
  - Links for Redmine issue references are generated correctly again !4048 (Benedikt Huss)
  - Fix setting trusted proxies !3970
  - Fix BitBucket importer bug when throwing exceptions !3941
  - Use sign out path only if not empty !3989
  - Running rake gitlab:db:drop_tables now drops tables with cascade !4020
  - Running rake gitlab:db:drop_tables uses "IF EXISTS" as a precaution !4100
  - Use a case-insensitive comparison in sanitizing URI schemes

v 8.7.3
  - Emails, Gitlab::Email::Message, Gitlab::Diff, and Premailer::Adapter::Nokogiri are now instrumented
  - Merge request widget displays TeamCity build state and code coverage correctly again.
  - Fix the line code when importing PR review comments from GitHub. !4010
  - Wikis are now initialized on legacy projects when checking repositories
  - Remove animate.css in favor of a smaller subset of animations. !3937 (Connor Shea)

v 8.7.2
  - The "New Branch" button is now loaded asynchronously
  - Fix error 500 when trying to create a wiki page
  - Updated spacing between notification label and button
  - Label titles in filters are now escaped properly

v 8.7.1
  - Throttle the update of `project.last_activity_at` to 1 minute. !3848
  - Fix .gitlab-ci.yml parsing issue when hidde job is a template without script definition. !3849
  - Fix license detection to detect all license files, not only known licenses. !3878
  - Use the `can?` helper instead of `current_user.can?`. !3882
  - Prevent users from deleting Webhooks via API they do not own
  - Fix Error 500 due to stale cache when projects are renamed or transferred
  - Update width of search box to fix Safari bug. !3900 (Jedidiah)
  - Use the `can?` helper instead of `current_user.can?`

v 8.7.0
  - Gitlab::GitAccess and Gitlab::GitAccessWiki are now instrumented
  - Fix vulnerability that made it possible to gain access to private labels and milestones
  - The number of InfluxDB points stored per UDP packet can now be configured
  - Fix error when cross-project label reference used with non-existent project
  - Transactions for /internal/allowed now have an "action" tag set
  - Method instrumentation now uses Module#prepend instead of aliasing methods
  - Repository.clean_old_archives is now instrumented
  - Add support for environment variables on a job level in CI configuration file
  - SQL query counts are now tracked per transaction
  - The Projects::HousekeepingService class has extra instrumentation
  - All service classes (those residing in app/services) are now instrumented
  - Developers can now add custom tags to transactions
  - Loading of an issue's referenced merge requests and related branches is now done asynchronously
  - Enable gzip for assets, makes the page size significantly smaller. !3544 / !3632 (Connor Shea)
  - Add support to cherry-pick any commit into any branch in the web interface (Minqi Pan)
  - Project switcher uses new dropdown styling
  - Load award emoji images separately unless opening the full picker. Saves several hundred KBs of data for most pages. (Connor Shea)
  - Do not include award_emojis in issue and merge_request comment_count !3610 (Lucas Charles)
  - Restrict user profiles when public visibility level is restricted.
  - Add ability set due date to issues, sort and filter issues by due date (Mehmet Beydogan)
  - All images in discussions and wikis now link to their source files !3464 (Connor Shea).
  - Return status code 303 after a branch DELETE operation to avoid project deletion (Stan Hu)
  - Add setting for customizing the list of trusted proxies !3524
  - Allow projects to be transfered to a lower visibility level group
  - Fix `signed_in_ip` being set to 127.0.0.1 when using a reverse proxy !3524
  - Improved Markdown rendering performance !3389
  - Make shared runners text in box configurable
  - Don't attempt to look up an avatar in repo if repo directory does not exist (Stan Hu)
  - API: Ability to subscribe and unsubscribe from issues and merge requests (Robert Schilling)
  - Expose project badges in project settings
  - Make /profile/keys/new redirect to /profile/keys for back-compat. !3717
  - Preserve time notes/comments have been updated at when moving issue
  - Make HTTP(s) label consistent on clone bar (Stan Hu)
  - Add support for `after_script`, requires Runner 1.2 (Kamil Trzciński)
  - Expose label description in API (Mariusz Jachimowicz)
  - API: Ability to update a group (Robert Schilling)
  - API: Ability to move issues (Robert Schilling)
  - Fix Error 500 after renaming a project path (Stan Hu)
  - Fix a bug whith trailing slash in teamcity_url (Charles May)
  - Allow back dating on issues when created or updated through the API
  - Allow back dating on issue notes when created through the API
  - Propose license template when creating a new LICENSE file
  - API: Expose /licenses and /licenses/:key
  - Fix avatar stretching by providing a cropping feature
  - API: Expose `subscribed` for issues and merge requests (Robert Schilling)
  - Allow SAML to handle external users based on user's information !3530
  - Allow Omniauth providers to be marked as `external` !3657
  - Add endpoints to archive or unarchive a project !3372
  - Fix a bug whith trailing slash in bamboo_url
  - Add links to CI setup documentation from project settings and builds pages
  - Display project members page to all members
  - Handle nil descriptions in Slack issue messages (Stan Hu)
  - Add automated repository integrity checks (OFF by default)
  - API: Expose open_issues_count, closed_issues_count, open_merge_requests_count for labels (Robert Schilling)
  - API: Ability to star and unstar a project (Robert Schilling)
  - Add default scope to projects to exclude projects pending deletion
  - Allow to close merge requests which source projects(forks) are deleted.
  - Ensure empty recipients are rejected in BuildsEmailService
  - Use rugged to change HEAD in Project#change_head (P.S.V.R)
  - API: Ability to filter milestones by state `active` and `closed` (Robert Schilling)
  - API: Fix milestone filtering by `iid` (Robert Schilling)
  - Make before_script and after_script overridable on per-job (Kamil Trzciński)
  - API: Delete notes of issues, snippets, and merge requests (Robert Schilling)
  - Implement 'Groups View' as an option for dashboard preferences !3379 (Elias W.)
  - Better errors handling when creating milestones inside groups
  - Fix high CPU usage when PostReceive receives refs/merge-requests/<id>
  - Hide `Create a group` help block when creating a new project in a group
  - Implement 'TODOs View' as an option for dashboard preferences !3379 (Elias W.)
  - Allow issues and merge requests to be assigned to the author !2765
  - Make Ci::Commit to group only similar builds and make it stateful (ref, tag)
  - Gracefully handle notes on deleted commits in merge requests (Stan Hu)
  - Decouple membership and notifications
  - Fix creation of merge requests for orphaned branches (Stan Hu)
  - API: Ability to retrieve a single tag (Robert Schilling)
  - While signing up, don't persist the user password across form redisplays
  - Fall back to `In-Reply-To` and `References` headers when sub-addressing is not available (David Padilla)
  - Remove "Congratulations!" tweet button on newly-created project. (Connor Shea)
  - Fix admin/projects when using visibility levels on search (PotHix)
  - Build status notifications
  - Update email confirmation interface
  - API: Expose user location (Robert Schilling)
  - API: Do not leak group existence via return code (Robert Schilling)
  - ClosingIssueExtractor regex now also works with colons. e.g. "Fixes: #1234" !3591
  - Update number of Todos in the sidebar when it's marked as "Done". !3600
  - Sanitize branch names created for confidential issues
  - API: Expose 'updated_at' for issue, snippet, and merge request notes (Robert Schilling)
  - API: User can leave a project through the API when not master or owner. !3613
  - Fix repository cache invalidation issue when project is recreated with an empty repo (Stan Hu)
  - Fix: Allow empty recipients list for builds emails service when pushed is added (Frank Groeneveld)
  - Improved markdown forms
  - Diff design updates (colors, button styles, etc)
  - Copying and pasting a diff no longer pastes the line numbers or +/-
  - Add null check to formData when updating profile content to fix Firefox bug
  - Disable spellcheck and autocorrect for username field in admin page
  - Delete tags using Rugged for performance reasons (Robert Schilling)
  - Add Slack notifications when Wiki is edited (Sebastian Klier)
  - Diffs load at the correct point when linking from from number
  - Selected diff rows highlight
  - Fix emoji categories in the emoji picker
  - API: Properly display annotated tags for GET /projects/:id/repository/tags (Robert Schilling)
  - Add encrypted credentials for imported projects and migrate old ones
  - Properly format all merge request references with ! rather than # !3740 (Ben Bodenmiller)
  - Author and participants are displayed first on users autocompletion
  - Show number sign on external issue reference text (Florent Baldino)
  - Updated print style for issues
  - Use GitHub Issue/PR number as iid to keep references
  - Import GitHub labels
  - Add option to filter by "Owned projects" on dashboard page
  - Import GitHub milestones
  - Execute system web hooks on push to the project
  - Allow enable/disable push events for system hooks
  - Fix GitHub project's link in the import page when provider has a custom URL
  - Add RAW build trace output and button on build page
  - Add incremental build trace update into CI API

v 8.6.9
  - Prevent unauthorized access to other projects build traces
  - Forbid scripting for wiki files
  - Only show notes through JSON on confidential issues that the user has access to

v 8.6.8
  - Prevent privilege escalation via "impersonate" feature
  - Prevent privilege escalation via notes API
  - Prevent privilege escalation via project webhook API
  - Prevent XSS via Git branch and tag names
  - Prevent XSS via custom issue tracker URL
  - Prevent XSS via `window.opener`
  - Prevent XSS via label drop-down
  - Prevent information disclosure via milestone API
  - Prevent information disclosure via snippet API
  - Prevent information disclosure via project labels
  - Prevent information disclosure via new merge request page

v 8.6.7
  - Fix persistent XSS vulnerability in `commit_person_link` helper
  - Fix persistent XSS vulnerability in Label and Milestone dropdowns
  - Fix vulnerability that made it possible to enumerate private projects belonging to group

v 8.6.6
  - Expire the exists cache before deletion to ensure project dir actually exists (Stan Hu). !3413
  - Fix error on language detection when repository has no HEAD (e.g., master branch) (Jeroen Bobbeldijk). !3654
  - Fix revoking of authorized OAuth applications (Connor Shea). !3690
  - Fix error on language detection when repository has no HEAD (e.g., master branch). !3654 (Jeroen Bobbeldijk)
  - Issuable header is consistent between issues and merge requests
  - Improved spacing in issuable header on mobile

v 8.6.5
  - Fix importing from GitHub Enterprise. !3529
  - Perform the language detection after updating merge requests in `GitPushService`, leading to faster visual feedback for the end-user. !3533
  - Check permissions when user attempts to import members from another project. !3535
  - Only update repository language if it is not set to improve performance. !3556
  - Return status code 303 after a branch DELETE operation to avoid project deletion (Stan Hu). !3583
  - Unblock user when active_directory is disabled and it can be found !3550
  - Fix a 2FA authentication spoofing vulnerability.

v 8.6.4
  - Don't attempt to fetch any tags from a forked repo (Stan Hu)
  - Redesign the Labels page

v 8.6.3
  - Mentions on confidential issues doesn't create todos for non-members. !3374
  - Destroy related todos when an Issue/MR is deleted. !3376
  - Fix error 500 when target is nil on todo list. !3376
  - Fix copying uploads when moving issue to another project. !3382
  - Ensuring Merge Request API returns boolean values for work_in_progress (Abhi Rao). !3432
  - Fix raw/rendered diff producing different results on merge requests. !3450
  - Fix commit comment alignment (Stan Hu). !3466
  - Fix Error 500 when searching for a comment in a project snippet. !3468
  - Allow temporary email as notification email. !3477
  - Fix issue with dropdowns not selecting values. !3478
  - Update gitlab-shell version and doc to 2.6.12. gitlab-org/gitlab-ee!280

v 8.6.2
  - Fix dropdown alignment. !3298
  - Fix issuable sidebar overlaps on tablet. !3299
  - Make dropdowns pixel perfect. !3337
  - Fix order of steps to prevent PostgreSQL errors when running migration. !3355
  - Fix bold text in issuable sidebar. !3358
  - Fix error with anonymous token in applications settings. !3362
  - Fix the milestone 'upcoming' filter. !3364 + !3368
  - Fix comments on confidential issues showing up in activity feed to non-members. !3375
  - Fix `NoMethodError` when visiting CI root path at `/ci`. !3377
  - Add a tooltip to new branch button in issue page. !3380
  - Fix an issue hiding the password form when signed-in with a linked account. !3381
  - Add links to CI setup documentation from project settings and builds pages. !3384
  - Fix an issue with width of project select dropdown. !3386
  - Remove redundant `require`s from Banzai files. !3391
  - Fix error 500 with cancel button on issuable edit form. !3392 + !3417
  - Fix background when editing a highlighted note. !3423
  - Remove tabstop from the WIP toggle links. !3426
  - Ensure private project snippets are not viewable by unauthorized people.
  - Gracefully handle notes on deleted commits in merge requests (Stan Hu). !3402
  - Fixed issue with notification settings not saving. !3452

v 8.6.1
  - Add option to reload the schema before restoring a database backup. !2807
  - Display navigation controls on mobile. !3214
  - Fixed bug where participants would not work correctly on merge requests. !3329
  - Fix sorting issues by votes on the groups issues page results in SQL errors. !3333
  - Restrict notifications for confidential issues. !3334
  - Do not allow to move issue if it has not been persisted. !3340
  - Add a confirmation step before deleting an issuable. !3341
  - Fixes issue with signin button overflowing on mobile. !3342
  - Auto collapses the navigation sidebar when resizing. !3343
  - Fix build dependencies, when the dependency is a string. !3344
  - Shows error messages when trying to create label in dropdown menu. !3345
  - Fixes issue with assign milestone not loading milestone list. !3346
  - Fix an issue causing the Dashboard/Milestones page to be blank. !3348

v 8.6.0
  - Add ability to move issue to another project
  - Prevent tokens in the import URL to be showed by the UI
  - Fix bug where wrong commit ID was being used in a merge request diff to show old image (Stan Hu)
  - Add confidential issues
  - Bump gitlab_git to 9.0.3 (Stan Hu)
  - Fix diff image view modes (2-up, swipe, onion skin) not working (Stan Hu)
  - Support Golang subpackage fetching (Stan Hu)
  - Bump Capybara gem to 2.6.2 (Stan Hu)
  - New branch button appears on issues where applicable
  - Contributions to forked projects are included in calendar
  - Improve the formatting for the user page bio (Connor Shea)
  - Easily (un)mark merge request as WIP using link
  - Use specialized system notes when MR is (un)marked as WIP
  - Removed the default password from the initial admin account created during
    setup. A password can be provided during setup (see installation docs), or
    GitLab will ask the user to create a new one upon first visit.
  - Fix issue when pushing to projects ending in .wiki
  - Properly display YAML front matter in Markdown
  - Add support for wiki with UTF-8 page names (Hiroyuki Sato)
  - Fix wiki search results point to raw source (Hiroyuki Sato)
  - Don't load all of GitLab in mail_room
  - Add information about `image` and `services` field at `job` level in the `.gitlab-ci.yml` documentation (Pat Turner)
  - HTTP error pages work independently from location and config (Artem Sidorenko)
  - Update `omniauth-saml` to 1.5.0 to allow for custom response attributes to be set
  - Memoize @group in Admin::GroupsController (Yatish Mehta)
  - Indicate how much an MR diverged from the target branch (Pierre de La Morinerie)
  - Added omniauth-auth0 Gem (Daniel Carraro)
  - Add label description in tooltip to labels in issue index and sidebar
  - Strip leading and trailing spaces in URL validator (evuez)
  - Add "last_sign_in_at" and "confirmed_at" to GET /users/* API endpoints for admins (evuez)
  - Return empty array instead of 404 when commit has no statuses in commit status API
  - Decrease the font size and the padding of the `.anchor` icons used in the README (Roberto Dip)
  - Rewrite logo to simplify SVG code (Sean Lang)
  - Allow to use YAML anchors when parsing the `.gitlab-ci.yml` (Pascal Bach)
  - Ignore jobs that start with `.` (hidden jobs)
  - Hide builds from project's settings when the feature is disabled
  - Allow to pass name of created artifacts archive in `.gitlab-ci.yml`
  - Refactor and greatly improve search performance
  - Add support for cross-project label references
  - Ensure "new SSH key" email do not ends up as dead Sidekiq jobs
  - Update documentation to reflect Guest role not being enforced on internal projects
  - Allow search for logged out users
  - Allow to define on which builds the current one depends on
  - Allow user subscription to a label: get notified for issues/merge requests related to that label (Timothy Andrew)
  - Fix bug where Bitbucket `closed` issues were imported as `opened` (Iuri de Silvio)
  - Don't show Issues/MRs from archived projects in Groups view
  - Fix wrong "iid of max iid" in Issuable sidebar for some merged MRs
  - Fix empty source_sha on Merge Request when there is no diff (Pierre de La Morinerie)
  - Increase the notes polling timeout over time (Roberto Dip)
  - Add shortcut to toggle markdown preview (Florent Baldino)
  - Show labels in dashboard and group milestone views
  - Fix an issue when the target branch of a MR had been deleted
  - Add main language of a project in the list of projects (Tiago Botelho)
  - Add #upcoming filter to Milestone filter (Tiago Botelho)
  - Add ability to show archived projects on dashboard, explore and group pages
  - Remove fork link closes all merge requests opened on source project (Florent Baldino)
  - Move group activity to separate page
  - Create external users which are excluded of internal and private projects unless access was explicitly granted
  - Continue parameters are checked to ensure redirection goes to the same instance
  - User deletion is now done in the background so the request can not time out
  - Canceled builds are now ignored in compound build status if marked as `allowed to fail`
  - Trigger a todo for mentions on commits page
  - Let project owners and admins soft delete issues and merge requests

v 8.5.13
  - Prevent unauthorized access to other projects build traces
  - Forbid scripting for wiki files

v 8.5.12
  - Prevent privilege escalation via "impersonate" feature
  - Prevent privilege escalation via notes API
  - Prevent privilege escalation via project webhook API
  - Prevent XSS via Git branch and tag names
  - Prevent XSS via custom issue tracker URL
  - Prevent XSS via `window.opener`
  - Prevent information disclosure via snippet API
  - Prevent information disclosure via project labels
  - Prevent information disclosure via new merge request page

v 8.5.11
  - Fix persistent XSS vulnerability in `commit_person_link` helper

v 8.5.10
  - Fix a 2FA authentication spoofing vulnerability.

v 8.5.9
  - Don't attempt to fetch any tags from a forked repo (Stan Hu).

v 8.5.8
  - Bump Git version requirement to 2.7.4

v 8.5.7
  - Bump Git version requirement to 2.7.3

v 8.5.6
  - Obtain a lease before querying LDAP

v 8.5.5
  - Ensure removing a project removes associated Todo entries
  - Prevent a 500 error in Todos when author was removed
  - Fix pagination for filtered dashboard and explore pages
  - Fix "Show all" link behavior

v 8.5.4
  - Do not cache requests for badges (including builds badge)

v 8.5.3
  - Flush repository caches before renaming projects
  - Sort starred projects on dashboard based on last activity by default
  - Show commit message in JIRA mention comment
  - Makes issue page and merge request page usable on mobile browsers.
  - Improved UI for profile settings

v 8.5.2
  - Fix sidebar overlapping content when screen width was below 1200px
  - Don't repeat labels listed on Labels tab
  - Bring the "branded appearance" feature from EE to CE
  - Fix error 500 when commenting on a commit
  - Show days remaining instead of elapsed time for Milestone
  - Fix broken icons on installations with relative URL (Artem Sidorenko)
  - Fix issue where tag list wasn't refreshed after deleting a tag
  - Fix import from gitlab.com (KazSawada)
  - Improve implementation to check read access to forks and add pagination
  - Don't show any "2FA required" message if it's not actually required
  - Fix help keyboard shortcut on relative URL setups (Artem Sidorenko)
  - Update Rails to 4.2.5.2
  - Fix permissions for deprecated CI build status badge
  - Don't show "Welcome to GitLab" when the search didn't return any projects
  - Add Todos documentation

v 8.5.1
  - Fix group projects styles
  - Show Crowd login tab when sign in is disabled and Crowd is enabled (Peter Hudec)
  - Fix a set of small UI glitches in project, profile, and wiki pages
  - Restrict permissions on public/uploads
  - Fix the merge request side-by-side view after loading diff results
  - Fix the look of tooltip for the "Revert" button
  - Add when the Builds & Runners API changes got introduced
  - Fix error 500 on some merged merge requests
  - Fix an issue causing the content of the issuable sidebar to disappear
  - Fix error 500 when trying to mark an already done todo as "done"
  - Fix an issue where MRs weren't sortable
  - Issues can now be dragged & dropped into empty milestone lists. This is also
    possible with MRs
  - Changed padding & background color for highlighted notes
  - Re-add the newrelic_rpm gem which was removed without any deprecation or warning (Stan Hu)
  - Update sentry-raven gem to 0.15.6
  - Add build coverage in project's builds page (Steffen Köhler)
  - Changed # to ! for merge requests in activity view

v 8.5.0
  - Fix duplicate "me" in tooltip of the "thumbsup" awards Emoji (Stan Hu)
  - Cache various Repository methods to improve performance
  - Fix duplicated branch creation/deletion Webhooks/service notifications when using Web UI (Stan Hu)
  - Ensure rake tasks that don't need a DB connection can be run without one
  - Update New Relic gem to 3.14.1.311 (Stan Hu)
  - Add "visibility" flag to GET /projects api endpoint
  - Add an option to supply root email through an environmental variable (Koichiro Mikami)
  - Ignore binary files in code search to prevent Error 500 (Stan Hu)
  - Render sanitized SVG images (Stan Hu)
  - Support download access by PRIVATE-TOKEN header (Stan Hu)
  - Upgrade gitlab_git to 7.2.23 to fix commit message mentions in first branch push
  - Add option to include the sender name in body of Notify email (Jason Lee)
  - New UI for pagination
  - Don't prevent sign out when 2FA enforcement is enabled and user hasn't yet
    set it up
  - API: Added "merge_requests/:merge_request_id/closes_issues" (Gal Schlezinger)
  - Fix diff comments loaded by AJAX to load comment with diff in discussion tab
  - Fix relative links in other markup formats (Ben Boeckel)
  - Whitelist raw "abbr" elements when parsing Markdown (Benedict Etzel)
  - Fix label links for a merge request pointing to issues list
  - Don't vendor minified JS
  - Increase project import timeout to 15 minutes
  - Be more permissive with email address validation: it only has to contain a single '@'
  - Display 404 error on group not found
  - Track project import failure
  - Support Two-factor Authentication for LDAP users
  - Display database type and version in Administration dashboard
  - Allow limited Markdown in Broadcast Messages
  - Fix visibility level text in admin area (Zeger-Jan van de Weg)
  - Warn admin during OAuth of granting admin rights (Zeger-Jan van de Weg)
  - Update the ExternalIssue regex pattern (Blake Hitchcock)
  - Remember user's inline/side-by-side diff view preference in a cookie (Kirill Katsnelson)
  - Optimized performance of finding issues to be closed by a merge request
  - Add `avatar_url`, `description`, `git_ssh_url`, `git_http_url`, `path_with_namespace`
    and `default_branch` in `project` in push, issue, merge-request and note webhooks data (Kirill Zaitsev)
  - Deprecate the `ssh_url` in favor of `git_ssh_url` and `http_url` in favor of `git_http_url`
    in `project` for push, issue, merge-request and note webhooks data (Kirill Zaitsev)
  - Deprecate the `repository` key in push, issue, merge-request and note webhooks data, use `project` instead (Kirill Zaitsev)
  - API: Expose MergeRequest#merge_status (Andrei Dziahel)
  - Revert "Add IP check against DNSBLs at account sign-up"
  - Actually use the `skip_merges` option in Repository#commits (Tony Chu)
  - Fix API to keep request parameters in Link header (Michael Potthoff)
  - Deprecate API "merge_request/:merge_request_id/comments". Use "merge_requests/:merge_request_id/notes" instead
  - Deprecate API "merge_request/:merge_request_id/...". Use "merge_requests/:merge_request_id/..." instead
  - Prevent parse error when name of project ends with .atom and prevent path issues
  - Discover branches for commit statuses ref-less when doing merge when succeeded
  - Mark inline difference between old and new paths when a file is renamed
  - Support Akismet spam checking for creation of issues via API (Stan Hu)
  - API: Allow to set or update a merge-request's milestone (Kirill Skachkov)
  - Improve UI consistency between projects and groups lists
  - Add sort dropdown to dashboard projects page
  - Fixed logo animation on Safari (Roman Rott)
  - Fix Merge When Succeeded when multiple stages
  - Hide remove source branch button when the MR is merged but new commits are pushed (Zeger-Jan van de Weg)
  - In seach autocomplete show only groups and projects you are member of
  - Don't process cross-reference notes from forks
  - Fix: init.d script not working on OS X
  - Faster snippet search
  - Added API to download build artifacts
  - Title for milestones should be unique (Zeger-Jan van de Weg)
  - Validate correctness of maximum attachment size application setting
  - Replaces "Create merge request" link with one to the "Merge Request" when one exists
  - Fix CI builds badge, add a new link to builds badge, deprecate the old one
  - Fix broken link to project in build notification emails
  - Ability to see and sort on vote count from Issues and MR lists
  - Fix builds scheduler when first build in stage was allowed to fail
  - User project limit is reached notice is hidden if the projects limit is zero
  - Add API support for managing runners and project's runners
  - Allow SAML users to login with no previous account without having to allow
    all Omniauth providers to do so.
  - Allow existing users to auto link their SAML credentials by logging in via SAML
  - Make it possible to erase a build (trace, artifacts) using UI and API
  - Ability to revert changes from a Merge Request or Commit
  - Emoji comment on diffs are not award emoji
  - Add label description (Nuttanart Pornprasitsakul)
  - Show label row when filtering issues or merge requests by label (Nuttanart Pornprasitsakul)
  - Add Todos

v 8.4.11
  - Prevent unauthorized access to other projects build traces
  - Forbid scripting for wiki files

v 8.4.10
  - Prevent privilege escalation via "impersonate" feature
  - Prevent privilege escalation via notes API
  - Prevent privilege escalation via project webhook API
  - Prevent XSS via Git branch and tag names
  - Prevent XSS via custom issue tracker URL
  - Prevent XSS via `window.opener`
  - Prevent information disclosure via snippet API
  - Prevent information disclosure via project labels
  - Prevent information disclosure via new merge request page

v 8.4.9
  - Fix persistent XSS vulnerability in `commit_person_link` helper

v 8.4.8
  - Fix a 2FA authentication spoofing vulnerability.

v 8.4.7
  - Don't attempt to fetch any tags from a forked repo (Stan Hu).

v 8.4.6
  - Bump Git version requirement to 2.7.4

v 8.4.5
  - No CE-specific changes

v 8.4.4
  - Update omniauth-saml gem to 1.4.2
  - Prevent long-running backup tasks from timing out the database connection
  - Add a Project setting to allow guests to view build logs (defaults to true)
  - Sort project milestones by due date including issue editor (Oliver Rogers / Orih)

v 8.4.3
  - Increase lfs_objects size column to 8-byte integer to allow files larger
    than 2.1GB
  - Correctly highlight MR diff when MR has merge conflicts
  - Fix highlighting in blame view
  - Update sentry-raven gem to prevent "Not a git repository" console output
    when running certain commands
  - Add instrumentation to additional Gitlab::Git and Rugged methods for
    performance monitoring
  - Allow autosize textareas to also be manually resized

v 8.4.2
  - Bump required gitlab-workhorse version to bring in a fix for missing
    artifacts in the build artifacts browser
  - Get rid of those ugly borders on the file tree view
  - Fix updating the runner information when asking for builds
  - Bump gitlab_git version to 7.2.24 in order to bring in a performance
    improvement when checking if a repository was empty
  - Add instrumentation for Gitlab::Git::Repository instance methods so we can
    track them in Performance Monitoring.
  - Increase contrast between highlighted code comments and inline diff marker
  - Fix method undefined when using external commit status in builds
  - Fix highlighting in blame view.

v 8.4.1
  - Apply security updates for Rails (4.2.5.1), rails-html-sanitizer (1.0.3),
    and Nokogiri (1.6.7.2)
  - Fix redirect loop during import
  - Fix diff highlighting for all syntax themes
  - Delete project and associations in a background worker

v 8.4.0
  - Allow LDAP users to change their email if it was not set by the LDAP server
  - Ensure Gravatar host looks like an actual host
  - Consider re-assign as a mention from a notification point of view
  - Add pagination headers to already paginated API resources
  - Properly generate diff of orphan commits, like the first commit in a repository
  - Improve the consistency of commit titles, branch names, tag names, issue/MR titles, on their respective project pages
  - Autocomplete data is now always loaded, instead of when focusing a comment text area
  - Improved performance of finding issues for an entire group
  - Added custom application performance measuring system powered by InfluxDB
  - Add syntax highlighting to diffs
  - Gracefully handle invalid UTF-8 sequences in Markdown links (Stan Hu)
  - Bump fog to 1.36.0 (Stan Hu)
  - Add user's last used IP addresses to admin page (Stan Hu)
  - Add housekeeping function to project settings page
  - The default GitLab logo now acts as a loading indicator
  - Fix caching issue where build status was not updating in project dashboard (Stan Hu)
  - Accept 2xx status codes for successful Webhook triggers (Stan Hu)
  - Fix missing date of month in network graph when commits span a month (Stan Hu)
  - Expire view caches when application settings change (e.g. Gravatar disabled) (Stan Hu)
  - Don't notify users twice if they are both project watchers and subscribers (Stan Hu)
  - Remove gray background from layout in UI
  - Fix signup for OAuth providers that don't provide a name
  - Implement new UI for group page
  - Implement search inside emoji picker
  - Let the CI runner know about builds that this build depends on
  - Add API support for looking up a user by username (Stan Hu)
  - Add project permissions to all project API endpoints (Stan Hu)
  - Link to milestone in "Milestone changed" system note
  - Only allow group/project members to mention `@all`
  - Expose Git's version in the admin area (Trey Davis)
  - Add "Frequently used" category to emoji picker
  - Add CAS support (tduehr)
  - Add link to merge request on build detail page
  - Fix: Problem with projects ending with .keys (Jose Corcuera)
  - Revert back upvote and downvote button to the issue and MR pages
  - Swap position of Assignee and Author selector on Issuables (Zeger-Jan van de Weg)
  - Add system hook messages for project rename and transfer (Steve Norman)
  - Fix version check image in Safari
  - Show 'All' tab by default in the builds page
  - Add Open Graph and Twitter Card data to all pages
  - Fix API project lookups when querying with a namespace with dots (Stan Hu)
  - Enable forcing Two-factor authentication sitewide, with optional grace period
  - Import GitHub Pull Requests into GitLab
  - Change single user API endpoint to return more detailed data (Michael Potthoff)
  - Update version check images to use SVG
  - Validate README format before displaying
  - Enable Microsoft Azure OAuth2 support (Janis Meybohm)
  - Properly set task-list class on single item task lists
  - Add file finder feature in tree view (Kyungchul Shin)
  - Ajax filter by message for commits page
  - API: Add support for deleting a tag via the API (Robert Schilling)
  - Allow subsequent validations in CI Linter
  - Show referenced MRs & Issues only when the current viewer can access them
  - Fix Encoding::CompatibilityError bug when markdown content has some complex URL (Jason Lee)
  - Add API support for managing project's builds
  - Add API support for managing project's build triggers
  - Add API support for managing project's build variables
  - Allow broadcast messages to be edited
  - Autosize Markdown textareas
  - Import GitHub wiki into GitLab
  - Add reporters ability to download and browse build artifacts (Andrew Johnson)
  - Autofill referring url in message box when reporting user abuse.
  - Remove leading comma on award emoji when the user is the first to award the emoji (Zeger-Jan van de Weg)
  - Add build artifacts browser
  - Improve UX in builds artifacts browser
  - Increase default size of `data` column in `events` table when using MySQL
  - Expose button to CI Lint tool on project builds page
  - Fix: Creator should be added as a master of the project on creation
  - Added X-GitLab-... headers to emails from CI and Email On Push services (Anton Baklanov)
  - Add IP check against DNSBLs at account sign-up
  - Added cache:key to .gitlab-ci.yml allowing to fine tune the caching

v 8.3.10
  - Prevent unauthorized access to other projects build traces
  - Forbid scripting for wiki files

v 8.3.9
  - Prevent privilege escalation via "impersonate" feature
  - Prevent privilege escalation via notes API
  - Prevent privilege escalation via project webhook API
  - Prevent XSS via custom issue tracker URL
  - Prevent XSS via `window.opener`
  - Prevent information disclosure via project labels
  - Prevent information disclosure via new merge request page

v 8.3.8
  - Fix persistent XSS vulnerability in `commit_person_link` helper

v 8.3.7
  - Fix a 2FA authentication spoofing vulnerability.

v 8.3.6
  - Don't attempt to fetch any tags from a forked repo (Stan Hu).

v 8.3.5
  - Bump Git version requirement to 2.7.4

v 8.3.4
  - Use gitlab-workhorse 0.5.4 (fixes API routing bug)

v 8.3.3
  - Preserve CE behavior with JIRA integration by only calling API if URL is set
  - Fix duplicated branch creation/deletion events when using Web UI (Stan Hu)
  - Add configurable LDAP server query timeout
  - Get "Merge when build succeeds" to work when commits were pushed to MR target branch while builds were running
  - Suppress e-mails on failed builds if allow_failure is set (Stan Hu)
  - Fix project transfer e-mail sending incorrect paths in e-mail notification (Stan Hu)
  - Better support for referencing and closing issues in Asana service (Mike Wyatt)
  - Enable "Add key" button when user fills in a proper key (Stan Hu)
  - Fix error in processing reply-by-email messages (Jason Lee)
  - Fix Error 500 when visiting build page of project with nil runners_token (Stan Hu)
  - Use WOFF versions of SourceSansPro fonts
  - Fix regression when builds were not generated for tags created through web/api interface
  - Fix: maintain milestone filter between Open and Closed tabs (Greg Smethells)
  - Fix missing artifacts and build traces for build created before 8.3

v 8.3.2
  - Disable --follow in `git log` to avoid loading duplicate commit data in infinite scroll (Stan Hu)
  - Add support for Google reCAPTCHA in user registration

v 8.3.1
  - Fix Error 500 when global milestones have slashes (Stan Hu)
  - Fix Error 500 when doing a search in dashboard before visiting any project (Stan Hu)
  - Fix LDAP identity and user retrieval when special characters are used
  - Move Sidekiq-cron configuration to gitlab.yml

v 8.3.0
  - Bump rack-attack to 4.3.1 for security fix (Stan Hu)
  - API support for starred projects for authorized user (Zeger-Jan van de Weg)
  - Add open_issues_count to project API (Stan Hu)
  - Expand character set of usernames created by Omniauth (Corey Hinshaw)
  - Add button to automatically merge a merge request when the build succeeds (Zeger-Jan van de Weg)
  - Add unsubscribe link in the email footer (Zeger-Jan van de Weg)
  - Provide better diagnostic message upon project creation errors (Stan Hu)
  - Bump devise to 3.5.3 to fix reset token expiring after account creation (Stan Hu)
  - Remove api credentials from link to build_page
  - Deprecate GitLabCiService making it to always be inactive
  - Bump gollum-lib to 4.1.0 (Stan Hu)
  - Fix broken group avatar upload under "New group" (Stan Hu)
  - Update project repositorize size and commit count during import:repos task (Stan Hu)
  - Fix API setting of 'public' attribute to false will make a project private (Stan Hu)
  - Handle and report SSL errors in Webhook test (Stan Hu)
  - Bump Redis requirement to 2.8 for Sidekiq 4 (Stan Hu)
  - Fix: Assignee selector is empty when 'Unassigned' is selected (Jose Corcuera)
  - WIP identifier on merge requests no longer requires trailing space
  - Add rake tasks for git repository maintainance (Zeger-Jan van de Weg)
  - Fix 500 error when update group member permission
  - Fix: As an admin, cannot add oneself as a member to a group/project
  - Trim leading and trailing whitespace of milestone and issueable titles (Jose Corcuera)
  - Recognize issue/MR/snippet/commit links as references
  - Backport JIRA features from EE to CE
  - Add ignore whitespace change option to commit view
  - Fire update hook from GitLab
  - Allow account unlock via email
  - Style warning about mentioning many people in a comment
  - Fix: sort milestones by due date once again (Greg Smethells)
  - Migrate all CI::Services and CI::WebHooks to Services and WebHooks
  - Don't show project fork event as "imported"
  - Add API endpoint to fetch merge request commits list
  - Don't create CI status for refs that doesn't have .gitlab-ci.yml, even if the builds are enabled
  - Expose events API with comment information and author info
  - Fix: Ensure "Remove Source Branch" button is not shown when branch is being deleted. #3583
  - Run custom Git hooks when branch is created or deleted.
  - Fix bug when simultaneously accepting multiple MRs results in MRs that are of "merged" status, but not merged to the target branch
  - Add languages page to graphs
  - Block LDAP user when they are no longer found in the LDAP server
  - Improve wording on project visibility levels (Zeger-Jan van de Weg)
  - Fix editing notes on a merge request diff
  - Automatically select default clone protocol based on user preferences (Eirik Lygre)
  - Make Network page as sub tab of Commits
  - Add copy-to-clipboard button for Snippets
  - Add indication to merge request list item that MR cannot be merged automatically
  - Default target branch to patch-n when editing file in protected branch
  - Add Builds tab to merge request detail page
  - Allow milestones, issues and MRs to be created from dashboard and group indexes
  - Use new style for wiki
  - Use new style for milestone detail page
  - Fix sidebar tooltips when collapsed
  - Prevent possible XSS attack with award-emoji
  - Upgraded Sidekiq to 4.x
  - Accept COPYING,COPYING.lesser, and licence as license file (Zeger-Jan van de Weg)
  - Fix emoji aliases problem
  - Fix award-emojis Flash alert's width
  - Fix deleting notes on a merge request diff
  - Display referenced merge request statuses in the issue description (Greg Smethells)
  - Implement new sidebar for issue and merge request pages
  - Emoji picker improvements
  - Suppress warning about missing `.gitlab-ci.yml` if builds are disabled
  - Do not show build status unless builds are enabled and `.gitlab-ci.yml` is present
  - Persist runners registration token in database
  - Fix online editor should not remove newlines at the end of the file
  - Expose Git's version in the admin area
  - Show "New Merge Request" buttons on canonical repos when you have a fork (Josh Frye)

v 8.2.6
  - Prevent unauthorized access to other projects build traces
  - Forbid scripting for wiki files

v 8.2.5
  - Prevent privilege escalation via "impersonate" feature
  - Prevent privilege escalation via notes API
  - Prevent privilege escalation via project webhook API
  - Prevent XSS via `window.opener`
  - Prevent information disclosure via project labels
  - Prevent information disclosure via new merge request page

v 8.2.4
  - Bump Git version requirement to 2.7.4

v 8.2.3
  - Fix application settings cache not expiring after changes (Stan Hu)
  - Fix Error 500s when creating global milestones with Unicode characters (Stan Hu)
  - Update documentation for "Guest" permissions
  - Properly convert Emoji-only comments into Award Emojis
  - Enable devise paranoid mode to prevent user enumeration attack
  - Webhook payload has an added, modified and removed properties for each commit
  - Fix 500 error when creating a merge request that removes a submodule

v 8.2.2
  - Fix 404 in redirection after removing a project (Stan Hu)
  - Ensure cached application settings are refreshed at startup (Stan Hu)
  - Fix Error 500 when viewing user's personal projects from admin page (Stan Hu)
  - Fix: Raw private snippets access workflow
  - Prevent "413 Request entity too large" errors when pushing large files with LFS
  - Fix invalid links within projects dashboard header
  - Make current user the first user in assignee dropdown in issues detail page (Stan Hu)
  - Fix: duplicate email notifications on issue comments

v 8.2.1
  - Forcefully update builds that didn't want to update with state machine
  - Fix: saving GitLabCiService as Admin Template

v 8.2.0
  - Improved performance of finding projects and groups in various places
  - Improved performance of rendering user profile pages and Atom feeds
  - Expose build artifacts path as config option
  - Fix grouping of contributors by email in graph.
  - Improved performance of finding issues with/without labels
  - Fix Drone CI service template not saving properly (Stan Hu)
  - Fix avatars not showing in Atom feeds and project issues when Gravatar disabled (Stan Hu)
  - Added a GitLab specific profiling tool called "Sherlock" (see GitLab CE merge request #1749)
  - Upgrade gitlab_git to 7.2.20 and rugged to 0.23.3 (Stan Hu)
  - Improved performance of finding users by one of their Email addresses
  - Add allow_failure field to commit status API (Stan Hu)
  - Commits without .gitlab-ci.yml are marked as skipped
  - Save detailed error when YAML syntax is invalid
  - Since GitLab CI is enabled by default, remove enabling it by pushing .gitlab-ci.yml
  - Added build artifacts
  - Improved performance of replacing references in comments
  - Show last project commit to default branch on project home page
  - Highlight comment based on anchor in URL
  - Adds ability to remove the forked relationship from project settings screen. (Han Loong Liauw)
  - Improved performance of sorting milestone issues
  - Allow users to select the Files view as default project view (Cristian Bica)
  - Show "Empty Repository Page" for repository without branches (Artem V. Navrotskiy)
  - Fix: Inability to reply to code comments in the MR view, if the MR comes from a fork
  - Use git follow flag for commits page when retrieve history for file or directory
  - Show merge request CI status on merge requests index page
  - Send build name and stage in CI notification e-mail
  - Extend yml syntax for only and except to support specifying repository path
  - Enable shared runners to all new projects
  - Bump GitLab-Workhorse to 0.4.1
  - Allow to define cache in `.gitlab-ci.yml`
  - Fix: 500 error returned if destroy request without HTTP referer (Kazuki Shimizu)
  - Remove deprecated CI events from project settings page
  - Use issue editor as cross reference comment author when issue is edited with a new mention.
  - Add graphs of commits ahead and behind default branch (Jeff Stubler)
  - Improve personal snippet access workflow (Douglas Alexandre)
  - [API] Add ability to fetch the commit ID of the last commit that actually touched a file
  - Fix omniauth documentation setting for omnibus configuration (Jon Cairns)
  - Add "New file" link to dropdown on project page
  - Include commit logs in project search
  - Add "added", "modified" and "removed" properties to commit object in webhook
  - Rename "Back to" links to "Go to" because its not always a case it point to place user come from
  - Allow groups to appear in the search results if the group owner allows it
  - Add email notification to former assignee upon unassignment (Adam Lieskovský)
  - New design for project graphs page
  - Remove deprecated dumped yaml file generated from previous job definitions
  - Show specific runners from projects where user is master or owner
  - MR target branch is now visible on a list view when it is different from project's default one
  - Improve Continuous Integration graphs page
  - Make color of "Accept Merge Request" button consistent with current build status
  - Add ignore white space option in merge request diff and commit and compare view
  - Ability to add release notes (markdown text and attachments) to git tags (aka Releases)
  - Relative links from a repositories README.md now link to the default branch
  - Fix trailing whitespace issue in merge request/issue title
  - Fix bug when milestone/label filter was empty for dashboard issues page
  - Add ability to create milestone in group projects from single form
  - Add option to create merge request when editing/creating a file (Dirceu Tiegs)
  - Prevent the last owner of a group from being able to delete themselves by 'adding' themselves as a master (James Lopez)
  - Add Award Emoji to issue and merge request pages

v 8.1.4
  - Fix bug where manually merged branches in a MR would end up with an empty diff (Stan Hu)
  - Prevent redirect loop when home_page_url is set to the root URL
  - Fix incoming email config defaults
  - Remove CSS property preventing hard tabs from rendering in Chromium 45 (Stan Hu)

v 8.1.3
  - Force update refs/merge-requests/X/head upon a push to the source branch of a merge request (Stan Hu)
  - Spread out runner contacted_at updates
  - Use issue editor as cross reference comment author when issue is edited with a new mention
  - Add Facebook authentication

v 8.1.2
  - Fix cloning Wiki repositories via HTTP (Stan Hu)
  - Add migration to remove satellites directory
  - Fix specific runners visibility
  - Fix 500 when editing CI service
  - Require CI jobs to be named
  - Fix CSS for runner status
  - Fix CI badge
  - Allow developer to manage builds

v 8.1.1
  - Removed, see 8.1.2

v 8.1.0
  - Ensure MySQL CI limits DB migrations occur after the fields have been created (Stan Hu)
  - Fix duplicate repositories in GitHub import page (Stan Hu)
  - Redirect to a default path if HTTP_REFERER is not set (Stan Hu)
  - Adds ability to create directories using the web editor (Ben Ford)
  - Cleanup stuck CI builds
  - Send an email to admin email when a user is reported for spam (Jonathan Rochkind)
  - Show notifications button when user is member of group rather than project (Grzegorz Bizon)
  - Fix bug preventing mentioned issued from being closed when MR is merged using fast-forward merge.
  - Fix nonatomic database update potentially causing project star counts to go negative (Stan Hu)
  - Don't show "Add README" link in an empty repository if user doesn't have access to push (Stan Hu)
  - Fix error preventing displaying of commit data for a directory with a leading dot (Stan Hu)
  - Speed up load times of issue detail pages by roughly 1.5x
  - Fix CI rendering regressions
  - If a merge request is to close an issue, show this on the issue page (Zeger-Jan van de Weg)
  - Add a system note and update relevant merge requests when a branch is deleted or re-added (Stan Hu)
  - Make diff file view easier to use on mobile screens (Stan Hu)
  - Improved performance of finding users by username or Email address
  - Fix bug where merge request comments created by API would not trigger notifications (Stan Hu)
  - Add support for creating directories from Files page (Stan Hu)
  - Allow removing of project without confirmation when JavaScript is disabled (Stan Hu)
  - Support filtering by "Any" milestone or issue and fix "No Milestone" and "No Label" filters (Stan Hu)
  - Improved performance of the trending projects page
  - Remove CI migration task
  - Improved performance of finding projects by their namespace
  - Add assignee data to Issuables' hook_data (Bram Daams)
  - Fix bug where transferring a project would result in stale commit links (Stan Hu)
  - Fix build trace updating
  - Include full path of source and target branch names in New Merge Request page (Stan Hu)
  - Add user preference to view activities as default dashboard (Stan Hu)
  - Add option to admin area to sign in as a specific user (Pavel Forkert)
  - Show CI status on all pages where commits list is rendered
  - Automatically enable CI when push .gitlab-ci.yml file to repository
  - Move CI charts to project graphs area
  - Fix cases where Markdown did not render links in activity feed (Stan Hu)
  - Add first and last to pagination (Zeger-Jan van de Weg)
  - Added Commit Status API
  - Added Builds View
  - Added when to .gitlab-ci.yml
  - Show CI status on commit page
  - Added CI_BUILD_TAG, _STAGE, _NAME and _TRIGGERED to CI builds
  - Show CI status on Your projects page and Starred projects page
  - Remove "Continuous Integration" page from dashboard
  - Add notes and SSL verification entries to hook APIs (Ben Boeckel)
  - Fix grammar in admin area "labels" .nothing-here-block when no labels exist.
  - Move CI runners page to project settings area
  - Move CI variables page to project settings area
  - Move CI triggers page to project settings area
  - Move CI project settings page to CE project settings area
  - Fix bug when removed file was not appearing in merge request diff
  - Show warning when build cannot be served by any of the available CI runners
  - Note the original location of a moved project when notifying users of the move
  - Improve error message when merging fails
  - Add support of multibyte characters in LDAP UID (Roman Petrov)
  - Show additions/deletions stats on merge request diff
  - Remove footer text in emails (Zeger-Jan van de Weg)
  - Ensure code blocks are properly highlighted after a note is updated
  - Fix wrong access level badge on MR comments
  - Hide password in the service settings form
  - Move CI webhooks page to project settings area
  - Fix User Identities API. It now allows you to properly create or update user's identities.
  - Add user preference to change layout width (Peter Göbel)
  - Use commit status in merge request widget as preferred source of CI status
  - Integrate CI commit and build pages into project pages
  - Move CI services page to project settings area
  - Add "Quick Submit" behavior to input fields throughout the application. Use
    Cmd+Enter on Mac and Ctrl+Enter on Windows/Linux.
  - Fix position of hamburger in header for smaller screens (Han Loong Liauw)
  - Fix bug where Emojis in Markdown would truncate remaining text (Sakata Sinji)
  - Persist filters when sorting on admin user page (Jerry Lukins)
  - Update style of snippets pages (Han Loong Liauw)
  - Allow dashboard and group issues/MRs to be filtered by label
  - Add spellcheck=false to certain input fields
  - Invalidate stored service password if the endpoint URL is changed
  - Project names are not fully shown if group name is too big, even on group page view
  - Apply new design for Files page
  - Add "New Page" button to Wiki Pages tab (Stan Hu)
  - Only render 404 page from /public
  - Hide passwords from services API (Alex Lossent)
  - Fix: Images cannot show when projects' path was changed
  - Let gitlab-git-http-server generate and serve 'git archive' downloads
  - Optimize query when filtering on issuables (Zeger-Jan van de Weg)
  - Fix padding of outdated discussion item.
  - Animate the logo on hover

v 8.0.5
  - Correct lookup-by-email for LDAP logins
  - Fix loading spinner sometimes not being hidden on Merge Request tab switches

v 8.0.4
  - Fix Message-ID header to be RFC 2111-compliant to prevent e-mails being dropped (Stan Hu)
  - Fix referrals for :back and relative URL installs
  - Fix anchors to comments in diffs
  - Remove CI token from build traces
  - Fix "Assign All" button on Runner admin page
  - Fix search in Files
  - Add full project namespace to payload of system webhooks (Ricardo Band)

v 8.0.3
  - Fix URL shown in Slack notifications
  - Fix bug where projects would appear to be stuck in the forked import state (Stan Hu)
  - Fix Error 500 in creating merge requests with > 1000 diffs (Stan Hu)
  - Add work_in_progress key to MR webhooks (Ben Boeckel)

v 8.0.2
  - Fix default avatar not rendering in network graph (Stan Hu)
  - Skip check_initd_configured_correctly on omnibus installs
  - Prevent double-prefixing of help page paths
  - Clarify confirmation text on user deletion
  - Make commit graphs responsive to window width changes (Stan Hu)
  - Fix top margin for sign-in button on public pages
  - Fix LDAP attribute mapping
  - Remove git refs used internally by GitLab from network graph (Stan Hu)
  - Use standard Markdown font in Markdown preview instead of fixed-width font (Stan Hu)
  - Fix Reply by email for non-UTF-8 messages.
  - Add option to use StartTLS with Reply by email IMAP server.
  - Allow AWS S3 Server-Side Encryption with Amazon S3-Managed Keys for backups (Paul Beattie)

v 8.0.1
  - Improve CI migration procedure and documentation

v 8.0.0
  - Fix Markdown links not showing up in dashboard activity feed (Stan Hu)
  - Remove milestones from merge requests when milestones are deleted (Stan Hu)
  - Fix HTML link that was improperly escaped in new user e-mail (Stan Hu)
  - Fix broken sort in merge request API (Stan Hu)
  - Bump rouge to 1.10.1 to remove warning noise and fix other syntax highlighting bugs (Stan Hu)
  - Gracefully handle errors in syntax highlighting by leaving the block unformatted (Stan Hu)
  - Add "replace" and "upload" functionalities to allow user replace existing file and upload new file into current repository
  - Fix URL construction for merge requests, issues, notes, and commits for relative URL config (Stan Hu)
  - Fix emoji URLs in Markdown when relative_url_root is used (Stan Hu)
  - Omit filename in Content-Disposition header in raw file download to avoid RFC 6266 encoding issues (Stan HU)
  - Fix broken Wiki Page History (Stan Hu)
  - Import forked repositories asynchronously to prevent large repositories from timing out (Stan Hu)
  - Prevent anchors from being hidden by header (Stan Hu)
  - Fix bug where only the first 15 Bitbucket issues would be imported (Stan Hu)
  - Sort issues by creation date in Bitbucket importer (Stan Hu)
  - Prevent too many redirects upon login when home page URL is set to external_url (Stan Hu)
  - Improve dropdown positioning on the project home page (Hannes Rosenögger)
  - Upgrade browser gem to 1.0.0 to avoid warning in IE11 compatibilty mode (Stan Hu)
  - Remove user OAuth tokens from the database and request new tokens each session (Stan Hu)
  - Restrict users API endpoints to use integer IDs (Stan Hu)
  - Only show recent push event if the branch still exists or a recent merge request has not been created (Stan Hu)
  - Remove satellites
  - Better performance for web editor (switched from satellites to rugged)
  - Faster merge
  - Ability to fetch merge requests from refs/merge-requests/:id
  - Allow displaying of archived projects in the admin interface (Artem Sidorenko)
  - Allow configuration of import sources for new projects (Artem Sidorenko)
  - Search for comments should be case insensetive
  - Create cross-reference for closing references on commits pushed to non-default branches (Maël Valais)
  - Ability to search milestones
  - Gracefully handle SMTP user input errors (e.g. incorrect email addresses) to prevent Sidekiq retries (Stan Hu)
  - Move dashboard activity to separate page (for your projects and starred projects)
  - Improve performance of git blame
  - Limit content width to 1200px for most of pages to improve readability on big screens
  - Fix 500 error when submit project snippet without body
  - Improve search page usability
  - Bring more UI consistency in way how projects, snippets and groups lists are rendered
  - Make all profiles and group public
  - Fixed login failure when extern_uid changes (Joel Koglin)
  - Don't notify users without access to the project when they are (accidentally) mentioned in a note.
  - Retrieving oauth token with LDAP credentials
  - Load Application settings from running database unless env var USE_DB=false
  - Added Drone CI integration (Kirill Zaitsev)
  - Allow developers to retry builds
  - Hide advanced project options for non-admin users
  - Fail builds if no .gitlab-ci.yml is found
  - Refactored service API and added automatically service docs generator (Kirill Zaitsev)
  - Added web_url key project hook_attrs (Kirill Zaitsev)
  - Add ability to get user information by ID of an SSH key via the API
  - Fix bug which IE cannot show image at markdown when the image is raw file of gitlab
  - Add support for Crowd
  - Global Labels that are available to all projects
  - Fix highlighting of deleted lines in diffs.
  - Project notification level can be set on the project page itself
  - Added service API endpoint to retrieve service parameters (Petheő Bence)
  - Add FogBugz project import (Jared Szechy)
  - Sort users autocomplete lists by user (Allister Antosik)
  - Webhook for issue now contains repository field (Jungkook Park)
  - Add ability to add custom text to the help page (Jeroen van Baarsen)
  - Add pg_schema to backup config
  - Fix references to target project issues in Merge Requests markdown preview and textareas (Francesco Levorato)
  - Redirect from incorrectly cased group or project path to correct one (Francesco Levorato)
  - Removed API calls from CE to CI

v 7.14.3 through 0.8.0
  - See changelogs/archive.md<|MERGE_RESOLUTION|>--- conflicted
+++ resolved
@@ -16,11 +16,8 @@
   - Avoid database queries on Banzai::ReferenceParser::BaseParser for nodes without references
   - Simplify Mentionable concern instance methods
   - Fix permission for setting an issue's due date
-<<<<<<< HEAD
   - API: Multi-file commit !6096 (mahcsig)
-=======
   - Add support for setting the GitLab Runners Registration Token during initial database seeding
->>>>>>> 3f03f253
   - Expose expires_at field when sharing project on API
   - Fix VueJS template tags being rendered in code comments
   - Fix issue with page scrolling to top when closing or pinning sidebar (lukehowell)
