Please view this file on the master branch, on stable branches it's out of date.

v 7.10.0 (unreleased)
  - Fix bug where Wiki pages that included a '/' were no longer accessible (Stan Hu)
  - Fix bug where error messages from Dropzone would not be displayed on the issues page (Stan Hu)
  - Add ability to configure Reply-To address in gitlab.yml (Stan Hu)
  - Fix broken side-by-side diff view on merge request page (Stan Hu)
  - Set Application controller default URL options to ensure all url_for calls are consistent (Stan Hu)
  - Allow HTML tags in Markdown input
  - Fix code unfold not working on Compare commits page (Stan Hu)
  - Fix dots in Wiki slugs causing errors (Stan Hu)
  - Make maximum attachment size configurable via Application Settings (Stan Hu)
  - Update poltergeist to version 1.6.0 to support PhantomJS 2.0 (Zeger-Jan van de Weg)
  - Fix cross references when usernames, milestones, or project names contain underscores (Stan Hu)
  - Disable reference creation for comments surrounded by code/preformatted blocks (Stan Hu)
  - Reduce Rack Attack false positives causing 403 errors during HTTP authentication (Stan Hu)
  - enable line wrapping per default and remove the checkbox to toggle it (Hannes Rosenögger)
  - extend the commit calendar to show the actual commits made on a date (Hannes Rosenögger)
  - Fix a link in the patch update guide
  - Add a service to support external wikis (Hannes Rosenögger)
  - Omit the "email patches" link and fix plain diff view for merge commits
  - List new commits for newly pushed branch in activity view.
  - Add sidetiq gem dependency to match EE
  - Add changelog, license and contribution guide links to project tab bar.
  - Improve diff UI
  - Fix alignment of navbar toggle button (Cody Mize)
  - Fix checkbox rendering for nested task lists
  - Identical look of selectboxes in UI
  - Upgrade the gitlab_git gem to version 7.1.3
  - Move "Import existing repository by URL" option to button.
  - Improve error message when save profile has error.
  - Passing the name of pushed ref to CI service (requires GitLab CI 7.9+)
  - Add location field to user profile
  - Fix print view for markdown files and wiki pages
  - Fix errors when deleting old backups
  - Improve GitLab performance when working with git repositories
  - Add tag message and last commit to tag hook (Kamil Trzciński)
  - Restrict permissions on backup files
  - Improve oauth accounts UI in profile page
  - Add ability to unlink connected accounts
  - Replace commits calendar with faster contribution calendar that includes issues and merge requests
  - Add inifinite scroll to user page activity
  - Don't include system notes in issue/MR comment count.
  - Don't mark merge request as updated when merge status relative to target branch changes.
  - Link note avatar to user.
  - Make Git-over-SSH errors more descriptive.
  - Fix EmailsOnPush.
  - Refactor issue filtering
  - AJAX selectbox for issue assignee and author filters
  - Fix issue with missing options in issue filtering dropdown if selected one
  - Prevent holding Control-Enter or Command-Enter from posting comment multiple times.
  - Prevent note form from being cleared when submitting failed.
  - Improve file icons rendering on tree (Sullivan Sénéchal)
  - API: Add pagination to project events
  - Get issue links in notification mail to work again.
  - Don't show commit comment button when user is not signed in.
  - Fix admin user projects lists.
  - Don't leak private group existence by redirecting from namespace controller to group controller.
  - Ability to skip some items from backup (database, respositories or uploads)
  - Fix "Hello @username." references not working by no longer allowing usernames to end in period.
  - Archive repositories in background worker.
  - Import GitHub, Bitbucket or GitLab.com projects owned by authenticated user into current namespace.
<<<<<<< HEAD
  - Project labels are now available over the API under the "tag_list" field (Cristian Medina) 
  - Fixed link paths for HTTP and SSH on the admin project view (Jeremy Maziarz)
  - Fix and improve help rendering (Sullivan Sénéchal)
  - Fix final line in EmailsOnPush email diff being rendered as error.
=======
  - Authometic setup GitLab CI project for forks if origin project has GitLab CI enabled
>>>>>>> e28bc41f

v 7.9.3
  - Contains no changes
  - Add icons to Add dropdown items.

v 7.9.2
  - Contains no changes

v 7.9.1
  - Include missing events and fix save functionality in admin service template settings form (Stan Hu)
  - Fix "Import projects from" button to show the correct instructions (Stan Hu)
  - Fix OAuth2 issue importing a new project from GitHub and GitLab (Stan Hu)
  - Fix for LDAP with commas in DN
  - Fix missing events and in admin Slack service template settings form (Stan Hu)
  - Don't show commit comment button when user is not signed in.
  - Downgrade gemnasium-gitlab-service gem

v 7.9.0
  - Add HipChat integration documentation (Stan Hu)
  - Update documentation for object_kind field in Webhook push and tag push Webhooks (Stan Hu)
  - Fix broken email images (Hannes Rosenögger)
  - Automatically config git if user forgot, where possible (Zeger-Jan van de Weg)
  - Fix mass SQL statements on initial push (Hannes Rosenögger)
  - Add tag push notifications and normalize HipChat and Slack messages to be consistent (Stan Hu)
  - Add comment notification events to HipChat and Slack services (Stan Hu)
  - Add issue and merge request events to HipChat and Slack services (Stan Hu)
  - Fix merge request URL passed to Webhooks. (Stan Hu)
  - Fix bug that caused a server error when editing a comment to "+1" or "-1" (Stan Hu)
  - Fix code preview theme setting for comments, issues, merge requests, and snippets (Stan Hu)
  - Move labels/milestones tabs to sidebar
  - Upgrade Rails gem to version 4.1.9.
  - Improve error messages for file edit failures
  - Improve UI for commits, issues and merge request lists
  - Fix commit comments on first line of diff not rendering in Merge Request Discussion view.
  - Allow admins to override restricted project visibility settings.
  - Move restricted visibility settings from gitlab.yml into the web UI.
  - Improve trigger merge request hook when source project branch has been updated (Kirill Zaitsev)
  - Save web edit in new branch
  - Fix ordering of imported but unchanged projects (Marco Wessel)
  - Mobile UI improvements: make aside content expandable
  - Expose avatar_url in projects API
  - Fix checkbox alignment on the application settings page.
  - Generalize image upload in drag and drop in markdown to all files (Hannes Rosenögger)
  - Fix mass-unassignment of issues (Robert Speicher)
  - Fix hidden diff comments in merge request discussion view
  - Allow user confirmation to be skipped for new users via API
  - Add a service to send updates to an Irker gateway (Romain Coltel)
  - Add brakeman (security scanner for Ruby on Rails)
  - Slack username and channel options
  - Add grouped milestones from all projects to dashboard.
  - Web hook sends pusher email as well as commiter
  - Add Bitbucket omniauth provider.
  - Add Bitbucket importer.
  - Support referencing issues to a project whose name starts with a digit
  - Condense commits already in target branch when updating merge request source branch.
  - Send notifications and leave system comments when bulk updating issues.
  - Automatically link commit ranges to compare page: sha1...sha4 or sha1..sha4 (includes sha1 in comparison)
  - Move groups page from profile to dashboard
  - Starred projects page at dashboard
  - Blocking user does not remove him/her from project/groups but show blocked label
  - Change subject of EmailsOnPush emails to include namespace, project and branch.
  - Change subject of EmailsOnPush emails to include first commit message when multiple were pushed.
  - Remove confusing footer from EmailsOnPush mail body.
  - Add list of changed files to EmailsOnPush emails.
  - Add option to send EmailsOnPush emails from committer email if domain matches.
  - Add option to disable code diffs in EmailOnPush emails.
  - Wrap commit message in EmailsOnPush email.
  - Send EmailsOnPush emails when deleting commits using force push.
  - Fix EmailsOnPush email comparison link to include first commit.
  - Fix highliht of selected lines in file
  - Reject access to group/project avatar if the user doesn't have access.
  - Add database migration to clean group duplicates with same path and name (Make sure you have a backup before update)
  - Add GitLab active users count to rake gitlab:check
  - Starred projects page at dashboard
  - Make email display name configurable
  - Improve json validation in hook data
  - Use Emoji One
  - Updated emoji help documentation to properly reference EmojiOne.
  - Fix missing GitHub organisation repositories on import page.
  - Added blue theme
  - Remove annoying notice messages when create/update merge request
  - Allow smb:// links in Markdown text.
  - Filter merge request by title or description at Merge Requests page
  - Block user if he/she was blocked in Active Directory
  - Fix import pages not working after first load.
  - Use custom LDAP label in LDAP signin form.
  - Execute hooks and services when branch or tag is created or deleted through web interface.
  - Block and unblock user if he/she was blocked/unblocked in Active Directory
  - Raise recommended number of unicorn workers from 2 to 3
  - Use same layout and interactivity for project members as group members.
  - Prevent gitlab-shell character encoding issues by receiving its changes as raw data.
  - Ability to unsubscribe/subscribe to issue or merge request
  - Delete deploy key when last connection to a project is destroyed.
  - Fix invalid Atom feeds when using emoji, horizontal rules, or images (Christian Walther)
  - Backup of repositories with tar instead of git bundle (only now are git-annex files included in the backup)
  - Add canceled status for CI
  - Send EmailsOnPush email when branch or tag is created or deleted.
  - Faster merge request processing for large repository
  - Prevent doubling AJAX request with each commit visit via Turbolink
  - Prevent unnecessary doubling of js events on import pages and user calendar

v 7.8.4
  - Fix issue_tracker_id substitution in custom issue trackers
  - Fix path and name duplication in namespaces

v 7.8.3
  - Bump version of gitlab_git fixing annotated tags without message

v 7.8.2
  - Fix service migration issue when upgrading from versions prior to 7.3
  - Fix setting of the default use project limit via admin UI
  - Fix showing of already imported projects for GitLab and Gitorious importers
  - Fix response of push to repository to return "Not found" if user doesn't have access
  - Fix check if user is allowed to view the file attachment
  - Fix import check for case sensetive namespaces
  - Increase timeout for Git-over-HTTP requests to 1 hour since large pulls/pushes can take a long time.
  - Properly handle autosave local storage exceptions.
  - Escape wildcards when searching LDAP by username.

v 7.8.1
  - Fix run of custom post receive hooks
  - Fix migration that caused issues when upgrading to version 7.8 from versions prior to 7.3
  - Fix the warning for LDAP users about need to set password
  - Fix avatars which were not shown for non logged in users
  - Fix urls for the issues when relative url was enabled

v 7.8.0
  - Fix access control and protection against XSS for note attachments and other uploads.
  - Replace highlight.js with rouge-fork rugments (Stefan Tatschner)
  - Make project search case insensitive (Hannes Rosenögger)
  - Include issue/mr participants in list of recipients for reassign/close/reopen emails
  - Expose description in groups API
  - Better UI for project services page
  - Cleaner UI for web editor
  - Add diff syntax highlighting in email-on-push service notifications (Hannes Rosenögger)
  - Add API endpoint to fetch all changes on a MergeRequest (Jeroen van Baarsen)
  - View note image attachments in new tab when clicked instead of downloading them
  - Improve sorting logic in UI and API. Explicitly define what sorting method is used by default
  - Fix overflow at sidebar when have several items
  - Add notes for label changes in issue and merge requests
  - Show tags in commit view (Hannes Rosenögger)
  - Only count a user's vote once on a merge request or issue (Michael Clarke)
  - Increase font size when browse source files and diffs
  - Service Templates now let you set default values for all services
  - Create new file in empty repository using GitLab UI
  - Ability to clone project using oauth2 token
  - Upgrade Sidekiq gem to version 3.3.0
  - Stop git zombie creation during force push check
  - Show success/error messages for test setting button in services
  - Added Rubocop for code style checks
  - Fix commits pagination
  - Async load a branch information at the commit page
  - Disable blacklist validation for project names
  - Allow configuring protection of the default branch upon first push (Marco Wessel)
  - Add gitlab.com importer
  - Add an ability to login with gitlab.com
  - Add a commit calendar to the user profile (Hannes Rosenögger)
  - Submit comment on command-enter
  - Notify all members of a group when that group is mentioned in a comment, for example: `@gitlab-org` or `@sales`.
  - Extend issue clossing pattern to include "Resolve", "Resolves", "Resolved", "Resolving" and "Close" (Julien Bianchi and Hannes Rosenögger)
  - Fix long broadcast message cut-off on left sidebar (Visay Keo)
  - Add Project Avatars (Steven Thonus and Hannes Rosenögger)
  - Password reset token validity increased from 2 hours to 2 days since it is also send on account creation.
  - Edit group members via API
  - Enable raw image paste from clipboard, currently Chrome only (Marco Cyriacks)
  - Add action property to merge request hook (Julien Bianchi)
  - Remove duplicates from group milestone participants list.
  - Add a new API function that retrieves all issues assigned to a single milestone (Justin Whear and Hannes Rosenögger)
  - API: Access groups with their path (Julien Bianchi)
  - Added link to milestone and keeping resource context on smaller viewports for issues and merge requests (Jason Blanchard)
  - Allow notification email to be set separately from primary email.
  - API: Add support for editing an existing project (Mika Mäenpää and Hannes Rosenögger)
  - Don't have Markdown preview fail for long comments/wiki pages.
  - When test web hook - show error message instead of 500 error page if connection to hook url was reset
  - Added support for firing system hooks on group create/destroy and adding/removing users to group (Boyan Tabakov)
  - Added persistent collapse button for left side nav bar (Jason Blanchard)
  - Prevent losing unsaved comments by automatically restoring them when comment page is loaded again.
  - Don't allow page to be scaled on mobile.
  - Clean the username acquired from OAuth/LDAP so it doesn't fail username validation and block signing up.
  - Show assignees in merge request index page (Kelvin Mutuma)
  - Link head panel titles to relevant root page.
  - Allow users that signed up via OAuth to set their password in order to use Git over HTTP(S).
  - Show users button to share their newly created public or internal projects on twitter
  - Add quick help links to the GitLab pricing and feature comparison pages.
  - Fix duplicate authorized applications in user profile and incorrect application client count in admin area.
  - Make sure Markdown previews always use the same styling as the eventual destination.
  - Remove deprecated Group#owner_id from API
  - Show projects user contributed to on user page. Show stars near project on user page.
  - Improve database performance for GitLab
  - Add Asana service (Jeremy Benoist)
  - Improve project web hooks with extra data

v 7.7.2
  - Update GitLab Shell to version 2.4.2 that fixes a bug when developers can push to protected branch
  - Fix issue when LDAP user can't login with existing GitLab account

v 7.7.1
  - Improve mention autocomplete performance
  - Show setup instructions for GitHub import if disabled
  - Allow use http for OAuth applications

v 7.7.0
  - Import from GitHub.com feature
  - Add Jetbrains Teamcity CI service (Jason Lippert)
  - Mention notification level
  - Markdown preview in wiki (Yuriy Glukhov)
  - Raise group avatar filesize limit to 200kb
  - OAuth applications feature
  - Show user SSH keys in admin area
  - Developer can push to protected branches option
  - Set project path instead of project name in create form
  - Block Git HTTP access after 10 failed authentication attempts
  - Updates to the messages returned by API (sponsored by O'Reilly Media)
  - New UI layout with side navigation
  - Add alert message in case of outdated browser (IE < 10)
  - Added API support for sorting projects
  - Update gitlab_git to version 7.0.0.rc14
  - Add API project search filter option for authorized projects
  - Fix File blame not respecting branch selection
  - Change some of application settings on fly in admin area UI
  - Redesign signin/signup pages
  - Close standard input in Gitlab::Popen.popen
  - Trigger GitLab CI when push tags
  - When accept merge request - do merge using sidaekiq job
  - Enable web signups by default
  - Fixes for diff comments: drag-n-drop images, selecting images
  - Fixes for edit comments: drag-n-drop images, preview mode, selecting images, save & update
  - Remove password strength indicator



v 7.6.0
  - Fork repository to groups
  - New rugged version
  - Add CRON=1 backup setting for quiet backups
  - Fix failing wiki restore
  - Add optional Sidekiq MemoryKiller middleware (enabled via SIDEKIQ_MAX_RSS env variable)
  - Monokai highlighting style now more faithful to original design (Mark Riedesel)
  - Create project with repository in synchrony
  - Added ability to create empty repo or import existing one if project does not have repository
  - Reactivate highlight.js language autodetection
  - Mobile UI improvements
  - Change maximum avatar file size from 100KB to 200KB
  - Strict validation for snippet file names
  - Enable Markdown preview for issues, merge requests, milestones, and notes (Vinnie Okada)
  - In the docker directory is a container template based on the Omnibus packages.
  - Update Sidekiq to version 2.17.8
  - Add author filter to project issues and merge requests pages
  - Atom feed for user activity
  - Support multiple omniauth providers for the same user
  - Rendering cross reference in issue title and tooltip for merge request
  - Show username in comments
  - Possibility to create Milestones or Labels when Issues are disabled
  - Fix bug with showing gpg signature in tag

v 7.5.3
  - Bump gitlab_git to 7.0.0.rc12 (includes Rugged 0.21.2)

v 7.5.2
  - Don't log Sidekiq arguments by default
  - Fix restore of wiki repositories from backups

v 7.5.1
  - Add missing timestamps to 'members' table

v 7.5.0
  - API: Add support for Hipchat (Kevin Houdebert)
  - Add time zone configuration in gitlab.yml (Sullivan Senechal)
  - Fix LDAP authentication for Git HTTP access
  - Run 'GC.start' after every EmailsOnPushWorker job
  - Fix LDAP config lookup for provider 'ldap'
  - Drop all sequences during Postgres database restore
  - Project title links to project homepage (Ben Bodenmiller)
  - Add Atlassian Bamboo CI service (Drew Blessing)
  - Mentioned @user will receive email even if he is not participating in issue or commit
  - Session API: Use case-insensitive authentication like in UI (Andrey Krivko)
  - Tie up loose ends with annotated tags: API & UI (Sean Edge)
  - Return valid json for deleting branch via API (sponsored by O'Reilly Media)
  - Expose username in project events API (sponsored by O'Reilly Media)
  - Adds comments to commits in the API
  - Performance improvements
  - Fix post-receive issue for projects with deleted forks
  - New gitlab-shell version with custom hooks support
  - Improve code
  - GitLab CI 5.2+ support (does not support older versions)
  - Fixed bug when you can not push commits starting with 000000 to protected branches
  - Added a password strength indicator
  - Change project name and path in one form
  - Display renamed files in diff views (Vinnie Okada)
  - Fix raw view for public snippets
  - Use secret token with GitLab internal API.
  - Add missing timestamps to 'members' table

v 7.4.3
  - Fix raw snippets view
  - Fix security issue for member api
  - Fix buildbox integration

v 7.4.2
  - Fix internal snippet exposing for unauthenticated users

v 7.4.1
  - Fix LDAP authentication for Git HTTP access
  - Fix LDAP config lookup for provider 'ldap'
  - Fix public snippets
  - Fix 500 error on projects with nested submodules

v 7.4.0
  - Refactored membership logic
  - Improve error reporting on users API (Julien Bianchi)
  - Refactor test coverage tools usage. Use SIMPLECOV=true to generate it locally
  - Default branch is protected by default
  - Increase unicorn timeout to 60 seconds
  - Sort search autocomplete projects by stars count so most popular go first
  - Add README to tab on project show page
  - Do not delete tmp/repositories itself during clean-up, only its contents
  - Support for backup uploads to remote storage
  - Prevent notes polling when there are not notes
  - Internal ForkService: Prepare support for fork to a given namespace
  - API: Add support for forking a project via the API (Bernhard Kaindl)
  - API: filter project issues by milestone (Julien Bianchi)
  - Fail harder in the backup script
  - Changes to Slack service structure, only webhook url needed
  - Zen mode for wiki and milestones (Robert Schilling)
  - Move Emoji parsing to html-pipeline-gitlab (Robert Schilling)
  - Font Awesome 4.2 integration (Sullivan Senechal)
  - Add Pushover service integration (Sullivan Senechal)
  - Add select field type for services options (Sullivan Senechal)
  - Add cross-project references to the Markdown parser (Vinnie Okada)
  - Add task lists to issue and merge request descriptions (Vinnie Okada)
  - Snippets can be public, internal or private
  - Improve danger zone: ask project path to confirm data-loss action
  - Raise exception on forgery
  - Show build coverage in Merge Requests (requires GitLab CI v5.1)
  - New milestone and label links on issue edit form
  - Improved repository graphs
  - Improve event note display in dashboard and project activity views (Vinnie Okada)
  - Add users sorting to admin area
  - UI improvements
  - Fix ambiguous sha problem with mentioned commit
  - Fixed bug with apostrophe when at mentioning users
  - Add active directory ldap option
  - Developers can push to wiki repo. Protected branches does not affect wiki repo any more
  - Faster rev list
  - Fix branch removal

v 7.3.2
  - Fix creating new file via web editor
  - Use gitlab-shell v2.0.1

v 7.3.1
  - Fix ref parsing in Gitlab::GitAccess
  - Fix error 500 when viewing diff on a file with changed permissions
  - Fix adding comments to MR when source branch is master
  - Fix error 500 when searching description contains relative link

v 7.3.0
  - Always set the 'origin' remote in satellite actions
  - Write authorized_keys in tmp/ during tests
  - Use sockets to connect to Redis
  - Add dormant New Relic gem (can be enabled via environment variables)
  - Expire Rack sessions after 1 week
  - Cleaner signin/signup pages
  - Improved comments UI
  - Better search with filtering, pagination etc
  - Added a checkbox to toggle line wrapping in diff (Yuriy Glukhov)
  - Prevent project stars duplication when fork project
  - Use the default Unicorn socket backlog value of 1024
  - Support Unix domain sockets for Redis
  - Store session Redis keys in 'session:gitlab:' namespace
  - Deprecate LDAP account takeover based on partial LDAP email / GitLab username match
  - Use /bin/sh instead of Bash in bin/web, bin/background_jobs (Pavel Novitskiy)
  - Keyboard shortcuts for productivity (Robert Schilling)
  - API: filter issues by state (Julien Bianchi)
  - API: filter issues by labels (Julien Bianchi)
  - Add system hook for ssh key changes
  - Add blob permalink link (Ciro Santilli)
  - Create annotated tags through UI and API (Sean Edge)
  - Snippets search (Charles Bushong)
  - Comment new push to existing MR
  - Add 'ci' to the blacklist of forbidden names
  - Improve text filtering on issues page
  - Comment & Close button
  - Process git push --all much faster
  - Don't allow edit of system notes
  - Project wiki search (Ralf Seidler)
  - Enabled Shibboleth authentication support (Matus Banas)
  - Zen mode (fullscreen) for issues/MR/notes (Robert Schilling)
  - Add ability to configure webhook timeout via gitlab.yml (Wes Gurney)
  - Sort project merge requests in asc or desc order for updated_at or created_at field (sponsored by O'Reilly Media)
  - Add Redis socket support to 'rake gitlab:shell:install'

v 7.2.1
  - Delete orphaned labels during label migration (James Brooks)
  - Security: prevent XSS with stricter MIME types for raw repo files

v 7.2.0
  - Explore page
  - Add project stars (Ciro Santilli)
  - Log Sidekiq arguments
  - Better labels: colors, ability to rename and remove
  - Improve the way merge request collects diffs
  - Improve compare page for large diffs
  - Expose the full commit message via API
  - Fix 500 error on repository rename
  - Fix bug when MR download patch return invalid diff
  - Test gitlab-shell integration
  - Repository import timeout increased from 2 to 4 minutes allowing larger repos to be imported
  - API for labels (Robert Schilling)
  - API: ability to set an import url when creating project for specific user

v 7.1.1
  - Fix cpu usage issue in Firefox
  - Fix redirect loop when changing password by new user
  - Fix 500 error on new merge request page

v 7.1.0
  - Remove observers
  - Improve MR discussions
  - Filter by description on Issues#index page
  - Fix bug with namespace select when create new project page
  - Show README link after description for non-master members
  - Add @all mention for comments
  - Dont show reply button if user is not signed in
  - Expose more information for issues with webhook
  - Add a mention of the merge request into the default merge request commit message
  - Improve code highlight, introduce support for more languages like Go, Clojure, Erlang etc
  - Fix concurrency issue in repository download
  - Dont allow repository name start with ?
  - Improve email threading (Pierre de La Morinerie)
  - Cleaner help page
  - Group milestones
  - Improved email notifications
  - Contributors API (sponsored by Mobbr)
  - Fix LDAP TLS authentication (Boris HUISGEN)
  - Show VERSION information on project sidebar
  - Improve branch removal logic when accept MR
  - Fix bug where comment form is spawned inside the Reply button
  - Remove Dir.chdir from Satellite#lock for thread-safety
  - Increased default git max_size value from 5MB to 20MB in gitlab.yml. Please update your configs!
  - Show error message in case of timeout in satellite when create MR
  - Show first 100 files for huge diff instead of hiding all
  - Change default admin email from admin@local.host to admin@example.com

v 7.0.0
  - The CPU no longer overheats when you hold down the spacebar
  - Improve edit file UI
  - Add ability to upload group avatar when create
  - Protected branch cannot be removed
  - Developers can remove normal branches with UI
  - Remove branch via API (sponsored by O'Reilly Media)
  - Move protected branches page to Project settings area
  - Redirect to Files view when create new branch via UI
  - Drag and drop upload of image in every markdown-area (Earle Randolph Bunao and Neil Francis Calabroso)
  - Refactor the markdown relative links processing
  - Make it easier to implement other CI services for GitLab
  - Group masters can create projects in group
  - Deprecate ruby 1.9.3 support
  - Only masters can rewrite/remove git tags
  - Add X-Frame-Options SAMEORIGIN to Nginx config so Sidekiq admin is visible
  - UI improvements
  - Case-insensetive search for issues
  - Update to rails 4.1
  - Improve performance of application for projects and groups with a lot of members
  - Formally support Ruby 2.1
  - Include Nginx gitlab-ssl config
  - Add manual language detection for highlight.js
  - Added example.com/:username routing
  - Show notice if your profile is public
  - UI improvements for mobile devices
  - Improve diff rendering performance
  - Drag-n-drop for issues and merge requests between states at milestone page
  - Fix '0 commits' message for huge repositories on project home page
  - Prevent 500 error page when visit commit page from large repo
  - Add notice about huge push over http to unicorn config
  - File action in satellites uses default 30 seconds timeout instead of old 10 seconds one
  - Overall performance improvements
  - Skip init script check on omnibus-gitlab
  - Be more selective when killing stray Sidekiqs
  - Check LDAP user filter during sign-in
  - Remove wall feature (no data loss - you can take it from database)
  - Dont expose user emails via API unless you are admin
  - Detect issues closed by Merge Request description
  - Better email subject lines from email on push service (Alex Elman)
  - Enable identicon for gravatar be default

v 6.9.2
  - Revert the commit that broke the LDAP user filter

v 6.9.1
  - Fix scroll to highlighted line
  - Fix the pagination on load for commits page

v 6.9.0
  - Store Rails cache data in the Redis `cache:gitlab` namespace
  - Adjust MySQL limits for existing installations
  - Add db index on project_id+iid column. This prevents duplicate on iid (During migration duplicates will be removed)
  - Markdown preview or diff during editing via web editor (Evgeniy Sokovikov)
  - Give the Rails cache its own Redis namespace
  - Add ability to set different ssh host, if different from http/https
  - Fix syntax highlighting for code comments blocks
  - Improve comments loading logic
  - Stop refreshing comments when the tab is hidden
  - Improve issue and merge request mobile UI (Drew Blessing)
  - Document how to convert a backup to PostgreSQL
  - Fix locale bug in backup manager
  - Fix can not automerge when MR description is too long
  - Fix wiki backup skip bug
  - Two Step MR creation process
  - Remove unwanted files from satellite working directory with git clean -fdx
  - Accept merge request via API (sponsored by O'Reilly Media)
  - Add more access checks during API calls
  - Block SSH access for 'disabled' Active Directory users
  - Labels for merge requests (Drew Blessing)
  - Threaded emails by setting a Message-ID (Philip Blatter)

v 6.8.0
  - Ability to at mention users that are participating in issue and merge req. discussion
  - Enabled GZip Compression for assets in example Nginx, make sure that Nginx is compiled with --with-http_gzip_static_module flag (this is default in Ubuntu)
  - Make user search case-insensitive (Christopher Arnold)
  - Remove omniauth-ldap nickname bug workaround
  - Drop all tables before restoring a Postgres backup
  - Make the repository downloads path configurable
  - Create branches via API (sponsored by O'Reilly Media)
  - Changed permission of gitlab-satellites directory not to be world accessible
  - Protected branch does not allow force push
  - Fix popen bug in `rake gitlab:satellites:create`
  - Disable connection reaping for MySQL
  - Allow oauth signup without email for twitter and github
  - Fix faulty namespace names that caused 500 on user creation
  - Option to disable standard login
  - Clean old created archives from repository downloads directory
  - Fix download link for huge MR diffs
  - Expose event and mergerequest timestamps in API
  - Fix emails on push service when only one commit is pushed

v 6.7.3
  - Fix the merge notification email not being sent (Pierre de La Morinerie)
  - Drop all tables before restoring a Postgres backup
  - Remove yanked modernizr gem

v 6.7.2
  - Fix upgrader script

v 6.7.1
  - Fix GitLab CI integration

v 6.7.0
  - Increased the example Nginx client_max_body_size from 5MB to 20MB, consider updating it manually on existing installations
  - Add support for Gemnasium as a Project Service (Olivier Gonzalez)
  - Add edit file button to MergeRequest diff
  - Public groups (Jason Hollingsworth)
  - Cleaner headers in Notification Emails (Pierre de La Morinerie)
  - Blob and tree gfm links to anchors work
  - Piwik Integration (Sebastian Winkler)
  - Show contribution guide link for new issue form (Jeroen van Baarsen)
  - Fix CI status for merge requests from fork
  - Added option to remove issue assignee on project issue page and issue edit page (Jason Blanchard)
  - New page load indicator that includes a spinner that scrolls with the page
  - Converted all the help sections into markdown
  - LDAP user filters
  - Streamline the content of notification emails (Pierre de La Morinerie)
  - Fixes a bug with group member administration (Matt DeTullio)
  - Sort tag names using VersionSorter (Robert Speicher)
  - Add GFM autocompletion for MergeRequests (Robert Speicher)
  - Add webhook when a new tag is pushed (Jeroen van Baarsen)
  - Add button for toggling inline comments in diff view
  - Add retry feature for repository import
  - Reuse the GitLab LDAP connection within each request
  - Changed markdown new line behaviour to conform to markdown standards
  - Fix global search
  - Faster authorized_keys rebuilding in `rake gitlab:shell:setup` (requires gitlab-shell 1.8.5)
  - Create and Update MR calls now support the description parameter (Greg Messner)
  - Markdown relative links in the wiki link to wiki pages, markdown relative links in repositories link to files in the repository
  - Added Slack service integration (Federico Ravasio)
  - Better API responses for access_levels (sponsored by O'Reilly Media)
  - Requires at least 2 unicorn workers
  - Requires gitlab-shell v1.9+
  - Replaced gemoji(due to closed licencing problem) with Phantom Open Emoji library(combined SIL Open Font License, MIT License and the CC 3.0 License)
  - Fix `/:username.keys` response content type (Dmitry Medvinsky)

v 6.6.5
  - Added option to remove issue assignee on project issue page and issue edit page (Jason Blanchard)
  - Hide mr close button for comment form if merge request was closed or inline comment
  - Adds ability to reopen closed merge request

v 6.6.4
  - Add missing html escape for highlighted code blocks in comments, issues

v 6.6.3
  - Fix 500 error when edit yourself from admin area
  - Hide private groups for public profiles

v 6.6.2
  - Fix 500 error on branch/tag create or remove via UI

v 6.6.1
  - Fix 500 error on files tab if submodules presents

v 6.6.0
  - Retrieving user ssh keys publically(github style): http://__HOST__/__USERNAME__.keys
  - Permissions: Developer now can manage issue tracker (modify any issue)
  - Improve Code Compare page performance
  - Group avatar
  - Pygments.rb replaced with highlight.js
  - Improve Merge request diff store logic
  - Improve render performnace for MR show page
  - Fixed Assembla hardcoded project name
  - Jira integration documentation
  - Refactored app/services
  - Remove snippet expiration
  - Mobile UI improvements (Drew Blessing)
  - Fix block/remove UI for admin::users#show page
  - Show users' group membership on users' activity page (Robert Djurasaj)
  - User pages are visible without login if user is authorized to a public project
  - Markdown rendered headers have id derived from their name and link to their id
  - Improve application to work faster with large groups (100+ members)
  - Multiple emails per user
  - Show last commit for file when view file source
  - Restyle Issue#show page and MR#show page
  - Ability to filter by multiple labels for Issues page
  - Rails version to 4.0.3
  - Fixed attachment identifier displaying underneath note text (Jason Blanchard)

v 6.5.1
  - Fix branch selectbox when create merge request from fork

v 6.5.0
  - Dropdown menus on issue#show page for assignee and milestone (Jason Blanchard)
  - Add color custimization and previewing to broadcast messages
  - Fixed notes anchors
  - Load new comments in issues dynamically
  - Added sort options to Public page
  - New filters (assigned/authored/all) for Dashboard#issues/merge_requests (sponsored by Say Media)
  - Add project visibility icons to dashboard
  - Enable secure cookies if https used
  - Protect users/confirmation with rack_attack
  - Default HTTP headers to protect against MIME-sniffing, force https if enabled
  - Bootstrap 3 with responsive UI
  - New repository download formats: tar.bz2, zip, tar (Jason Hollingsworth)
  - Restyled accept widgets for MR
  - SCSS refactored
  - Use jquery timeago plugin
  - Fix 500 error for rdoc files
  - Ability to customize merge commit message (sponsored by Say Media)
  - Search autocomplete via ajax
  - Add website url to user profile
  - Files API supports base64 encoded content (sponsored by O'Reilly Media)
  - Added support for Go's repository retrieval (Bruno Albuquerque)

v6.4.3
  - Don't use unicorn worker killer if PhusionPassenger is defined

v6.4.2
  - Fixed wrong behaviour of script/upgrade.rb

v6.4.1
  - Fixed bug with repository rename
  - Fixed bug with project transfer

v 6.4.0
  - Added sorting to project issues page (Jason Blanchard)
  - Assembla integration (Carlos Paramio)
  - Fixed another 500 error with submodules
  - UI: More compact issues page
  - Minimal password length increased to 8 symbols
  - Side-by-side diff view (Steven Thonus)
  - Internal projects (Jason Hollingsworth)
  - Allow removal of avatar (Drew Blessing)
  - Project web hooks now support issues and merge request events
  - Visiting project page while not logged in will redirect to sign-in instead of 404 (Jason Hollingsworth)
  - Expire event cache on avatar creation/removal (Drew Blessing)
  - Archiving old projects (Steven Thonus)
  - Rails 4
  - Add time ago tooltips to show actual date/time
  - UI: Fixed UI for admin system hooks
  - Ruby script for easier GitLab upgrade
  - Do not remove Merge requests if fork project was removed
  - Improve sign-in/signup UX
  - Add resend confirmation link to sign-in page
  - Set noreply@HOSTNAME for reply_to field in all emails
  - Show GitLab API version on Admin#dashboard
  - API Cross-origin resource sharing
  - Show READMe link at project home page
  - Show repo size for projects in Admin area

v 6.3.0
  - API for adding gitlab-ci service
  - Init script now waits for pids to appear after (re)starting before reporting status (Rovanion Luckey)
  - Restyle project home page
  - Grammar fixes
  - Show branches list (which branches contains commit) on commit page (Andrew Kumanyaev)
  - Security improvements
  - Added support for GitLab CI 4.0
  - Fixed issue with 500 error when group did not exist
  - Ability to leave project
  - You can create file in repo using UI
  - You can remove file from repo using UI
  - API: dropped default_branch attribute from project during creation
  - Project default_branch is not stored in db any more. It takes from repo now.
  - Admin broadcast messages
  - UI improvements
  - Dont show last push widget if user removed this branch
  - Fix 500 error for repos with newline in file name
  - Extended html titles
  - API: create/update/delete repo files
  - Admin can transfer project to any namespace
  - API: projects/all for admin users
  - Fix recent branches order

v 6.2.4
  - Security: Cast API private_token to string (CVE-2013-4580)
  - Security: Require gitlab-shell 1.7.8 (CVE-2013-4581, CVE-2013-4582, CVE-2013-4583)
  - Fix for Git SSH access for LDAP users

v 6.2.3
  - Security: More protection against CVE-2013-4489
  - Security: Require gitlab-shell 1.7.4 (CVE-2013-4490, CVE-2013-4546)
  - Fix sidekiq rake tasks

v 6.2.2
  - Security: Update gitlab_git (CVE-2013-4489)

v 6.2.1
  - Security: Fix issue with generated passwords for new users

v 6.2.0
  - Public project pages are now visible to everyone (files, issues, wik, etc.)
    THIS MEANS YOUR ISSUES AND WIKI FOR PUBLIC PROJECTS ARE PUBLICLY VISIBLE AFTER THE UPGRADE
  - Add group access to permissions page
  - Require current password to change one
  - Group owner or admin can remove other group owners
  - Remove group transfer since we have multiple owners
  - Respect authorization in Repository API
  - Improve UI for Project#files page
  - Add more security specs
  - Added search for projects by name to api (Izaak Alpert)
  - Make default user theme configurable (Izaak Alpert)
  - Update logic for validates_merge_request for tree of MR (Andrew Kumanyaev)
  - Rake tasks for web hooks management (Jonhnny Weslley)
  - Extended User API to expose admin and can_create_group for user creation/updating (Boyan Tabakov)
  - API: Remove group
  - API: Remove project
  - Avatar upload on profile page with a maximum of 100KB (Steven Thonus)
  - Store the sessions in Redis instead of the cookie store
  - Fixed relative links in markdown
  - User must confirm their email if signup enabled
  - User must confirm changed email

v 6.1.0
  - Project specific IDs for issues, mr, milestones
    Above items will get a new id and for example all bookmarked issue urls will change.
    Old issue urls are redirected to the new one if the issue id is too high for an internal id.
  - Description field added to Merge Request
  - API: Sudo api calls (Izaak Alpert)
  - API: Group membership api (Izaak Alpert)
  - Improved commit diff
  - Improved large commit handling (Boyan Tabakov)
  - Rewrite: Init script now less prone to errors and keeps better track of the service (Rovanion Luckey)
  - Link issues, merge requests, and commits when they reference each other with GFM (Ash Wilson)
  - Close issues automatically when pushing commits with a special message
  - Improve user removal from admin area
  - Invalidate events cache when project was moved
  - Remove deprecated classes and rake tasks
  - Add event filter for group and project show pages
  - Add links to create branch/tag from project home page
  - Add public-project? checkbox to new-project view
  - Improved compare page. Added link to proceed into Merge Request
  - Send an email to a user when they are added to group
  - New landing page when you have 0 projects

v 6.0.0
  - Feature: Replace teams with group membership
    We introduce group membership in 6.0 as a replacement for teams.
    The old combination of groups and teams was confusing for a lot of people.
    And when the members of a team where changed this wasn't reflected in the project permissions.
    In GitLab 6.0 you will be able to add members to a group with a permission level for each member.
    These group members will have access to the projects in that group.
    Any changes to group members will immediately be reflected in the project permissions.
    You can even have multiple owners for a group, greatly simplifying administration.
  - Feature: Ability to have multiple owners for group
  - Feature: Merge Requests between fork and project (Izaak Alpert)
  - Feature: Generate fingerprint for ssh keys
  - Feature: Ability to create and remove branches with UI
  - Feature: Ability to create and remove git tags with UI
  - Feature: Groups page in profile. You can leave group there
  - API: Allow login with LDAP credentials
  - Redesign: project settings navigation
  - Redesign: snippets area
  - Redesign: ssh keys page
  - Redesign: buttons, blocks and other ui elements
  - Add comment title to rss feed
  - You can use arrows to navigate at tree view
  - Add project filter on dashboard
  - Cache project graph
  - Drop support of root namespaces
  - Default theme is classic now
  - Cache result of methods like authorize_projects, project.team.members etc
  - Remove $.ready events
  - Fix onclick events being double binded
  - Add notification level to group membership
  - Move all project controllers/views under Projects:: module
  - Move all profile controllers/views under Profiles:: module
  - Apply user project limit only for personal projects
  - Unicorn is default web server again
  - Store satellites lock files inside satellites dir
  - Disabled threadsafety mode in rails
  - Fixed bug with loosing MR comments
  - Improved MR comments logic
  - Render readme file for projects in public area

v 5.4.2
  - Security: Cast API private_token to string (CVE-2013-4580)
  - Security: Require gitlab-shell 1.7.8 (CVE-2013-4581, CVE-2013-4582, CVE-2013-4583)

v 5.4.1
  - Security: Fixes for CVE-2013-4489
  - Security: Require gitlab-shell 1.7.4 (CVE-2013-4490, CVE-2013-4546)

v 5.4.0
  - Ability to edit own comments
  - Documentation improvements
  - Improve dashboard projects page
  - Fixed nav for empty repos
  - GitLab Markdown help page
  - Misspelling fixes
  - Added support of unicorn and fog gems
  - Added client list to API doc
  - Fix PostgreSQL database restoration problem
  - Increase snippet content column size
  - allow project import via git:// url
  - Show participants on issues, including mentions
  - Notify mentioned users with email

v 5.3.0
  - Refactored services
  - Campfire service added
  - HipChat service added
  - Fixed bug with LDAP + git over http
  - Fixed bug with google analytics code being ignored
  - Improve sign-in page if ldap enabled
  - Respect newlines in wall messages
  - Generate the Rails secret token on first run
  - Rename repo feature
  - Init.d: remove gitlab.socket on service start
  - Api: added teams api
  - Api: Prevent blob content being escaped
  - Api: Smart deploy key add behaviour
  - Api: projects/owned.json return user owned project
  - Fix bug with team assignation on project from #4109
  - Advanced snippets: public/private, project/personal (Andrew Kulakov)
  - Repository Graphs (Karlo Nicholas T. Soriano)
  - Fix dashboard lost if comment on commit
  - Update gitlab-grack. Fixes issue with --depth option
  - Fix project events duplicate on project page
  - Fix postgres error when displaying network graph.
  - Fix dashboard event filter when navigate via turbolinks
  - init.d: Ensure socket is removed before starting service
  - Admin area: Style teams:index, group:show pages
  - Own page for failed forking
  - Scrum view for milestone

v 5.2.0
  - Turbolinks
  - Git over http with ldap credentials
  - Diff with better colors and some spacing on the corners
  - Default values for project features
  - Fixed huge_commit view
  - Restyle project clone panel
  - Move Gitlab::Git code to gitlab_git gem
  - Move update docs in repo
  - Requires gitlab-shell v1.4.0
  - Fixed submodules listing under file tab
  - Fork feature (Angus MacArthur)
  - git version check in gitlab:check
  - Shared deploy keys feature
  - Ability to generate default labels set for issues
  - Improve gfm autocomplete (Harold Luo)
  - Added support for Google Analytics
  - Code search feature (Javier Castro)

v 5.1.0
  - You can login with email or username now
  - Corrected project transfer rollback when repository cannot be moved
  - Move both repo and wiki when project transfer requested
  - Admin area: project editing was removed from admin namespace
  - Access: admin user has now access to any project.
  - Notification settings
  - Gitlab::Git set of objects to abstract from grit library
  - Replace Unicorn web server with Puma
  - Backup/Restore refactored. Backup dump project wiki too now
  - Restyled Issues list. Show milestone version in issue row
  - Restyled Merge Request list
  - Backup now dump/restore uploads
  - Improved performance of dashboard (Andrew Kumanyaev)
  - File history now tracks renames (Akzhan Abdulin)
  - Drop wiki migration tools
  - Drop sqlite migration tools
  - project tagging
  - Paginate users in API
  - Restyled network graph (Hiroyuki Sato)

v 5.0.1
  - Fixed issue with gitlab-grit being overridden by grit

v 5.0.0
  - Replaced gitolite with gitlab-shell
  - Removed gitolite-related libraries
  - State machine added
  - Setup gitlab as git user
  - Internal API
  - Show team tab for empty projects
  - Import repository feature
  - Updated rails
  - Use lambda for scopes
  - Redesign admin area -> users
  - Redesign admin area -> user
  - Secure link to file attachments
  - Add validations for Group and Team names
  - Restyle team page for project
  - Update capybara, rspec-rails, poltergeist to recent versions
  - Wiki on git using Gollum
  - Added Solarized Dark theme for code review
  - Don't show user emails in autocomplete lists, profile pages
  - Added settings tab for group, team, project
  - Replace user popup with icons in header
  - Handle project moving with gitlab-shell
  - Added select2-rails for selectboxes with ajax data load
  - Fixed search field on projects page
  - Added teams to search autocomplete
  - Move groups and teams on dashboard sidebar to sub-tabs
  - API: improved return codes and docs. (Felix Gilcher, Sebastian Ziebell)
  - Redesign wall to be more like chat
  - Snippets, Wall features are disabled by default for new projects

v 4.2.0
  - Teams
  - User show page. Via /u/username
  - Show help contents on pages for better navigation
  - Async gitolite calls
  - added satellites logs
  - can_create_group, can_create_team booleans for User
  - Process web hooks async
  - GFM: Fix images escaped inside links
  - Network graph improved
  - Switchable branches for network graph
  - API: Groups
  - Fixed project download

v 4.1.0
  - Optional Sign-Up
  - Discussions
  - Satellites outside of tmp
  - Line numbers for blame
  - Project public mode
  - Public area with unauthorized access
  - Load dashboard events with ajax
  - remember dashboard filter in cookies
  - replace resque with sidekiq
  - fix routing issues
  - cleanup rake tasks
  - fix backup/restore
  - scss cleanup
  - show preview for note images
  - improved network-graph
  - get rid of app/roles/
  - added new classes Team, Repository
  - Reduce amount of gitolite calls
  - Ability to add user in all group projects
  - remove deprecated configs
  - replaced Korolev font with open font
  - restyled admin/dashboard page
  - restyled admin/projects page

v 4.0.0
  - Remove project code and path from API. Use id instead
  - Return valid cloneable url to repo for web hook
  - Fixed backup issue
  - Reorganized settings
  - Fixed commits compare
  - Refactored scss
  - Improve status checks
  - Validates presence of User#name
  - Fixed postgres support
  - Removed sqlite support
  - Modified post-receive hook
  - Milestones can be closed now
  - Show comment events on dashboard
  - Quick add team members via group#people page
  - [API] expose created date for hooks and SSH keys
  - [API] list, create issue notes
  - [API] list, create snippet notes
  - [API] list, create wall notes
  - Remove project code - use path instead
  - added username field to user
  - rake task to fill usernames based on emails create namespaces for users
  - STI Group < Namespace
  - Project has namespace_id
  - Projects with namespaces also namespaced in gitolite and stored in subdir
  - Moving project to group will move it under group namespace
  - Ability to move project from namespaces to another
  - Fixes commit patches getting escaped (see #2036)
  - Support diff and patch generation for commits and merge request
  - MergeReqest doesn't generate a temporary file for the patch any more
  - Update the UI to allow downloading Patch or Diff

v 3.1.0
  - Updated gems
  - Services: Gitlab CI integration
  - Events filter on dashboard
  - Own namespace for redis/resque
  - Optimized commit diff views
  - add alphabetical order for projects admin page
  - Improved web editor
  - Commit stats page
  - Documentation split and cleanup
  - Link to commit authors everywhere
  - Restyled milestones list
  - added Milestone to Merge Request
  - Restyled Top panel
  - Refactored Satellite Code
  - Added file line links
  - moved from capybara-webkit to poltergeist + phantomjs

v 3.0.3
  - Fixed bug with issues list in Chrome
  - New Feature: Import team from another project

v 3.0.2
  - Fixed gitlab:app:setup
  - Fixed application error on empty project in admin area
  - Restyled last push widget

v 3.0.1
  - Fixed git over http

v 3.0.0
  - Projects groups
  - Web Editor
  - Fixed bug with gitolite keys
  - UI improved
  - Increased performance of application
  - Show user avatar in last commit when browsing Files
  - Refactored Gitlab::Merge
  - Use Font Awesome for icons
  - Separate observing of Note and MergeRequests
  - Milestone "All Issues" filter
  - Fix issue close and reopen button text and styles
  - Fix forward/back while browsing Tree hierarchy
  - Show number of notes for commits and merge requests
  - Added support pg from box and update installation doc
  - Reject ssh keys that break gitolite
  - [API] list one project hook
  - [API] edit project hook
  - [API] list project snippets
  - [API] allow to authorize using private token in HTTP header
  - [API] add user creation

v 2.9.1
  - Fixed resque custom config init

v 2.9.0
  - fixed inline notes bugs
  - refactored rspecs
  - refactored gitolite backend
  - added factory_girl
  - restyled projects list on dashboard
  - ssh keys validation to prevent gitolite crash
  - send notifications if changed permission in project
  - scss refactoring. gitlab_bootstrap/ dir
  - fix git push http body bigger than 112k problem
  - list of labels  page under issues tab
  - API for milestones, keys
  - restyled buttons
  - OAuth
  - Comment order changed

v 2.8.1
  - ability to disable gravatars
  - improved MR diff logic
  - ssh key help page

v 2.8.0
  - Gitlab Flavored Markdown
  - Bulk issues update
  - Issues API
  - Cucumber coverage increased
  - Post-receive files fixed
  - UI improved
  - Application cleanup
  - more cucumber
  - capybara-webkit + headless

v 2.7.0
  - Issue Labels
  - Inline diff
  - Git HTTP
  - API
  - UI improved
  - System hooks
  - UI improved
  - Dashboard events endless scroll
  - Source performance increased

v 2.6.0
  - UI polished
  - Improved network graph + keyboard nav
  - Handle huge commits
  - Last Push widget
  - Bugfix
  - Better performance
  - Email in resque
  - Increased test coverage
  - Ability to remove branch with MR accept
  - a lot of code refactored

v 2.5.0
  - UI polished
  - Git blame for file
  - Bugfix
  - Email in resque
  - Better test coverage

v 2.4.0
  - Admin area stats page
  - Ability to block user
  - Simplified dashboard area
  - Improved admin area
  - Bootstrap 2.0
  - Responsive layout
  - Big commits handling
  - Performance improved
  - Milestones

v 2.3.1
  - Issues pagination
  - ssl fixes
  - Merge Request pagination

v 2.3.0
  - Dashboard r1
  - Search r1
  - Project page
  - Close merge request on push
  - Persist MR diff after merge
  - mysql support
  - Documentation

v 2.2.0
  - We’ve added support of LDAP auth
  - Improved permission logic (4 roles system)
  - Protected branches (now only masters can push to protected branches)
  - Usability improved
  - twitter bootstrap integrated
  - compare view between commits
  - wiki feature
  - now you can enable/disable issues, wiki, wall features per project
  - security fixes
  - improved code browsing (ajax branch switch etc)
  - improved per-line commenting
  - git submodules displayed
  - moved to rails 3.2
  - help section improved

v 2.1.0
  - Project tab r1
  - List branches/tags
  - per line comments
  - mass user import

v 2.0.0
  - gitolite as main git host system
  - merge requests
  - project/repo access
  - link to commit/issue feed
  - design tab
  - improved email notifications
  - restyled dashboard
  - bugfix

v 1.2.2
  - common config file gitlab.yml
  - issues restyle
  - snippets restyle
  - clickable news feed header on dashboard
  - bugfix

v 1.2.1
  - bugfix

v 1.2.0
  - new design
  - user dashboard
  - network graph
  - markdown support for comments
  - encoding issues
  - wall like twitter timeline

v 1.1.0
  - project dashboard
  - wall redesigned
  - feature: code snippets
  - fixed horizontal scroll on file preview
  - fixed app crash if commit message has invalid chars
  - bugfix & code cleaning

v 1.0.2
  - fixed bug with empty project
  - added adv validation for project path & code
  - feature: issues can be sortable
  - bugfix
  - username displayed on top panel

v 1.0.1
  - fixed: with invalid source code for commit
  - fixed: lose branch/tag selection when use tree navigation
  - when history clicked - display path
  - bug fix & code cleaning

v 1.0.0
  - bug fix
  - projects preview mode

v 0.9.6
  - css fix
  - new repo empty tree until restart server - fixed

v 0.9.4
  - security improved
  - authorization improved
  - html escaping
  - bug fix
  - increased test coverage
  - design improvements

v 0.9.1
  - increased test coverage
  - design improvements
  - new issue email notification
  - updated app name
  - issue redesigned
  - issue can be edit

v 0.8.0
  - syntax highlight for main file types
  - redesign
  - stability
  - security fixes
  - increased test coverage
  - email notification<|MERGE_RESOLUTION|>--- conflicted
+++ resolved
@@ -60,14 +60,11 @@
   - Fix "Hello @username." references not working by no longer allowing usernames to end in period.
   - Archive repositories in background worker.
   - Import GitHub, Bitbucket or GitLab.com projects owned by authenticated user into current namespace.
-<<<<<<< HEAD
   - Project labels are now available over the API under the "tag_list" field (Cristian Medina) 
   - Fixed link paths for HTTP and SSH on the admin project view (Jeremy Maziarz)
   - Fix and improve help rendering (Sullivan Sénéchal)
   - Fix final line in EmailsOnPush email diff being rendered as error.
-=======
   - Authometic setup GitLab CI project for forks if origin project has GitLab CI enabled
->>>>>>> e28bc41f
 
 v 7.9.3
   - Contains no changes
