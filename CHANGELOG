--- conflicted
+++ resolved
@@ -36,7 +36,6 @@
   - Add ability to unlink connected accounts
   - Replace commits calendar with faster contribution calendar that includes issues and merge requests
   - Add inifinite scroll to user page activity
-<<<<<<< HEAD
   - Don't include system notes in issue/MR comment count.
   - Don't mark merge request as updated when merge status relative to target branch changes.
   - Link note avatar to user.
@@ -49,10 +48,8 @@
   - Prevent note form from being cleared when submitting failed.
   - Improve file icons rendering on tree (Sullivan Sénéchal)
   - API: Add pagination to project events
-=======
   - Don't show commit comment button when user is not signed in.
   - Fix admin user projects lists.
->>>>>>> 2d5f4458
 
 v 7.9.0
   - Send EmailsOnPush email when branch or tag is created or deleted.
