Please view this file on the master branch, on stable branches it's out of date.

v 7.10.0 (unreleased)
  - Fix broken side-by-side diff view on merge request page (Stan Hu)
  - Set Application controller default URL options to ensure all url_for calls are consistent (Stan Hu)
  - Allow HTML tags in Markdown input
  - Fix code unfold not working on Compare commits page (Stan Hu)
  - Include missing events and fix save functionality in admin service template settings form (Stan Hu)
  - Fix "Import projects from" button to show the correct instructions (Stan Hu)
  - Fix dots in Wiki slugs causing errors (Stan Hu)
  - Fix OAuth2 issue importing a new project from GitHub and GitLab (Stan Hu)
  - Update poltergeist to version 1.6.0 to support PhantomJS 2.0 (Zeger-Jan van de Weg)
  - Fix cross references when usernames, milestones, or project names contain underscores (Stan Hu)
  - Disable reference creation for comments surrounded by code/preformatted blocks (Stan Hu)
  - Reduce Rack Attack false positives causing 403 errors during HTTP authentication (Stan Hu)
  - enable line wrapping per default and remove the checkbox to toggle it (Hannes Rosenögger)
  - extend the commit calendar to show the actual commits made on a date (Hannes Rosenögger)
  - Fix a link in the patch update guide
  - Add a service to support external wikis (Hannes Rosenögger)
  - Omit the "email patches" link and fix plain diff view for merge commits
  - List new commits for newly pushed branch in activity view.
  - Add sidetiq gem dependency to match EE
  - Add changelog, license and contribution guide links to project sidebar.
  - Improve diff UI
  - Fix alignment of navbar toggle button (Cody Mize)
  - Fix checkbox rendering for nested task lists
  - Identical look of selectboxes in UI
  - Upgrade the gitlab_git gem to version 7.1.3
  - Move "Import existing repository by URL" option to button.
  - Improve error message when save profile has error.
  - Passing the name of pushed ref to CI service (requires GitLab CI 7.9+)
  - Add location field to user profile
  - Fix print view for markdown files and wiki pages
  - Fix errors when deleting old backups
  - Improve GitLab performance when working with git repositories
  - Add tag message and last commit to tag hook (Kamil Trzciński)
  - Restrict permissions on backup files
  - Improve oauth accounts UI in profile page
  - Add ability to unlink connected accounts
  - Replace commits calendar with faster contribution calendar that includes issues and merge requests
  - Add inifinite scroll to user page activity
  - Don't show commit comment button when user is not signed in.
  - Don't include system notes in issue/MR comment count.
  - Don't mark merge request as updated when merge status relative to target branch changes.
<<<<<<< HEAD
  - Link note avatar to user.
  - Make Git-over-SSH errors more descriptive.
  - Fix EmailsOnPush.
  - Refactor issue filtering
  - AJAX selectbox for issue assignee and author filters
  - Fix issue with missing options in issue filtering dropdown if selected one
  - Prevent holding Control-Enter or Command-Enter from posting comment multiple times.
  - Prevent note form from being cleared when submitting failed.
  - Improve file icons rendering on tree (Sullivan Sénéchal)
=======
  - API: Add pagination to project events
>>>>>>> 3b3662da

v 7.9.0
  - Send EmailsOnPush email when branch or tag is created or deleted.
  - Faster merge request processing for large repository
  - Prevent doubling AJAX request with each commit visit via Turbolink
  - Prevent unnecessary doubling of js events on import pages and user calendar

v 7.9.0
  - Add HipChat integration documentation (Stan Hu)
  - Update documentation for object_kind field in Webhook push and tag push Webhooks (Stan Hu)
  - Fix broken email images (Hannes Rosenögger)
  - Automatically config git if user forgot, where possible (Zeger-Jan van de Weg)
  - Fix mass SQL statements on initial push (Hannes Rosenögger)
  - Add tag push notifications and normalize HipChat and Slack messages to be consistent (Stan Hu)
  - Add comment notification events to HipChat and Slack services (Stan Hu)
  - Add issue and merge request events to HipChat and Slack services (Stan Hu)
  - Fix merge request URL passed to Webhooks. (Stan Hu)
  - Fix bug that caused a server error when editing a comment to "+1" or "-1" (Stan Hu)
  - Fix code preview theme setting for comments, issues, merge requests, and snippets (Stan Hu)
  - Move labels/milestones tabs to sidebar
  - Upgrade Rails gem to version 4.1.9.
  - Improve error messages for file edit failures
  - Improve UI for commits, issues and merge request lists
  - Fix commit comments on first line of diff not rendering in Merge Request Discussion view.
  - Allow admins to override restricted project visibility settings.
  - Move restricted visibility settings from gitlab.yml into the web UI.
  - Improve trigger merge request hook when source project branch has been updated (Kirill Zaitsev)
  - Save web edit in new branch
  - Fix ordering of imported but unchanged projects (Marco Wessel)
  - Mobile UI improvements: make aside content expandable
  - Expose avatar_url in projects API
  - Fix checkbox alignment on the application settings page.
  - Generalize image upload in drag and drop in markdown to all files (Hannes Rosenögger)
  - Fix mass-unassignment of issues (Robert Speicher)
  - Fix hidden diff comments in merge request discussion view
  - Allow user confirmation to be skipped for new users via API
  - Add a service to send updates to an Irker gateway (Romain Coltel)
  - Add brakeman (security scanner for Ruby on Rails)
  - Slack username and channel options
  - Add grouped milestones from all projects to dashboard.
  - Web hook sends pusher email as well as commiter
  - Add Bitbucket omniauth provider.
  - Add Bitbucket importer.
  - Support referencing issues to a project whose name starts with a digit
  - Condense commits already in target branch when updating merge request source branch.
  - Send notifications and leave system comments when bulk updating issues.
  - Automatically link commit ranges to compare page: sha1...sha4 or sha1..sha4 (includes sha1 in comparison)
  - Move groups page from profile to dashboard
  - Starred projects page at dashboard
  - Blocking user does not remove him/her from project/groups but show blocked label
  - Change subject of EmailsOnPush emails to include namespace, project and branch.
  - Change subject of EmailsOnPush emails to include first commit message when multiple were pushed.
  - Remove confusing footer from EmailsOnPush mail body.
  - Add list of changed files to EmailsOnPush emails.
  - Add option to send EmailsOnPush emails from committer email if domain matches.
  - Add option to disable code diffs in EmailOnPush emails.
  - Wrap commit message in EmailsOnPush email.
  - Send EmailsOnPush emails when deleting commits using force push.
  - Fix EmailsOnPush email comparison link to include first commit.
  - Fix highliht of selected lines in file
  - Reject access to group/project avatar if the user doesn't have access.
  - Add database migration to clean group duplicates with same path and name (Make sure you have a backup before update)
  - Add GitLab active users count to rake gitlab:check
  - Starred projects page at dashboard
  - Make email display name configurable
  - Improve json validation in hook data
  - Use Emoji One
  - Updated emoji help documentation to properly reference EmojiOne.
  - Fix missing GitHub organisation repositories on import page.
  - Added blue theme
  - Remove annoying notice messages when create/update merge request
  - Allow smb:// links in Markdown text.
  - Filter merge request by title or description at Merge Requests page
  - Block user if he/she was blocked in Active Directory
  - Fix import pages not working after first load.
  - Use custom LDAP label in LDAP signin form.
  - Execute hooks and services when branch or tag is created or deleted through web interface.
  - Block and unblock user if he/she was blocked/unblocked in Active Directory
  - Raise recommended number of unicorn workers from 2 to 3
  - Use same layout and interactivity for project members as group members.
  - Prevent gitlab-shell character encoding issues by receiving its changes as raw data.
  - Ability to unsubscribe/subscribe to issue or merge request
  - Delete deploy key when last connection to a project is destroyed.
  - Fix invalid Atom feeds when using emoji, horizontal rules, or images (Christian Walther)
  - Backup of repositories with tar instead of git bundle (only now are git-annex files included in the backup)
  - Add canceled status for CI

v 7.8.4
  - Fix issue_tracker_id substitution in custom issue trackers
  - Fix path and name duplication in namespaces

v 7.8.3
  - Bump version of gitlab_git fixing annotated tags without message

v 7.8.2
  - Fix service migration issue when upgrading from versions prior to 7.3
  - Fix setting of the default use project limit via admin UI
  - Fix showing of already imported projects for GitLab and Gitorious importers
  - Fix response of push to repository to return "Not found" if user doesn't have access
  - Fix check if user is allowed to view the file attachment
  - Fix import check for case sensetive namespaces
  - Increase timeout for Git-over-HTTP requests to 1 hour since large pulls/pushes can take a long time.
  - Properly handle autosave local storage exceptions.
  - Escape wildcards when searching LDAP by username.

v 7.8.1
  - Fix run of custom post receive hooks
  - Fix migration that caused issues when upgrading to version 7.8 from versions prior to 7.3
  - Fix the warning for LDAP users about need to set password
  - Fix avatars which were not shown for non logged in users
  - Fix urls for the issues when relative url was enabled

v 7.8.0
  - Fix access control and protection against XSS for note attachments and other uploads.
  - Replace highlight.js with rouge-fork rugments (Stefan Tatschner)
  - Make project search case insensitive (Hannes Rosenögger)
  - Include issue/mr participants in list of recipients for reassign/close/reopen emails
  - Expose description in groups API
  - Better UI for project services page
  - Cleaner UI for web editor
  - Add diff syntax highlighting in email-on-push service notifications (Hannes Rosenögger)
  - Add API endpoint to fetch all changes on a MergeRequest (Jeroen van Baarsen)
  - View note image attachments in new tab when clicked instead of downloading them
  - Improve sorting logic in UI and API. Explicitly define what sorting method is used by default
  - Fix overflow at sidebar when have several items
  - Add notes for label changes in issue and merge requests
  - Show tags in commit view (Hannes Rosenögger)
  - Only count a user's vote once on a merge request or issue (Michael Clarke)
  - Increase font size when browse source files and diffs
  - Service Templates now let you set default values for all services
  - Create new file in empty repository using GitLab UI
  - Ability to clone project using oauth2 token
  - Upgrade Sidekiq gem to version 3.3.0
  - Stop git zombie creation during force push check
  - Show success/error messages for test setting button in services
  - Added Rubocop for code style checks
  - Fix commits pagination
  - Async load a branch information at the commit page
  - Disable blacklist validation for project names
  - Allow configuring protection of the default branch upon first push (Marco Wessel)
  - Add gitlab.com importer
  - Add an ability to login with gitlab.com
  - Add a commit calendar to the user profile (Hannes Rosenögger)
  - Submit comment on command-enter
  - Notify all members of a group when that group is mentioned in a comment, for example: `@gitlab-org` or `@sales`.
  - Extend issue clossing pattern to include "Resolve", "Resolves", "Resolved", "Resolving" and "Close" (Julien Bianchi and Hannes Rosenögger)
  - Fix long broadcast message cut-off on left sidebar (Visay Keo)
  - Add Project Avatars (Steven Thonus and Hannes Rosenögger)
  - Password reset token validity increased from 2 hours to 2 days since it is also send on account creation.
  - Edit group members via API
  - Enable raw image paste from clipboard, currently Chrome only (Marco Cyriacks)
  - Add action property to merge request hook (Julien Bianchi)
  - Remove duplicates from group milestone participants list.
  - Add a new API function that retrieves all issues assigned to a single milestone (Justin Whear and Hannes Rosenögger)
  - API: Access groups with their path (Julien Bianchi)
  - Added link to milestone and keeping resource context on smaller viewports for issues and merge requests (Jason Blanchard)
  - Allow notification email to be set separately from primary email.
  - API: Add support for editing an existing project (Mika Mäenpää and Hannes Rosenögger)
  - Don't have Markdown preview fail for long comments/wiki pages.
  - When test web hook - show error message instead of 500 error page if connection to hook url was reset
  - Added support for firing system hooks on group create/destroy and adding/removing users to group (Boyan Tabakov)
  - Added persistent collapse button for left side nav bar (Jason Blanchard)
  - Prevent losing unsaved comments by automatically restoring them when comment page is loaded again.
  - Don't allow page to be scaled on mobile.
  - Clean the username acquired from OAuth/LDAP so it doesn't fail username validation and block signing up.
  - Show assignees in merge request index page (Kelvin Mutuma)
  - Link head panel titles to relevant root page.
  - Allow users that signed up via OAuth to set their password in order to use Git over HTTP(S).
  - Show users button to share their newly created public or internal projects on twitter
  - Add quick help links to the GitLab pricing and feature comparison pages.
  - Fix duplicate authorized applications in user profile and incorrect application client count in admin area.
  - Make sure Markdown previews always use the same styling as the eventual destination.
  - Remove deprecated Group#owner_id from API
  - Show projects user contributed to on user page. Show stars near project on user page.
  - Improve database performance for GitLab
  - Add Asana service (Jeremy Benoist)
  - Improve project web hooks with extra data

v 7.7.2
  - Update GitLab Shell to version 2.4.2 that fixes a bug when developers can push to protected branch
  - Fix issue when LDAP user can't login with existing GitLab account

v 7.7.1
  - Improve mention autocomplete performance
  - Show setup instructions for GitHub import if disabled
  - Allow use http for OAuth applications

v 7.7.0
  - Import from GitHub.com feature
  - Add Jetbrains Teamcity CI service (Jason Lippert)
  - Mention notification level
  - Markdown preview in wiki (Yuriy Glukhov)
  - Raise group avatar filesize limit to 200kb
  - OAuth applications feature
  - Show user SSH keys in admin area
  - Developer can push to protected branches option
  - Set project path instead of project name in create form
  - Block Git HTTP access after 10 failed authentication attempts
  - Updates to the messages returned by API (sponsored by O'Reilly Media)
  - New UI layout with side navigation
  - Add alert message in case of outdated browser (IE < 10)
  - Added API support for sorting projects
  - Update gitlab_git to version 7.0.0.rc14
  - Add API project search filter option for authorized projects
  - Fix File blame not respecting branch selection
  - Change some of application settings on fly in admin area UI
  - Redesign signin/signup pages
  - Close standard input in Gitlab::Popen.popen
  - Trigger GitLab CI when push tags
  - When accept merge request - do merge using sidaekiq job
  - Enable web signups by default
  - Fixes for diff comments: drag-n-drop images, selecting images
  - Fixes for edit comments: drag-n-drop images, preview mode, selecting images, save & update
  - Remove password strength indicator



v 7.6.0
  - Fork repository to groups
  - New rugged version
  - Add CRON=1 backup setting for quiet backups
  - Fix failing wiki restore
  - Add optional Sidekiq MemoryKiller middleware (enabled via SIDEKIQ_MAX_RSS env variable)
  - Monokai highlighting style now more faithful to original design (Mark Riedesel)
  - Create project with repository in synchrony
  - Added ability to create empty repo or import existing one if project does not have repository
  - Reactivate highlight.js language autodetection
  - Mobile UI improvements
  - Change maximum avatar file size from 100KB to 200KB
  - Strict validation for snippet file names
  - Enable Markdown preview for issues, merge requests, milestones, and notes (Vinnie Okada)
  - In the docker directory is a container template based on the Omnibus packages.
  - Update Sidekiq to version 2.17.8
  - Add author filter to project issues and merge requests pages
  - Atom feed for user activity
  - Support multiple omniauth providers for the same user
  - Rendering cross reference in issue title and tooltip for merge request
  - Show username in comments
  - Possibility to create Milestones or Labels when Issues are disabled
  - Fix bug with showing gpg signature in tag

v 7.5.3
  - Bump gitlab_git to 7.0.0.rc12 (includes Rugged 0.21.2)

v 7.5.2
  - Don't log Sidekiq arguments by default
  - Fix restore of wiki repositories from backups

v 7.5.1
  - Add missing timestamps to 'members' table

v 7.5.0
  - API: Add support for Hipchat (Kevin Houdebert)
  - Add time zone configuration in gitlab.yml (Sullivan Senechal)
  - Fix LDAP authentication for Git HTTP access
  - Run 'GC.start' after every EmailsOnPushWorker job
  - Fix LDAP config lookup for provider 'ldap'
  - Drop all sequences during Postgres database restore
  - Project title links to project homepage (Ben Bodenmiller)
  - Add Atlassian Bamboo CI service (Drew Blessing)
  - Mentioned @user will receive email even if he is not participating in issue or commit
  - Session API: Use case-insensitive authentication like in UI (Andrey Krivko)
  - Tie up loose ends with annotated tags: API & UI (Sean Edge)
  - Return valid json for deleting branch via API (sponsored by O'Reilly Media)
  - Expose username in project events API (sponsored by O'Reilly Media)
  - Adds comments to commits in the API
  - Performance improvements
  - Fix post-receive issue for projects with deleted forks
  - New gitlab-shell version with custom hooks support
  - Improve code
  - GitLab CI 5.2+ support (does not support older versions)
  - Fixed bug when you can not push commits starting with 000000 to protected branches
  - Added a password strength indicator
  - Change project name and path in one form
  - Display renamed files in diff views (Vinnie Okada)
  - Fix raw view for public snippets
  - Use secret token with GitLab internal API.
  - Add missing timestamps to 'members' table

v 7.4.3
  - Fix raw snippets view
  - Fix security issue for member api
  - Fix buildbox integration

v 7.4.2
  - Fix internal snippet exposing for unauthenticated users

v 7.4.1
  - Fix LDAP authentication for Git HTTP access
  - Fix LDAP config lookup for provider 'ldap'
  - Fix public snippets
  - Fix 500 error on projects with nested submodules

v 7.4.0
  - Refactored membership logic
  - Improve error reporting on users API (Julien Bianchi)
  - Refactor test coverage tools usage. Use SIMPLECOV=true to generate it locally
  - Default branch is protected by default
  - Increase unicorn timeout to 60 seconds
  - Sort search autocomplete projects by stars count so most popular go first
  - Add README to tab on project show page
  - Do not delete tmp/repositories itself during clean-up, only its contents
  - Support for backup uploads to remote storage
  - Prevent notes polling when there are not notes
  - Internal ForkService: Prepare support for fork to a given namespace
  - API: Add support for forking a project via the API (Bernhard Kaindl)
  - API: filter project issues by milestone (Julien Bianchi)
  - Fail harder in the backup script
  - Changes to Slack service structure, only webhook url needed
  - Zen mode for wiki and milestones (Robert Schilling)
  - Move Emoji parsing to html-pipeline-gitlab (Robert Schilling)
  - Font Awesome 4.2 integration (Sullivan Senechal)
  - Add Pushover service integration (Sullivan Senechal)
  - Add select field type for services options (Sullivan Senechal)
  - Add cross-project references to the Markdown parser (Vinnie Okada)
  - Add task lists to issue and merge request descriptions (Vinnie Okada)
  - Snippets can be public, internal or private
  - Improve danger zone: ask project path to confirm data-loss action
  - Raise exception on forgery
  - Show build coverage in Merge Requests (requires GitLab CI v5.1)
  - New milestone and label links on issue edit form
  - Improved repository graphs
  - Improve event note display in dashboard and project activity views (Vinnie Okada)
  - Add users sorting to admin area
  - UI improvements
  - Fix ambiguous sha problem with mentioned commit
  - Fixed bug with apostrophe when at mentioning users
  - Add active directory ldap option
  - Developers can push to wiki repo. Protected branches does not affect wiki repo any more
  - Faster rev list
  - Fix branch removal

v 7.3.2
  - Fix creating new file via web editor
  - Use gitlab-shell v2.0.1

v 7.3.1
  - Fix ref parsing in Gitlab::GitAccess
  - Fix error 500 when viewing diff on a file with changed permissions
  - Fix adding comments to MR when source branch is master
  - Fix error 500 when searching description contains relative link

v 7.3.0
  - Always set the 'origin' remote in satellite actions
  - Write authorized_keys in tmp/ during tests
  - Use sockets to connect to Redis
  - Add dormant New Relic gem (can be enabled via environment variables)
  - Expire Rack sessions after 1 week
  - Cleaner signin/signup pages
  - Improved comments UI
  - Better search with filtering, pagination etc
  - Added a checkbox to toggle line wrapping in diff (Yuriy Glukhov)
  - Prevent project stars duplication when fork project
  - Use the default Unicorn socket backlog value of 1024
  - Support Unix domain sockets for Redis
  - Store session Redis keys in 'session:gitlab:' namespace
  - Deprecate LDAP account takeover based on partial LDAP email / GitLab username match
  - Use /bin/sh instead of Bash in bin/web, bin/background_jobs (Pavel Novitskiy)
  - Keyboard shortcuts for productivity (Robert Schilling)
  - API: filter issues by state (Julien Bianchi)
  - API: filter issues by labels (Julien Bianchi)
  - Add system hook for ssh key changes
  - Add blob permalink link (Ciro Santilli)
  - Create annotated tags through UI and API (Sean Edge)
  - Snippets search (Charles Bushong)
  - Comment new push to existing MR
  - Add 'ci' to the blacklist of forbidden names
  - Improve text filtering on issues page
  - Comment & Close button
  - Process git push --all much faster
  - Don't allow edit of system notes
  - Project wiki search (Ralf Seidler)
  - Enabled Shibboleth authentication support (Matus Banas)
  - Zen mode (fullscreen) for issues/MR/notes (Robert Schilling)
  - Add ability to configure webhook timeout via gitlab.yml (Wes Gurney)
  - Sort project merge requests in asc or desc order for updated_at or created_at field (sponsored by O'Reilly Media)
  - Add Redis socket support to 'rake gitlab:shell:install'

v 7.2.1
  - Delete orphaned labels during label migration (James Brooks)
  - Security: prevent XSS with stricter MIME types for raw repo files

v 7.2.0
  - Explore page
  - Add project stars (Ciro Santilli)
  - Log Sidekiq arguments
  - Better labels: colors, ability to rename and remove
  - Improve the way merge request collects diffs
  - Improve compare page for large diffs
  - Expose the full commit message via API
  - Fix 500 error on repository rename
  - Fix bug when MR download patch return invalid diff
  - Test gitlab-shell integration
  - Repository import timeout increased from 2 to 4 minutes allowing larger repos to be imported
  - API for labels (Robert Schilling)
  - API: ability to set an import url when creating project for specific user

v 7.1.1
  - Fix cpu usage issue in Firefox
  - Fix redirect loop when changing password by new user
  - Fix 500 error on new merge request page

v 7.1.0
  - Remove observers
  - Improve MR discussions
  - Filter by description on Issues#index page
  - Fix bug with namespace select when create new project page
  - Show README link after description for non-master members
  - Add @all mention for comments
  - Dont show reply button if user is not signed in
  - Expose more information for issues with webhook
  - Add a mention of the merge request into the default merge request commit message
  - Improve code highlight, introduce support for more languages like Go, Clojure, Erlang etc
  - Fix concurrency issue in repository download
  - Dont allow repository name start with ?
  - Improve email threading (Pierre de La Morinerie)
  - Cleaner help page
  - Group milestones
  - Improved email notifications
  - Contributors API (sponsored by Mobbr)
  - Fix LDAP TLS authentication (Boris HUISGEN)
  - Show VERSION information on project sidebar
  - Improve branch removal logic when accept MR
  - Fix bug where comment form is spawned inside the Reply button
  - Remove Dir.chdir from Satellite#lock for thread-safety
  - Increased default git max_size value from 5MB to 20MB in gitlab.yml. Please update your configs!
  - Show error message in case of timeout in satellite when create MR
  - Show first 100 files for huge diff instead of hiding all
  - Change default admin email from admin@local.host to admin@example.com

v 7.0.0
  - The CPU no longer overheats when you hold down the spacebar
  - Improve edit file UI
  - Add ability to upload group avatar when create
  - Protected branch cannot be removed
  - Developers can remove normal branches with UI
  - Remove branch via API (sponsored by O'Reilly Media)
  - Move protected branches page to Project settings area
  - Redirect to Files view when create new branch via UI
  - Drag and drop upload of image in every markdown-area (Earle Randolph Bunao and Neil Francis Calabroso)
  - Refactor the markdown relative links processing
  - Make it easier to implement other CI services for GitLab
  - Group masters can create projects in group
  - Deprecate ruby 1.9.3 support
  - Only masters can rewrite/remove git tags
  - Add X-Frame-Options SAMEORIGIN to Nginx config so Sidekiq admin is visible
  - UI improvements
  - Case-insensetive search for issues
  - Update to rails 4.1
  - Improve performance of application for projects and groups with a lot of members
  - Formally support Ruby 2.1
  - Include Nginx gitlab-ssl config
  - Add manual language detection for highlight.js
  - Added example.com/:username routing
  - Show notice if your profile is public
  - UI improvements for mobile devices
  - Improve diff rendering performance
  - Drag-n-drop for issues and merge requests between states at milestone page
  - Fix '0 commits' message for huge repositories on project home page
  - Prevent 500 error page when visit commit page from large repo
  - Add notice about huge push over http to unicorn config
  - File action in satellites uses default 30 seconds timeout instead of old 10 seconds one
  - Overall performance improvements
  - Skip init script check on omnibus-gitlab
  - Be more selective when killing stray Sidekiqs
  - Check LDAP user filter during sign-in
  - Remove wall feature (no data loss - you can take it from database)
  - Dont expose user emails via API unless you are admin
  - Detect issues closed by Merge Request description
  - Better email subject lines from email on push service (Alex Elman)
  - Enable identicon for gravatar be default

v 6.9.2
  - Revert the commit that broke the LDAP user filter

v 6.9.1
  - Fix scroll to highlighted line
  - Fix the pagination on load for commits page

v 6.9.0
  - Store Rails cache data in the Redis `cache:gitlab` namespace
  - Adjust MySQL limits for existing installations
  - Add db index on project_id+iid column. This prevents duplicate on iid (During migration duplicates will be removed)
  - Markdown preview or diff during editing via web editor (Evgeniy Sokovikov)
  - Give the Rails cache its own Redis namespace
  - Add ability to set different ssh host, if different from http/https
  - Fix syntax highlighting for code comments blocks
  - Improve comments loading logic
  - Stop refreshing comments when the tab is hidden
  - Improve issue and merge request mobile UI (Drew Blessing)
  - Document how to convert a backup to PostgreSQL
  - Fix locale bug in backup manager
  - Fix can not automerge when MR description is too long
  - Fix wiki backup skip bug
  - Two Step MR creation process
  - Remove unwanted files from satellite working directory with git clean -fdx
  - Accept merge request via API (sponsored by O'Reilly Media)
  - Add more access checks during API calls
  - Block SSH access for 'disabled' Active Directory users
  - Labels for merge requests (Drew Blessing)
  - Threaded emails by setting a Message-ID (Philip Blatter)

v 6.8.0
  - Ability to at mention users that are participating in issue and merge req. discussion
  - Enabled GZip Compression for assets in example Nginx, make sure that Nginx is compiled with --with-http_gzip_static_module flag (this is default in Ubuntu)
  - Make user search case-insensitive (Christopher Arnold)
  - Remove omniauth-ldap nickname bug workaround
  - Drop all tables before restoring a Postgres backup
  - Make the repository downloads path configurable
  - Create branches via API (sponsored by O'Reilly Media)
  - Changed permission of gitlab-satellites directory not to be world accessible
  - Protected branch does not allow force push
  - Fix popen bug in `rake gitlab:satellites:create`
  - Disable connection reaping for MySQL
  - Allow oauth signup without email for twitter and github
  - Fix faulty namespace names that caused 500 on user creation
  - Option to disable standard login
  - Clean old created archives from repository downloads directory
  - Fix download link for huge MR diffs
  - Expose event and mergerequest timestamps in API
  - Fix emails on push service when only one commit is pushed

v 6.7.3
  - Fix the merge notification email not being sent (Pierre de La Morinerie)
  - Drop all tables before restoring a Postgres backup
  - Remove yanked modernizr gem

v 6.7.2
  - Fix upgrader script

v 6.7.1
  - Fix GitLab CI integration

v 6.7.0
  - Increased the example Nginx client_max_body_size from 5MB to 20MB, consider updating it manually on existing installations
  - Add support for Gemnasium as a Project Service (Olivier Gonzalez)
  - Add edit file button to MergeRequest diff
  - Public groups (Jason Hollingsworth)
  - Cleaner headers in Notification Emails (Pierre de La Morinerie)
  - Blob and tree gfm links to anchors work
  - Piwik Integration (Sebastian Winkler)
  - Show contribution guide link for new issue form (Jeroen van Baarsen)
  - Fix CI status for merge requests from fork
  - Added option to remove issue assignee on project issue page and issue edit page (Jason Blanchard)
  - New page load indicator that includes a spinner that scrolls with the page
  - Converted all the help sections into markdown
  - LDAP user filters
  - Streamline the content of notification emails (Pierre de La Morinerie)
  - Fixes a bug with group member administration (Matt DeTullio)
  - Sort tag names using VersionSorter (Robert Speicher)
  - Add GFM autocompletion for MergeRequests (Robert Speicher)
  - Add webhook when a new tag is pushed (Jeroen van Baarsen)
  - Add button for toggling inline comments in diff view
  - Add retry feature for repository import
  - Reuse the GitLab LDAP connection within each request
  - Changed markdown new line behaviour to conform to markdown standards
  - Fix global search
  - Faster authorized_keys rebuilding in `rake gitlab:shell:setup` (requires gitlab-shell 1.8.5)
  - Create and Update MR calls now support the description parameter (Greg Messner)
  - Markdown relative links in the wiki link to wiki pages, markdown relative links in repositories link to files in the repository
  - Added Slack service integration (Federico Ravasio)
  - Better API responses for access_levels (sponsored by O'Reilly Media)
  - Requires at least 2 unicorn workers
  - Requires gitlab-shell v1.9+
  - Replaced gemoji(due to closed licencing problem) with Phantom Open Emoji library(combined SIL Open Font License, MIT License and the CC 3.0 License)
  - Fix `/:username.keys` response content type (Dmitry Medvinsky)

v 6.6.5
  - Added option to remove issue assignee on project issue page and issue edit page (Jason Blanchard)
  - Hide mr close button for comment form if merge request was closed or inline comment
  - Adds ability to reopen closed merge request

v 6.6.4
  - Add missing html escape for highlighted code blocks in comments, issues

v 6.6.3
  - Fix 500 error when edit yourself from admin area
  - Hide private groups for public profiles

v 6.6.2
  - Fix 500 error on branch/tag create or remove via UI

v 6.6.1
  - Fix 500 error on files tab if submodules presents

v 6.6.0
  - Retrieving user ssh keys publically(github style): http://__HOST__/__USERNAME__.keys
  - Permissions: Developer now can manage issue tracker (modify any issue)
  - Improve Code Compare page performance
  - Group avatar
  - Pygments.rb replaced with highlight.js
  - Improve Merge request diff store logic
  - Improve render performnace for MR show page
  - Fixed Assembla hardcoded project name
  - Jira integration documentation
  - Refactored app/services
  - Remove snippet expiration
  - Mobile UI improvements (Drew Blessing)
  - Fix block/remove UI for admin::users#show page
  - Show users' group membership on users' activity page (Robert Djurasaj)
  - User pages are visible without login if user is authorized to a public project
  - Markdown rendered headers have id derived from their name and link to their id
  - Improve application to work faster with large groups (100+ members)
  - Multiple emails per user
  - Show last commit for file when view file source
  - Restyle Issue#show page and MR#show page
  - Ability to filter by multiple labels for Issues page
  - Rails version to 4.0.3
  - Fixed attachment identifier displaying underneath note text (Jason Blanchard)

v 6.5.1
  - Fix branch selectbox when create merge request from fork

v 6.5.0
  - Dropdown menus on issue#show page for assignee and milestone (Jason Blanchard)
  - Add color custimization and previewing to broadcast messages
  - Fixed notes anchors
  - Load new comments in issues dynamically
  - Added sort options to Public page
  - New filters (assigned/authored/all) for Dashboard#issues/merge_requests (sponsored by Say Media)
  - Add project visibility icons to dashboard
  - Enable secure cookies if https used
  - Protect users/confirmation with rack_attack
  - Default HTTP headers to protect against MIME-sniffing, force https if enabled
  - Bootstrap 3 with responsive UI
  - New repository download formats: tar.bz2, zip, tar (Jason Hollingsworth)
  - Restyled accept widgets for MR
  - SCSS refactored
  - Use jquery timeago plugin
  - Fix 500 error for rdoc files
  - Ability to customize merge commit message (sponsored by Say Media)
  - Search autocomplete via ajax
  - Add website url to user profile
  - Files API supports base64 encoded content (sponsored by O'Reilly Media)
  - Added support for Go's repository retrieval (Bruno Albuquerque)

v6.4.3
  - Don't use unicorn worker killer if PhusionPassenger is defined

v6.4.2
  - Fixed wrong behaviour of script/upgrade.rb

v6.4.1
  - Fixed bug with repository rename
  - Fixed bug with project transfer

v 6.4.0
  - Added sorting to project issues page (Jason Blanchard)
  - Assembla integration (Carlos Paramio)
  - Fixed another 500 error with submodules
  - UI: More compact issues page
  - Minimal password length increased to 8 symbols
  - Side-by-side diff view (Steven Thonus)
  - Internal projects (Jason Hollingsworth)
  - Allow removal of avatar (Drew Blessing)
  - Project web hooks now support issues and merge request events
  - Visiting project page while not logged in will redirect to sign-in instead of 404 (Jason Hollingsworth)
  - Expire event cache on avatar creation/removal (Drew Blessing)
  - Archiving old projects (Steven Thonus)
  - Rails 4
  - Add time ago tooltips to show actual date/time
  - UI: Fixed UI for admin system hooks
  - Ruby script for easier GitLab upgrade
  - Do not remove Merge requests if fork project was removed
  - Improve sign-in/signup UX
  - Add resend confirmation link to sign-in page
  - Set noreply@HOSTNAME for reply_to field in all emails
  - Show GitLab API version on Admin#dashboard
  - API Cross-origin resource sharing
  - Show READMe link at project home page
  - Show repo size for projects in Admin area

v 6.3.0
  - API for adding gitlab-ci service
  - Init script now waits for pids to appear after (re)starting before reporting status (Rovanion Luckey)
  - Restyle project home page
  - Grammar fixes
  - Show branches list (which branches contains commit) on commit page (Andrew Kumanyaev)
  - Security improvements
  - Added support for GitLab CI 4.0
  - Fixed issue with 500 error when group did not exist
  - Ability to leave project
  - You can create file in repo using UI
  - You can remove file from repo using UI
  - API: dropped default_branch attribute from project during creation
  - Project default_branch is not stored in db any more. It takes from repo now.
  - Admin broadcast messages
  - UI improvements
  - Dont show last push widget if user removed this branch
  - Fix 500 error for repos with newline in file name
  - Extended html titles
  - API: create/update/delete repo files
  - Admin can transfer project to any namespace
  - API: projects/all for admin users
  - Fix recent branches order

v 6.2.4
  - Security: Cast API private_token to string (CVE-2013-4580)
  - Security: Require gitlab-shell 1.7.8 (CVE-2013-4581, CVE-2013-4582, CVE-2013-4583)
  - Fix for Git SSH access for LDAP users

v 6.2.3
  - Security: More protection against CVE-2013-4489
  - Security: Require gitlab-shell 1.7.4 (CVE-2013-4490, CVE-2013-4546)
  - Fix sidekiq rake tasks

v 6.2.2
  - Security: Update gitlab_git (CVE-2013-4489)

v 6.2.1
  - Security: Fix issue with generated passwords for new users

v 6.2.0
  - Public project pages are now visible to everyone (files, issues, wik, etc.)
    THIS MEANS YOUR ISSUES AND WIKI FOR PUBLIC PROJECTS ARE PUBLICLY VISIBLE AFTER THE UPGRADE
  - Add group access to permissions page
  - Require current password to change one
  - Group owner or admin can remove other group owners
  - Remove group transfer since we have multiple owners
  - Respect authorization in Repository API
  - Improve UI for Project#files page
  - Add more security specs
  - Added search for projects by name to api (Izaak Alpert)
  - Make default user theme configurable (Izaak Alpert)
  - Update logic for validates_merge_request for tree of MR (Andrew Kumanyaev)
  - Rake tasks for web hooks management (Jonhnny Weslley)
  - Extended User API to expose admin and can_create_group for user creation/updating (Boyan Tabakov)
  - API: Remove group
  - API: Remove project
  - Avatar upload on profile page with a maximum of 100KB (Steven Thonus)
  - Store the sessions in Redis instead of the cookie store
  - Fixed relative links in markdown
  - User must confirm their email if signup enabled
  - User must confirm changed email

v 6.1.0
  - Project specific IDs for issues, mr, milestones
    Above items will get a new id and for example all bookmarked issue urls will change.
    Old issue urls are redirected to the new one if the issue id is too high for an internal id.
  - Description field added to Merge Request
  - API: Sudo api calls (Izaak Alpert)
  - API: Group membership api (Izaak Alpert)
  - Improved commit diff
  - Improved large commit handling (Boyan Tabakov)
  - Rewrite: Init script now less prone to errors and keeps better track of the service (Rovanion Luckey)
  - Link issues, merge requests, and commits when they reference each other with GFM (Ash Wilson)
  - Close issues automatically when pushing commits with a special message
  - Improve user removal from admin area
  - Invalidate events cache when project was moved
  - Remove deprecated classes and rake tasks
  - Add event filter for group and project show pages
  - Add links to create branch/tag from project home page
  - Add public-project? checkbox to new-project view
  - Improved compare page. Added link to proceed into Merge Request
  - Send an email to a user when they are added to group
  - New landing page when you have 0 projects

v 6.0.0
  - Feature: Replace teams with group membership
    We introduce group membership in 6.0 as a replacement for teams.
    The old combination of groups and teams was confusing for a lot of people.
    And when the members of a team where changed this wasn't reflected in the project permissions.
    In GitLab 6.0 you will be able to add members to a group with a permission level for each member.
    These group members will have access to the projects in that group.
    Any changes to group members will immediately be reflected in the project permissions.
    You can even have multiple owners for a group, greatly simplifying administration.
  - Feature: Ability to have multiple owners for group
  - Feature: Merge Requests between fork and project (Izaak Alpert)
  - Feature: Generate fingerprint for ssh keys
  - Feature: Ability to create and remove branches with UI
  - Feature: Ability to create and remove git tags with UI
  - Feature: Groups page in profile. You can leave group there
  - API: Allow login with LDAP credentials
  - Redesign: project settings navigation
  - Redesign: snippets area
  - Redesign: ssh keys page
  - Redesign: buttons, blocks and other ui elements
  - Add comment title to rss feed
  - You can use arrows to navigate at tree view
  - Add project filter on dashboard
  - Cache project graph
  - Drop support of root namespaces
  - Default theme is classic now
  - Cache result of methods like authorize_projects, project.team.members etc
  - Remove $.ready events
  - Fix onclick events being double binded
  - Add notification level to group membership
  - Move all project controllers/views under Projects:: module
  - Move all profile controllers/views under Profiles:: module
  - Apply user project limit only for personal projects
  - Unicorn is default web server again
  - Store satellites lock files inside satellites dir
  - Disabled threadsafety mode in rails
  - Fixed bug with loosing MR comments
  - Improved MR comments logic
  - Render readme file for projects in public area

v 5.4.2
  - Security: Cast API private_token to string (CVE-2013-4580)
  - Security: Require gitlab-shell 1.7.8 (CVE-2013-4581, CVE-2013-4582, CVE-2013-4583)

v 5.4.1
  - Security: Fixes for CVE-2013-4489
  - Security: Require gitlab-shell 1.7.4 (CVE-2013-4490, CVE-2013-4546)

v 5.4.0
  - Ability to edit own comments
  - Documentation improvements
  - Improve dashboard projects page
  - Fixed nav for empty repos
  - GitLab Markdown help page
  - Misspelling fixes
  - Added support of unicorn and fog gems
  - Added client list to API doc
  - Fix PostgreSQL database restoration problem
  - Increase snippet content column size
  - allow project import via git:// url
  - Show participants on issues, including mentions
  - Notify mentioned users with email

v 5.3.0
  - Refactored services
  - Campfire service added
  - HipChat service added
  - Fixed bug with LDAP + git over http
  - Fixed bug with google analytics code being ignored
  - Improve sign-in page if ldap enabled
  - Respect newlines in wall messages
  - Generate the Rails secret token on first run
  - Rename repo feature
  - Init.d: remove gitlab.socket on service start
  - Api: added teams api
  - Api: Prevent blob content being escaped
  - Api: Smart deploy key add behaviour
  - Api: projects/owned.json return user owned project
  - Fix bug with team assignation on project from #4109
  - Advanced snippets: public/private, project/personal (Andrew Kulakov)
  - Repository Graphs (Karlo Nicholas T. Soriano)
  - Fix dashboard lost if comment on commit
  - Update gitlab-grack. Fixes issue with --depth option
  - Fix project events duplicate on project page
  - Fix postgres error when displaying network graph.
  - Fix dashboard event filter when navigate via turbolinks
  - init.d: Ensure socket is removed before starting service
  - Admin area: Style teams:index, group:show pages
  - Own page for failed forking
  - Scrum view for milestone

v 5.2.0
  - Turbolinks
  - Git over http with ldap credentials
  - Diff with better colors and some spacing on the corners
  - Default values for project features
  - Fixed huge_commit view
  - Restyle project clone panel
  - Move Gitlab::Git code to gitlab_git gem
  - Move update docs in repo
  - Requires gitlab-shell v1.4.0
  - Fixed submodules listing under file tab
  - Fork feature (Angus MacArthur)
  - git version check in gitlab:check
  - Shared deploy keys feature
  - Ability to generate default labels set for issues
  - Improve gfm autocomplete (Harold Luo)
  - Added support for Google Analytics
  - Code search feature (Javier Castro)

v 5.1.0
  - You can login with email or username now
  - Corrected project transfer rollback when repository cannot be moved
  - Move both repo and wiki when project transfer requested
  - Admin area: project editing was removed from admin namespace
  - Access: admin user has now access to any project.
  - Notification settings
  - Gitlab::Git set of objects to abstract from grit library
  - Replace Unicorn web server with Puma
  - Backup/Restore refactored. Backup dump project wiki too now
  - Restyled Issues list. Show milestone version in issue row
  - Restyled Merge Request list
  - Backup now dump/restore uploads
  - Improved performance of dashboard (Andrew Kumanyaev)
  - File history now tracks renames (Akzhan Abdulin)
  - Drop wiki migration tools
  - Drop sqlite migration tools
  - project tagging
  - Paginate users in API
  - Restyled network graph (Hiroyuki Sato)

v 5.0.1
  - Fixed issue with gitlab-grit being overridden by grit

v 5.0.0
  - Replaced gitolite with gitlab-shell
  - Removed gitolite-related libraries
  - State machine added
  - Setup gitlab as git user
  - Internal API
  - Show team tab for empty projects
  - Import repository feature
  - Updated rails
  - Use lambda for scopes
  - Redesign admin area -> users
  - Redesign admin area -> user
  - Secure link to file attachments
  - Add validations for Group and Team names
  - Restyle team page for project
  - Update capybara, rspec-rails, poltergeist to recent versions
  - Wiki on git using Gollum
  - Added Solarized Dark theme for code review
  - Don't show user emails in autocomplete lists, profile pages
  - Added settings tab for group, team, project
  - Replace user popup with icons in header
  - Handle project moving with gitlab-shell
  - Added select2-rails for selectboxes with ajax data load
  - Fixed search field on projects page
  - Added teams to search autocomplete
  - Move groups and teams on dashboard sidebar to sub-tabs
  - API: improved return codes and docs. (Felix Gilcher, Sebastian Ziebell)
  - Redesign wall to be more like chat
  - Snippets, Wall features are disabled by default for new projects

v 4.2.0
  - Teams
  - User show page. Via /u/username
  - Show help contents on pages for better navigation
  - Async gitolite calls
  - added satellites logs
  - can_create_group, can_create_team booleans for User
  - Process web hooks async
  - GFM: Fix images escaped inside links
  - Network graph improved
  - Switchable branches for network graph
  - API: Groups
  - Fixed project download

v 4.1.0
  - Optional Sign-Up
  - Discussions
  - Satellites outside of tmp
  - Line numbers for blame
  - Project public mode
  - Public area with unauthorized access
  - Load dashboard events with ajax
  - remember dashboard filter in cookies
  - replace resque with sidekiq
  - fix routing issues
  - cleanup rake tasks
  - fix backup/restore
  - scss cleanup
  - show preview for note images
  - improved network-graph
  - get rid of app/roles/
  - added new classes Team, Repository
  - Reduce amount of gitolite calls
  - Ability to add user in all group projects
  - remove deprecated configs
  - replaced Korolev font with open font
  - restyled admin/dashboard page
  - restyled admin/projects page

v 4.0.0
  - Remove project code and path from API. Use id instead
  - Return valid cloneable url to repo for web hook
  - Fixed backup issue
  - Reorganized settings
  - Fixed commits compare
  - Refactored scss
  - Improve status checks
  - Validates presence of User#name
  - Fixed postgres support
  - Removed sqlite support
  - Modified post-receive hook
  - Milestones can be closed now
  - Show comment events on dashboard
  - Quick add team members via group#people page
  - [API] expose created date for hooks and SSH keys
  - [API] list, create issue notes
  - [API] list, create snippet notes
  - [API] list, create wall notes
  - Remove project code - use path instead
  - added username field to user
  - rake task to fill usernames based on emails create namespaces for users
  - STI Group < Namespace
  - Project has namespace_id
  - Projects with namespaces also namespaced in gitolite and stored in subdir
  - Moving project to group will move it under group namespace
  - Ability to move project from namespaces to another
  - Fixes commit patches getting escaped (see #2036)
  - Support diff and patch generation for commits and merge request
  - MergeReqest doesn't generate a temporary file for the patch any more
  - Update the UI to allow downloading Patch or Diff

v 3.1.0
  - Updated gems
  - Services: Gitlab CI integration
  - Events filter on dashboard
  - Own namespace for redis/resque
  - Optimized commit diff views
  - add alphabetical order for projects admin page
  - Improved web editor
  - Commit stats page
  - Documentation split and cleanup
  - Link to commit authors everywhere
  - Restyled milestones list
  - added Milestone to Merge Request
  - Restyled Top panel
  - Refactored Satellite Code
  - Added file line links
  - moved from capybara-webkit to poltergeist + phantomjs

v 3.0.3
  - Fixed bug with issues list in Chrome
  - New Feature: Import team from another project

v 3.0.2
  - Fixed gitlab:app:setup
  - Fixed application error on empty project in admin area
  - Restyled last push widget

v 3.0.1
  - Fixed git over http

v 3.0.0
  - Projects groups
  - Web Editor
  - Fixed bug with gitolite keys
  - UI improved
  - Increased performance of application
  - Show user avatar in last commit when browsing Files
  - Refactored Gitlab::Merge
  - Use Font Awesome for icons
  - Separate observing of Note and MergeRequests
  - Milestone "All Issues" filter
  - Fix issue close and reopen button text and styles
  - Fix forward/back while browsing Tree hierarchy
  - Show number of notes for commits and merge requests
  - Added support pg from box and update installation doc
  - Reject ssh keys that break gitolite
  - [API] list one project hook
  - [API] edit project hook
  - [API] list project snippets
  - [API] allow to authorize using private token in HTTP header
  - [API] add user creation

v 2.9.1
  - Fixed resque custom config init

v 2.9.0
  - fixed inline notes bugs
  - refactored rspecs
  - refactored gitolite backend
  - added factory_girl
  - restyled projects list on dashboard
  - ssh keys validation to prevent gitolite crash
  - send notifications if changed permission in project
  - scss refactoring. gitlab_bootstrap/ dir
  - fix git push http body bigger than 112k problem
  - list of labels  page under issues tab
  - API for milestones, keys
  - restyled buttons
  - OAuth
  - Comment order changed

v 2.8.1
  - ability to disable gravatars
  - improved MR diff logic
  - ssh key help page

v 2.8.0
  - Gitlab Flavored Markdown
  - Bulk issues update
  - Issues API
  - Cucumber coverage increased
  - Post-receive files fixed
  - UI improved
  - Application cleanup
  - more cucumber
  - capybara-webkit + headless

v 2.7.0
  - Issue Labels
  - Inline diff
  - Git HTTP
  - API
  - UI improved
  - System hooks
  - UI improved
  - Dashboard events endless scroll
  - Source performance increased

v 2.6.0
  - UI polished
  - Improved network graph + keyboard nav
  - Handle huge commits
  - Last Push widget
  - Bugfix
  - Better performance
  - Email in resque
  - Increased test coverage
  - Ability to remove branch with MR accept
  - a lot of code refactored

v 2.5.0
  - UI polished
  - Git blame for file
  - Bugfix
  - Email in resque
  - Better test coverage

v 2.4.0
  - Admin area stats page
  - Ability to block user
  - Simplified dashboard area
  - Improved admin area
  - Bootstrap 2.0
  - Responsive layout
  - Big commits handling
  - Performance improved
  - Milestones

v 2.3.1
  - Issues pagination
  - ssl fixes
  - Merge Request pagination

v 2.3.0
  - Dashboard r1
  - Search r1
  - Project page
  - Close merge request on push
  - Persist MR diff after merge
  - mysql support
  - Documentation

v 2.2.0
  - We’ve added support of LDAP auth
  - Improved permission logic (4 roles system)
  - Protected branches (now only masters can push to protected branches)
  - Usability improved
  - twitter bootstrap integrated
  - compare view between commits
  - wiki feature
  - now you can enable/disable issues, wiki, wall features per project
  - security fixes
  - improved code browsing (ajax branch switch etc)
  - improved per-line commenting
  - git submodules displayed
  - moved to rails 3.2
  - help section improved

v 2.1.0
  - Project tab r1
  - List branches/tags
  - per line comments
  - mass user import

v 2.0.0
  - gitolite as main git host system
  - merge requests
  - project/repo access
  - link to commit/issue feed
  - design tab
  - improved email notifications
  - restyled dashboard
  - bugfix

v 1.2.2
  - common config file gitlab.yml
  - issues restyle
  - snippets restyle
  - clickable news feed header on dashboard
  - bugfix

v 1.2.1
  - bugfix

v 1.2.0
  - new design
  - user dashboard
  - network graph
  - markdown support for comments
  - encoding issues
  - wall like twitter timeline

v 1.1.0
  - project dashboard
  - wall redesigned
  - feature: code snippets
  - fixed horizontal scroll on file preview
  - fixed app crash if commit message has invalid chars
  - bugfix & code cleaning

v 1.0.2
  - fixed bug with empty project
  - added adv validation for project path & code
  - feature: issues can be sortable
  - bugfix
  - username displayed on top panel

v 1.0.1
  - fixed: with invalid source code for commit
  - fixed: lose branch/tag selection when use tree navigation
  - when history clicked - display path
  - bug fix & code cleaning

v 1.0.0
  - bug fix
  - projects preview mode

v 0.9.6
  - css fix
  - new repo empty tree until restart server - fixed

v 0.9.4
  - security improved
  - authorization improved
  - html escaping
  - bug fix
  - increased test coverage
  - design improvements

v 0.9.1
  - increased test coverage
  - design improvements
  - new issue email notification
  - updated app name
  - issue redesigned
  - issue can be edit

v 0.8.0
  - syntax highlight for main file types
  - redesign
  - stability
  - security fixes
  - increased test coverage
  - email notification<|MERGE_RESOLUTION|>--- conflicted
+++ resolved
@@ -42,7 +42,6 @@
   - Don't show commit comment button when user is not signed in.
   - Don't include system notes in issue/MR comment count.
   - Don't mark merge request as updated when merge status relative to target branch changes.
-<<<<<<< HEAD
   - Link note avatar to user.
   - Make Git-over-SSH errors more descriptive.
   - Fix EmailsOnPush.
@@ -52,9 +51,7 @@
   - Prevent holding Control-Enter or Command-Enter from posting comment multiple times.
   - Prevent note form from being cleared when submitting failed.
   - Improve file icons rendering on tree (Sullivan Sénéchal)
-=======
   - API: Add pagination to project events
->>>>>>> 3b3662da
 
 v 7.9.0
   - Send EmailsOnPush email when branch or tag is created or deleted.
