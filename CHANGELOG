--- conflicted
+++ resolved
@@ -28,11 +28,8 @@
   - Restrict permissions on backup files
   - Improve oauth accounts UI in profile page
   - Add ability to unlink connected accounts
-<<<<<<< HEAD
   - Replace commits calendar with faster contribution calendar that includes issues and merge requests
-=======
   - Add inifinite scroll to user page activity
->>>>>>> fee1f2e0
 
 v 7.9.0
   - Add HipChat integration documentation (Stan Hu)
