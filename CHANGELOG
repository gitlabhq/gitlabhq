--- conflicted
+++ resolved
@@ -8,11 +8,8 @@
   - Allow users to select the Files view as default project view (Cristian Bica)
 
 v 8.1.0 (unreleased)
-<<<<<<< HEAD
   - Send an email to admin email when a user is reported for spam (Jonathan Rochkind)
-=======
   - Show notifications button when user is member of group rather than project (Grzegorz Bizon)
->>>>>>> f9cd0639
   - Fix bug preventing mentioned issued from being closed when MR is merged using fast-forward merge.
   - Fix nonatomic database update potentially causing project star counts to go negative (Stan Hu)
   - Fix error preventing displaying of commit data for a directory with a leading dot (Stan Hu)
