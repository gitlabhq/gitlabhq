--- conflicted
+++ resolved
@@ -72,11 +72,8 @@
   - Execute hooks and services when branch or tag is created or deleted through web interface.
   - Block and unblock user if he/she was blocked/unblocked in Active Directory
   - Raise recommended number of unicorn workers from 2 to 3
-<<<<<<< HEAD
   - Use same layout and interactivity for project members as group members.
-=======
   - Prevent gitlab-shell character encoding issues by receiving its changes as raw data.
->>>>>>> 3b1d5a1d
 
 v 7.8.4
   - Fix issue_tracker_id substitution in custom issue trackers
