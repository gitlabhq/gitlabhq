--- conflicted
+++ resolved
@@ -18,11 +18,8 @@
   - Gracefully handle SMTP user input errors (e.g. incorrect email addresses) to prevent Sidekiq retries (Stan Hu)
   - Improve abuse reports management from admin area
   - Move dashboard activity to separate page
-<<<<<<< HEAD
   - Improve performance of git blame
-=======
   - Limit content width to 1200px for most of pages to improve readability on big screens
->>>>>>> 468d2925
 
 v 7.14.1 (unreleased)
   - Only include base URL in OmniAuth full_host parameter (Stan Hu)
