--- conflicted
+++ resolved
@@ -48,11 +48,8 @@
   - Added support for firing system hooks on group create/destroy and adding/removing users to group (Boyan Tabakov)
   - Added persistent collapse button for left side nav bar (Jason Blanchard)
   - Prevent losing unsaved comments by automatically restoring them when comment page is loaded again.
-<<<<<<< HEAD
   - Don't allow page to be scaled on mobile.
-=======
   - Clean the username acquired from OAuth/LDAP so it doesn't fail username validation and block signing up.
->>>>>>> 6685661b
 
 v 7.7.2
   - Update GitLab Shell to version 2.4.2 that fixes a bug when developers can push to protected branch
