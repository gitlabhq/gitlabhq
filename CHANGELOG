--- conflicted
+++ resolved
@@ -105,11 +105,8 @@
   - Remove `search_id` of labels dropdown filter to fix 'Missleading URI for labels in Merge Requests and Issues view'. !5368 (Scott Le)
   - Load project invited groups and members eagerly in `ProjectTeam#fetch_members`
   - Add pipeline events hook
-<<<<<<< HEAD
   - Award emoji tooltips containing more than 10 usernames are now truncated !4780 (jlogandavison)
   - Fix duplicate "me" in award emoji tooltip !5218 (jlogandavison)
-=======
->>>>>>> 671f7e85
   - Bump gitlab_git to speedup DiffCollection iterations
   - Rewrite description of a blocked user in admin settings. (Elias Werberich)
   - Make branches sortable without push permission !5462 (winniehell)
@@ -159,10 +156,7 @@
   - Each `File::exists?` replaced to `File::exist?` because of deprecate since ruby version 2.2.0
   - Add auto-completition in pipeline (Katarzyna Kobierska Ula Budziszewska)
   - Add pipelines tab to merge requests
-<<<<<<< HEAD
-=======
   - Fix notification_service argument error of declined invitation emails
->>>>>>> 671f7e85
   - Fix a memory leak caused by Banzai::Filter::SanitizationFilter
   - Speed up todos queries by limiting the projects set we join with
   - Ensure file editing in UI does not overwrite commited changes without warning user
@@ -197,11 +191,8 @@
   - Ignore invalid IPs in X-Forwarded-For when trusted proxies are configured. !5584
   - Trim extra displayed carriage returns in diffs and files with CRLFs. !5588
   - Fix label already exist error message in the right sidebar.
-<<<<<<< HEAD
 
 v 8.10.3 (unreleased)
-=======
->>>>>>> 671f7e85
 
 v 8.10.2
   - User can now search branches by name. !5144
