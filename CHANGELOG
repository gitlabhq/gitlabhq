Please view this file on the master branch, on stable branches it's out of date.

v 7.10.0 (unreleased)
  - Fix broken file browsing with a submodule that contains a relative link (Stan Hu)
  - Fix persistent XSS vulnerability around profile website URLs.
  - Fix project import URL regex to prevent arbitary local repos from being imported.
  - Fix bug where Wiki pages that included a '/' were no longer accessible (Stan Hu)
  - Fix bug where error messages from Dropzone would not be displayed on the issues page (Stan Hu)
  - Add ability to configure Reply-To address in gitlab.yml (Stan Hu)
  - Move current user to the top of the list in assignee/author filters (Stan Hu)
  - Fix broken side-by-side diff view on merge request page (Stan Hu)
  - Set Application controller default URL options to ensure all url_for calls are consistent (Stan Hu)
  - Allow HTML tags in Markdown input
  - Fix code unfold not working on Compare commits page (Stan Hu)
  - Fix dots in Wiki slugs causing errors (Stan Hu)
  - Make maximum attachment size configurable via Application Settings (Stan Hu)
  - Update poltergeist to version 1.6.0 to support PhantomJS 2.0 (Zeger-Jan van de Weg)
  - Fix cross references when usernames, milestones, or project names contain underscores (Stan Hu)
  - Disable reference creation for comments surrounded by code/preformatted blocks (Stan Hu)
  - Reduce Rack Attack false positives causing 403 errors during HTTP authentication (Stan Hu)
  - enable line wrapping per default and remove the checkbox to toggle it (Hannes Rosenögger)
  - extend the commit calendar to show the actual commits made on a date (Hannes Rosenögger)
  - Fix a link in the patch update guide
  - Add a service to support external wikis (Hannes Rosenögger)
  - Omit the "email patches" link and fix plain diff view for merge commits
  - List new commits for newly pushed branch in activity view.
  - Add sidetiq gem dependency to match EE
  - Add changelog, license and contribution guide links to project tab bar.
  - Improve diff UI
  - Fix alignment of navbar toggle button (Cody Mize)
  - Fix checkbox rendering for nested task lists
  - Identical look of selectboxes in UI
  - Upgrade the gitlab_git gem to version 7.1.3
  - Move "Import existing repository by URL" option to button.
  - Improve error message when save profile has error.
  - Passing the name of pushed ref to CI service (requires GitLab CI 7.9+)
  - Add location field to user profile
  - Fix print view for markdown files and wiki pages
  - Fix errors when deleting old backups
  - Improve GitLab performance when working with git repositories
  - Add tag message and last commit to tag hook (Kamil Trzciński)
  - Restrict permissions on backup files
  - Improve oauth accounts UI in profile page
  - Add ability to unlink connected accounts
  - Replace commits calendar with faster contribution calendar that includes issues and merge requests
  - Add inifinite scroll to user page activity
  - Don't include system notes in issue/MR comment count.
  - Don't mark merge request as updated when merge status relative to target branch changes.
  - Link note avatar to user.
  - Make Git-over-SSH errors more descriptive.
  - Fix EmailsOnPush.
  - Refactor issue filtering
  - AJAX selectbox for issue assignee and author filters
  - Fix issue with missing options in issue filtering dropdown if selected one
  - Prevent holding Control-Enter or Command-Enter from posting comment multiple times.
  - Prevent note form from being cleared when submitting failed.
  - Improve file icons rendering on tree (Sullivan Sénéchal)
  - API: Add pagination to project events
  - Get issue links in notification mail to work again.
  - Don't show commit comment button when user is not signed in.
  - Fix admin user projects lists.
  - Don't leak private group existence by redirecting from namespace controller to group controller.
  - Ability to skip some items from backup (database, respositories or uploads)
  - Fix "Hello @username." references not working by no longer allowing usernames to end in period.
  - Archive repositories in background worker.
  - Import GitHub, Bitbucket or GitLab.com projects owned by authenticated user into current namespace.
<<<<<<< HEAD
  - Project labels are now available over the API under the "tag_list" field (Cristian Medina) 
  - Fixed link paths for HTTP and SSH on the admin project view (Jeremy Maziarz)
  - Fix and improve help rendering (Sullivan Sénéchal)
  - Fix final line in EmailsOnPush email diff being rendered as error.
  - Authometic setup GitLab CI project for forks if origin project has GitLab CI enabled
  - Prevent duplicate Buildkite service creation.
  - Fix git over ssh errors 'fatal: protocol error: bad line length character' 
  - Automatically setup GitLab CI project for forks if origin project has GitLab CI enabled
  - Bust group page project list cache when namespace name or path changes.

v 7.9.3
  - Contains no changes
  - Add icons to Add dropdown items.
=======
  - Allow admin to create public deploy keys that are accessible to any project.

>>>>>>> 6237cae1

v 7.9.2
  - Contains no changes

v 7.9.1
  - Include missing events and fix save functionality in admin service template settings form (Stan Hu)
  - Fix "Import projects from" button to show the correct instructions (Stan Hu)
  - Fix OAuth2 issue importing a new project from GitHub and GitLab (Stan Hu)
  - Fix for LDAP with commas in DN
  - Fix missing events and in admin Slack service template settings form (Stan Hu)
  - Don't show commit comment button when user is not signed in.
  - Downgrade gemnasium-gitlab-service gem

v 7.9.0
  - Add HipChat integration documentation (Stan Hu)
  - Update documentation for object_kind field in Webhook push and tag push Webhooks (Stan Hu)
  - Fix broken email images (Hannes Rosenögger)
  - Automatically config git if user forgot, where possible (Zeger-Jan van de Weg)
  - Fix mass SQL statements on initial push (Hannes Rosenögger)
  - Add tag push notifications and normalize HipChat and Slack messages to be consistent (Stan Hu)
  - Add comment notification events to HipChat and Slack services (Stan Hu)
  - Add issue and merge request events to HipChat and Slack services (Stan Hu)
  - Fix merge request URL passed to Webhooks. (Stan Hu)
  - Fix bug that caused a server error when editing a comment to "+1" or "-1" (Stan Hu)
  - Fix code preview theme setting for comments, issues, merge requests, and snippets (Stan Hu)
  - Move labels/milestones tabs to sidebar
  - Upgrade Rails gem to version 4.1.9.
  - Improve error messages for file edit failures
  - Improve UI for commits, issues and merge request lists
  - Fix commit comments on first line of diff not rendering in Merge Request Discussion view.
  - Allow admins to override restricted project visibility settings.
  - Move restricted visibility settings from gitlab.yml into the web UI.
  - Improve trigger merge request hook when source project branch has been updated (Kirill Zaitsev)
  - Save web edit in new branch
  - Fix ordering of imported but unchanged projects (Marco Wessel)
  - Mobile UI improvements: make aside content expandable
  - Expose avatar_url in projects API
  - Fix checkbox alignment on the application settings page.
  - Generalize image upload in drag and drop in markdown to all files (Hannes Rosenögger)
  - Fix mass-unassignment of issues (Robert Speicher)
  - Fix hidden diff comments in merge request discussion view
  - Allow user confirmation to be skipped for new users via API
  - Add a service to send updates to an Irker gateway (Romain Coltel)
  - Add brakeman (security scanner for Ruby on Rails)
  - Slack username and channel options
  - Add grouped milestones from all projects to dashboard.
  - Web hook sends pusher email as well as commiter
  - Add Bitbucket omniauth provider.
  - Add Bitbucket importer.
  - Support referencing issues to a project whose name starts with a digit
  - Condense commits already in target branch when updating merge request source branch.
  - Send notifications and leave system comments when bulk updating issues.
  - Automatically link commit ranges to compare page: sha1...sha4 or sha1..sha4 (includes sha1 in comparison)
  - Move groups page from profile to dashboard
  - Starred projects page at dashboard
  - Blocking user does not remove him/her from project/groups but show blocked label
  - Change subject of EmailsOnPush emails to include namespace, project and branch.
  - Change subject of EmailsOnPush emails to include first commit message when multiple were pushed.
  - Remove confusing footer from EmailsOnPush mail body.
  - Add list of changed files to EmailsOnPush emails.
  - Add option to send EmailsOnPush emails from committer email if domain matches.
  - Add option to disable code diffs in EmailOnPush emails.
  - Wrap commit message in EmailsOnPush email.
  - Send EmailsOnPush emails when deleting commits using force push.
  - Fix EmailsOnPush email comparison link to include first commit.
  - Fix highliht of selected lines in file
  - Reject access to group/project avatar if the user doesn't have access.
  - Add database migration to clean group duplicates with same path and name (Make sure you have a backup before update)
  - Add GitLab active users count to rake gitlab:check
  - Starred projects page at dashboard
  - Make email display name configurable
  - Improve json validation in hook data
  - Use Emoji One
  - Updated emoji help documentation to properly reference EmojiOne.
  - Fix missing GitHub organisation repositories on import page.
  - Added blue theme
  - Remove annoying notice messages when create/update merge request
  - Allow smb:// links in Markdown text.
  - Filter merge request by title or description at Merge Requests page
  - Block user if he/she was blocked in Active Directory
  - Fix import pages not working after first load.
  - Use custom LDAP label in LDAP signin form.
  - Execute hooks and services when branch or tag is created or deleted through web interface.
  - Block and unblock user if he/she was blocked/unblocked in Active Directory
  - Raise recommended number of unicorn workers from 2 to 3
  - Use same layout and interactivity for project members as group members.
  - Prevent gitlab-shell character encoding issues by receiving its changes as raw data.
  - Ability to unsubscribe/subscribe to issue or merge request
  - Delete deploy key when last connection to a project is destroyed.
  - Fix invalid Atom feeds when using emoji, horizontal rules, or images (Christian Walther)
  - Backup of repositories with tar instead of git bundle (only now are git-annex files included in the backup)
  - Add canceled status for CI
  - Send EmailsOnPush email when branch or tag is created or deleted.
  - Faster merge request processing for large repository
  - Prevent doubling AJAX request with each commit visit via Turbolink
  - Prevent unnecessary doubling of js events on import pages and user calendar

v 7.8.4
  - Fix issue_tracker_id substitution in custom issue trackers
  - Fix path and name duplication in namespaces

v 7.8.3
  - Bump version of gitlab_git fixing annotated tags without message

v 7.8.2
  - Fix service migration issue when upgrading from versions prior to 7.3
  - Fix setting of the default use project limit via admin UI
  - Fix showing of already imported projects for GitLab and Gitorious importers
  - Fix response of push to repository to return "Not found" if user doesn't have access
  - Fix check if user is allowed to view the file attachment
  - Fix import check for case sensetive namespaces
  - Increase timeout for Git-over-HTTP requests to 1 hour since large pulls/pushes can take a long time.
  - Properly handle autosave local storage exceptions.
  - Escape wildcards when searching LDAP by username.

v 7.8.1
  - Fix run of custom post receive hooks
  - Fix migration that caused issues when upgrading to version 7.8 from versions prior to 7.3
  - Fix the warning for LDAP users about need to set password
  - Fix avatars which were not shown for non logged in users
  - Fix urls for the issues when relative url was enabled

v 7.8.0
  - Fix access control and protection against XSS for note attachments and other uploads.
  - Replace highlight.js with rouge-fork rugments (Stefan Tatschner)
  - Make project search case insensitive (Hannes Rosenögger)
  - Include issue/mr participants in list of recipients for reassign/close/reopen emails
  - Expose description in groups API
  - Better UI for project services page
  - Cleaner UI for web editor
  - Add diff syntax highlighting in email-on-push service notifications (Hannes Rosenögger)
  - Add API endpoint to fetch all changes on a MergeRequest (Jeroen van Baarsen)
  - View note image attachments in new tab when clicked instead of downloading them
  - Improve sorting logic in UI and API. Explicitly define what sorting method is used by default
  - Fix overflow at sidebar when have several items
  - Add notes for label changes in issue and merge requests
  - Show tags in commit view (Hannes Rosenögger)
  - Only count a user's vote once on a merge request or issue (Michael Clarke)
  - Increase font size when browse source files and diffs
  - Service Templates now let you set default values for all services
  - Create new file in empty repository using GitLab UI
  - Ability to clone project using oauth2 token
  - Upgrade Sidekiq gem to version 3.3.0
  - Stop git zombie creation during force push check
  - Show success/error messages for test setting button in services
  - Added Rubocop for code style checks
  - Fix commits pagination
  - Async load a branch information at the commit page
  - Disable blacklist validation for project names
  - Allow configuring protection of the default branch upon first push (Marco Wessel)
  - Add gitlab.com importer
  - Add an ability to login with gitlab.com
  - Add a commit calendar to the user profile (Hannes Rosenögger)
  - Submit comment on command-enter
  - Notify all members of a group when that group is mentioned in a comment, for example: `@gitlab-org` or `@sales`.
  - Extend issue clossing pattern to include "Resolve", "Resolves", "Resolved", "Resolving" and "Close" (Julien Bianchi and Hannes Rosenögger)
  - Fix long broadcast message cut-off on left sidebar (Visay Keo)
  - Add Project Avatars (Steven Thonus and Hannes Rosenögger)
  - Password reset token validity increased from 2 hours to 2 days since it is also send on account creation.
  - Edit group members via API
  - Enable raw image paste from clipboard, currently Chrome only (Marco Cyriacks)
  - Add action property to merge request hook (Julien Bianchi)
  - Remove duplicates from group milestone participants list.
  - Add a new API function that retrieves all issues assigned to a single milestone (Justin Whear and Hannes Rosenögger)
  - API: Access groups with their path (Julien Bianchi)
  - Added link to milestone and keeping resource context on smaller viewports for issues and merge requests (Jason Blanchard)
  - Allow notification email to be set separately from primary email.
  - API: Add support for editing an existing project (Mika Mäenpää and Hannes Rosenögger)
  - Don't have Markdown preview fail for long comments/wiki pages.
  - When test web hook - show error message instead of 500 error page if connection to hook url was reset
  - Added support for firing system hooks on group create/destroy and adding/removing users to group (Boyan Tabakov)
  - Added persistent collapse button for left side nav bar (Jason Blanchard)
  - Prevent losing unsaved comments by automatically restoring them when comment page is loaded again.
  - Don't allow page to be scaled on mobile.
  - Clean the username acquired from OAuth/LDAP so it doesn't fail username validation and block signing up.
  - Show assignees in merge request index page (Kelvin Mutuma)
  - Link head panel titles to relevant root page.
  - Allow users that signed up via OAuth to set their password in order to use Git over HTTP(S).
  - Show users button to share their newly created public or internal projects on twitter
  - Add quick help links to the GitLab pricing and feature comparison pages.
  - Fix duplicate authorized applications in user profile and incorrect application client count in admin area.
  - Make sure Markdown previews always use the same styling as the eventual destination.
  - Remove deprecated Group#owner_id from API
  - Show projects user contributed to on user page. Show stars near project on user page.
  - Improve database performance for GitLab
  - Add Asana service (Jeremy Benoist)
  - Improve project web hooks with extra data

v 7.7.2
  - Update GitLab Shell to version 2.4.2 that fixes a bug when developers can push to protected branch
  - Fix issue when LDAP user can't login with existing GitLab account

v 7.7.1
  - Improve mention autocomplete performance
  - Show setup instructions for GitHub import if disabled
  - Allow use http for OAuth applications

v 7.7.0
  - Import from GitHub.com feature
  - Add Jetbrains Teamcity CI service (Jason Lippert)
  - Mention notification level
  - Markdown preview in wiki (Yuriy Glukhov)
  - Raise group avatar filesize limit to 200kb
  - OAuth applications feature
  - Show user SSH keys in admin area
  - Developer can push to protected branches option
  - Set project path instead of project name in create form
  - Block Git HTTP access after 10 failed authentication attempts
  - Updates to the messages returned by API (sponsored by O'Reilly Media)
  - New UI layout with side navigation
  - Add alert message in case of outdated browser (IE < 10)
  - Added API support for sorting projects
  - Update gitlab_git to version 7.0.0.rc14
  - Add API project search filter option for authorized projects
  - Fix File blame not respecting branch selection
  - Change some of application settings on fly in admin area UI
  - Redesign signin/signup pages
  - Close standard input in Gitlab::Popen.popen
  - Trigger GitLab CI when push tags
  - When accept merge request - do merge using sidaekiq job
  - Enable web signups by default
  - Fixes for diff comments: drag-n-drop images, selecting images
  - Fixes for edit comments: drag-n-drop images, preview mode, selecting images, save & update
  - Remove password strength indicator



v 7.6.0
  - Fork repository to groups
  - New rugged version
  - Add CRON=1 backup setting for quiet backups
  - Fix failing wiki restore
  - Add optional Sidekiq MemoryKiller middleware (enabled via SIDEKIQ_MAX_RSS env variable)
  - Monokai highlighting style now more faithful to original design (Mark Riedesel)
  - Create project with repository in synchrony
  - Added ability to create empty repo or import existing one if project does not have repository
  - Reactivate highlight.js language autodetection
  - Mobile UI improvements
  - Change maximum avatar file size from 100KB to 200KB
  - Strict validation for snippet file names
  - Enable Markdown preview for issues, merge requests, milestones, and notes (Vinnie Okada)
  - In the docker directory is a container template based on the Omnibus packages.
  - Update Sidekiq to version 2.17.8
  - Add author filter to project issues and merge requests pages
  - Atom feed for user activity
  - Support multiple omniauth providers for the same user
  - Rendering cross reference in issue title and tooltip for merge request
  - Show username in comments
  - Possibility to create Milestones or Labels when Issues are disabled
  - Fix bug with showing gpg signature in tag

v 7.5.3
  - Bump gitlab_git to 7.0.0.rc12 (includes Rugged 0.21.2)

v 7.5.2
  - Don't log Sidekiq arguments by default
  - Fix restore of wiki repositories from backups

v 7.5.1
  - Add missing timestamps to 'members' table

v 7.5.0
  - API: Add support for Hipchat (Kevin Houdebert)
  - Add time zone configuration in gitlab.yml (Sullivan Senechal)
  - Fix LDAP authentication for Git HTTP access
  - Run 'GC.start' after every EmailsOnPushWorker job
  - Fix LDAP config lookup for provider 'ldap'
  - Drop all sequences during Postgres database restore
  - Project title links to project homepage (Ben Bodenmiller)
  - Add Atlassian Bamboo CI service (Drew Blessing)
  - Mentioned @user will receive email even if he is not participating in issue or commit
  - Session API: Use case-insensitive authentication like in UI (Andrey Krivko)
  - Tie up loose ends with annotated tags: API & UI (Sean Edge)
  - Return valid json for deleting branch via API (sponsored by O'Reilly Media)
  - Expose username in project events API (sponsored by O'Reilly Media)
  - Adds comments to commits in the API
  - Performance improvements
  - Fix post-receive issue for projects with deleted forks
  - New gitlab-shell version with custom hooks support
  - Improve code
  - GitLab CI 5.2+ support (does not support older versions)
  - Fixed bug when you can not push commits starting with 000000 to protected branches
  - Added a password strength indicator
  - Change project name and path in one form
  - Display renamed files in diff views (Vinnie Okada)
  - Fix raw view for public snippets
  - Use secret token with GitLab internal API.
  - Add missing timestamps to 'members' table

v 7.4.3
  - Fix raw snippets view
  - Fix security issue for member api
  - Fix buildbox integration

v 7.4.2
  - Fix internal snippet exposing for unauthenticated users

v 7.4.1
  - Fix LDAP authentication for Git HTTP access
  - Fix LDAP config lookup for provider 'ldap'
  - Fix public snippets
  - Fix 500 error on projects with nested submodules

v 7.4.0
  - Refactored membership logic
  - Improve error reporting on users API (Julien Bianchi)
  - Refactor test coverage tools usage. Use SIMPLECOV=true to generate it locally
  - Default branch is protected by default
  - Increase unicorn timeout to 60 seconds
  - Sort search autocomplete projects by stars count so most popular go first
  - Add README to tab on project show page
  - Do not delete tmp/repositories itself during clean-up, only its contents
  - Support for backup uploads to remote storage
  - Prevent notes polling when there are not notes
  - Internal ForkService: Prepare support for fork to a given namespace
  - API: Add support for forking a project via the API (Bernhard Kaindl)
  - API: filter project issues by milestone (Julien Bianchi)
  - Fail harder in the backup script
  - Changes to Slack service structure, only webhook url needed
  - Zen mode for wiki and milestones (Robert Schilling)
  - Move Emoji parsing to html-pipeline-gitlab (Robert Schilling)
  - Font Awesome 4.2 integration (Sullivan Senechal)
  - Add Pushover service integration (Sullivan Senechal)
  - Add select field type for services options (Sullivan Senechal)
  - Add cross-project references to the Markdown parser (Vinnie Okada)
  - Add task lists to issue and merge request descriptions (Vinnie Okada)
  - Snippets can be public, internal or private
  - Improve danger zone: ask project path to confirm data-loss action
  - Raise exception on forgery
  - Show build coverage in Merge Requests (requires GitLab CI v5.1)
  - New milestone and label links on issue edit form
  - Improved repository graphs
  - Improve event note display in dashboard and project activity views (Vinnie Okada)
  - Add users sorting to admin area
  - UI improvements
  - Fix ambiguous sha problem with mentioned commit
  - Fixed bug with apostrophe when at mentioning users
  - Add active directory ldap option
  - Developers can push to wiki repo. Protected branches does not affect wiki repo any more
  - Faster rev list
  - Fix branch removal

v 7.3.2
  - Fix creating new file via web editor
  - Use gitlab-shell v2.0.1

v 7.3.1
  - Fix ref parsing in Gitlab::GitAccess
  - Fix error 500 when viewing diff on a file with changed permissions
  - Fix adding comments to MR when source branch is master
  - Fix error 500 when searching description contains relative link

v 7.3.0
  - Always set the 'origin' remote in satellite actions
  - Write authorized_keys in tmp/ during tests
  - Use sockets to connect to Redis
  - Add dormant New Relic gem (can be enabled via environment variables)
  - Expire Rack sessions after 1 week
  - Cleaner signin/signup pages
  - Improved comments UI
  - Better search with filtering, pagination etc
  - Added a checkbox to toggle line wrapping in diff (Yuriy Glukhov)
  - Prevent project stars duplication when fork project
  - Use the default Unicorn socket backlog value of 1024
  - Support Unix domain sockets for Redis
  - Store session Redis keys in 'session:gitlab:' namespace
  - Deprecate LDAP account takeover based on partial LDAP email / GitLab username match
  - Use /bin/sh instead of Bash in bin/web, bin/background_jobs (Pavel Novitskiy)
  - Keyboard shortcuts for productivity (Robert Schilling)
  - API: filter issues by state (Julien Bianchi)
  - API: filter issues by labels (Julien Bianchi)
  - Add system hook for ssh key changes
  - Add blob permalink link (Ciro Santilli)
  - Create annotated tags through UI and API (Sean Edge)
  - Snippets search (Charles Bushong)
  - Comment new push to existing MR
  - Add 'ci' to the blacklist of forbidden names
  - Improve text filtering on issues page
  - Comment & Close button
  - Process git push --all much faster
  - Don't allow edit of system notes
  - Project wiki search (Ralf Seidler)
  - Enabled Shibboleth authentication support (Matus Banas)
  - Zen mode (fullscreen) for issues/MR/notes (Robert Schilling)
  - Add ability to configure webhook timeout via gitlab.yml (Wes Gurney)
  - Sort project merge requests in asc or desc order for updated_at or created_at field (sponsored by O'Reilly Media)
  - Add Redis socket support to 'rake gitlab:shell:install'

v 7.2.1
  - Delete orphaned labels during label migration (James Brooks)
  - Security: prevent XSS with stricter MIME types for raw repo files

v 7.2.0
  - Explore page
  - Add project stars (Ciro Santilli)
  - Log Sidekiq arguments
  - Better labels: colors, ability to rename and remove
  - Improve the way merge request collects diffs
  - Improve compare page for large diffs
  - Expose the full commit message via API
  - Fix 500 error on repository rename
  - Fix bug when MR download patch return invalid diff
  - Test gitlab-shell integration
  - Repository import timeout increased from 2 to 4 minutes allowing larger repos to be imported
  - API for labels (Robert Schilling)
  - API: ability to set an import url when creating project for specific user

v 7.1.1
  - Fix cpu usage issue in Firefox
  - Fix redirect loop when changing password by new user
  - Fix 500 error on new merge request page

v 7.1.0
  - Remove observers
  - Improve MR discussions
  - Filter by description on Issues#index page
  - Fix bug with namespace select when create new project page
  - Show README link after description for non-master members
  - Add @all mention for comments
  - Dont show reply button if user is not signed in
  - Expose more information for issues with webhook
  - Add a mention of the merge request into the default merge request commit message
  - Improve code highlight, introduce support for more languages like Go, Clojure, Erlang etc
  - Fix concurrency issue in repository download
  - Dont allow repository name start with ?
  - Improve email threading (Pierre de La Morinerie)
  - Cleaner help page
  - Group milestones
  - Improved email notifications
  - Contributors API (sponsored by Mobbr)
  - Fix LDAP TLS authentication (Boris HUISGEN)
  - Show VERSION information on project sidebar
  - Improve branch removal logic when accept MR
  - Fix bug where comment form is spawned inside the Reply button
  - Remove Dir.chdir from Satellite#lock for thread-safety
  - Increased default git max_size value from 5MB to 20MB in gitlab.yml. Please update your configs!
  - Show error message in case of timeout in satellite when create MR
  - Show first 100 files for huge diff instead of hiding all
  - Change default admin email from admin@local.host to admin@example.com

v 7.0.0
  - The CPU no longer overheats when you hold down the spacebar
  - Improve edit file UI
  - Add ability to upload group avatar when create
  - Protected branch cannot be removed
  - Developers can remove normal branches with UI
  - Remove branch via API (sponsored by O'Reilly Media)
  - Move protected branches page to Project settings area
  - Redirect to Files view when create new branch via UI
  - Drag and drop upload of image in every markdown-area (Earle Randolph Bunao and Neil Francis Calabroso)
  - Refactor the markdown relative links processing
  - Make it easier to implement other CI services for GitLab
  - Group masters can create projects in group
  - Deprecate ruby 1.9.3 support
  - Only masters can rewrite/remove git tags
  - Add X-Frame-Options SAMEORIGIN to Nginx config so Sidekiq admin is visible
  - UI improvements
  - Case-insensetive search for issues
  - Update to rails 4.1
  - Improve performance of application for projects and groups with a lot of members
  - Formally support Ruby 2.1
  - Include Nginx gitlab-ssl config
  - Add manual language detection for highlight.js
  - Added example.com/:username routing
  - Show notice if your profile is public
  - UI improvements for mobile devices
  - Improve diff rendering performance
  - Drag-n-drop for issues and merge requests between states at milestone page
  - Fix '0 commits' message for huge repositories on project home page
  - Prevent 500 error page when visit commit page from large repo
  - Add notice about huge push over http to unicorn config
  - File action in satellites uses default 30 seconds timeout instead of old 10 seconds one
  - Overall performance improvements
  - Skip init script check on omnibus-gitlab
  - Be more selective when killing stray Sidekiqs
  - Check LDAP user filter during sign-in
  - Remove wall feature (no data loss - you can take it from database)
  - Dont expose user emails via API unless you are admin
  - Detect issues closed by Merge Request description
  - Better email subject lines from email on push service (Alex Elman)
  - Enable identicon for gravatar be default

v 6.9.2
  - Revert the commit that broke the LDAP user filter

v 6.9.1
  - Fix scroll to highlighted line
  - Fix the pagination on load for commits page

v 6.9.0
  - Store Rails cache data in the Redis `cache:gitlab` namespace
  - Adjust MySQL limits for existing installations
  - Add db index on project_id+iid column. This prevents duplicate on iid (During migration duplicates will be removed)
  - Markdown preview or diff during editing via web editor (Evgeniy Sokovikov)
  - Give the Rails cache its own Redis namespace
  - Add ability to set different ssh host, if different from http/https
  - Fix syntax highlighting for code comments blocks
  - Improve comments loading logic
  - Stop refreshing comments when the tab is hidden
  - Improve issue and merge request mobile UI (Drew Blessing)
  - Document how to convert a backup to PostgreSQL
  - Fix locale bug in backup manager
  - Fix can not automerge when MR description is too long
  - Fix wiki backup skip bug
  - Two Step MR creation process
  - Remove unwanted files from satellite working directory with git clean -fdx
  - Accept merge request via API (sponsored by O'Reilly Media)
  - Add more access checks during API calls
  - Block SSH access for 'disabled' Active Directory users
  - Labels for merge requests (Drew Blessing)
  - Threaded emails by setting a Message-ID (Philip Blatter)

v 6.8.0
  - Ability to at mention users that are participating in issue and merge req. discussion
  - Enabled GZip Compression for assets in example Nginx, make sure that Nginx is compiled with --with-http_gzip_static_module flag (this is default in Ubuntu)
  - Make user search case-insensitive (Christopher Arnold)
  - Remove omniauth-ldap nickname bug workaround
  - Drop all tables before restoring a Postgres backup
  - Make the repository downloads path configurable
  - Create branches via API (sponsored by O'Reilly Media)
  - Changed permission of gitlab-satellites directory not to be world accessible
  - Protected branch does not allow force push
  - Fix popen bug in `rake gitlab:satellites:create`
  - Disable connection reaping for MySQL
  - Allow oauth signup without email for twitter and github
  - Fix faulty namespace names that caused 500 on user creation
  - Option to disable standard login
  - Clean old created archives from repository downloads directory
  - Fix download link for huge MR diffs
  - Expose event and mergerequest timestamps in API
  - Fix emails on push service when only one commit is pushed

v 6.7.3
  - Fix the merge notification email not being sent (Pierre de La Morinerie)
  - Drop all tables before restoring a Postgres backup
  - Remove yanked modernizr gem

v 6.7.2
  - Fix upgrader script

v 6.7.1
  - Fix GitLab CI integration

v 6.7.0
  - Increased the example Nginx client_max_body_size from 5MB to 20MB, consider updating it manually on existing installations
  - Add support for Gemnasium as a Project Service (Olivier Gonzalez)
  - Add edit file button to MergeRequest diff
  - Public groups (Jason Hollingsworth)
  - Cleaner headers in Notification Emails (Pierre de La Morinerie)
  - Blob and tree gfm links to anchors work
  - Piwik Integration (Sebastian Winkler)
  - Show contribution guide link for new issue form (Jeroen van Baarsen)
  - Fix CI status for merge requests from fork
  - Added option to remove issue assignee on project issue page and issue edit page (Jason Blanchard)
  - New page load indicator that includes a spinner that scrolls with the page
  - Converted all the help sections into markdown
  - LDAP user filters
  - Streamline the content of notification emails (Pierre de La Morinerie)
  - Fixes a bug with group member administration (Matt DeTullio)
  - Sort tag names using VersionSorter (Robert Speicher)
  - Add GFM autocompletion for MergeRequests (Robert Speicher)
  - Add webhook when a new tag is pushed (Jeroen van Baarsen)
  - Add button for toggling inline comments in diff view
  - Add retry feature for repository import
  - Reuse the GitLab LDAP connection within each request
  - Changed markdown new line behaviour to conform to markdown standards
  - Fix global search
  - Faster authorized_keys rebuilding in `rake gitlab:shell:setup` (requires gitlab-shell 1.8.5)
  - Create and Update MR calls now support the description parameter (Greg Messner)
  - Markdown relative links in the wiki link to wiki pages, markdown relative links in repositories link to files in the repository
  - Added Slack service integration (Federico Ravasio)
  - Better API responses for access_levels (sponsored by O'Reilly Media)
  - Requires at least 2 unicorn workers
  - Requires gitlab-shell v1.9+
  - Replaced gemoji(due to closed licencing problem) with Phantom Open Emoji library(combined SIL Open Font License, MIT License and the CC 3.0 License)
  - Fix `/:username.keys` response content type (Dmitry Medvinsky)

v 6.6.5
  - Added option to remove issue assignee on project issue page and issue edit page (Jason Blanchard)
  - Hide mr close button for comment form if merge request was closed or inline comment
  - Adds ability to reopen closed merge request

v 6.6.4
  - Add missing html escape for highlighted code blocks in comments, issues

v 6.6.3
  - Fix 500 error when edit yourself from admin area
  - Hide private groups for public profiles

v 6.6.2
  - Fix 500 error on branch/tag create or remove via UI

v 6.6.1
  - Fix 500 error on files tab if submodules presents

v 6.6.0
  - Retrieving user ssh keys publically(github style): http://__HOST__/__USERNAME__.keys
  - Permissions: Developer now can manage issue tracker (modify any issue)
  - Improve Code Compare page performance
  - Group avatar
  - Pygments.rb replaced with highlight.js
  - Improve Merge request diff store logic
  - Improve render performnace for MR show page
  - Fixed Assembla hardcoded project name
  - Jira integration documentation
  - Refactored app/services
  - Remove snippet expiration
  - Mobile UI improvements (Drew Blessing)
  - Fix block/remove UI for admin::users#show page
  - Show users' group membership on users' activity page (Robert Djurasaj)
  - User pages are visible without login if user is authorized to a public project
  - Markdown rendered headers have id derived from their name and link to their id
  - Improve application to work faster with large groups (100+ members)
  - Multiple emails per user
  - Show last commit for file when view file source
  - Restyle Issue#show page and MR#show page
  - Ability to filter by multiple labels for Issues page
  - Rails version to 4.0.3
  - Fixed attachment identifier displaying underneath note text (Jason Blanchard)

v 6.5.1
  - Fix branch selectbox when create merge request from fork

v 6.5.0
  - Dropdown menus on issue#show page for assignee and milestone (Jason Blanchard)
  - Add color custimization and previewing to broadcast messages
  - Fixed notes anchors
  - Load new comments in issues dynamically
  - Added sort options to Public page
  - New filters (assigned/authored/all) for Dashboard#issues/merge_requests (sponsored by Say Media)
  - Add project visibility icons to dashboard
  - Enable secure cookies if https used
  - Protect users/confirmation with rack_attack
  - Default HTTP headers to protect against MIME-sniffing, force https if enabled
  - Bootstrap 3 with responsive UI
  - New repository download formats: tar.bz2, zip, tar (Jason Hollingsworth)
  - Restyled accept widgets for MR
  - SCSS refactored
  - Use jquery timeago plugin
  - Fix 500 error for rdoc files
  - Ability to customize merge commit message (sponsored by Say Media)
  - Search autocomplete via ajax
  - Add website url to user profile
  - Files API supports base64 encoded content (sponsored by O'Reilly Media)
  - Added support for Go's repository retrieval (Bruno Albuquerque)

v6.4.3
  - Don't use unicorn worker killer if PhusionPassenger is defined

v6.4.2
  - Fixed wrong behaviour of script/upgrade.rb

v6.4.1
  - Fixed bug with repository rename
  - Fixed bug with project transfer

v 6.4.0
  - Added sorting to project issues page (Jason Blanchard)
  - Assembla integration (Carlos Paramio)
  - Fixed another 500 error with submodules
  - UI: More compact issues page
  - Minimal password length increased to 8 symbols
  - Side-by-side diff view (Steven Thonus)
  - Internal projects (Jason Hollingsworth)
  - Allow removal of avatar (Drew Blessing)
  - Project web hooks now support issues and merge request events
  - Visiting project page while not logged in will redirect to sign-in instead of 404 (Jason Hollingsworth)
  - Expire event cache on avatar creation/removal (Drew Blessing)
  - Archiving old projects (Steven Thonus)
  - Rails 4
  - Add time ago tooltips to show actual date/time
  - UI: Fixed UI for admin system hooks
  - Ruby script for easier GitLab upgrade
  - Do not remove Merge requests if fork project was removed
  - Improve sign-in/signup UX
  - Add resend confirmation link to sign-in page
  - Set noreply@HOSTNAME for reply_to field in all emails
  - Show GitLab API version on Admin#dashboard
  - API Cross-origin resource sharing
  - Show READMe link at project home page
  - Show repo size for projects in Admin area

v 6.3.0
  - API for adding gitlab-ci service
  - Init script now waits for pids to appear after (re)starting before reporting status (Rovanion Luckey)
  - Restyle project home page
  - Grammar fixes
  - Show branches list (which branches contains commit) on commit page (Andrew Kumanyaev)
  - Security improvements
  - Added support for GitLab CI 4.0
  - Fixed issue with 500 error when group did not exist
  - Ability to leave project
  - You can create file in repo using UI
  - You can remove file from repo using UI
  - API: dropped default_branch attribute from project during creation
  - Project default_branch is not stored in db any more. It takes from repo now.
  - Admin broadcast messages
  - UI improvements
  - Dont show last push widget if user removed this branch
  - Fix 500 error for repos with newline in file name
  - Extended html titles
  - API: create/update/delete repo files
  - Admin can transfer project to any namespace
  - API: projects/all for admin users
  - Fix recent branches order

v 6.2.4
  - Security: Cast API private_token to string (CVE-2013-4580)
  - Security: Require gitlab-shell 1.7.8 (CVE-2013-4581, CVE-2013-4582, CVE-2013-4583)
  - Fix for Git SSH access for LDAP users

v 6.2.3
  - Security: More protection against CVE-2013-4489
  - Security: Require gitlab-shell 1.7.4 (CVE-2013-4490, CVE-2013-4546)
  - Fix sidekiq rake tasks

v 6.2.2
  - Security: Update gitlab_git (CVE-2013-4489)

v 6.2.1
  - Security: Fix issue with generated passwords for new users

v 6.2.0
  - Public project pages are now visible to everyone (files, issues, wik, etc.)
    THIS MEANS YOUR ISSUES AND WIKI FOR PUBLIC PROJECTS ARE PUBLICLY VISIBLE AFTER THE UPGRADE
  - Add group access to permissions page
  - Require current password to change one
  - Group owner or admin can remove other group owners
  - Remove group transfer since we have multiple owners
  - Respect authorization in Repository API
  - Improve UI for Project#files page
  - Add more security specs
  - Added search for projects by name to api (Izaak Alpert)
  - Make default user theme configurable (Izaak Alpert)
  - Update logic for validates_merge_request for tree of MR (Andrew Kumanyaev)
  - Rake tasks for web hooks management (Jonhnny Weslley)
  - Extended User API to expose admin and can_create_group for user creation/updating (Boyan Tabakov)
  - API: Remove group
  - API: Remove project
  - Avatar upload on profile page with a maximum of 100KB (Steven Thonus)
  - Store the sessions in Redis instead of the cookie store
  - Fixed relative links in markdown
  - User must confirm their email if signup enabled
  - User must confirm changed email

v 6.1.0
  - Project specific IDs for issues, mr, milestones
    Above items will get a new id and for example all bookmarked issue urls will change.
    Old issue urls are redirected to the new one if the issue id is too high for an internal id.
  - Description field added to Merge Request
  - API: Sudo api calls (Izaak Alpert)
  - API: Group membership api (Izaak Alpert)
  - Improved commit diff
  - Improved large commit handling (Boyan Tabakov)
  - Rewrite: Init script now less prone to errors and keeps better track of the service (Rovanion Luckey)
  - Link issues, merge requests, and commits when they reference each other with GFM (Ash Wilson)
  - Close issues automatically when pushing commits with a special message
  - Improve user removal from admin area
  - Invalidate events cache when project was moved
  - Remove deprecated classes and rake tasks
  - Add event filter for group and project show pages
  - Add links to create branch/tag from project home page
  - Add public-project? checkbox to new-project view
  - Improved compare page. Added link to proceed into Merge Request
  - Send an email to a user when they are added to group
  - New landing page when you have 0 projects

v 6.0.0
  - Feature: Replace teams with group membership
    We introduce group membership in 6.0 as a replacement for teams.
    The old combination of groups and teams was confusing for a lot of people.
    And when the members of a team where changed this wasn't reflected in the project permissions.
    In GitLab 6.0 you will be able to add members to a group with a permission level for each member.
    These group members will have access to the projects in that group.
    Any changes to group members will immediately be reflected in the project permissions.
    You can even have multiple owners for a group, greatly simplifying administration.
  - Feature: Ability to have multiple owners for group
  - Feature: Merge Requests between fork and project (Izaak Alpert)
  - Feature: Generate fingerprint for ssh keys
  - Feature: Ability to create and remove branches with UI
  - Feature: Ability to create and remove git tags with UI
  - Feature: Groups page in profile. You can leave group there
  - API: Allow login with LDAP credentials
  - Redesign: project settings navigation
  - Redesign: snippets area
  - Redesign: ssh keys page
  - Redesign: buttons, blocks and other ui elements
  - Add comment title to rss feed
  - You can use arrows to navigate at tree view
  - Add project filter on dashboard
  - Cache project graph
  - Drop support of root namespaces
  - Default theme is classic now
  - Cache result of methods like authorize_projects, project.team.members etc
  - Remove $.ready events
  - Fix onclick events being double binded
  - Add notification level to group membership
  - Move all project controllers/views under Projects:: module
  - Move all profile controllers/views under Profiles:: module
  - Apply user project limit only for personal projects
  - Unicorn is default web server again
  - Store satellites lock files inside satellites dir
  - Disabled threadsafety mode in rails
  - Fixed bug with loosing MR comments
  - Improved MR comments logic
  - Render readme file for projects in public area

v 5.4.2
  - Security: Cast API private_token to string (CVE-2013-4580)
  - Security: Require gitlab-shell 1.7.8 (CVE-2013-4581, CVE-2013-4582, CVE-2013-4583)

v 5.4.1
  - Security: Fixes for CVE-2013-4489
  - Security: Require gitlab-shell 1.7.4 (CVE-2013-4490, CVE-2013-4546)

v 5.4.0
  - Ability to edit own comments
  - Documentation improvements
  - Improve dashboard projects page
  - Fixed nav for empty repos
  - GitLab Markdown help page
  - Misspelling fixes
  - Added support of unicorn and fog gems
  - Added client list to API doc
  - Fix PostgreSQL database restoration problem
  - Increase snippet content column size
  - allow project import via git:// url
  - Show participants on issues, including mentions
  - Notify mentioned users with email

v 5.3.0
  - Refactored services
  - Campfire service added
  - HipChat service added
  - Fixed bug with LDAP + git over http
  - Fixed bug with google analytics code being ignored
  - Improve sign-in page if ldap enabled
  - Respect newlines in wall messages
  - Generate the Rails secret token on first run
  - Rename repo feature
  - Init.d: remove gitlab.socket on service start
  - Api: added teams api
  - Api: Prevent blob content being escaped
  - Api: Smart deploy key add behaviour
  - Api: projects/owned.json return user owned project
  - Fix bug with team assignation on project from #4109
  - Advanced snippets: public/private, project/personal (Andrew Kulakov)
  - Repository Graphs (Karlo Nicholas T. Soriano)
  - Fix dashboard lost if comment on commit
  - Update gitlab-grack. Fixes issue with --depth option
  - Fix project events duplicate on project page
  - Fix postgres error when displaying network graph.
  - Fix dashboard event filter when navigate via turbolinks
  - init.d: Ensure socket is removed before starting service
  - Admin area: Style teams:index, group:show pages
  - Own page for failed forking
  - Scrum view for milestone

v 5.2.0
  - Turbolinks
  - Git over http with ldap credentials
  - Diff with better colors and some spacing on the corners
  - Default values for project features
  - Fixed huge_commit view
  - Restyle project clone panel
  - Move Gitlab::Git code to gitlab_git gem
  - Move update docs in repo
  - Requires gitlab-shell v1.4.0
  - Fixed submodules listing under file tab
  - Fork feature (Angus MacArthur)
  - git version check in gitlab:check
  - Shared deploy keys feature
  - Ability to generate default labels set for issues
  - Improve gfm autocomplete (Harold Luo)
  - Added support for Google Analytics
  - Code search feature (Javier Castro)

v 5.1.0
  - You can login with email or username now
  - Corrected project transfer rollback when repository cannot be moved
  - Move both repo and wiki when project transfer requested
  - Admin area: project editing was removed from admin namespace
  - Access: admin user has now access to any project.
  - Notification settings
  - Gitlab::Git set of objects to abstract from grit library
  - Replace Unicorn web server with Puma
  - Backup/Restore refactored. Backup dump project wiki too now
  - Restyled Issues list. Show milestone version in issue row
  - Restyled Merge Request list
  - Backup now dump/restore uploads
  - Improved performance of dashboard (Andrew Kumanyaev)
  - File history now tracks renames (Akzhan Abdulin)
  - Drop wiki migration tools
  - Drop sqlite migration tools
  - project tagging
  - Paginate users in API
  - Restyled network graph (Hiroyuki Sato)

v 5.0.1
  - Fixed issue with gitlab-grit being overridden by grit

v 5.0.0
  - Replaced gitolite with gitlab-shell
  - Removed gitolite-related libraries
  - State machine added
  - Setup gitlab as git user
  - Internal API
  - Show team tab for empty projects
  - Import repository feature
  - Updated rails
  - Use lambda for scopes
  - Redesign admin area -> users
  - Redesign admin area -> user
  - Secure link to file attachments
  - Add validations for Group and Team names
  - Restyle team page for project
  - Update capybara, rspec-rails, poltergeist to recent versions
  - Wiki on git using Gollum
  - Added Solarized Dark theme for code review
  - Don't show user emails in autocomplete lists, profile pages
  - Added settings tab for group, team, project
  - Replace user popup with icons in header
  - Handle project moving with gitlab-shell
  - Added select2-rails for selectboxes with ajax data load
  - Fixed search field on projects page
  - Added teams to search autocomplete
  - Move groups and teams on dashboard sidebar to sub-tabs
  - API: improved return codes and docs. (Felix Gilcher, Sebastian Ziebell)
  - Redesign wall to be more like chat
  - Snippets, Wall features are disabled by default for new projects

v 4.2.0
  - Teams
  - User show page. Via /u/username
  - Show help contents on pages for better navigation
  - Async gitolite calls
  - added satellites logs
  - can_create_group, can_create_team booleans for User
  - Process web hooks async
  - GFM: Fix images escaped inside links
  - Network graph improved
  - Switchable branches for network graph
  - API: Groups
  - Fixed project download

v 4.1.0
  - Optional Sign-Up
  - Discussions
  - Satellites outside of tmp
  - Line numbers for blame
  - Project public mode
  - Public area with unauthorized access
  - Load dashboard events with ajax
  - remember dashboard filter in cookies
  - replace resque with sidekiq
  - fix routing issues
  - cleanup rake tasks
  - fix backup/restore
  - scss cleanup
  - show preview for note images
  - improved network-graph
  - get rid of app/roles/
  - added new classes Team, Repository
  - Reduce amount of gitolite calls
  - Ability to add user in all group projects
  - remove deprecated configs
  - replaced Korolev font with open font
  - restyled admin/dashboard page
  - restyled admin/projects page

v 4.0.0
  - Remove project code and path from API. Use id instead
  - Return valid cloneable url to repo for web hook
  - Fixed backup issue
  - Reorganized settings
  - Fixed commits compare
  - Refactored scss
  - Improve status checks
  - Validates presence of User#name
  - Fixed postgres support
  - Removed sqlite support
  - Modified post-receive hook
  - Milestones can be closed now
  - Show comment events on dashboard
  - Quick add team members via group#people page
  - [API] expose created date for hooks and SSH keys
  - [API] list, create issue notes
  - [API] list, create snippet notes
  - [API] list, create wall notes
  - Remove project code - use path instead
  - added username field to user
  - rake task to fill usernames based on emails create namespaces for users
  - STI Group < Namespace
  - Project has namespace_id
  - Projects with namespaces also namespaced in gitolite and stored in subdir
  - Moving project to group will move it under group namespace
  - Ability to move project from namespaces to another
  - Fixes commit patches getting escaped (see #2036)
  - Support diff and patch generation for commits and merge request
  - MergeReqest doesn't generate a temporary file for the patch any more
  - Update the UI to allow downloading Patch or Diff

v 3.1.0
  - Updated gems
  - Services: Gitlab CI integration
  - Events filter on dashboard
  - Own namespace for redis/resque
  - Optimized commit diff views
  - add alphabetical order for projects admin page
  - Improved web editor
  - Commit stats page
  - Documentation split and cleanup
  - Link to commit authors everywhere
  - Restyled milestones list
  - added Milestone to Merge Request
  - Restyled Top panel
  - Refactored Satellite Code
  - Added file line links
  - moved from capybara-webkit to poltergeist + phantomjs

v 3.0.3
  - Fixed bug with issues list in Chrome
  - New Feature: Import team from another project

v 3.0.2
  - Fixed gitlab:app:setup
  - Fixed application error on empty project in admin area
  - Restyled last push widget

v 3.0.1
  - Fixed git over http

v 3.0.0
  - Projects groups
  - Web Editor
  - Fixed bug with gitolite keys
  - UI improved
  - Increased performance of application
  - Show user avatar in last commit when browsing Files
  - Refactored Gitlab::Merge
  - Use Font Awesome for icons
  - Separate observing of Note and MergeRequests
  - Milestone "All Issues" filter
  - Fix issue close and reopen button text and styles
  - Fix forward/back while browsing Tree hierarchy
  - Show number of notes for commits and merge requests
  - Added support pg from box and update installation doc
  - Reject ssh keys that break gitolite
  - [API] list one project hook
  - [API] edit project hook
  - [API] list project snippets
  - [API] allow to authorize using private token in HTTP header
  - [API] add user creation

v 2.9.1
  - Fixed resque custom config init

v 2.9.0
  - fixed inline notes bugs
  - refactored rspecs
  - refactored gitolite backend
  - added factory_girl
  - restyled projects list on dashboard
  - ssh keys validation to prevent gitolite crash
  - send notifications if changed permission in project
  - scss refactoring. gitlab_bootstrap/ dir
  - fix git push http body bigger than 112k problem
  - list of labels  page under issues tab
  - API for milestones, keys
  - restyled buttons
  - OAuth
  - Comment order changed

v 2.8.1
  - ability to disable gravatars
  - improved MR diff logic
  - ssh key help page

v 2.8.0
  - Gitlab Flavored Markdown
  - Bulk issues update
  - Issues API
  - Cucumber coverage increased
  - Post-receive files fixed
  - UI improved
  - Application cleanup
  - more cucumber
  - capybara-webkit + headless

v 2.7.0
  - Issue Labels
  - Inline diff
  - Git HTTP
  - API
  - UI improved
  - System hooks
  - UI improved
  - Dashboard events endless scroll
  - Source performance increased

v 2.6.0
  - UI polished
  - Improved network graph + keyboard nav
  - Handle huge commits
  - Last Push widget
  - Bugfix
  - Better performance
  - Email in resque
  - Increased test coverage
  - Ability to remove branch with MR accept
  - a lot of code refactored

v 2.5.0
  - UI polished
  - Git blame for file
  - Bugfix
  - Email in resque
  - Better test coverage

v 2.4.0
  - Admin area stats page
  - Ability to block user
  - Simplified dashboard area
  - Improved admin area
  - Bootstrap 2.0
  - Responsive layout
  - Big commits handling
  - Performance improved
  - Milestones

v 2.3.1
  - Issues pagination
  - ssl fixes
  - Merge Request pagination

v 2.3.0
  - Dashboard r1
  - Search r1
  - Project page
  - Close merge request on push
  - Persist MR diff after merge
  - mysql support
  - Documentation

v 2.2.0
  - We’ve added support of LDAP auth
  - Improved permission logic (4 roles system)
  - Protected branches (now only masters can push to protected branches)
  - Usability improved
  - twitter bootstrap integrated
  - compare view between commits
  - wiki feature
  - now you can enable/disable issues, wiki, wall features per project
  - security fixes
  - improved code browsing (ajax branch switch etc)
  - improved per-line commenting
  - git submodules displayed
  - moved to rails 3.2
  - help section improved

v 2.1.0
  - Project tab r1
  - List branches/tags
  - per line comments
  - mass user import

v 2.0.0
  - gitolite as main git host system
  - merge requests
  - project/repo access
  - link to commit/issue feed
  - design tab
  - improved email notifications
  - restyled dashboard
  - bugfix

v 1.2.2
  - common config file gitlab.yml
  - issues restyle
  - snippets restyle
  - clickable news feed header on dashboard
  - bugfix

v 1.2.1
  - bugfix

v 1.2.0
  - new design
  - user dashboard
  - network graph
  - markdown support for comments
  - encoding issues
  - wall like twitter timeline

v 1.1.0
  - project dashboard
  - wall redesigned
  - feature: code snippets
  - fixed horizontal scroll on file preview
  - fixed app crash if commit message has invalid chars
  - bugfix & code cleaning

v 1.0.2
  - fixed bug with empty project
  - added adv validation for project path & code
  - feature: issues can be sortable
  - bugfix
  - username displayed on top panel

v 1.0.1
  - fixed: with invalid source code for commit
  - fixed: lose branch/tag selection when use tree navigation
  - when history clicked - display path
  - bug fix & code cleaning

v 1.0.0
  - bug fix
  - projects preview mode

v 0.9.6
  - css fix
  - new repo empty tree until restart server - fixed

v 0.9.4
  - security improved
  - authorization improved
  - html escaping
  - bug fix
  - increased test coverage
  - design improvements

v 0.9.1
  - increased test coverage
  - design improvements
  - new issue email notification
  - updated app name
  - issue redesigned
  - issue can be edit

v 0.8.0
  - syntax highlight for main file types
  - redesign
  - stability
  - security fixes
  - increased test coverage
  - email notification<|MERGE_RESOLUTION|>--- conflicted
+++ resolved
@@ -64,7 +64,6 @@
   - Fix "Hello @username." references not working by no longer allowing usernames to end in period.
   - Archive repositories in background worker.
   - Import GitHub, Bitbucket or GitLab.com projects owned by authenticated user into current namespace.
-<<<<<<< HEAD
   - Project labels are now available over the API under the "tag_list" field (Cristian Medina) 
   - Fixed link paths for HTTP and SSH on the admin project view (Jeremy Maziarz)
   - Fix and improve help rendering (Sullivan Sénéchal)
@@ -78,10 +77,8 @@
 v 7.9.3
   - Contains no changes
   - Add icons to Add dropdown items.
-=======
   - Allow admin to create public deploy keys that are accessible to any project.
 
->>>>>>> 6237cae1
 
 v 7.9.2
   - Contains no changes
