Please view this file on the master branch, on stable branches it's out of date.

<<<<<<< HEAD
v 8.9.0 (unreleased)
  - Fix pipeline status when there are no builds in pipeline
=======
v 8.10.0 (unreleased)

v 8.9.0
>>>>>>> 80a16d49
  - Fix Error 500 when using closes_issues API with an external issue tracker
  - Add more information into RSS feed for issues (Alexander Matyushentsev)
  - Bulk assign/unassign labels to issues.
  - Ability to prioritize labels !4009 / !3205 (Thijs Wouters)
  - Fix endless redirections when accessing user OAuth applications when they are disabled
  - Allow enabling wiki page events from Webhook management UI
  - Bump rouge to 1.11.0
  - Fix issue with arrow keys not working in search autocomplete dropdown
  - Fix an issue where note polling stopped working if a window was in the
    background during a refresh.
  - Make EmailsOnPushWorker use Sidekiq mailers queue
  - Redesign all Devise emails. !4297
  - Fix wiki page events' webhook to point to the wiki repository
  - Don't show tags for revert and cherry-pick operations
  - Fix issue todo not remove when leave project !4150 (Long Nguyen)
  - Allow customisable text on the 'nearly there' page after a user signs up
  - Bump recaptcha gem to 3.0.0 to remove deprecated stoken support
  - Fix SVG sanitizer to allow more elements
  - Allow forking projects with restricted visibility level
  - Added descriptions to notification settings dropdown
  - Improve note validation to prevent errors when creating invalid note via API
  - Reduce number of fog gem dependencies
  - Implement a fair usage of shared runners
  - Remove project notification settings associated with deleted projects
  - Fix 404 page when viewing TODOs that contain milestones or labels in different projects
  - Add a metric for the number of new Redis connections created by a transaction
  - Fix Error 500 when viewing a blob with binary characters after the 1024-byte mark
  - Redesign navigation for project pages
  - Fix images in sign-up confirmation email
  - Added shortcut 'y' for copying a files content hash URL #14470
  - Fix groups API to list only user's accessible projects
  - Fix horizontal scrollbar for long commit message.
  - Add Environments and Deployments
  - Redesign account and email confirmation emails
  - Don't fail builds for projects that are deleted
  - Support Docker Registry manifest v1
  - `git clone https://host/namespace/project` now works, in addition to using the `.git` suffix
  - Bump nokogiri to 1.6.8
  - Use gitlab-shell v3.0.0
  - Fixed alignment of download dropdown in merge requests
  - Upgrade to jQuery 2
  - Adds selected branch name to the dropdown toggle
  - Use Knapsack to evenly distribute tests across multiple nodes
  - Add `sha` parameter to MR merge API, to ensure only reviewed changes are merged
  - Don't allow MRs to be merged when commits were added since the last review / page load
  - Add DB index on users.state
  - Add rake task 'gitlab:db:configure' for conditionally seeding or migrating the database
  - Changed the Slack build message to use the singular duration if necessary (Aran Koning)
  - Fix race condition on merge when build succeeds
  - Links from a wiki page to other wiki pages should be rewritten as expected
  - Add option to project to only allow merge requests to be merged if the build succeeds (Rui Santos)
  - Added navigation shortcuts to the project pipelines, milestones, builds and forks page. !4393
  - Fix issues filter when ordering by milestone
  - Added artifacts:when to .gitlab-ci.yml - this requires GitLab Runner 1.3
  - Bamboo Service: Fix missing credentials & URL handling when base URL contains a path (Benjamin Schmid)
  - TeamCity Service: Fix URL handling when base URL contains a path
  - Todos will display target state if issuable target is 'Closed' or 'Merged'
  - Fix bug when sorting issues by milestone due date and filtering by two or more labels
  - Add support for using Yubikeys (U2F) for two-factor authentication
  - Link to blank group icon doesn't throw a 404 anymore
  - Remove 'main language' feature
  - Toggle whitespace button now available for compare branches diffs #17881
  - Pipelines can be canceled only when there are running builds
  - Use downcased path to container repository as this is expected path by Docker
  - Projects pending deletion will render a 404 page
  - Measure queue duration between gitlab-workhorse and Rails
  - Added Gfm autocomplete for labels
  - Make Omniauth providers specs to not modify global configuration
  - Remove unused JiraIssue class and replace references with ExternalIssue. !4659 (Ilan Shamir)
  - Make authentication service for Container Registry to be compatible with < Docker 1.11
  - Add Application Setting to configure Container Registry token expire delay (default 5min)
  - Cache assigned issue and merge request counts in sidebar nav
  - Use Knapsack only in CI environment
  - Cache project build count in sidebar nav
  - Add milestone expire date to the right sidebar
  - Manually mark a issue or merge request as a todo
  - Fix markdown_spec to use before instead of before(:all) to properly cleanup database after testing
  - Reduce number of queries needed to render issue labels in the sidebar
  - Improve error handling importing projects
  - Remove duplicated notification settings
  - Put project Files and Commits tabs under Code tab
  - Decouple global notification level from user model
  - Replace Colorize with Rainbow for coloring console output in Rake tasks.
  - Add workhorse controller and API helpers
  - An indicator is now displayed at the top of the comment field for confidential issues.
  - Show categorised search queries in the search autocomplete
  - RepositoryCheck::SingleRepositoryWorker public and private methods are now instrumented
  - Improve issuables APIs performance when accessing notes !4471
  - External links now open in a new tab
  - Prevent default actions of disabled buttons and links
  - Markdown editor now correctly resets the input value on edit cancellation !4175
  - Toggling a task list item in a issue/mr description does not creates a Todo for mentions
  - Improved UX of date pickers on issue & milestone forms
  - Cache on the database if a project has an active external issue tracker.
  - Put project Labels and Milestones pages links under Issues and Merge Requests tabs as subnav
  - All classes in the Banzai::ReferenceParser namespace are now instrumented
  - Remove deprecated issues_tracker and issues_tracker_id from project model
  - Allow users to create confidential issues in private projects
  - Measure CPU time for instrumented methods
  - Instrument private methods and private instance methods by default instead just public methods
  - Only show notes through JSON on confidential issues that the user has access to
  - Updated the allocations Gem to version 1.0.5
  - The background sampler now ignores classes without names
  - Update design for `Close` buttons
  - New custom icons for navigation
  - Horizontally scrolling navigation on project, group, and profile settings pages
  - Hide global side navigation by default
  - Fix project Star/Unstar project button tooltip
  - Remove tanuki logo from side navigation; center on top nav
  - Include user relationships when retrieving award_emoji
  - Various associations are now eager loaded when parsing issue references to reduce the number of queries executed
  - Set inverse_of for Project/Service association to reduce the number of queries
  - Update tanuki logo highlight/loading colors
  - Use Git cached counters for branches and tags on project page

v 8.8.5
  - Import GitHub repositories respecting the API rate limit !4166
  - Fix todos page throwing errors when you have a project pending deletion !4300
  - Disable Webhooks before proceeding with the GitHub import !4470
  - Fix importer for GitHub comments on diff !4488
  - Adjust the SAML control flow to allow LDAP identities to be added to an existing SAML user !4498
  - Fix incremental trace upload API when using multi-byte UTF-8 chars in trace !4541
  - Prevent unauthorized access for projects build traces
  - Forbid scripting for wiki files
  - Only show notes through JSON on confidential issues that the user has access to
  - Banzai::Filter::UploadLinkFilter use XPath instead CSS expressions
  - Banzai::Filter::ExternalLinkFilter use XPath instead CSS expressions

v 8.8.4
  - Fix LDAP-based login for users with 2FA enabled. !4493
  - Added descriptions to notification settings dropdown
  - Due date can be removed from milestones

v 8.8.3
  - Fix 404 page when viewing TODOs that contain milestones or labels in different projects. !4312
  - Fixed JS error when trying to remove discussion form. !4303
  - Fixed issue with button color when no CI enabled. !4287
  - Fixed potential issue with 2 CI status polling events happening. !3869
  - Improve design of Pipeline view. !4230
  - Fix gitlab importer failing to import new projects due to missing credentials. !4301
  - Fix import URL migration not rescuing with the correct Error. !4321
  - Fix health check access token changing due to old application settings being used. !4332
  - Make authentication service for Container Registry to be compatible with Docker versions before 1.11. !4363
  - Add Application Setting to configure Container Registry token expire delay (default 5 min). !4364
  - Pass the "Remember me" value to the 2FA token form. !4369
  - Fix incorrect links on pipeline page when merge request created from fork.  !4376
  - Use downcased path to container repository as this is expected path by Docker. !4420
  - Fix wiki project clone address error (chujinjin). !4429
  - Fix serious performance bug with rendering Markdown with InlineDiffFilter.  !4392
  - Fix missing number on generated ordered list element. !4437
  - Prevent disclosure of notes on confidential issues in search results.

v 8.8.2
  - Added remove due date button. !4209
  - Fix Error 500 when accessing application settings due to nil disabled OAuth sign-in sources. !4242
  - Fix Error 500 in CI charts by gracefully handling commits with no durations. !4245
  - Fix table UI on CI builds page. !4249
  - Fix backups if registry is disabled. !4263
  - Fixed issue with merge button color. !4211
  - Fixed issue with enter key selecting wrong option in dropdown. !4210
  - When creating a .gitignore file a dropdown with templates will be provided. !4075
  - Fix concurrent request when updating build log in browser. !4183

v 8.8.1
  - Add documentation for the "Health Check" feature
  - Allow anonymous users to access a public project's pipelines !4233
  - Fix MySQL compatibility in zero downtime migrations helpers
  - Fix the CI login to Container Registry (the gitlab-ci-token user)

v 8.8.0
  - Implement GFM references for milestones (Alejandro Rodríguez)
  - Snippets tab under user profile. !4001 (Long Nguyen)
  - Fix error when using link to uploads in global snippets
  - Fix Error 500 when attempting to retrieve project license when HEAD points to non-existent ref
  - Assign labels and milestone to target project when moving issue. !3934 (Long Nguyen)
  - Use a case-insensitive comparison in sanitizing URI schemes
  - Toggle sign-up confirmation emails in application settings
  - Make it possible to prevent tagged runner from picking untagged jobs
  - Added `InlineDiffFilter` to the markdown parser. (Adam Butler)
  - Added inline diff styling for `change_title` system notes. (Adam Butler)
  - Project#open_branches has been cleaned up and no longer loads entire records into memory.
  - Escape HTML in commit titles in system note messages
  - Improve design of Pipeline View
  - Fix scope used when accessing container registry
  - Fix creation of Ci::Commit object which can lead to pending, failed in some scenarios
  - Improve multiple branch push performance by memoizing permission checking
  - Log to application.log when an admin starts and stops impersonating a user
  - Changing the confidentiality of an issue now creates a new system note (Alex Moore-Niemi)
  - Updated gitlab_git to 10.1.0
  - GitAccess#protected_tag? no longer loads all tags just to check if a single one exists
  - Reduce delay in destroying a project from 1-minute to immediately
  - Make build status canceled if any of the jobs was canceled and none failed
  - Upgrade Sidekiq to 4.1.2
  - Added /health_check endpoint for checking service status
  - Make 'upcoming' filter for milestones work better across projects
  - Sanitize repo paths in new project error message
  - Bump mail_room to 0.7.0 to fix stuck IDLE connections
  - Remove future dates from contribution calendar graph.
  - Support e-mail notifications for comments on project snippets
  - Fix API leak of notes of unauthorized issues, snippets and merge requests
  - Use ActionDispatch Remote IP for Akismet checking
  - Fix error when visiting commit builds page before build was updated
  - Add 'l' shortcut to open Label dropdown on issuables and 'i' to create new issue on a project
  - Update SVG sanitizer to conform to SVG 1.1
  - Speed up push emails with multiple recipients by only generating the email once
  - Updated search UI
  - Added authentication service for Container Registry
  - Display informative message when new milestone is created
  - Sanitize milestones and labels titles
  - Support multi-line tag messages. !3833 (Calin Seciu)
  - Force users to reset their password after an admin changes it
  - Allow "NEWS" and "CHANGES" as alternative names for CHANGELOG. !3768 (Connor Shea)
  - Added button to toggle whitespaces changes on diff view
  - Backport GitHub Enterprise import support from EE
  - Create tags using Rugged for performance reasons. !3745
  - Allow guests to set notification level in projects
  - API: Expose Issue#user_notes_count. !3126 (Anton Popov)
  - Don't show forks button when user can't view forks
  - Fix atom feed links and rendering
  - Files over 5MB can only be viewed in their raw form, files over 1MB without highlighting !3718
  - Add support for supressing text diffs using .gitattributes on the default branch (Matt Oakes)
  - Add eager load paths to help prevent dependency load issues in Sidekiq workers. !3724
  - Added multiple colors for labels in dropdowns when dups happen.
  - Show commits in the same order as `git log`
  - Improve description for the Two-factor Authentication sign-in screen. (Connor Shea)
  - API support for the 'since' and 'until' operators on commit requests (Paco Guzman)
  - Fix Gravatar hint in user profile when Gravatar is disabled. !3988 (Artem Sidorenko)
  - Expire repository exists? and has_visible_content? caches after a push if necessary
  - Fix unintentional filtering bug in Issue/MR sorted by milestone due (Takuya Noguchi)
  - Fix adding a todo for private group members (Ahmad Sherif)
  - Bump ace-rails-ap gem version from 2.0.1 to 4.0.2 which upgrades Ace Editor from 1.1.2 to 1.2.3
  - Total method execution timings are no longer tracked
  - Allow Admins to remove the Login with buttons for OAuth services and still be able to import !4034. (Andrei Gliga)
  - Add API endpoints for un/subscribing from/to a label. !4051 (Ahmad Sherif)
  - Hide left sidebar on phone screens to give more space for content
  - Redesign navigation for profile and group pages
  - Add counter metrics for rails cache
  - Import pull requests from GitHub where the source or target branches were removed
  - All Grape API helpers are now instrumented
  - Improve Issue formatting for the Slack Service (Jeroen van Baarsen)
  - Fixed advice on invalid permissions on upload path !2948 (Ludovic Perrine)
  - Allows MR authors to have the source branch removed when merging the MR. !2801 (Jeroen Jacobs)
  - When creating a .gitignore file a dropdown with templates will be provided
  - Shows the issue/MR list search/filter form and corrects the mobile styling for guest users. #17562

v 8.7.7
  - Fix import by `Any Git URL` broken if the URL contains a space
  - Prevent unauthorized access to other projects build traces
  - Forbid scripting for wiki files
  - Only show notes through JSON on confidential issues that the user has access to

v 8.7.6
  - Fix links on wiki pages for relative url setups. !4131 (Artem Sidorenko)
  - Fix import from GitLab.com to a private instance failure. !4181
  - Fix external imports not finding the import data. !4106
  - Fix notification delay when changing status of an issue
  - Bump Workhorse to 0.7.5 so it can serve raw diffs

v 8.7.5
  - Fix relative links in wiki pages. !4050
  - Fix always showing build notification message when switching between merge requests !4086
  - Fix an issue when filtering merge requests with more than one label. !3886
  - Fix short note for the default scope on build page (Takuya Noguchi)

v 8.7.4
  - Links for Redmine issue references are generated correctly again !4048 (Benedikt Huss)
  - Fix setting trusted proxies !3970
  - Fix BitBucket importer bug when throwing exceptions !3941
  - Use sign out path only if not empty !3989
  - Running rake gitlab:db:drop_tables now drops tables with cascade !4020
  - Running rake gitlab:db:drop_tables uses "IF EXISTS" as a precaution !4100
  - Use a case-insensitive comparison in sanitizing URI schemes
  - Bump GitLab Pages to 0.2.4 to fix Content-Type for predefined 404

v 8.7.3
  - Emails, Gitlab::Email::Message, Gitlab::Diff, and Premailer::Adapter::Nokogiri are now instrumented
  - Merge request widget displays TeamCity build state and code coverage correctly again.
  - Fix the line code when importing PR review comments from GitHub. !4010
  - Wikis are now initialized on legacy projects when checking repositories
  - Remove animate.css in favor of a smaller subset of animations. !3937 (Connor Shea)

v 8.7.2
  - The "New Branch" button is now loaded asynchronously
  - Fix error 500 when trying to create a wiki page
  - Updated spacing between notification label and button
  - Label titles in filters are now escaped properly

v 8.7.1
  - Throttle the update of `project.last_activity_at` to 1 minute. !3848
  - Fix .gitlab-ci.yml parsing issue when hidde job is a template without script definition. !3849
  - Fix license detection to detect all license files, not only known licenses. !3878
  - Use the `can?` helper instead of `current_user.can?`. !3882
  - Prevent users from deleting Webhooks via API they do not own
  - Fix Error 500 due to stale cache when projects are renamed or transferred
  - Update width of search box to fix Safari bug. !3900 (Jedidiah)
  - Use the `can?` helper instead of `current_user.can?`

v 8.7.0
  - Gitlab::GitAccess and Gitlab::GitAccessWiki are now instrumented
  - Fix vulnerability that made it possible to gain access to private labels and milestones
  - The number of InfluxDB points stored per UDP packet can now be configured
  - Fix error when cross-project label reference used with non-existent project
v 8.7.0
  - Transactions for /internal/allowed now have an "action" tag set
  - Method instrumentation now uses Module#prepend instead of aliasing methods
  - Repository.clean_old_archives is now instrumented
  - Add support for environment variables on a job level in CI configuration file
  - SQL query counts are now tracked per transaction
  - The Projects::HousekeepingService class has extra instrumentation
  - All service classes (those residing in app/services) are now instrumented
  - Developers can now add custom tags to transactions
  - Loading of an issue's referenced merge requests and related branches is now done asynchronously
  - Enable gzip for assets, makes the page size significantly smaller. !3544 / !3632 (Connor Shea)
  - Add support to cherry-pick any commit into any branch in the web interface (Minqi Pan)
  - Project switcher uses new dropdown styling
  - Load award emoji images separately unless opening the full picker. Saves several hundred KBs of data for most pages. (Connor Shea)
  - Do not include award_emojis in issue and merge_request comment_count !3610 (Lucas Charles)
  - Restrict user profiles when public visibility level is restricted.
  - Add ability set due date to issues, sort and filter issues by due date (Mehmet Beydogan)
  - All images in discussions and wikis now link to their source files !3464 (Connor Shea).
  - Return status code 303 after a branch DELETE operation to avoid project deletion (Stan Hu)
  - Add setting for customizing the list of trusted proxies !3524
  - Allow projects to be transfered to a lower visibility level group
  - Fix `signed_in_ip` being set to 127.0.0.1 when using a reverse proxy !3524
  - Improved Markdown rendering performance !3389
  - Make shared runners text in box configurable
  - Don't attempt to look up an avatar in repo if repo directory does not exist (Stan Hu)
  - API: Ability to subscribe and unsubscribe from issues and merge requests (Robert Schilling)
  - Expose project badges in project settings
  - Make /profile/keys/new redirect to /profile/keys for back-compat. !3717
  - Preserve time notes/comments have been updated at when moving issue
  - Make HTTP(s) label consistent on clone bar (Stan Hu)
  - Add support for `after_script`, requires Runner 1.2 (Kamil Trzciński)
  - Expose label description in API (Mariusz Jachimowicz)
  - API: Ability to update a group (Robert Schilling)
  - API: Ability to move issues (Robert Schilling)
  - Fix Error 500 after renaming a project path (Stan Hu)
  - Fix a bug whith trailing slash in teamcity_url (Charles May)
  - Allow back dating on issues when created or updated through the API
  - Allow back dating on issue notes when created through the API
  - Propose license template when creating a new LICENSE file
  - API: Expose /licenses and /licenses/:key
  - Fix avatar stretching by providing a cropping feature
  - API: Expose `subscribed` for issues and merge requests (Robert Schilling)
  - Allow SAML to handle external users based on user's information !3530
  - Allow Omniauth providers to be marked as `external` !3657
  - Add endpoints to archive or unarchive a project !3372
  - Fix a bug whith trailing slash in bamboo_url
  - Add links to CI setup documentation from project settings and builds pages
  - Display project members page to all members
  - Handle nil descriptions in Slack issue messages (Stan Hu)
  - Add automated repository integrity checks (OFF by default)
  - API: Expose open_issues_count, closed_issues_count, open_merge_requests_count for labels (Robert Schilling)
  - API: Ability to star and unstar a project (Robert Schilling)
  - Add default scope to projects to exclude projects pending deletion
  - Allow to close merge requests which source projects(forks) are deleted.
  - Ensure empty recipients are rejected in BuildsEmailService
  - Use rugged to change HEAD in Project#change_head (P.S.V.R)
  - API: Ability to filter milestones by state `active` and `closed` (Robert Schilling)
  - API: Fix milestone filtering by `iid` (Robert Schilling)
  - Make before_script and after_script overridable on per-job (Kamil Trzciński)
  - API: Delete notes of issues, snippets, and merge requests (Robert Schilling)
  - Implement 'Groups View' as an option for dashboard preferences !3379 (Elias W.)
  - Better errors handling when creating milestones inside groups
  - Fix high CPU usage when PostReceive receives refs/merge-requests/<id>
  - Hide `Create a group` help block when creating a new project in a group
  - Implement 'TODOs View' as an option for dashboard preferences !3379 (Elias W.)
  - Allow issues and merge requests to be assigned to the author !2765
  - Make Ci::Commit to group only similar builds and make it stateful (ref, tag)
  - Gracefully handle notes on deleted commits in merge requests (Stan Hu)
  - Decouple membership and notifications
  - Fix creation of merge requests for orphaned branches (Stan Hu)
  - API: Ability to retrieve a single tag (Robert Schilling)
  - While signing up, don't persist the user password across form redisplays
  - Fall back to `In-Reply-To` and `References` headers when sub-addressing is not available (David Padilla)
  - Remove "Congratulations!" tweet button on newly-created project. (Connor Shea)
  - Fix admin/projects when using visibility levels on search (PotHix)
  - Build status notifications
  - Update GitLab Pages to 0.2.2: fixes content-type of predefined 404 page
  - Update email confirmation interface
  - API: Expose user location (Robert Schilling)
  - API: Do not leak group existence via return code (Robert Schilling)
  - ClosingIssueExtractor regex now also works with colons. e.g. "Fixes: #1234" !3591
  - Update number of Todos in the sidebar when it's marked as "Done". !3600
  - Sanitize branch names created for confidential issues
  - API: Expose 'updated_at' for issue, snippet, and merge request notes (Robert Schilling)
  - Add ability to sync to remote mirrors. !249
  - API: User can leave a project through the API when not master or owner. !3613
  - Fix repository cache invalidation issue when project is recreated with an empty repo (Stan Hu)
  - Fix: Allow empty recipients list for builds emails service when pushed is added (Frank Groeneveld)
  - Improved markdown forms
  - Diff design updates (colors, button styles, etc)
  - Copying and pasting a diff no longer pastes the line numbers or +/-
  - Add null check to formData when updating profile content to fix Firefox bug
  - Disable spellcheck and autocorrect for username field in admin page
  - Delete tags using Rugged for performance reasons (Robert Schilling)
  - Add Slack notifications when Wiki is edited (Sebastian Klier)
  - Diffs load at the correct point when linking from from number
  - Selected diff rows highlight
  - Fix emoji categories in the emoji picker
  - API: Properly display annotated tags for GET /projects/:id/repository/tags (Robert Schilling)
  - Add encrypted credentials for imported projects and migrate old ones
  - Properly format all merge request references with ! rather than # !3740 (Ben Bodenmiller)
  - Author and participants are displayed first on users autocompletion
  - Show number sign on external issue reference text (Florent Baldino)
  - Updated print style for issues
  - Use GitHub Issue/PR number as iid to keep references
  - Import GitHub labels
  - Add option to filter by "Owned projects" on dashboard page
  - Import GitHub milestones
  - Execute system web hooks on push to the project
  - Allow enable/disable push events for system hooks
  - Fix GitHub project's link in the import page when provider has a custom URL
  - Add RAW build trace output and button on build page
  - Add incremental build trace update into CI API

v 8.6.9
  - Prevent unauthorized access to other projects build traces
  - Forbid scripting for wiki files
  - Only show notes through JSON on confidential issues that the user has access to

v 8.6.8
  - Prevent privilege escalation via "impersonate" feature
  - Prevent privilege escalation via notes API
  - Prevent privilege escalation via project webhook API
  - Prevent XSS via Git branch and tag names
  - Prevent XSS via custom issue tracker URL
  - Prevent XSS via `window.opener`
  - Prevent XSS via label drop-down
  - Prevent information disclosure via milestone API
  - Prevent information disclosure via snippet API
  - Prevent information disclosure via project labels
  - Prevent information disclosure via new merge request page

v 8.6.7
  - Fix persistent XSS vulnerability in `commit_person_link` helper
  - Fix persistent XSS vulnerability in Label and Milestone dropdowns
  - Fix vulnerability that made it possible to enumerate private projects belonging to group

v 8.6.6
  - Expire the exists cache before deletion to ensure project dir actually exists (Stan Hu). !3413
  - Fix error on language detection when repository has no HEAD (e.g., master branch) (Jeroen Bobbeldijk). !3654
  - Fix revoking of authorized OAuth applications (Connor Shea). !3690
  - Fix error on language detection when repository has no HEAD (e.g., master branch). !3654 (Jeroen Bobbeldijk)
  - Issuable header is consistent between issues and merge requests
  - Improved spacing in issuable header on mobile

v 8.6.5
  - Fix importing from GitHub Enterprise. !3529
  - Perform the language detection after updating merge requests in `GitPushService`, leading to faster visual feedback for the end-user. !3533
  - Check permissions when user attempts to import members from another project. !3535
  - Only update repository language if it is not set to improve performance. !3556
  - Return status code 303 after a branch DELETE operation to avoid project deletion (Stan Hu). !3583
  - Unblock user when active_directory is disabled and it can be found !3550
  - Fix a 2FA authentication spoofing vulnerability.

v 8.6.4
  - Don't attempt to fetch any tags from a forked repo (Stan Hu)
  - Redesign the Labels page

v 8.6.3
  - Mentions on confidential issues doesn't create todos for non-members. !3374
  - Destroy related todos when an Issue/MR is deleted. !3376
  - Fix error 500 when target is nil on todo list. !3376
  - Fix copying uploads when moving issue to another project. !3382
  - Ensuring Merge Request API returns boolean values for work_in_progress (Abhi Rao). !3432
  - Fix raw/rendered diff producing different results on merge requests. !3450
  - Fix commit comment alignment (Stan Hu). !3466
  - Fix Error 500 when searching for a comment in a project snippet. !3468
  - Allow temporary email as notification email. !3477
  - Fix issue with dropdowns not selecting values. !3478
  - Update gitlab-shell version and doc to 2.6.12. gitlab-org/gitlab-ee!280

v 8.6.2
  - Fix dropdown alignment. !3298
  - Fix issuable sidebar overlaps on tablet. !3299
  - Make dropdowns pixel perfect. !3337
  - Fix order of steps to prevent PostgreSQL errors when running migration. !3355
  - Fix bold text in issuable sidebar. !3358
  - Fix error with anonymous token in applications settings. !3362
  - Fix the milestone 'upcoming' filter. !3364 + !3368
  - Fix comments on confidential issues showing up in activity feed to non-members. !3375
  - Fix `NoMethodError` when visiting CI root path at `/ci`. !3377
  - Add a tooltip to new branch button in issue page. !3380
  - Fix an issue hiding the password form when signed-in with a linked account. !3381
  - Add links to CI setup documentation from project settings and builds pages. !3384
  - Fix an issue with width of project select dropdown. !3386
  - Remove redundant `require`s from Banzai files. !3391
  - Fix error 500 with cancel button on issuable edit form. !3392 + !3417
  - Fix background when editing a highlighted note. !3423
  - Remove tabstop from the WIP toggle links. !3426
  - Ensure private project snippets are not viewable by unauthorized people.
  - Gracefully handle notes on deleted commits in merge requests (Stan Hu). !3402
  - Fixed issue with notification settings not saving. !3452

v 8.6.1
  - Add option to reload the schema before restoring a database backup. !2807
  - Display navigation controls on mobile. !3214
  - Fixed bug where participants would not work correctly on merge requests. !3329
  - Fix sorting issues by votes on the groups issues page results in SQL errors. !3333
  - Restrict notifications for confidential issues. !3334
  - Do not allow to move issue if it has not been persisted. !3340
  - Add a confirmation step before deleting an issuable. !3341
  - Fixes issue with signin button overflowing on mobile. !3342
  - Auto collapses the navigation sidebar when resizing. !3343
  - Fix build dependencies, when the dependency is a string. !3344
  - Shows error messages when trying to create label in dropdown menu. !3345
  - Fixes issue with assign milestone not loading milestone list. !3346
  - Fix an issue causing the Dashboard/Milestones page to be blank. !3348

v 8.6.0
  - Add ability to move issue to another project
  - Prevent tokens in the import URL to be showed by the UI
  - Fix bug where wrong commit ID was being used in a merge request diff to show old image (Stan Hu)
  - Add confidential issues
  - Bump gitlab_git to 9.0.3 (Stan Hu)
  - Fix diff image view modes (2-up, swipe, onion skin) not working (Stan Hu)
  - Support Golang subpackage fetching (Stan Hu)
  - Bump Capybara gem to 2.6.2 (Stan Hu)
  - New branch button appears on issues where applicable
  - Contributions to forked projects are included in calendar
  - Improve the formatting for the user page bio (Connor Shea)
  - Easily (un)mark merge request as WIP using link
  - Use specialized system notes when MR is (un)marked as WIP
  - Removed the default password from the initial admin account created during
    setup. A password can be provided during setup (see installation docs), or
    GitLab will ask the user to create a new one upon first visit.
  - Fix issue when pushing to projects ending in .wiki
  - Properly display YAML front matter in Markdown
  - Add support for wiki with UTF-8 page names (Hiroyuki Sato)
  - Fix wiki search results point to raw source (Hiroyuki Sato)
  - Don't load all of GitLab in mail_room
  - Add information about `image` and `services` field at `job` level in the `.gitlab-ci.yml` documentation (Pat Turner)
  - HTTP error pages work independently from location and config (Artem Sidorenko)
  - Update `omniauth-saml` to 1.5.0 to allow for custom response attributes to be set
  - Memoize @group in Admin::GroupsController (Yatish Mehta)
  - Indicate how much an MR diverged from the target branch (Pierre de La Morinerie)
  - Added omniauth-auth0 Gem (Daniel Carraro)
  - Add label description in tooltip to labels in issue index and sidebar
  - Strip leading and trailing spaces in URL validator (evuez)
  - Add "last_sign_in_at" and "confirmed_at" to GET /users/* API endpoints for admins (evuez)
  - Return empty array instead of 404 when commit has no statuses in commit status API
  - Decrease the font size and the padding of the `.anchor` icons used in the README (Roberto Dip)
  - Rewrite logo to simplify SVG code (Sean Lang)
  - Allow to use YAML anchors when parsing the `.gitlab-ci.yml` (Pascal Bach)
  - Ignore jobs that start with `.` (hidden jobs)
  - Hide builds from project's settings when the feature is disabled
  - Allow to pass name of created artifacts archive in `.gitlab-ci.yml`
  - Refactor and greatly improve search performance
  - Add support for cross-project label references
  - Ensure "new SSH key" email do not ends up as dead Sidekiq jobs
  - Update documentation to reflect Guest role not being enforced on internal projects
  - Allow search for logged out users
  - Allow to define on which builds the current one depends on
  - Allow user subscription to a label: get notified for issues/merge requests related to that label (Timothy Andrew)
  - Fix bug where Bitbucket `closed` issues were imported as `opened` (Iuri de Silvio)
  - Don't show Issues/MRs from archived projects in Groups view
  - Fix wrong "iid of max iid" in Issuable sidebar for some merged MRs
  - Fix empty source_sha on Merge Request when there is no diff (Pierre de La Morinerie)
  - Increase the notes polling timeout over time (Roberto Dip)
  - Add shortcut to toggle markdown preview (Florent Baldino)
  - Show labels in dashboard and group milestone views
  - Fix an issue when the target branch of a MR had been deleted
  - Add main language of a project in the list of projects (Tiago Botelho)
  - Add #upcoming filter to Milestone filter (Tiago Botelho)
  - Add ability to show archived projects on dashboard, explore and group pages
  - Remove fork link closes all merge requests opened on source project (Florent Baldino)
  - Move group activity to separate page
  - Create external users which are excluded of internal and private projects unless access was explicitly granted
  - Continue parameters are checked to ensure redirection goes to the same instance
  - User deletion is now done in the background so the request can not time out
  - Canceled builds are now ignored in compound build status if marked as `allowed to fail`
  - Trigger a todo for mentions on commits page
  - Let project owners and admins soft delete issues and merge requests

v 8.5.13
  - Prevent unauthorized access to other projects build traces
  - Forbid scripting for wiki files

v 8.5.12
  - Prevent privilege escalation via "impersonate" feature
  - Prevent privilege escalation via notes API
  - Prevent privilege escalation via project webhook API
  - Prevent XSS via Git branch and tag names
  - Prevent XSS via custom issue tracker URL
  - Prevent XSS via `window.opener`
  - Prevent information disclosure via snippet API
  - Prevent information disclosure via project labels
  - Prevent information disclosure via new merge request page

v 8.5.11
  - Fix persistent XSS vulnerability in `commit_person_link` helper

v 8.5.10
  - Fix a 2FA authentication spoofing vulnerability.

v 8.5.9
  - Don't attempt to fetch any tags from a forked repo (Stan Hu).

v 8.5.8
  - Bump Git version requirement to 2.7.4

v 8.5.7
  - Bump Git version requirement to 2.7.3

v 8.5.6
  - Obtain a lease before querying LDAP

v 8.5.5
  - Ensure removing a project removes associated Todo entries
  - Prevent a 500 error in Todos when author was removed
  - Fix pagination for filtered dashboard and explore pages
  - Fix "Show all" link behavior

v 8.5.4
  - Do not cache requests for badges (including builds badge)

v 8.5.3
  - Flush repository caches before renaming projects
  - Sort starred projects on dashboard based on last activity by default
  - Show commit message in JIRA mention comment
  - Makes issue page and merge request page usable on mobile browsers.
  - Improved UI for profile settings

v 8.5.2
  - Fix sidebar overlapping content when screen width was below 1200px
  - Don't repeat labels listed on Labels tab
  - Bring the "branded appearance" feature from EE to CE
  - Fix error 500 when commenting on a commit
  - Show days remaining instead of elapsed time for Milestone
  - Fix broken icons on installations with relative URL (Artem Sidorenko)
  - Fix issue where tag list wasn't refreshed after deleting a tag
  - Fix import from gitlab.com (KazSawada)
  - Improve implementation to check read access to forks and add pagination
  - Don't show any "2FA required" message if it's not actually required
  - Fix help keyboard shortcut on relative URL setups (Artem Sidorenko)
  - Update Rails to 4.2.5.2
  - Fix permissions for deprecated CI build status badge
  - Don't show "Welcome to GitLab" when the search didn't return any projects
  - Add Todos documentation

v 8.5.1
  - Fix group projects styles
  - Show Crowd login tab when sign in is disabled and Crowd is enabled (Peter Hudec)
  - Fix a set of small UI glitches in project, profile, and wiki pages
  - Restrict permissions on public/uploads
  - Fix the merge request side-by-side view after loading diff results
  - Fix the look of tooltip for the "Revert" button
  - Add when the Builds & Runners API changes got introduced
  - Fix error 500 on some merged merge requests
  - Fix an issue causing the content of the issuable sidebar to disappear
  - Fix error 500 when trying to mark an already done todo as "done"
  - Fix an issue where MRs weren't sortable
  - Issues can now be dragged & dropped into empty milestone lists. This is also
    possible with MRs
  - Changed padding & background color for highlighted notes
  - Re-add the newrelic_rpm gem which was removed without any deprecation or warning (Stan Hu)
  - Update sentry-raven gem to 0.15.6
  - Add build coverage in project's builds page (Steffen Köhler)
  - Changed # to ! for merge requests in activity view

v 8.5.1
  - Fix group projects styles
  - Show Crowd login tab when sign in is disabled and Crowd is enabled (Peter Hudec)
  - Fix a set of small UI glitches in project, profile, and wiki pages
  - Restrict permissions on public/uploads
  - Fix the merge request side-by-side view after loading diff results
  - Fix the look of tooltip for the "Revert" button
  - Add when the Builds & Runners API changes got introduced
  - Fix error 500 on some merged merge requests
  - Fix an issue causing the content of the issuable sidebar to disappear
  - Fix error 500 when trying to mark an already done todo as "done"
  - Fix an issue where MRs weren't sortable
  - Issues can now be dragged & dropped into empty milestone lists. This is also
  possible with MRs
  - Changed padding & background color for highlighted notes
  - Re-add the newrelic_rpm gem which was removed without any deprecation or warning (Stan Hu)
  - Update sentry-raven gem to 0.15.6

v 8.5.0
  - Fix duplicate "me" in tooltip of the "thumbsup" awards Emoji (Stan Hu)
  - Cache various Repository methods to improve performance
  - Fix duplicated branch creation/deletion Webhooks/service notifications when using Web UI (Stan Hu)
  - Ensure rake tasks that don't need a DB connection can be run without one
  - Update New Relic gem to 3.14.1.311 (Stan Hu)
  - Add "visibility" flag to GET /projects api endpoint
  - Add an option to supply root email through an environmental variable (Koichiro Mikami)
  - Ignore binary files in code search to prevent Error 500 (Stan Hu)
  - Render sanitized SVG images (Stan Hu)
  - Support download access by PRIVATE-TOKEN header (Stan Hu)
  - Upgrade gitlab_git to 7.2.23 to fix commit message mentions in first branch push
  - Add option to include the sender name in body of Notify email (Jason Lee)
  - New UI for pagination
  - Don't prevent sign out when 2FA enforcement is enabled and user hasn't yet
    set it up
  - API: Added "merge_requests/:merge_request_id/closes_issues" (Gal Schlezinger)
  - Fix diff comments loaded by AJAX to load comment with diff in discussion tab
  - Fix relative links in other markup formats (Ben Boeckel)
  - Whitelist raw "abbr" elements when parsing Markdown (Benedict Etzel)
  - Fix label links for a merge request pointing to issues list
  - Don't vendor minified JS
  - Increase project import timeout to 15 minutes
  - Be more permissive with email address validation: it only has to contain a single '@'
  - Display 404 error on group not found
  - Track project import failure
  - Support Two-factor Authentication for LDAP users
  - Display database type and version in Administration dashboard
  - Allow limited Markdown in Broadcast Messages
  - Fix visibility level text in admin area (Zeger-Jan van de Weg)
  - Warn admin during OAuth of granting admin rights (Zeger-Jan van de Weg)
  - Update the ExternalIssue regex pattern (Blake Hitchcock)
  - Remember user's inline/side-by-side diff view preference in a cookie (Kirill Katsnelson)
  - Optimized performance of finding issues to be closed by a merge request
  - Add `avatar_url`, `description`, `git_ssh_url`, `git_http_url`, `path_with_namespace`
    and `default_branch` in `project` in push, issue, merge-request and note webhooks data (Kirill Zaitsev)
  - Deprecate the `ssh_url` in favor of `git_ssh_url` and `http_url` in favor of `git_http_url`
    in `project` for push, issue, merge-request and note webhooks data (Kirill Zaitsev)
  - Deprecate the `repository` key in push, issue, merge-request and note webhooks data, use `project` instead (Kirill Zaitsev)
  - API: Expose MergeRequest#merge_status (Andrei Dziahel)
  - Revert "Add IP check against DNSBLs at account sign-up"
  - Actually use the `skip_merges` option in Repository#commits (Tony Chu)
  - Fix API to keep request parameters in Link header (Michael Potthoff)
  - Deprecate API "merge_request/:merge_request_id/comments". Use "merge_requests/:merge_request_id/notes" instead
  - Deprecate API "merge_request/:merge_request_id/...". Use "merge_requests/:merge_request_id/..." instead
  - Prevent parse error when name of project ends with .atom and prevent path issues
  - Discover branches for commit statuses ref-less when doing merge when succeeded
  - Mark inline difference between old and new paths when a file is renamed
  - Support Akismet spam checking for creation of issues via API (Stan Hu)
  - API: Allow to set or update a merge-request's milestone (Kirill Skachkov)
  - Improve UI consistency between projects and groups lists
  - Add sort dropdown to dashboard projects page
  - Fixed logo animation on Safari (Roman Rott)
  - Fix Merge When Succeeded when multiple stages
  - Hide remove source branch button when the MR is merged but new commits are pushed (Zeger-Jan van de Weg)
  - In seach autocomplete show only groups and projects you are member of
  - Don't process cross-reference notes from forks
  - Fix: init.d script not working on OS X
  - Faster snippet search
  - Added API to download build artifacts
  - Title for milestones should be unique (Zeger-Jan van de Weg)
  - Validate correctness of maximum attachment size application setting
  - Replaces "Create merge request" link with one to the "Merge Request" when one exists
  - Fix CI builds badge, add a new link to builds badge, deprecate the old one
  - Fix broken link to project in build notification emails
  - Ability to see and sort on vote count from Issues and MR lists
  - Fix builds scheduler when first build in stage was allowed to fail
  - User project limit is reached notice is hidden if the projects limit is zero
  - Add API support for managing runners and project's runners
  - Allow SAML users to login with no previous account without having to allow
    all Omniauth providers to do so.
  - Allow existing users to auto link their SAML credentials by logging in via SAML
  - Make it possible to erase a build (trace, artifacts) using UI and API
  - Ability to revert changes from a Merge Request or Commit
  - Emoji comment on diffs are not award emoji
  - Add label description (Nuttanart Pornprasitsakul)
  - Show label row when filtering issues or merge requests by label (Nuttanart Pornprasitsakul)
  - Add Todos

v 8.4.11
  - Prevent unauthorized access to other projects build traces
  - Forbid scripting for wiki files

v 8.4.10
  - Prevent privilege escalation via "impersonate" feature
  - Prevent privilege escalation via notes API
  - Prevent privilege escalation via project webhook API
  - Prevent XSS via Git branch and tag names
  - Prevent XSS via custom issue tracker URL
  - Prevent XSS via `window.opener`
  - Prevent information disclosure via snippet API
  - Prevent information disclosure via project labels
  - Prevent information disclosure via new merge request page

v 8.4.9
  - Fix persistent XSS vulnerability in `commit_person_link` helper

v 8.4.8
  - Fix a 2FA authentication spoofing vulnerability.

v 8.4.7
  - Don't attempt to fetch any tags from a forked repo (Stan Hu).

v 8.4.6
  - Bump Git version requirement to 2.7.4

v 8.4.5
  - No CE-specific changes

v 8.4.4
  - Update omniauth-saml gem to 1.4.2
  - Prevent long-running backup tasks from timing out the database connection
  - Add a Project setting to allow guests to view build logs (defaults to true)
  - Sort project milestones by due date including issue editor (Oliver Rogers / Orih)

v 8.4.3
  - Increase lfs_objects size column to 8-byte integer to allow files larger
    than 2.1GB
  - Correctly highlight MR diff when MR has merge conflicts
  - Fix highlighting in blame view
  - Update sentry-raven gem to prevent "Not a git repository" console output
    when running certain commands
  - Add instrumentation to additional Gitlab::Git and Rugged methods for
    performance monitoring
  - Allow autosize textareas to also be manually resized

v 8.4.2
  - Bump required gitlab-workhorse version to bring in a fix for missing
    artifacts in the build artifacts browser
  - Get rid of those ugly borders on the file tree view
  - Fix updating the runner information when asking for builds
  - Bump gitlab_git version to 7.2.24 in order to bring in a performance
    improvement when checking if a repository was empty
  - Add instrumentation for Gitlab::Git::Repository instance methods so we can
    track them in Performance Monitoring.
  - Increase contrast between highlighted code comments and inline diff marker
  - Fix method undefined when using external commit status in builds
  - Fix highlighting in blame view.

v 8.4.1
  - Apply security updates for Rails (4.2.5.1), rails-html-sanitizer (1.0.3),
    and Nokogiri (1.6.7.2)
  - Fix redirect loop during import
  - Fix diff highlighting for all syntax themes
  - Delete project and associations in a background worker

v 8.4.0 (unreleased)
  - Hide issues settings when issues are disabled (Hannes Rosenögger)
v 8.4.0
  - Allow LDAP users to change their email if it was not set by the LDAP server
  - Ensure Gravatar host looks like an actual host
  - Consider re-assign as a mention from a notification point of view
  - Add pagination headers to already paginated API resources
  - Properly generate diff of orphan commits, like the first commit in a repository
  - Improve the consistency of commit titles, branch names, tag names, issue/MR titles, on their respective project pages
  - Autocomplete data is now always loaded, instead of when focusing a comment text area
  - Improved performance of finding issues for an entire group
  - Added custom application performance measuring system powered by InfluxDB
  - Add syntax highlighting to diffs
  - Gracefully handle invalid UTF-8 sequences in Markdown links (Stan Hu)
  - Bump fog to 1.36.0 (Stan Hu)
  - Add user's last used IP addresses to admin page (Stan Hu)
  - Add housekeeping function to project settings page
  - The default GitLab logo now acts as a loading indicator
  - LDAP group sync: Remove user from group when they are removed from LDAP
  - Fix caching issue where build status was not updating in project dashboard (Stan Hu)
  - Accept 2xx status codes for successful Webhook triggers (Stan Hu)
  - Fix missing date of month in network graph when commits span a month (Stan Hu)
  - Expire view caches when application settings change (e.g. Gravatar disabled) (Stan Hu)
  - Don't notify users twice if they are both project watchers and subscribers (Stan Hu)
  - Fix error with file size check with submodules (Stan Hu)
  - Remove gray background from layout in UI
  - Remove gray background from layout in UI
  - Fix signup for OAuth providers that don't provide a name
  - Implement new UI for group page
  - Implement search inside emoji picker
  - Let the CI runner know about builds that this build depends on
  - Add API support for looking up a user by username (Stan Hu)
  - Add project permissions to all project API endpoints (Stan Hu)
  - Link to milestone in "Milestone changed" system note
  - LDAP Group Sync: Allow group role downgradegit
  - Only allow group/project members to mention `@all`
  - Expose Git's version in the admin area (Trey Davis)
  - Add "Frequently used" category to emoji picker
  - Add CAS support (tduehr)
  - Add link to merge request on build detail page
  - Fix: Problem with projects ending with .keys (Jose Corcuera)
  - Revert back upvote and downvote button to the issue and MR pages
  - Swap position of Assignee and Author selector on Issuables (Zeger-Jan van de Weg)
  - Add system hook messages for project rename and transfer (Steve Norman)
  - Fix version check image in Safari
  - Show 'All' tab by default in the builds page
  - Add Open Graph and Twitter Card data to all pages
  - Fix API project lookups when querying with a namespace with dots (Stan Hu)
  - Enable forcing Two-factor authentication sitewide, with optional grace period
  - Import GitHub Pull Requests into GitLab
  - Change single user API endpoint to return more detailed data (Michael Potthoff)
  - Update version check images to use SVG
  - Validate README format before displaying
  - Enable Microsoft Azure OAuth2 support (Janis Meybohm)
  - Properly set task-list class on single item task lists
  - Add file finder feature in tree view (Kyungchul Shin)
  - Ajax filter by message for commits page
  - API: Add support for deleting a tag via the API (Robert Schilling)
  - Allow subsequent validations in CI Linter
  - Show referenced MRs & Issues only when the current viewer can access them
  - Fix Encoding::CompatibilityError bug when markdown content has some complex URL (Jason Lee)
  - Add API support for managing project's builds
  - Add API support for managing project's build triggers
  - Add API support for managing project's build variables
  - Allow broadcast messages to be edited
  - Autosize Markdown textareas
  - Import GitHub wiki into GitLab
  - Add reporters ability to download and browse build artifacts (Andrew Johnson)
  - Autofill referring url in message box when reporting user abuse.
  - Remove leading comma on award emoji when the user is the first to award the emoji (Zeger-Jan van de Weg)
  - Add build artifacts browser
  - Improve UX in builds artifacts browser
  - Increase default size of `data` column in `events` table when using MySQL
  - Expose button to CI Lint tool on project builds page
  - Fix: Creator should be added as a master of the project on creation
  - Added X-GitLab-... headers to emails from CI and Email On Push services (Anton Baklanov)
  - Add IP check against DNSBLs at account sign-up
  - Added cache:key to .gitlab-ci.yml allowing to fine tune the caching

v 8.3.10
  - Prevent unauthorized access to other projects build traces
  - Forbid scripting for wiki files

v 8.3.9
  - Prevent privilege escalation via "impersonate" feature
  - Prevent privilege escalation via notes API
  - Prevent privilege escalation via project webhook API
  - Prevent XSS via custom issue tracker URL
  - Prevent XSS via `window.opener`
  - Prevent information disclosure via project labels
  - Prevent information disclosure via new merge request page

v 8.3.8
  - Fix persistent XSS vulnerability in `commit_person_link` helper

v 8.3.7
  - Fix a 2FA authentication spoofing vulnerability.

v 8.3.6
  - Don't attempt to fetch any tags from a forked repo (Stan Hu).

v 8.3.5
  - Bump Git version requirement to 2.7.4

v 8.3.4
  - Use gitlab-workhorse 0.5.4 (fixes API routing bug)

v 8.3.3
  - Preserve CE behavior with JIRA integration by only calling API if URL is set
  - Fix duplicated branch creation/deletion events when using Web UI (Stan Hu)
  - Add configurable LDAP server query timeout
  - Get "Merge when build succeeds" to work when commits were pushed to MR target branch while builds were running
  - Suppress e-mails on failed builds if allow_failure is set (Stan Hu)
  - Fix project transfer e-mail sending incorrect paths in e-mail notification (Stan Hu)
  - Better support for referencing and closing issues in Asana service (Mike Wyatt)
  - Enable "Add key" button when user fills in a proper key (Stan Hu)
  - Fix error in processing reply-by-email messages (Jason Lee)
  - Fix Error 500 when visiting build page of project with nil runners_token (Stan Hu)
  - Use WOFF versions of SourceSansPro fonts
  - Fix regression when builds were not generated for tags created through web/api interface
  - Fix: maintain milestone filter between Open and Closed tabs (Greg Smethells)
  - Fix missing artifacts and build traces for build created before 8.3

v 8.3.2
  - Disable --follow in `git log` to avoid loading duplicate commit data in infinite scroll (Stan Hu)
  - Add support for Google reCAPTCHA in user registration

v 8.3.1
  - Fix Error 500 when global milestones have slashes (Stan Hu)
  - Fix Error 500 when doing a search in dashboard before visiting any project (Stan Hu)
  - Fix LDAP identity and user retrieval when special characters are used
  - Move Sidekiq-cron configuration to gitlab.yml

v 8.3.0
  - Bump rack-attack to 4.3.1 for security fix (Stan Hu)
  - API support for starred projects for authorized user (Zeger-Jan van de Weg)
  - Add open_issues_count to project API (Stan Hu)
  - Expand character set of usernames created by Omniauth (Corey Hinshaw)
  - Add button to automatically merge a merge request when the build succeeds (Zeger-Jan van de Weg)
  - Add unsubscribe link in the email footer (Zeger-Jan van de Weg)
  - Provide better diagnostic message upon project creation errors (Stan Hu)
  - Bump devise to 3.5.3 to fix reset token expiring after account creation (Stan Hu)
  - Remove api credentials from link to build_page
  - Deprecate GitLabCiService making it to always be inactive
  - Bump gollum-lib to 4.1.0 (Stan Hu)
  - Fix broken group avatar upload under "New group" (Stan Hu)
  - Update project repositorize size and commit count during import:repos task (Stan Hu)
  - Fix API setting of 'public' attribute to false will make a project private (Stan Hu)
  - Handle and report SSL errors in Webhook test (Stan Hu)
  - Bump Redis requirement to 2.8 for Sidekiq 4 (Stan Hu)
  - Fix: Assignee selector is empty when 'Unassigned' is selected (Jose Corcuera)
  - WIP identifier on merge requests no longer requires trailing space
  - Add rake tasks for git repository maintainance (Zeger-Jan van de Weg)
  - Fix 500 error when update group member permission
  - Fix: As an admin, cannot add oneself as a member to a group/project
  - Trim leading and trailing whitespace of milestone and issueable titles (Jose Corcuera)
  - Recognize issue/MR/snippet/commit links as references
  - Backport JIRA features from EE to CE
  - Add ignore whitespace change option to commit view
  - Fire update hook from GitLab
  - Allow account unlock via email
  - Style warning about mentioning many people in a comment
  - Fix: sort milestones by due date once again (Greg Smethells)
  - Migrate all CI::Services and CI::WebHooks to Services and WebHooks
  - Don't show project fork event as "imported"
  - Add API endpoint to fetch merge request commits list
  - Don't create CI status for refs that doesn't have .gitlab-ci.yml, even if the builds are enabled
  - Expose events API with comment information and author info
  - Fix: Ensure "Remove Source Branch" button is not shown when branch is being deleted. #3583
  - Run custom Git hooks when branch is created or deleted.
  - Fix bug when simultaneously accepting multiple MRs results in MRs that are of "merged" status, but not merged to the target branch
  - Add languages page to graphs
  - Block LDAP user when they are no longer found in the LDAP server
  - Improve wording on project visibility levels (Zeger-Jan van de Weg)
  - Fix editing notes on a merge request diff
  - Automatically select default clone protocol based on user preferences (Eirik Lygre)
  - Make Network page as sub tab of Commits
  - Add copy-to-clipboard button for Snippets
  - Add indication to merge request list item that MR cannot be merged automatically
  - Default target branch to patch-n when editing file in protected branch
  - Add Builds tab to merge request detail page
  - Allow milestones, issues and MRs to be created from dashboard and group indexes
  - Use new style for wiki
  - Use new style for milestone detail page
  - Fix sidebar tooltips when collapsed
  - Prevent possible XSS attack with award-emoji
  - Upgraded Sidekiq to 4.x
  - Accept COPYING,COPYING.lesser, and licence as license file (Zeger-Jan van de Weg)
  - Fix emoji aliases problem
  - Fix award-emojis Flash alert's width
  - Fix deleting notes on a merge request diff
  - Display referenced merge request statuses in the issue description (Greg Smethells)
  - Implement new sidebar for issue and merge request pages
  - Emoji picker improvements
  - Suppress warning about missing `.gitlab-ci.yml` if builds are disabled
  - Do not show build status unless builds are enabled and `.gitlab-ci.yml` is present
  - Persist runners registration token in database
  - Fix online editor should not remove newlines at the end of the file
  - Expose Git's version in the admin area
  - Show "New Merge Request" buttons on canonical repos when you have a fork (Josh Frye)

v 8.2.6
  - Prevent unauthorized access to other projects build traces
  - Forbid scripting for wiki files

v 8.2.5
  - Prevent privilege escalation via "impersonate" feature
  - Prevent privilege escalation via notes API
  - Prevent privilege escalation via project webhook API
  - Prevent XSS via `window.opener`
  - Prevent information disclosure via project labels
  - Prevent information disclosure via new merge request page

v 8.2.4
  - Bump Git version requirement to 2.7.4

v 8.2.3
  - Fix application settings cache not expiring after changes (Stan Hu)
  - Fix Error 500s when creating global milestones with Unicode characters (Stan Hu)
  - Update documentation for "Guest" permissions
  - Properly convert Emoji-only comments into Award Emojis
  - Enable devise paranoid mode to prevent user enumeration attack
  - Webhook payload has an added, modified and removed properties for each commit
  - Fix 500 error when creating a merge request that removes a submodule

v 8.2.2
  - Fix 404 in redirection after removing a project (Stan Hu)
  - Ensure cached application settings are refreshed at startup (Stan Hu)
  - Fix Error 500 when viewing user's personal projects from admin page (Stan Hu)
  - Fix: Raw private snippets access workflow
  - Prevent "413 Request entity too large" errors when pushing large files with LFS
  - Fix invalid links within projects dashboard header
  - Make current user the first user in assignee dropdown in issues detail page (Stan Hu)
  - Fix: duplicate email notifications on issue comments

v 8.2.1
  - Forcefully update builds that didn't want to update with state machine
  - Fix: saving GitLabCiService as Admin Template

v 8.2.0
  - Improved performance of finding projects and groups in various places
  - Improved performance of rendering user profile pages and Atom feeds
  - Expose build artifacts path as config option
  - Fix grouping of contributors by email in graph.
  - Improved performance of finding issues with/without labels
  - Fix Drone CI service template not saving properly (Stan Hu)
  - Fix avatars not showing in Atom feeds and project issues when Gravatar disabled (Stan Hu)
  - Added a GitLab specific profiling tool called "Sherlock" (see GitLab CE merge request #1749)
  - Upgrade gitlab_git to 7.2.20 and rugged to 0.23.3 (Stan Hu)
  - Improved performance of finding users by one of their Email addresses
  - Add allow_failure field to commit status API (Stan Hu)
  - Commits without .gitlab-ci.yml are marked as skipped
  - Save detailed error when YAML syntax is invalid
  - Since GitLab CI is enabled by default, remove enabling it by pushing .gitlab-ci.yml
  - Added build artifacts
  - Improved performance of replacing references in comments
  - Show last project commit to default branch on project home page
  - Highlight comment based on anchor in URL
  - Adds ability to remove the forked relationship from project settings screen. (Han Loong Liauw)
  - Improved performance of sorting milestone issues
  - Allow users to select the Files view as default project view (Cristian Bica)
  - Show "Empty Repository Page" for repository without branches (Artem V. Navrotskiy)
  - Fix: Inability to reply to code comments in the MR view, if the MR comes from a fork
  - Use git follow flag for commits page when retrieve history for file or directory
  - Show merge request CI status on merge requests index page
  - Send build name and stage in CI notification e-mail
  - Extend yml syntax for only and except to support specifying repository path
  - Enable shared runners to all new projects
  - Bump GitLab-Workhorse to 0.4.1
  - Allow to define cache in `.gitlab-ci.yml`
  - Fix: 500 error returned if destroy request without HTTP referer (Kazuki Shimizu)
  - Remove deprecated CI events from project settings page
  - Use issue editor as cross reference comment author when issue is edited with a new mention.
  - Add graphs of commits ahead and behind default branch (Jeff Stubler)
  - Improve personal snippet access workflow (Douglas Alexandre)
  - [API] Add ability to fetch the commit ID of the last commit that actually touched a file
  - Fix omniauth documentation setting for omnibus configuration (Jon Cairns)
  - Add "New file" link to dropdown on project page
  - Include commit logs in project search
  - Add "added", "modified" and "removed" properties to commit object in webhook
  - Rename "Back to" links to "Go to" because its not always a case it point to place user come from
  - Allow groups to appear in the search results if the group owner allows it
  - Add email notification to former assignee upon unassignment (Adam Lieskovský)
  - New design for project graphs page
  - Remove deprecated dumped yaml file generated from previous job definitions
  - Show specific runners from projects where user is master or owner
  - MR target branch is now visible on a list view when it is different from project's default one
  - Improve Continuous Integration graphs page
  - Make color of "Accept Merge Request" button consistent with current build status
  - Add ignore white space option in merge request diff and commit and compare view
  - Ability to add release notes (markdown text and attachments) to git tags (aka Releases)
  - Relative links from a repositories README.md now link to the default branch
  - Fix trailing whitespace issue in merge request/issue title
  - Fix bug when milestone/label filter was empty for dashboard issues page
  - Add ability to create milestone in group projects from single form
  - Add option to create merge request when editing/creating a file (Dirceu Tiegs)
  - Prevent the last owner of a group from being able to delete themselves by 'adding' themselves as a master (James Lopez)
  - Add Award Emoji to issue and merge request pages

v 8.1.4
  - Fix bug where manually merged branches in a MR would end up with an empty diff (Stan Hu)
  - Prevent redirect loop when home_page_url is set to the root URL
  - Fix incoming email config defaults
  - Remove CSS property preventing hard tabs from rendering in Chromium 45 (Stan Hu)

v 8.1.3
  - Force update refs/merge-requests/X/head upon a push to the source branch of a merge request (Stan Hu)
  - Spread out runner contacted_at updates
  - Use issue editor as cross reference comment author when issue is edited with a new mention
  - Add Facebook authentication

v 8.1.1
  - Fix cloning Wiki repositories via HTTP (Stan Hu)
  - Add migration to remove satellites directory
  - Fix specific runners visibility
  - Fix 500 when editing CI service
  - Require CI jobs to be named
  - Fix CSS for runner status
  - Fix CI badge
  - Allow developer to manage builds

v 8.1.1
  - Removed, see 8.1.2

v 8.1.0
  - Ensure MySQL CI limits DB migrations occur after the fields have been created (Stan Hu)
  - Fix duplicate repositories in GitHub import page (Stan Hu)
  - Redirect to a default path if HTTP_REFERER is not set (Stan Hu)
  - Adds ability to create directories using the web editor (Ben Ford)
  - Cleanup stuck CI builds
  - Send an email to admin email when a user is reported for spam (Jonathan Rochkind)
  - Show notifications button when user is member of group rather than project (Grzegorz Bizon)
  - Fix bug preventing mentioned issued from being closed when MR is merged using fast-forward merge.
  - Fix nonatomic database update potentially causing project star counts to go negative (Stan Hu)
  - Don't show "Add README" link in an empty repository if user doesn't have access to push (Stan Hu)
  - Fix error preventing displaying of commit data for a directory with a leading dot (Stan Hu)
  - Speed up load times of issue detail pages by roughly 1.5x
  - Fix CI rendering regressions
  - If a merge request is to close an issue, show this on the issue page (Zeger-Jan van de Weg)
  - Add a system note and update relevant merge requests when a branch is deleted or re-added (Stan Hu)
  - Make diff file view easier to use on mobile screens (Stan Hu)
  - Improved performance of finding users by username or Email address
  - Fix bug where merge request comments created by API would not trigger notifications (Stan Hu)
  - Add support for creating directories from Files page (Stan Hu)
  - Allow removing of project without confirmation when JavaScript is disabled (Stan Hu)
  - Support filtering by "Any" milestone or issue and fix "No Milestone" and "No Label" filters (Stan Hu)
  - Improved performance of the trending projects page
  - Remove CI migration task
  - Improved performance of finding projects by their namespace
  - Add assignee data to Issuables' hook_data (Bram Daams)
  - Fix bug where transferring a project would result in stale commit links (Stan Hu)
  - Fix build trace updating
  - Include full path of source and target branch names in New Merge Request page (Stan Hu)
  - Add user preference to view activities as default dashboard (Stan Hu)
  - Add option to admin area to sign in as a specific user (Pavel Forkert)
  - Show CI status on all pages where commits list is rendered
  - Automatically enable CI when push .gitlab-ci.yml file to repository
  - Move CI charts to project graphs area
  - Fix cases where Markdown did not render links in activity feed (Stan Hu)
  - Add first and last to pagination (Zeger-Jan van de Weg)
  - Added Commit Status API
  - Added Builds View
  - Added when to .gitlab-ci.yml
  - Show CI status on commit page
  - Added CI_BUILD_TAG, _STAGE, _NAME and _TRIGGERED to CI builds
  - Show CI status on Your projects page and Starred projects page
  - Remove "Continuous Integration" page from dashboard
  - Add notes and SSL verification entries to hook APIs (Ben Boeckel)
  - Fix grammar in admin area "labels" .nothing-here-block when no labels exist.
  - Move CI runners page to project settings area
  - Move CI variables page to project settings area
  - Move CI triggers page to project settings area
  - Move CI project settings page to CE project settings area
  - Fix bug when removed file was not appearing in merge request diff
  - Show warning when build cannot be served by any of the available CI runners
  - Note the original location of a moved project when notifying users of the move
  - Improve error message when merging fails
  - Add support of multibyte characters in LDAP UID (Roman Petrov)
  - Show additions/deletions stats on merge request diff
  - Remove footer text in emails (Zeger-Jan van de Weg)
  - Ensure code blocks are properly highlighted after a note is updated
  - Fix wrong access level badge on MR comments
  - Hide password in the service settings form
  - Move CI webhooks page to project settings area
  - Fix User Identities API. It now allows you to properly create or update user's identities.
  - Add user preference to change layout width (Peter Göbel)
  - Use commit status in merge request widget as preferred source of CI status
  - Integrate CI commit and build pages into project pages
  - Move CI services page to project settings area
  - Add "Quick Submit" behavior to input fields throughout the application. Use
    Cmd+Enter on Mac and Ctrl+Enter on Windows/Linux.
  - Fix position of hamburger in header for smaller screens (Han Loong Liauw)
  - Fix bug where Emojis in Markdown would truncate remaining text (Sakata Sinji)
  - Persist filters when sorting on admin user page (Jerry Lukins)
  - Update style of snippets pages (Han Loong Liauw)
  - Allow dashboard and group issues/MRs to be filtered by label
  - Add spellcheck=false to certain input fields
  - Invalidate stored service password if the endpoint URL is changed
  - Project names are not fully shown if group name is too big, even on group page view
  - Apply new design for Files page
  - Add "New Page" button to Wiki Pages tab (Stan Hu)
  - Only render 404 page from /public
  - Hide passwords from services API (Alex Lossent)
  - Fix: Images cannot show when projects' path was changed
  - Let gitlab-git-http-server generate and serve 'git archive' downloads
  - Optimize query when filtering on issuables (Zeger-Jan van de Weg)
  - Fix padding of outdated discussion item.
  - Animate the logo on hover

v 8.0.5
  - Correct lookup-by-email for LDAP logins
  - Fix loading spinner sometimes not being hidden on Merge Request tab switches

v 8.0.4
  - Fix Message-ID header to be RFC 2111-compliant to prevent e-mails being dropped (Stan Hu)
  - Fix referrals for :back and relative URL installs
  - Fix anchors to comments in diffs
  - Remove CI token from build traces
  - Fix "Assign All" button on Runner admin page
  - Fix search in Files
  - Add full project namespace to payload of system webhooks (Ricardo Band)

v 8.0.3
  - Fix URL shown in Slack notifications
  - Fix bug where projects would appear to be stuck in the forked import state (Stan Hu)
  - Fix Error 500 in creating merge requests with > 1000 diffs (Stan Hu)
  - Add work_in_progress key to MR webhooks (Ben Boeckel)

v 8.0.2
  - Fix default avatar not rendering in network graph (Stan Hu)
  - Skip check_initd_configured_correctly on omnibus installs
  - Prevent double-prefixing of help page paths
  - Clarify confirmation text on user deletion
  - Make commit graphs responsive to window width changes (Stan Hu)
  - Fix top margin for sign-in button on public pages
  - Fix LDAP attribute mapping
  - Remove git refs used internally by GitLab from network graph (Stan Hu)
  - Use standard Markdown font in Markdown preview instead of fixed-width font (Stan Hu)
  - Fix Reply by email for non-UTF-8 messages.
  - Add option to use StartTLS with Reply by email IMAP server.
  - Allow AWS S3 Server-Side Encryption with Amazon S3-Managed Keys for backups (Paul Beattie)

v 8.0.1
  - Improve CI migration procedure and documentation

v 8.0.0
  - Fix Markdown links not showing up in dashboard activity feed (Stan Hu)
  - Remove milestones from merge requests when milestones are deleted (Stan Hu)
  - Fix HTML link that was improperly escaped in new user e-mail (Stan Hu)
  - Fix broken sort in merge request API (Stan Hu)
  - Bump rouge to 1.10.1 to remove warning noise and fix other syntax highlighting bugs (Stan Hu)
  - Gracefully handle errors in syntax highlighting by leaving the block unformatted (Stan Hu)
  - Add "replace" and "upload" functionalities to allow user replace existing file and upload new file into current repository
  - Fix URL construction for merge requests, issues, notes, and commits for relative URL config (Stan Hu)
  - Fix emoji URLs in Markdown when relative_url_root is used (Stan Hu)
  - Omit filename in Content-Disposition header in raw file download to avoid RFC 6266 encoding issues (Stan HU)
  - Fix broken Wiki Page History (Stan Hu)
  - Import forked repositories asynchronously to prevent large repositories from timing out (Stan Hu)
  - Prevent anchors from being hidden by header (Stan Hu)
  - Fix bug where only the first 15 Bitbucket issues would be imported (Stan Hu)
  - Sort issues by creation date in Bitbucket importer (Stan Hu)
  - Prevent too many redirects upon login when home page URL is set to external_url (Stan Hu)
  - Improve dropdown positioning on the project home page (Hannes Rosenögger)
  - Upgrade browser gem to 1.0.0 to avoid warning in IE11 compatibilty mode (Stan Hu)
  - Remove user OAuth tokens from the database and request new tokens each session (Stan Hu)
  - Restrict users API endpoints to use integer IDs (Stan Hu)
  - Only show recent push event if the branch still exists or a recent merge request has not been created (Stan Hu)
  - Remove satellites
  - Better performance for web editor (switched from satellites to rugged)
  - Faster merge
  - Ability to fetch merge requests from refs/merge-requests/:id
  - Allow displaying of archived projects in the admin interface (Artem Sidorenko)
  - Allow configuration of import sources for new projects (Artem Sidorenko)
  - Search for comments should be case insensetive
  - Create cross-reference for closing references on commits pushed to non-default branches (Maël Valais)
  - Ability to search milestones
  - Gracefully handle SMTP user input errors (e.g. incorrect email addresses) to prevent Sidekiq retries (Stan Hu)
  - Move dashboard activity to separate page (for your projects and starred projects)
  - Improve performance of git blame
  - Limit content width to 1200px for most of pages to improve readability on big screens
  - Fix 500 error when submit project snippet without body
  - Improve search page usability
  - Bring more UI consistency in way how projects, snippets and groups lists are rendered
  - Make all profiles and group public
  - Fixed login failure when extern_uid changes (Joel Koglin)
  - Don't notify users without access to the project when they are (accidentally) mentioned in a note.
  - Retrieving oauth token with LDAP credentials
  - Load Application settings from running database unless env var USE_DB=false
  - Added Drone CI integration (Kirill Zaitsev)
  - Allow developers to retry builds
  - Hide advanced project options for non-admin users
  - Fail builds if no .gitlab-ci.yml is found
  - Refactored service API and added automatically service docs generator (Kirill Zaitsev)
  - Added web_url key project hook_attrs (Kirill Zaitsev)
  - Add ability to get user information by ID of an SSH key via the API
  - Fix bug which IE cannot show image at markdown when the image is raw file of gitlab
  - Add support for Crowd
  - Global Labels that are available to all projects
  - Fix highlighting of deleted lines in diffs.
  - Project notification level can be set on the project page itself
  - Added service API endpoint to retrieve service parameters (Petheő Bence)
  - Add FogBugz project import (Jared Szechy)
  - Sort users autocomplete lists by user (Allister Antosik)
  - Webhook for issue now contains repository field (Jungkook Park)
  - Add ability to add custom text to the help page (Jeroen van Baarsen)
  - Add pg_schema to backup config
  - Fix references to target project issues in Merge Requests markdown preview and textareas (Francesco Levorato)
  - Redirect from incorrectly cased group or project path to correct one (Francesco Levorato)
  - Removed API calls from CE to CI

v 7.14.3
  - No changes

v 7.14.2
  - Upgrade gitlab_git to 7.2.15 to fix `git blame` errors with ISO-encoded files (Stan Hu)
  - Allow configuration of LDAP attributes GitLab will use for the new user account.

v 7.14.1
  - Improve abuse reports management from admin area
  - Fix "Reload with full diff" URL button in compare branch view (Stan Hu)
  - Disabled DNS lookups for SSH in docker image (Rowan Wookey)
  - Only include base URL in OmniAuth full_host parameter (Stan Hu)
  - Fix Error 500 in API when accessing a group that has an avatar (Stan Hu)
  - Ability to enable SSL verification for Webhooks

v 7.14.0
  - Fix bug where non-project members of the target project could set labels on new merge requests.
  - Update default robots.txt rules to disallow crawling of irrelevant pages (Ben Bodenmiller)
  - Fix redirection after sign in when using auto_sign_in_with_provider
  - Upgrade gitlab_git to 7.2.14 to ignore CRLFs in .gitmodules (Stan Hu)
  - Clear cache to prevent listing deleted branches after MR removes source branch (Stan Hu)
  - Provide more feedback what went wrong if HipChat service failed test (Stan Hu)
  - Fix bug where backslashes in inline diffs could be dropped (Stan Hu)
  - Disable turbolinks when linking to Bitbucket import status (Stan Hu)
  - Fix broken code import and display error messages if something went wrong with creating project (Stan Hu)
  - Fix corrupted binary files when using API files endpoint (Stan Hu)
  - Bump Haml to 4.0.7 to speed up textarea rendering (Stan Hu)
  - Show incompatible projects in Bitbucket import status (Stan Hu)
  - Fix coloring of diffs on MR Discussion-tab (Gert Goet)
  - Fix "Network" and "Graphs" pages for branches with encoded slashes (Stan Hu)
  - Fix errors deleting and creating branches with encoded slashes (Stan Hu)
  - Always add current user to autocomplete controller to support filter by "Me" (Stan Hu)
  - Fix multi-line syntax highlighting (Stan Hu)
  - Fix network graph when branch name has single quotes (Stan Hu)
  - Add "Confirm user" button in user admin page (Stan Hu)
  - Upgrade gitlab_git to version 7.2.6 to fix Error 500 when creating network graphs (Stan Hu)
  - Add support for Unicode filenames in relative links (Hiroyuki Sato)
  - Fix URL used for refreshing notes if relative_url is present (Bartłomiej Święcki)
  - Fix commit data retrieval when branch name has single quotes (Stan Hu)
  - Check that project was actually created rather than just validated in import:repos task (Stan Hu)
  - Fix full screen mode for snippet comments (Daniel Gerhardt)
  - Fix 404 error in files view after deleting the last file in a repository (Stan Hu)
  - Fix the "Reload with full diff" URL button (Stan Hu)
  - Fix label read access for unauthenticated users (Daniel Gerhardt)
  - Fix access to disabled features for unauthenticated users (Daniel Gerhardt)
  - Fix OAuth provider bug where GitLab would not go return to the redirect_uri after sign-in (Stan Hu)
  - Fix file upload dialog for comment editing (Daniel Gerhardt)
  - Set OmniAuth full_host parameter to ensure redirect URIs are correct (Stan Hu)
  - Return comments in created order in merge request API (Stan Hu)
  - Disable internal issue tracker controller if external tracker is used (Stan Hu)
  - Expire Rails cache entries after two weeks to prevent endless Redis growth
  - Add support for destroying project milestones (Stan Hu)
  - Allow custom backup archive permissions
  - Add project star and fork count, group avatar URL and user/group web URL attributes to API
  - Show who last edited a comment if it wasn't the original author
  - Send notification to all participants when MR is merged.
  - Add ability to manage user email addresses via the API.
  - Show buttons to add license, changelog and contribution guide if they're missing.
  - Tweak project page buttons.
  - Disabled autocapitalize and autocorrect on login field (Daryl Chan)
  - Mention group and project name in creation, update and deletion notices (Achilleas Pipinellis)
  - Update gravatar link on profile page to link to configured gravatar host (Ben Bodenmiller)
  - Remove redis-store TTL monkey patch
  - Add support for CI skipped status
  - Fetch code from forks to refs/merge-requests/:id/head when merge request created
  - Remove comments and email addresses when publicly exposing ssh keys (Zeger-Jan van de Weg)
  - Add "Check out branch" button to the MR page.
  - Improve MR merge widget text and UI consistency.
  - Improve text in MR "How To Merge" modal.
  - Cache all events
  - Order commits by date when comparing branches
  - Fix bug causing error when the target branch of a symbolic ref was deleted
  - Include branch/tag name in archive file and directory name
  - Add dropzone upload progress
  - Add a label for merged branches on branches page (Florent Baldino)
  - Detect .mkd and .mkdn files as markdown (Ben Boeckel)
  - Fix: User search feature in admin area does not respect filters
  - Set max-width for README, issue and merge request description for easier read on big screens
  - Update Flowdock integration to support new Flowdock API (Boyan Tabakov)
  - Remove author from files view (Sven Strickroth)
  - Fix infinite loop when SAML was incorrectly configured.

v 7.13.5
  - Satellites reverted

v 7.13.4
  - Allow users to send abuse reports

v 7.13.3
  - Fix bug causing Bitbucket importer to crash when OAuth application had been removed.
  - Allow users to send abuse reports
  - Remove satellites
  - Link username to profile on Group Members page (Tom Webster)

v 7.13.2
  - Fix randomly failed spec
  - Create project services on Project creation
  - Add admin_merge_request ability to Developer level and up
  - Fix Error 500 when browsing projects with no HEAD (Stan Hu)
  - Fix labels / assignee / milestone for the merge requests when issues are disabled
  - Show the first tab automatically on MergeRequests#new
  - Add rake task 'gitlab:update_commit_count' (Daniel Gerhardt)
  - Fix Gmail Actions

v 7.13.1
  - Fix: Label modifications are not reflected in existing notes and in the issue list
  - Fix: Label not shown in the Issue list, although it's set through web interface
  - Fix: Group/project references are linked incorrectly
  - Improve documentation
  - Fix of migration: Check if session_expire_delay column exists before adding the column
  - Fix: ActionView::Template::Error
  - Fix: "Create Merge Request" isn't always shown in event for newly pushed branch
  - Fix bug causing "Remove source-branch" option not to work for merge requests from the same project.
  - Render Note field hints consistently for "new" and "edit" forms

v 7.13.0
  - Remove repository graph log to fix slow cache updates after push event (Stan Hu)
  - Only enable HSTS header for HTTPS and port 443 (Stan Hu)
  - Fix user autocomplete for unauthenticated users accessing public projects (Stan Hu)
  - Fix redirection to home page URL for unauthorized users (Daniel Gerhardt)
  - Add branch switching support for graphs (Daniel Gerhardt)
  - Fix external issue tracker hook/test for HTTPS URLs (Daniel Gerhardt)
  - Remove link leading to a 404 error in Deploy Keys page (Stan Hu)
  - Add support for unlocking users in admin settings (Stan Hu)
  - Add Irker service configuration options (Stan Hu)
  - Fix order of issues imported from GitHub (Hiroyuki Sato)
  - Bump rugments to 1.0.0beta8 to fix C prototype function highlighting (Jonathon Reinhart)
  - Fix Merge Request webhook to properly fire "merge" action when accepted from the web UI
  - Add `two_factor_enabled` field to admin user API (Stan Hu)
  - Fix invalid timestamps in RSS feeds (Rowan Wookey)
  - Fix downloading of patches on public merge requests when user logged out (Stan Hu)
  - Fix Error 500 when relative submodule resolves to a namespace that has a different name from its path (Stan Hu)
  - Extract the longest-matching ref from a commit path when multiple matches occur (Stan Hu)
  - Update maintenance documentation to explain no need to recompile asssets for omnibus installations (Stan Hu)
  - Support commenting on diffs in side-by-side mode (Stan Hu)
  - Fix JavaScript error when clicking on the comment button on a diff line that has a comment already (Stan Hu)
  - Return 40x error codes if branch could not be deleted in UI (Stan Hu)
  - Remove project visibility icons from dashboard projects list
  - Rename "Design" profile settings page to "Preferences".
  - Allow users to customize their default Dashboard page.
  - Update ssl_ciphers in Nginx example to remove DHE settings. This will deny forward secrecy for Android 2.3.7, Java 6 and OpenSSL 0.9.8
  - Admin can edit and remove user identities
  - Convert CRLF newlines to LF when committing using the web editor.
  - API request /projects/:project_id/merge_requests?state=closed will return only closed merge requests without merged one. If you need ones that were merged - use state=merged.
  - Allow Administrators to filter the user list by those with or without Two-factor Authentication enabled.
  - Show a user's Two-factor Authentication status in the administration area.
  - Explicit error when commit not found in the CI
  - Improve performance for issue and merge request pages
  - Users with guest access level can not set assignee, labels or milestones for issue and merge request
  - Reporter role can manage issue tracker now: edit any issue, set assignee or milestone and manage labels
  - Better performance for pages with events list, issues list and commits list
  - Faster automerge check and merge itself when source and target branches are in same repository
  - Correctly show anonymous authorized applications under Profile > Applications.
  - Query Optimization in MySQL.
  - Allow users to be blocked and unblocked via the API
  - Use native Postgres database cleaning during backup restore
  - Redesign project page. Show README as default instead of activity. Move project activity to separate page
  - Make left menu more hierarchical and less contextual by adding back item at top
  - A fork can’t have a visibility level that is greater than the original project.
  - Faster code search in repository and wiki. Fixes search page timeout for big repositories
  - Allow administrators to disable 2FA for a specific user
  - Add error message for SSH key linebreaks
  - Store commits count in database (will populate with valid values only after first push)
  - Rebuild cache after push to repository in background job
  - Fix transferring of project to another group using the API.

v 7.12.2
  - Correctly show anonymous authorized applications under Profile > Applications.
  - Faster automerge check and merge itself when source and target branches are in same repository
  - Audit log for user authentication
  - Allow custom label to be set for authentication providers.

v 7.12.1
  - Fix error when deleting a user who has projects (Stan Hu)
  - Fix post-receive errors on a push when an external issue tracker is configured (Stan Hu)
  - Add SAML to list of social_provider (Matt Firtion)
  - Fix merge requests API scope to keep compatibility in 7.12.x patch release (Dmitriy Zaporozhets)
  - Fix closed merge request scope at milestone page (Dmitriy Zaporozhets)
  - Revert merge request states renaming
  - Fix hooks for web based events with external issue references (Daniel Gerhardt)
  - Improve performance for issue and merge request pages
  - Compress database dumps to reduce backup size

v 7.12.0
  - Fix Error 500 when one user attempts to access a personal, internal snippet (Stan Hu)
  - Disable changing of target branch in new merge request page when a branch has already been specified (Stan Hu)
  - Fix post-receive errors on a push when an external issue tracker is configured (Stan Hu)
  - Update oauth button logos for Twitter and Google to recommended assets
  - Update browser gem to version 0.8.0 for IE11 support (Stan Hu)
  - Fix timeout when rendering file with thousands of lines.
  - Add "Remember me" checkbox to LDAP signin form.
  - Add session expiration delay configuration through UI application settings
  - Don't notify users mentioned in code blocks or blockquotes.
  - Omit link to generate labels if user does not have access to create them (Stan Hu)
  - Show warning when a comment will add 10 or more people to the discussion.
  - Disable changing of the source branch in merge request update API (Stan Hu)
  - Shorten merge request WIP text.
  - Add option to disallow users from registering any application to use GitLab as an OAuth provider
  - Support editing target branch of merge request (Stan Hu)
  - Refactor permission checks with issues and merge requests project settings (Stan Hu)
  - Fix Markdown preview not working in Edit Milestone page (Stan Hu)
  - Fix Zen Mode not closing with ESC key (Stan Hu)
  - Allow HipChat API version to be blank and default to v2 (Stan Hu)
  - Add file attachment support in Milestone description (Stan Hu)
  - Fix milestone "Browse Issues" button.
  - Set milestone on new issue when creating issue from index with milestone filter active.
  - Make namespace API available to all users (Stan Hu)
  - Add webhook support for note events (Stan Hu)
  - Disable "New Issue" and "New Merge Request" buttons when features are disabled in project settings (Stan Hu)
  - Remove Rack Attack monkey patches and bump to version 4.3.0 (Stan Hu)
  - Fix clone URL losing selection after a single click in Safari and Chrome (Stan Hu)
  - Fix git blame syntax highlighting when different commits break up lines (Stan Hu)
  - Add "Resend confirmation e-mail" link in profile settings (Stan Hu)
  - Allow to configure location of the `.gitlab_shell_secret` file. (Jakub Jirutka)
  - Disabled expansion of top/bottom blobs for new file diffs
  - Update Asciidoctor gem to version 1.5.2. (Jakub Jirutka)
  - Fix resolving of relative links to repository files in AsciiDoc documents. (Jakub Jirutka)
  - Use the user list from the target project in a merge request (Stan Hu)
  - Default extention for wiki pages is now .md instead of .markdown (Jeroen van Baarsen)
  - Add validation to wiki page creation (only [a-zA-Z0-9/_-] are allowed) (Jeroen van Baarsen)
  - Fix new/empty milestones showing 100% completion value (Jonah Bishop)
  - Add a note when an Issue or Merge Request's title changes
  - Consistently refer to MRs as either Merged or Closed.
  - Add Merged tab to MR lists.
  - Prefix EmailsOnPush email subject with `[Git]`.
  - Group project contributions by both name and email.
  - Clarify navigation labels for Project Settings and Group Settings.
  - Move user avatar and logout button to sidebar
  - You can not remove user if he/she is an only owner of group
  - User should be able to leave group. If not - show him proper message
  - User has ability to leave project
  - Add SAML support as an omniauth provider
  - Allow to configure a URL to show after sign out
  - Add an option to automatically sign-in with an Omniauth provider
  - GitLab CI service sends .gitlab-ci.yml in each push call
  - When remove project - move repository and schedule it removal
  - Improve group removing logic
  - Trigger create-hooks on backup restore task
  - Add option to automatically link omniauth and LDAP identities
  - Allow special character in users bio. I.e.: I <3 GitLab

v 7.11.4
  - Fix missing bullets when creating lists
  - Set rel="nofollow" on external links

v 7.11.3
  - no changes
  - Fix upgrader script (Martins Polakovs)

v 7.11.2
  - no changes

v 7.11.1
  - no changes

v 7.11.0
  - Fall back to Plaintext when Syntaxhighlighting doesn't work. Fixes some buggy lexers (Hannes Rosenögger)
  - Get editing comments to work in Chrome 43 again.
  - Fix broken view when viewing history of a file that includes a path that used to be another file (Stan Hu)
  - Don't show duplicate deploy keys
  - Fix commit time being displayed in the wrong timezone in some cases (Hannes Rosenögger)
  - Make the first branch pushed to an empty repository the default HEAD (Stan Hu)
  - Fix broken view when using a tag to display a tree that contains git submodules (Stan Hu)
  - Make Reply-To config apply to change e-mail confirmation and other Devise notifications (Stan Hu)
  - Add application setting to restrict user signups to e-mail domains (Stan Hu)
  - Don't allow a merge request to be merged when its title starts with "WIP".
  - Add a page title to every page.
  - Allow primary email to be set to an email that you've already added.
  - Fix clone URL field and X11 Primary selection (Dmitry Medvinsky)
  - Ignore invalid lines in .gitmodules
  - Fix "Cannot move project" error message from popping up after a successful transfer (Stan Hu)
  - Redirect to sign in page after signing out.
  - Fix "Hello @username." references not working by no longer allowing usernames to end in period.
  - Fix "Revspec not found" errors when viewing diffs in a forked project with submodules (Stan Hu)
  - Improve project page UI
  - Fix broken file browsing with relative submodule in personal projects (Stan Hu)
  - Add "Reply quoting selected text" shortcut key (`r`)
  - Fix bug causing `@whatever` inside an issue's first code block to be picked up as a user mention.
  - Fix bug causing `@whatever` inside an inline code snippet (backtick-style) to be picked up as a user mention.
  - When use change branches link at MR form - save source branch selection instead of target one
  - Improve handling of large diffs
  - Added GitLab Event header for project hooks
  - Add Two-factor authentication (2FA) for GitLab logins
  - Show Atom feed buttons everywhere where applicable.
  - Add project activity atom feed.
  - Don't crash when an MR from a fork has a cross-reference comment from the target project on one of its commits.
  - Explain how to get a new password reset token in welcome emails
  - Include commit comments in MR from a forked project.
  - Group milestones by title in the dashboard and all other issue views.
  - Query issues, merge requests and milestones with their IID through API (Julien Bianchi)
  - Add default project and snippet visibility settings to the admin web UI.
  - Show incompatible projects in Google Code import status (Stan Hu)
  - Fix bug where commit data would not appear in some subdirectories (Stan Hu)
  - Task lists are now usable in comments, and will show up in Markdown previews.
  - Fix bug where avatar filenames were not actually deleted from the database during removal (Stan Hu)
  - Fix bug where Slack service channel was not saved in admin template settings. (Stan Hu)
  - Protect OmniAuth request phase against CSRF.
  - Don't send notifications to mentioned users that don't have access to the project in question.
  - Add search issues/MR by number
  - Change plots to bar graphs in commit statistics screen
  - Move snippets UI to fluid layout
  - Improve UI for sidebar. Increase separation between navigation and content
  - Improve new project command options (Ben Bodenmiller)
  - Add common method to force UTF-8 and use it to properly handle non-ascii OAuth user properties (Onur Küçük)
  - Prevent sending empty messages to HipChat (Chulki Lee)
  - Improve UI for mobile phones on dashboard and project pages
  - Add room notification and message color option for HipChat
  - Allow to use non-ASCII letters and dashes in project and namespace name. (Jakub Jirutka)
  - Add footnotes support to Markdown (Guillaume Delbergue)
  - Add current_sign_in_at to UserFull REST api.
  - Make Sidekiq MemoryKiller shutdown signal configurable
  - Add "Create Merge Request" buttons to commits and branches pages and push event.
  - Show user roles by comments.
  - Fix automatic blocking of auto-created users from Active Directory.
  - Call merge request webhook for each new commits (Arthur Gautier)
  - Use SIGKILL by default in Sidekiq::MemoryKiller
  - Fix mentioning of private groups.
  - Add style for <kbd> element in markdown
  - Spin spinner icon next to "Checking for CI status..." on MR page.
  - Fix reference links in dashboard activity and ATOM feeds.
  - Ensure that the first added admin performs repository imports

v 7.10.4
  - Fix migrations broken in 7.10.2
  - Make tags for GitLab installations running on MySQL case sensitive
  - Get Gitorious importer to work again.
  - Fix adding new group members from admin area
  - Fix DB error when trying to tag a repository (Stan Hu)
  - Fix Error 500 when searching Wiki pages (Stan Hu)
  - Unescape branch names in compare commit (Stan Hu)
  - Order commit comments chronologically in API.

v 7.10.2
  - Fix CI links on MR page

v 7.10.0
  - Ignore submodules that are defined in .gitmodules but are checked in as directories.
  - Allow projects to be imported from Google Code.
  - Remove access control for uploaded images to fix broken images in emails (Hannes Rosenögger)
  - Allow users to be invited by email to join a group or project.
  - Don't crash when project repository doesn't exist.
  - Add config var to block auto-created LDAP users.
  - Don't use HTML ellipsis in EmailsOnPush subject truncated commit message.
  - Set EmailsOnPush reply-to address to committer email when enabled.
  - Fix broken file browsing with a submodule that contains a relative link (Stan Hu)
  - Fix persistent XSS vulnerability around profile website URLs.
  - Fix project import URL regex to prevent arbitary local repos from being imported.
  - Fix directory traversal vulnerability around uploads routes.
  - Fix directory traversal vulnerability around help pages.
  - Don't leak existence of project via search autocomplete.
  - Don't leak existence of group or project via search.
  - Fix bug where Wiki pages that included a '/' were no longer accessible (Stan Hu)
  - Fix bug where error messages from Dropzone would not be displayed on the issues page (Stan Hu)
  - Add a rake task to check repository integrity with `git fsck`
  - Add ability to configure Reply-To address in gitlab.yml (Stan Hu)
  - Move current user to the top of the list in assignee/author filters (Stan Hu)
  - Fix broken side-by-side diff view on merge request page (Stan Hu)
  - Set Application controller default URL options to ensure all url_for calls are consistent (Stan Hu)
  - Allow HTML tags in Markdown input
  - Fix code unfold not working on Compare commits page (Stan Hu)
  - Fix generating SSH key fingerprints with OpenSSH 6.8. (Sašo Stanovnik)
  - Fix "Import projects from" button to show the correct instructions (Stan Hu)
  - Fix dots in Wiki slugs causing errors (Stan Hu)
  - Make maximum attachment size configurable via Application Settings (Stan Hu)
  - Update poltergeist to version 1.6.0 to support PhantomJS 2.0 (Zeger-Jan van de Weg)
  - Fix cross references when usernames, milestones, or project names contain underscores (Stan Hu)
  - Disable reference creation for comments surrounded by code/preformatted blocks (Stan Hu)
  - Reduce Rack Attack false positives causing 403 errors during HTTP authentication (Stan Hu)
  - enable line wrapping per default and remove the checkbox to toggle it (Hannes Rosenögger)
  - Fix a link in the patch update guide
  - Add a service to support external wikis (Hannes Rosenögger)
  - Omit the "email patches" link and fix plain diff view for merge commits
  - List new commits for newly pushed branch in activity view.
  - Add sidetiq gem dependency to match EE
  - Add changelog, license and contribution guide links to project tab bar.
  - Improve diff UI
  - Fix alignment of navbar toggle button (Cody Mize)
  - Fix checkbox rendering for nested task lists
  - Identical look of selectboxes in UI
  - Upgrade the gitlab_git gem to version 7.1.3
  - Move "Import existing repository by URL" option to button.
  - Improve error message when save profile has error.
  - Passing the name of pushed ref to CI service (requires GitLab CI 7.9+)
  - Add location field to user profile
  - Fix print view for markdown files and wiki pages
  - Fix errors when deleting old backups
  - Improve GitLab performance when working with git repositories
  - Add tag message and last commit to tag hook (Kamil Trzciński)
  - Restrict permissions on backup files
  - Improve oauth accounts UI in profile page
  - Add ability to unlink connected accounts
  - Replace commits calendar with faster contribution calendar that includes issues and merge requests
  - Add inifinite scroll to user page activity
  - Don't include system notes in issue/MR comment count.
  - Don't mark merge request as updated when merge status relative to target branch changes.
  - Link note avatar to user.
  - Make Git-over-SSH errors more descriptive.
  - Fix EmailsOnPush.
  - Refactor issue filtering
  - AJAX selectbox for issue assignee and author filters
  - Fix issue with missing options in issue filtering dropdown if selected one
  - Prevent holding Control-Enter or Command-Enter from posting comment multiple times.
  - Prevent note form from being cleared when submitting failed.
  - Improve file icons rendering on tree (Sullivan Sénéchal)
  - API: Add pagination to project events
  - Get issue links in notification mail to work again.
  - Don't show commit comment button when user is not signed in.
  - Fix admin user projects lists.
  - Don't leak private group existence by redirecting from namespace controller to group controller.
  - Ability to skip some items from backup (database, respositories or uploads)
  - Archive repositories in background worker.
  - Import GitHub, Bitbucket or GitLab.com projects owned by authenticated user into current namespace.
  - Project labels are now available over the API under the "tag_list" field (Cristian Medina)
  - Fixed link paths for HTTP and SSH on the admin project view (Jeremy Maziarz)
  - Fix and improve help rendering (Sullivan Sénéchal)
  - Fix final line in EmailsOnPush email diff being rendered as error.
  - Prevent duplicate Buildkite service creation.
  - Fix git over ssh errors 'fatal: protocol error: bad line length character'
  - Automatically setup GitLab CI project for forks if origin project has GitLab CI enabled
  - Bust group page project list cache when namespace name or path changes.
  - Explicitly set image alt-attribute to prevent graphical glitches if gravatars could not be loaded
  - Allow user to choose a public email to show on public profile
  - Remove truncation from issue titles on milestone page (Jason Blanchard)
  - Fix stuck Merge Request merging events from old installations (Ben Bodenmiller)
  - Fix merge request comments on files with multiple commits
  - Fix Resource Owner Password Authentication Flow
  - Add icons to Add dropdown items.
  - Allow admin to create public deploy keys that are accessible to any project.
  - Warn when gitlab-shell version doesn't match requirement.
  - Skip email confirmation when set by admin or via LDAP.
  - Only allow users to reference groups, projects, issues, MRs, commits they have access to.

v 7.9.4
  - Security: Fix project import URL regex to prevent arbitary local repos from being imported
  - Fixed issue where only 25 commits would load in file listings
  - Fix LDAP identities  after config update

v 7.9.3
  - Contains no changes

v 7.9.2
  - Contains no changes

v 7.9.1
  - Include missing events and fix save functionality in admin service template settings form (Stan Hu)
  - Fix "Import projects from" button to show the correct instructions (Stan Hu)
  - Fix OAuth2 issue importing a new project from GitHub and GitLab (Stan Hu)
  - Fix for LDAP with commas in DN
  - Fix missing events and in admin Slack service template settings form (Stan Hu)
  - Don't show commit comment button when user is not signed in.
  - Downgrade gemnasium-gitlab-service gem

v 7.9.0
  - Add HipChat integration documentation (Stan Hu)
  - Update documentation for object_kind field in Webhook push and tag push Webhooks (Stan Hu)
  - Fix broken email images (Hannes Rosenögger)
  - Automatically config git if user forgot, where possible (Zeger-Jan van de Weg)
  - Fix mass SQL statements on initial push (Hannes Rosenögger)
  - Add tag push notifications and normalize HipChat and Slack messages to be consistent (Stan Hu)
  - Add comment notification events to HipChat and Slack services (Stan Hu)
  - Add issue and merge request events to HipChat and Slack services (Stan Hu)
  - Fix merge request URL passed to Webhooks. (Stan Hu)
  - Fix bug that caused a server error when editing a comment to "+1" or "-1" (Stan Hu)
  - Fix code preview theme setting for comments, issues, merge requests, and snippets (Stan Hu)
  - Move labels/milestones tabs to sidebar
  - Upgrade Rails gem to version 4.1.9.
  - Improve error messages for file edit failures
  - Improve UI for commits, issues and merge request lists
  - Fix commit comments on first line of diff not rendering in Merge Request Discussion view.
  - Allow admins to override restricted project visibility settings.
  - Move restricted visibility settings from gitlab.yml into the web UI.
  - Improve trigger merge request hook when source project branch has been updated (Kirill Zaitsev)
  - Save web edit in new branch
  - Fix ordering of imported but unchanged projects (Marco Wessel)
  - Mobile UI improvements: make aside content expandable
  - Expose avatar_url in projects API
  - Fix checkbox alignment on the application settings page.
  - Generalize image upload in drag and drop in markdown to all files (Hannes Rosenögger)
  - Fix mass-unassignment of issues (Robert Speicher)
  - Fix hidden diff comments in merge request discussion view
  - Allow user confirmation to be skipped for new users via API
  - Add a service to send updates to an Irker gateway (Romain Coltel)
  - Add brakeman (security scanner for Ruby on Rails)
  - Slack username and channel options
  - Add grouped milestones from all projects to dashboard.
  - Webhook sends pusher email as well as commiter
  - Add Bitbucket omniauth provider.
  - Add Bitbucket importer.
  - Support referencing issues to a project whose name starts with a digit
  - Condense commits already in target branch when updating merge request source branch.
  - Send notifications and leave system comments when bulk updating issues.
  - Automatically link commit ranges to compare page: sha1...sha4 or sha1..sha4 (includes sha1 in comparison)
  - Move groups page from profile to dashboard
  - Starred projects page at dashboard
  - Blocking user does not remove him/her from project/groups but show blocked label
  - Change subject of EmailsOnPush emails to include namespace, project and branch.
  - Change subject of EmailsOnPush emails to include first commit message when multiple were pushed.
  - Remove confusing footer from EmailsOnPush mail body.
  - Add list of changed files to EmailsOnPush emails.
  - Add option to send EmailsOnPush emails from committer email if domain matches.
  - Add option to disable code diffs in EmailOnPush emails.
  - Wrap commit message in EmailsOnPush email.
  - Send EmailsOnPush emails when deleting commits using force push.
  - Fix EmailsOnPush email comparison link to include first commit.
  - Fix highliht of selected lines in file
  - Reject access to group/project avatar if the user doesn't have access.
  - Add database migration to clean group duplicates with same path and name (Make sure you have a backup before update)
  - Add GitLab active users count to rake gitlab:check
  - Starred projects page at dashboard
  - Make email display name configurable
  - Improve json validation in hook data
  - Use Emoji One
  - Updated emoji help documentation to properly reference EmojiOne.
  - Fix missing GitHub organisation repositories on import page.
  - Added blue theme
  - Remove annoying notice messages when create/update merge request
  - Allow smb:// links in Markdown text.
  - Filter merge request by title or description at Merge Requests page
  - Block user if he/she was blocked in Active Directory
  - Fix import pages not working after first load.
  - Use custom LDAP label in LDAP signin form.
  - Execute hooks and services when branch or tag is created or deleted through web interface.
  - Block and unblock user if he/she was blocked/unblocked in Active Directory
  - Raise recommended number of unicorn workers from 2 to 3
  - Use same layout and interactivity for project members as group members.
  - Prevent gitlab-shell character encoding issues by receiving its changes as raw data.
  - Ability to unsubscribe/subscribe to issue or merge request
  - Delete deploy key when last connection to a project is destroyed.
  - Fix invalid Atom feeds when using emoji, horizontal rules, or images (Christian Walther)
  - Backup of repositories with tar instead of git bundle (only now are git-annex files included in the backup)
  - Add canceled status for CI
  - Send EmailsOnPush email when branch or tag is created or deleted.
  - Faster merge request processing for large repository
  - Prevent doubling AJAX request with each commit visit via Turbolink
  - Prevent unnecessary doubling of js events on import pages and user calendar

v 7.8.4
  - Fix issue_tracker_id substitution in custom issue trackers
  - Fix path and name duplication in namespaces

v 7.8.3
  - Bump version of gitlab_git fixing annotated tags without message

v 7.8.2
  - Fix service migration issue when upgrading from versions prior to 7.3
  - Fix setting of the default use project limit via admin UI
  - Fix showing of already imported projects for GitLab and Gitorious importers
  - Fix response of push to repository to return "Not found" if user doesn't have access
  - Fix check if user is allowed to view the file attachment
  - Fix import check for case sensetive namespaces
  - Increase timeout for Git-over-HTTP requests to 1 hour since large pulls/pushes can take a long time.
  - Properly handle autosave local storage exceptions.
  - Escape wildcards when searching LDAP by username.

v 7.8.1
  - Fix run of custom post receive hooks
  - Fix migration that caused issues when upgrading to version 7.8 from versions prior to 7.3
  - Fix the warning for LDAP users about need to set password
  - Fix avatars which were not shown for non logged in users
  - Fix urls for the issues when relative url was enabled

v 7.8.0
  - Fix access control and protection against XSS for note attachments and other uploads.
  - Replace highlight.js with rouge-fork rugments (Stefan Tatschner)
  - Make project search case insensitive (Hannes Rosenögger)
  - Include issue/mr participants in list of recipients for reassign/close/reopen emails
  - Expose description in groups API
  - Better UI for project services page
  - Cleaner UI for web editor
  - Add diff syntax highlighting in email-on-push service notifications (Hannes Rosenögger)
  - Add API endpoint to fetch all changes on a MergeRequest (Jeroen van Baarsen)
  - View note image attachments in new tab when clicked instead of downloading them
  - Improve sorting logic in UI and API. Explicitly define what sorting method is used by default
  - Fix overflow at sidebar when have several items
  - Add notes for label changes in issue and merge requests
  - Show tags in commit view (Hannes Rosenögger)
  - Only count a user's vote once on a merge request or issue (Michael Clarke)
  - Increase font size when browse source files and diffs
  - Service Templates now let you set default values for all services
  - Create new file in empty repository using GitLab UI
  - Ability to clone project using oauth2 token
  - Upgrade Sidekiq gem to version 3.3.0
  - Stop git zombie creation during force push check
  - Show success/error messages for test setting button in services
  - Added Rubocop for code style checks
  - Fix commits pagination
  - Async load a branch information at the commit page
  - Disable blacklist validation for project names
  - Allow configuring protection of the default branch upon first push (Marco Wessel)
  - Add gitlab.com importer
  - Add an ability to login with gitlab.com
  - Add a commit calendar to the user profile (Hannes Rosenögger)
  - Submit comment on command-enter
  - Notify all members of a group when that group is mentioned in a comment, for example: `@gitlab-org` or `@sales`.
  - Extend issue clossing pattern to include "Resolve", "Resolves", "Resolved", "Resolving" and "Close" (Julien Bianchi and Hannes Rosenögger)
  - Fix long broadcast message cut-off on left sidebar (Visay Keo)
  - Add Project Avatars (Steven Thonus and Hannes Rosenögger)
  - Password reset token validity increased from 2 hours to 2 days since it is also send on account creation.
  - Edit group members via API
  - Enable raw image paste from clipboard, currently Chrome only (Marco Cyriacks)
  - Add action property to merge request hook (Julien Bianchi)
  - Remove duplicates from group milestone participants list.
  - Add a new API function that retrieves all issues assigned to a single milestone (Justin Whear and Hannes Rosenögger)
  - API: Access groups with their path (Julien Bianchi)
  - Added link to milestone and keeping resource context on smaller viewports for issues and merge requests (Jason Blanchard)
  - Allow notification email to be set separately from primary email.
  - API: Add support for editing an existing project (Mika Mäenpää and Hannes Rosenögger)
  - Don't have Markdown preview fail for long comments/wiki pages.
  - When test webhook - show error message instead of 500 error page if connection to hook url was reset
  - Added support for firing system hooks on group create/destroy and adding/removing users to group (Boyan Tabakov)
  - Added persistent collapse button for left side nav bar (Jason Blanchard)
  - Prevent losing unsaved comments by automatically restoring them when comment page is loaded again.
  - Don't allow page to be scaled on mobile.
  - Clean the username acquired from OAuth/LDAP so it doesn't fail username validation and block signing up.
  - Show assignees in merge request index page (Kelvin Mutuma)
  - Link head panel titles to relevant root page.
  - Allow users that signed up via OAuth to set their password in order to use Git over HTTP(S).
  - Show users button to share their newly created public or internal projects on twitter
  - Add quick help links to the GitLab pricing and feature comparison pages.
  - Fix duplicate authorized applications in user profile and incorrect application client count in admin area.
  - Make sure Markdown previews always use the same styling as the eventual destination.
  - Remove deprecated Group#owner_id from API
  - Show projects user contributed to on user page. Show stars near project on user page.
  - Improve database performance for GitLab
  - Add Asana service (Jeremy Benoist)
  - Improve project webhooks with extra data

v 7.7.2
  - Update GitLab Shell to version 2.4.2 that fixes a bug when developers can push to protected branch
  - Fix issue when LDAP user can't login with existing GitLab account

v 7.7.1
  - Improve mention autocomplete performance
  - Show setup instructions for GitHub import if disabled
  - Allow use http for OAuth applications

v 7.7.0
  - Import from GitHub.com feature
  - Add Jetbrains Teamcity CI service (Jason Lippert)
  - Mention notification level
  - Markdown preview in wiki (Yuriy Glukhov)
  - Raise group avatar filesize limit to 200kb
  - OAuth applications feature
  - Show user SSH keys in admin area
  - Developer can push to protected branches option
  - Set project path instead of project name in create form
  - Block Git HTTP access after 10 failed authentication attempts
  - Updates to the messages returned by API (sponsored by O'Reilly Media)
  - New UI layout with side navigation
  - Add alert message in case of outdated browser (IE < 10)
  - Added API support for sorting projects
  - Update gitlab_git to version 7.0.0.rc14
  - Add API project search filter option for authorized projects
  - Fix File blame not respecting branch selection
  - Change some of application settings on fly in admin area UI
  - Redesign signin/signup pages
  - Close standard input in Gitlab::Popen.popen
  - Trigger GitLab CI when push tags
  - When accept merge request - do merge using sidaekiq job
  - Enable web signups by default
  - Fixes for diff comments: drag-n-drop images, selecting images
  - Fixes for edit comments: drag-n-drop images, preview mode, selecting images, save & update
  - Remove password strength indicator



v 7.6.0
  - Fork repository to groups
  - New rugged version
  - Add CRON=1 backup setting for quiet backups
  - Fix failing wiki restore
  - Add optional Sidekiq MemoryKiller middleware (enabled via SIDEKIQ_MAX_RSS env variable)
  - Monokai highlighting style now more faithful to original design (Mark Riedesel)
  - Create project with repository in synchrony
  - Added ability to create empty repo or import existing one if project does not have repository
  - Reactivate highlight.js language autodetection
  - Mobile UI improvements
  - Change maximum avatar file size from 100KB to 200KB
  - Strict validation for snippet file names
  - Enable Markdown preview for issues, merge requests, milestones, and notes (Vinnie Okada)
  - In the docker directory is a container template based on the Omnibus packages.
  - Update Sidekiq to version 2.17.8
  - Add author filter to project issues and merge requests pages
  - Atom feed for user activity
  - Support multiple omniauth providers for the same user
  - Rendering cross reference in issue title and tooltip for merge request
  - Show username in comments
  - Possibility to create Milestones or Labels when Issues are disabled
  - Fix bug with showing gpg signature in tag

v 7.5.3
  - Bump gitlab_git to 7.0.0.rc12 (includes Rugged 0.21.2)

v 7.5.2
  - Don't log Sidekiq arguments by default
  - Fix restore of wiki repositories from backups

v 7.5.1
  - Add missing timestamps to 'members' table

v 7.5.0
  - API: Add support for Hipchat (Kevin Houdebert)
  - Add time zone configuration in gitlab.yml (Sullivan Senechal)
  - Fix LDAP authentication for Git HTTP access
  - Run 'GC.start' after every EmailsOnPushWorker job
  - Fix LDAP config lookup for provider 'ldap'
  - Drop all sequences during Postgres database restore
  - Project title links to project homepage (Ben Bodenmiller)
  - Add Atlassian Bamboo CI service (Drew Blessing)
  - Mentioned @user will receive email even if he is not participating in issue or commit
  - Session API: Use case-insensitive authentication like in UI (Andrey Krivko)
  - Tie up loose ends with annotated tags: API & UI (Sean Edge)
  - Return valid json for deleting branch via API (sponsored by O'Reilly Media)
  - Expose username in project events API (sponsored by O'Reilly Media)
  - Adds comments to commits in the API
  - Performance improvements
  - Fix post-receive issue for projects with deleted forks
  - New gitlab-shell version with custom hooks support
  - Improve code
  - GitLab CI 5.2+ support (does not support older versions)
  - Fixed bug when you can not push commits starting with 000000 to protected branches
  - Added a password strength indicator
  - Change project name and path in one form
  - Display renamed files in diff views (Vinnie Okada)
  - Fix raw view for public snippets
  - Use secret token with GitLab internal API.
  - Add missing timestamps to 'members' table

v 7.4.5
  - Bump gitlab_git to 7.0.0.rc12 (includes Rugged 0.21.2)

v 7.4.4
  - No changes

v 7.4.3
  - Fix raw snippets view
  - Fix security issue for member api
  - Fix buildbox integration

v 7.4.2
  - Fix internal snippet exposing for unauthenticated users

v 7.4.1
  - Fix LDAP authentication for Git HTTP access
  - Fix LDAP config lookup for provider 'ldap'
  - Fix public snippets
  - Fix 500 error on projects with nested submodules

v 7.4.0
  - Refactored membership logic
  - Improve error reporting on users API (Julien Bianchi)
  - Refactor test coverage tools usage. Use SIMPLECOV=true to generate it locally
  - Default branch is protected by default
  - Increase unicorn timeout to 60 seconds
  - Sort search autocomplete projects by stars count so most popular go first
  - Add README to tab on project show page
  - Do not delete tmp/repositories itself during clean-up, only its contents
  - Support for backup uploads to remote storage
  - Prevent notes polling when there are not notes
  - Internal ForkService: Prepare support for fork to a given namespace
  - API: Add support for forking a project via the API (Bernhard Kaindl)
  - API: filter project issues by milestone (Julien Bianchi)
  - Fail harder in the backup script
  - Changes to Slack service structure, only webhook url needed
  - Zen mode for wiki and milestones (Robert Schilling)
  - Move Emoji parsing to html-pipeline-gitlab (Robert Schilling)
  - Font Awesome 4.2 integration (Sullivan Senechal)
  - Add Pushover service integration (Sullivan Senechal)
  - Add select field type for services options (Sullivan Senechal)
  - Add cross-project references to the Markdown parser (Vinnie Okada)
  - Add task lists to issue and merge request descriptions (Vinnie Okada)
  - Snippets can be public, internal or private
  - Improve danger zone: ask project path to confirm data-loss action
  - Raise exception on forgery
  - Show build coverage in Merge Requests (requires GitLab CI v5.1)
  - New milestone and label links on issue edit form
  - Improved repository graphs
  - Improve event note display in dashboard and project activity views (Vinnie Okada)
  - Add users sorting to admin area
  - UI improvements
  - Fix ambiguous sha problem with mentioned commit
  - Fixed bug with apostrophe when at mentioning users
  - Add active directory ldap option
  - Developers can push to wiki repo. Protected branches does not affect wiki repo any more
  - Faster rev list
  - Fix branch removal

v 7.3.2
  - Fix creating new file via web editor
  - Use gitlab-shell v2.0.1

v 7.3.1
  - Fix ref parsing in Gitlab::GitAccess
  - Fix error 500 when viewing diff on a file with changed permissions
  - Fix adding comments to MR when source branch is master
  - Fix error 500 when searching description contains relative link

v 7.3.0
  - Always set the 'origin' remote in satellite actions
  - Write authorized_keys in tmp/ during tests
  - Use sockets to connect to Redis
  - Add dormant New Relic gem (can be enabled via environment variables)
  - Expire Rack sessions after 1 week
  - Cleaner signin/signup pages
  - Improved comments UI
  - Better search with filtering, pagination etc
  - Added a checkbox to toggle line wrapping in diff (Yuriy Glukhov)
  - Prevent project stars duplication when fork project
  - Use the default Unicorn socket backlog value of 1024
  - Support Unix domain sockets for Redis
  - Store session Redis keys in 'session:gitlab:' namespace
  - Deprecate LDAP account takeover based on partial LDAP email / GitLab username match
  - Use /bin/sh instead of Bash in bin/web, bin/background_jobs (Pavel Novitskiy)
  - Keyboard shortcuts for productivity (Robert Schilling)
  - API: filter issues by state (Julien Bianchi)
  - API: filter issues by labels (Julien Bianchi)
  - Add system hook for ssh key changes
  - Add blob permalink link (Ciro Santilli)
  - Create annotated tags through UI and API (Sean Edge)
  - Snippets search (Charles Bushong)
  - Comment new push to existing MR
  - Add 'ci' to the blacklist of forbidden names
  - Improve text filtering on issues page
  - Comment & Close button
  - Process git push --all much faster
  - Don't allow edit of system notes
  - Project wiki search (Ralf Seidler)
  - Enabled Shibboleth authentication support (Matus Banas)
  - Zen mode (fullscreen) for issues/MR/notes (Robert Schilling)
  - Add ability to configure webhook timeout via gitlab.yml (Wes Gurney)
  - Sort project merge requests in asc or desc order for updated_at or created_at field (sponsored by O'Reilly Media)
  - Add Redis socket support to 'rake gitlab:shell:install'

v 7.2.1
  - Delete orphaned labels during label migration (James Brooks)
  - Security: prevent XSS with stricter MIME types for raw repo files

v 7.2.0
  - Explore page
  - Add project stars (Ciro Santilli)
  - Log Sidekiq arguments
  - Better labels: colors, ability to rename and remove
  - Improve the way merge request collects diffs
  - Improve compare page for large diffs
  - Expose the full commit message via API
  - Fix 500 error on repository rename
  - Fix bug when MR download patch return invalid diff
  - Test gitlab-shell integration
  - Repository import timeout increased from 2 to 4 minutes allowing larger repos to be imported
  - API for labels (Robert Schilling)
  - API: ability to set an import url when creating project for specific user

v 7.1.1
  - Fix cpu usage issue in Firefox
  - Fix redirect loop when changing password by new user
  - Fix 500 error on new merge request page

v 7.1.0
  - Remove observers
  - Improve MR discussions
  - Filter by description on Issues#index page
  - Fix bug with namespace select when create new project page
  - Show README link after description for non-master members
  - Add @all mention for comments
  - Dont show reply button if user is not signed in
  - Expose more information for issues with webhook
  - Add a mention of the merge request into the default merge request commit message
  - Improve code highlight, introduce support for more languages like Go, Clojure, Erlang etc
  - Fix concurrency issue in repository download
  - Dont allow repository name start with ?
  - Improve email threading (Pierre de La Morinerie)
  - Cleaner help page
  - Group milestones
  - Improved email notifications
  - Contributors API (sponsored by Mobbr)
  - Fix LDAP TLS authentication (Boris HUISGEN)
  - Show VERSION information on project sidebar
  - Improve branch removal logic when accept MR
  - Fix bug where comment form is spawned inside the Reply button
  - Remove Dir.chdir from Satellite#lock for thread-safety
  - Increased default git max_size value from 5MB to 20MB in gitlab.yml. Please update your configs!
  - Show error message in case of timeout in satellite when create MR
  - Show first 100 files for huge diff instead of hiding all
  - Change default admin email from admin@local.host to admin@example.com

v 7.0.0
  - The CPU no longer overheats when you hold down the spacebar
  - Improve edit file UI
  - Add ability to upload group avatar when create
  - Protected branch cannot be removed
  - Developers can remove normal branches with UI
  - Remove branch via API (sponsored by O'Reilly Media)
  - Move protected branches page to Project settings area
  - Redirect to Files view when create new branch via UI
  - Drag and drop upload of image in every markdown-area (Earle Randolph Bunao and Neil Francis Calabroso)
  - Refactor the markdown relative links processing
  - Make it easier to implement other CI services for GitLab
  - Group masters can create projects in group
  - Deprecate ruby 1.9.3 support
  - Only masters can rewrite/remove git tags
  - Add X-Frame-Options SAMEORIGIN to Nginx config so Sidekiq admin is visible
  - UI improvements
  - Case-insensetive search for issues
  - Update to rails 4.1
  - Improve performance of application for projects and groups with a lot of members
  - Formally support Ruby 2.1
  - Include Nginx gitlab-ssl config
  - Add manual language detection for highlight.js
  - Added example.com/:username routing
  - Show notice if your profile is public
  - UI improvements for mobile devices
  - Improve diff rendering performance
  - Drag-n-drop for issues and merge requests between states at milestone page
  - Fix '0 commits' message for huge repositories on project home page
  - Prevent 500 error page when visit commit page from large repo
  - Add notice about huge push over http to unicorn config
  - File action in satellites uses default 30 seconds timeout instead of old 10 seconds one
  - Overall performance improvements
  - Skip init script check on omnibus-gitlab
  - Be more selective when killing stray Sidekiqs
  - Check LDAP user filter during sign-in
  - Remove wall feature (no data loss - you can take it from database)
  - Dont expose user emails via API unless you are admin
  - Detect issues closed by Merge Request description
  - Better email subject lines from email on push service (Alex Elman)
  - Enable identicon for gravatar be default

v 6.9.2
  - Revert the commit that broke the LDAP user filter

v 6.9.1
  - Fix scroll to highlighted line
  - Fix the pagination on load for commits page

v 6.9.0
  - Store Rails cache data in the Redis `cache:gitlab` namespace
  - Adjust MySQL limits for existing installations
  - Add db index on project_id+iid column. This prevents duplicate on iid (During migration duplicates will be removed)
  - Markdown preview or diff during editing via web editor (Evgeniy Sokovikov)
  - Give the Rails cache its own Redis namespace
  - Add ability to set different ssh host, if different from http/https
  - Fix syntax highlighting for code comments blocks
  - Improve comments loading logic
  - Stop refreshing comments when the tab is hidden
  - Improve issue and merge request mobile UI (Drew Blessing)
  - Document how to convert a backup to PostgreSQL
  - Fix locale bug in backup manager
  - Fix can not automerge when MR description is too long
  - Fix wiki backup skip bug
  - Two Step MR creation process
  - Remove unwanted files from satellite working directory with git clean -fdx
  - Accept merge request via API (sponsored by O'Reilly Media)
  - Add more access checks during API calls
  - Block SSH access for 'disabled' Active Directory users
  - Labels for merge requests (Drew Blessing)
  - Threaded emails by setting a Message-ID (Philip Blatter)

v 6.8.0
  - Ability to at mention users that are participating in issue and merge req. discussion
  - Enabled GZip Compression for assets in example Nginx, make sure that Nginx is compiled with --with-http_gzip_static_module flag (this is default in Ubuntu)
  - Make user search case-insensitive (Christopher Arnold)
  - Remove omniauth-ldap nickname bug workaround
  - Drop all tables before restoring a Postgres backup
  - Make the repository downloads path configurable
  - Create branches via API (sponsored by O'Reilly Media)
  - Changed permission of gitlab-satellites directory not to be world accessible
  - Protected branch does not allow force push
  - Fix popen bug in `rake gitlab:satellites:create`
  - Disable connection reaping for MySQL
  - Allow oauth signup without email for twitter and github
  - Fix faulty namespace names that caused 500 on user creation
  - Option to disable standard login
  - Clean old created archives from repository downloads directory
  - Fix download link for huge MR diffs
  - Expose event and mergerequest timestamps in API
  - Fix emails on push service when only one commit is pushed

v 6.7.3
  - Fix the merge notification email not being sent (Pierre de La Morinerie)
  - Drop all tables before restoring a Postgres backup
  - Remove yanked modernizr gem

v 6.7.2
  - Fix upgrader script

v 6.7.1
  - Fix GitLab CI integration

v 6.7.0
  - Increased the example Nginx client_max_body_size from 5MB to 20MB, consider updating it manually on existing installations
  - Add support for Gemnasium as a Project Service (Olivier Gonzalez)
  - Add edit file button to MergeRequest diff
  - Public groups (Jason Hollingsworth)
  - Cleaner headers in Notification Emails (Pierre de La Morinerie)
  - Blob and tree gfm links to anchors work
  - Piwik Integration (Sebastian Winkler)
  - Show contribution guide link for new issue form (Jeroen van Baarsen)
  - Fix CI status for merge requests from fork
  - Added option to remove issue assignee on project issue page and issue edit page (Jason Blanchard)
  - New page load indicator that includes a spinner that scrolls with the page
  - Converted all the help sections into markdown
  - LDAP user filters
  - Streamline the content of notification emails (Pierre de La Morinerie)
  - Fixes a bug with group member administration (Matt DeTullio)
  - Sort tag names using VersionSorter (Robert Speicher)
  - Add GFM autocompletion for MergeRequests (Robert Speicher)
  - Add webhook when a new tag is pushed (Jeroen van Baarsen)
  - Add button for toggling inline comments in diff view
  - Add retry feature for repository import
  - Reuse the GitLab LDAP connection within each request
  - Changed markdown new line behaviour to conform to markdown standards
  - Fix global search
  - Faster authorized_keys rebuilding in `rake gitlab:shell:setup` (requires gitlab-shell 1.8.5)
  - Create and Update MR calls now support the description parameter (Greg Messner)
  - Markdown relative links in the wiki link to wiki pages, markdown relative links in repositories link to files in the repository
  - Added Slack service integration (Federico Ravasio)
  - Better API responses for access_levels (sponsored by O'Reilly Media)
  - Requires at least 2 unicorn workers
  - Requires gitlab-shell v1.9+
  - Replaced gemoji(due to closed licencing problem) with Phantom Open Emoji library(combined SIL Open Font License, MIT License and the CC 3.0 License)
  - Fix `/:username.keys` response content type (Dmitry Medvinsky)

v 6.6.5
  - Added option to remove issue assignee on project issue page and issue edit page (Jason Blanchard)
  - Hide mr close button for comment form if merge request was closed or inline comment
  - Adds ability to reopen closed merge request

v 6.6.4
  - Add missing html escape for highlighted code blocks in comments, issues

v 6.6.3
  - Fix 500 error when edit yourself from admin area
  - Hide private groups for public profiles

v 6.6.2
  - Fix 500 error on branch/tag create or remove via UI

v 6.6.1
  - Fix 500 error on files tab if submodules presents

v 6.6.0
  - Retrieving user ssh keys publically(github style): http://__HOST__/__USERNAME__.keys
  - Permissions: Developer now can manage issue tracker (modify any issue)
  - Improve Code Compare page performance
  - Group avatar
  - Pygments.rb replaced with highlight.js
  - Improve Merge request diff store logic
  - Improve render performnace for MR show page
  - Fixed Assembla hardcoded project name
  - Jira integration documentation
  - Refactored app/services
  - Remove snippet expiration
  - Mobile UI improvements (Drew Blessing)
  - Fix block/remove UI for admin::users#show page
  - Show users' group membership on users' activity page (Robert Djurasaj)
  - User pages are visible without login if user is authorized to a public project
  - Markdown rendered headers have id derived from their name and link to their id
  - Improve application to work faster with large groups (100+ members)
  - Multiple emails per user
  - Show last commit for file when view file source
  - Restyle Issue#show page and MR#show page
  - Ability to filter by multiple labels for Issues page
  - Rails version to 4.0.3
  - Fixed attachment identifier displaying underneath note text (Jason Blanchard)

v 6.5.1
  - Fix branch selectbox when create merge request from fork

v 6.5.0
  - Dropdown menus on issue#show page for assignee and milestone (Jason Blanchard)
  - Add color custimization and previewing to broadcast messages
  - Fixed notes anchors
  - Load new comments in issues dynamically
  - Added sort options to Public page
  - New filters (assigned/authored/all) for Dashboard#issues/merge_requests (sponsored by Say Media)
  - Add project visibility icons to dashboard
  - Enable secure cookies if https used
  - Protect users/confirmation with rack_attack
  - Default HTTP headers to protect against MIME-sniffing, force https if enabled
  - Bootstrap 3 with responsive UI
  - New repository download formats: tar.bz2, zip, tar (Jason Hollingsworth)
  - Restyled accept widgets for MR
  - SCSS refactored
  - Use jquery timeago plugin
  - Fix 500 error for rdoc files
  - Ability to customize merge commit message (sponsored by Say Media)
  - Search autocomplete via ajax
  - Add website url to user profile
  - Files API supports base64 encoded content (sponsored by O'Reilly Media)
  - Added support for Go's repository retrieval (Bruno Albuquerque)

v6.4.3
  - Don't use unicorn worker killer if PhusionPassenger is defined

v6.4.2
  - Fixed wrong behaviour of script/upgrade.rb

v6.4.1
  - Fixed bug with repository rename
  - Fixed bug with project transfer

v 6.4.0
  - Added sorting to project issues page (Jason Blanchard)
  - Assembla integration (Carlos Paramio)
  - Fixed another 500 error with submodules
  - UI: More compact issues page
  - Minimal password length increased to 8 symbols
  - Side-by-side diff view (Steven Thonus)
  - Internal projects (Jason Hollingsworth)
  - Allow removal of avatar (Drew Blessing)
  - Project webhooks now support issues and merge request events
  - Visiting project page while not logged in will redirect to sign-in instead of 404 (Jason Hollingsworth)
  - Expire event cache on avatar creation/removal (Drew Blessing)
  - Archiving old projects (Steven Thonus)
  - Rails 4
  - Add time ago tooltips to show actual date/time
  - UI: Fixed UI for admin system hooks
  - Ruby script for easier GitLab upgrade
  - Do not remove Merge requests if fork project was removed
  - Improve sign-in/signup UX
  - Add resend confirmation link to sign-in page
  - Set noreply@HOSTNAME for reply_to field in all emails
  - Show GitLab API version on Admin#dashboard
  - API Cross-origin resource sharing
  - Show READMe link at project home page
  - Show repo size for projects in Admin area

v 6.3.0
  - API for adding gitlab-ci service
  - Init script now waits for pids to appear after (re)starting before reporting status (Rovanion Luckey)
  - Restyle project home page
  - Grammar fixes
  - Show branches list (which branches contains commit) on commit page (Andrew Kumanyaev)
  - Security improvements
  - Added support for GitLab CI 4.0
  - Fixed issue with 500 error when group did not exist
  - Ability to leave project
  - You can create file in repo using UI
  - You can remove file from repo using UI
  - API: dropped default_branch attribute from project during creation
  - Project default_branch is not stored in db any more. It takes from repo now.
  - Admin broadcast messages
  - UI improvements
  - Dont show last push widget if user removed this branch
  - Fix 500 error for repos with newline in file name
  - Extended html titles
  - API: create/update/delete repo files
  - Admin can transfer project to any namespace
  - API: projects/all for admin users
  - Fix recent branches order

v 6.2.4
  - Security: Cast API private_token to string (CVE-2013-4580)
  - Security: Require gitlab-shell 1.7.8 (CVE-2013-4581, CVE-2013-4582, CVE-2013-4583)
  - Fix for Git SSH access for LDAP users

v 6.2.3
  - Security: More protection against CVE-2013-4489
  - Security: Require gitlab-shell 1.7.4 (CVE-2013-4490, CVE-2013-4546)
  - Fix sidekiq rake tasks

v 6.2.2
  - Security: Update gitlab_git (CVE-2013-4489)

v 6.2.1
  - Security: Fix issue with generated passwords for new users

v 6.2.0
  - Public project pages are now visible to everyone (files, issues, wik, etc.)
    THIS MEANS YOUR ISSUES AND WIKI FOR PUBLIC PROJECTS ARE PUBLICLY VISIBLE AFTER THE UPGRADE
  - Add group access to permissions page
  - Require current password to change one
  - Group owner or admin can remove other group owners
  - Remove group transfer since we have multiple owners
  - Respect authorization in Repository API
  - Improve UI for Project#files page
  - Add more security specs
  - Added search for projects by name to api (Izaak Alpert)
  - Make default user theme configurable (Izaak Alpert)
  - Update logic for validates_merge_request for tree of MR (Andrew Kumanyaev)
  - Rake tasks for webhooks management (Jonhnny Weslley)
  - Extended User API to expose admin and can_create_group for user creation/updating (Boyan Tabakov)
  - API: Remove group
  - API: Remove project
  - Avatar upload on profile page with a maximum of 100KB (Steven Thonus)
  - Store the sessions in Redis instead of the cookie store
  - Fixed relative links in markdown
  - User must confirm their email if signup enabled
  - User must confirm changed email

v 6.1.0
  - Project specific IDs for issues, mr, milestones
    Above items will get a new id and for example all bookmarked issue urls will change.
    Old issue urls are redirected to the new one if the issue id is too high for an internal id.
  - Description field added to Merge Request
  - API: Sudo api calls (Izaak Alpert)
  - API: Group membership api (Izaak Alpert)
  - Improved commit diff
  - Improved large commit handling (Boyan Tabakov)
  - Rewrite: Init script now less prone to errors and keeps better track of the service (Rovanion Luckey)
  - Link issues, merge requests, and commits when they reference each other with GFM (Ash Wilson)
  - Close issues automatically when pushing commits with a special message
  - Improve user removal from admin area
  - Invalidate events cache when project was moved
  - Remove deprecated classes and rake tasks
  - Add event filter for group and project show pages
  - Add links to create branch/tag from project home page
  - Add public-project? checkbox to new-project view
  - Improved compare page. Added link to proceed into Merge Request
  - Send an email to a user when they are added to group
  - New landing page when you have 0 projects

v 6.0.0
  - Feature: Replace teams with group membership
    We introduce group membership in 6.0 as a replacement for teams.
    The old combination of groups and teams was confusing for a lot of people.
    And when the members of a team where changed this wasn't reflected in the project permissions.
    In GitLab 6.0 you will be able to add members to a group with a permission level for each member.
    These group members will have access to the projects in that group.
    Any changes to group members will immediately be reflected in the project permissions.
    You can even have multiple owners for a group, greatly simplifying administration.
  - Feature: Ability to have multiple owners for group
  - Feature: Merge Requests between fork and project (Izaak Alpert)
  - Feature: Generate fingerprint for ssh keys
  - Feature: Ability to create and remove branches with UI
  - Feature: Ability to create and remove git tags with UI
  - Feature: Groups page in profile. You can leave group there
  - API: Allow login with LDAP credentials
  - Redesign: project settings navigation
  - Redesign: snippets area
  - Redesign: ssh keys page
  - Redesign: buttons, blocks and other ui elements
  - Add comment title to rss feed
  - You can use arrows to navigate at tree view
  - Add project filter on dashboard
  - Cache project graph
  - Drop support of root namespaces
  - Default theme is classic now
  - Cache result of methods like authorize_projects, project.team.members etc
  - Remove $.ready events
  - Fix onclick events being double binded
  - Add notification level to group membership
  - Move all project controllers/views under Projects:: module
  - Move all profile controllers/views under Profiles:: module
  - Apply user project limit only for personal projects
  - Unicorn is default web server again
  - Store satellites lock files inside satellites dir
  - Disabled threadsafety mode in rails
  - Fixed bug with loosing MR comments
  - Improved MR comments logic
  - Render readme file for projects in public area

v 5.4.2
  - Security: Cast API private_token to string (CVE-2013-4580)
  - Security: Require gitlab-shell 1.7.8 (CVE-2013-4581, CVE-2013-4582, CVE-2013-4583)

v 5.4.1
  - Security: Fixes for CVE-2013-4489
  - Security: Require gitlab-shell 1.7.4 (CVE-2013-4490, CVE-2013-4546)

v 5.4.0
  - Ability to edit own comments
  - Documentation improvements
  - Improve dashboard projects page
  - Fixed nav for empty repos
  - GitLab Markdown help page
  - Misspelling fixes
  - Added support of unicorn and fog gems
  - Added client list to API doc
  - Fix PostgreSQL database restoration problem
  - Increase snippet content column size
  - allow project import via git:// url
  - Show participants on issues, including mentions
  - Notify mentioned users with email

v 5.3.0
  - Refactored services
  - Campfire service added
  - HipChat service added
  - Fixed bug with LDAP + git over http
  - Fixed bug with google analytics code being ignored
  - Improve sign-in page if ldap enabled
  - Respect newlines in wall messages
  - Generate the Rails secret token on first run
  - Rename repo feature
  - Init.d: remove gitlab.socket on service start
  - Api: added teams api
  - Api: Prevent blob content being escaped
  - Api: Smart deploy key add behaviour
  - Api: projects/owned.json return user owned project
  - Fix bug with team assignation on project from #4109
  - Advanced snippets: public/private, project/personal (Andrew Kulakov)
  - Repository Graphs (Karlo Nicholas T. Soriano)
  - Fix dashboard lost if comment on commit
  - Update gitlab-grack. Fixes issue with --depth option
  - Fix project events duplicate on project page
  - Fix postgres error when displaying network graph.
  - Fix dashboard event filter when navigate via turbolinks
  - init.d: Ensure socket is removed before starting service
  - Admin area: Style teams:index, group:show pages
  - Own page for failed forking
  - Scrum view for milestone

v 5.2.0
  - Turbolinks
  - Git over http with ldap credentials
  - Diff with better colors and some spacing on the corners
  - Default values for project features
  - Fixed huge_commit view
  - Restyle project clone panel
  - Move Gitlab::Git code to gitlab_git gem
  - Move update docs in repo
  - Requires gitlab-shell v1.4.0
  - Fixed submodules listing under file tab
  - Fork feature (Angus MacArthur)
  - git version check in gitlab:check
  - Shared deploy keys feature
  - Ability to generate default labels set for issues
  - Improve gfm autocomplete (Harold Luo)
  - Added support for Google Analytics
  - Code search feature (Javier Castro)

v 5.1.0
  - You can login with email or username now
  - Corrected project transfer rollback when repository cannot be moved
  - Move both repo and wiki when project transfer requested
  - Admin area: project editing was removed from admin namespace
  - Access: admin user has now access to any project.
  - Notification settings
  - Gitlab::Git set of objects to abstract from grit library
  - Replace Unicorn web server with Puma
  - Backup/Restore refactored. Backup dump project wiki too now
  - Restyled Issues list. Show milestone version in issue row
  - Restyled Merge Request list
  - Backup now dump/restore uploads
  - Improved performance of dashboard (Andrew Kumanyaev)
  - File history now tracks renames (Akzhan Abdulin)
  - Drop wiki migration tools
  - Drop sqlite migration tools
  - project tagging
  - Paginate users in API
  - Restyled network graph (Hiroyuki Sato)

v 5.0.1
  - Fixed issue with gitlab-grit being overridden by grit

v 5.0.0
  - Replaced gitolite with gitlab-shell
  - Removed gitolite-related libraries
  - State machine added
  - Setup gitlab as git user
  - Internal API
  - Show team tab for empty projects
  - Import repository feature
  - Updated rails
  - Use lambda for scopes
  - Redesign admin area -> users
  - Redesign admin area -> user
  - Secure link to file attachments
  - Add validations for Group and Team names
  - Restyle team page for project
  - Update capybara, rspec-rails, poltergeist to recent versions
  - Wiki on git using Gollum
  - Added Solarized Dark theme for code review
  - Don't show user emails in autocomplete lists, profile pages
  - Added settings tab for group, team, project
  - Replace user popup with icons in header
  - Handle project moving with gitlab-shell
  - Added select2-rails for selectboxes with ajax data load
  - Fixed search field on projects page
  - Added teams to search autocomplete
  - Move groups and teams on dashboard sidebar to sub-tabs
  - API: improved return codes and docs. (Felix Gilcher, Sebastian Ziebell)
  - Redesign wall to be more like chat
  - Snippets, Wall features are disabled by default for new projects

v 4.2.0
  - Teams
  - User show page. Via /u/username
  - Show help contents on pages for better navigation
  - Async gitolite calls
  - added satellites logs
  - can_create_group, can_create_team booleans for User
  - Process webhooks async
  - GFM: Fix images escaped inside links
  - Network graph improved
  - Switchable branches for network graph
  - API: Groups
  - Fixed project download

v 4.1.0
  - Optional Sign-Up
  - Discussions
  - Satellites outside of tmp
  - Line numbers for blame
  - Project public mode
  - Public area with unauthorized access
  - Load dashboard events with ajax
  - remember dashboard filter in cookies
  - replace resque with sidekiq
  - fix routing issues
  - cleanup rake tasks
  - fix backup/restore
  - scss cleanup
  - show preview for note images
  - improved network-graph
  - get rid of app/roles/
  - added new classes Team, Repository
  - Reduce amount of gitolite calls
  - Ability to add user in all group projects
  - remove deprecated configs
  - replaced Korolev font with open font
  - restyled admin/dashboard page
  - restyled admin/projects page

v 4.0.0
  - Remove project code and path from API. Use id instead
  - Return valid cloneable url to repo for webhook
  - Fixed backup issue
  - Reorganized settings
  - Fixed commits compare
  - Refactored scss
  - Improve status checks
  - Validates presence of User#name
  - Fixed postgres support
  - Removed sqlite support
  - Modified post-receive hook
  - Milestones can be closed now
  - Show comment events on dashboard
  - Quick add team members via group#people page
  - [API] expose created date for hooks and SSH keys
  - [API] list, create issue notes
  - [API] list, create snippet notes
  - [API] list, create wall notes
  - Remove project code - use path instead
  - added username field to user
  - rake task to fill usernames based on emails create namespaces for users
  - STI Group < Namespace
  - Project has namespace_id
  - Projects with namespaces also namespaced in gitolite and stored in subdir
  - Moving project to group will move it under group namespace
  - Ability to move project from namespaces to another
  - Fixes commit patches getting escaped (see #2036)
  - Support diff and patch generation for commits and merge request
  - MergeReqest doesn't generate a temporary file for the patch any more
  - Update the UI to allow downloading Patch or Diff

v 3.1.0
  - Updated gems
  - Services: Gitlab CI integration
  - Events filter on dashboard
  - Own namespace for redis/resque
  - Optimized commit diff views
  - add alphabetical order for projects admin page
  - Improved web editor
  - Commit stats page
  - Documentation split and cleanup
  - Link to commit authors everywhere
  - Restyled milestones list
  - added Milestone to Merge Request
  - Restyled Top panel
  - Refactored Satellite Code
  - Added file line links
  - moved from capybara-webkit to poltergeist + phantomjs

v 3.0.3
  - Fixed bug with issues list in Chrome
  - New Feature: Import team from another project

v 3.0.2
  - Fixed gitlab:app:setup
  - Fixed application error on empty project in admin area
  - Restyled last push widget

v 3.0.1
  - Fixed git over http

v 3.0.0
  - Projects groups
  - Web Editor
  - Fixed bug with gitolite keys
  - UI improved
  - Increased performance of application
  - Show user avatar in last commit when browsing Files
  - Refactored Gitlab::Merge
  - Use Font Awesome for icons
  - Separate observing of Note and MergeRequests
  - Milestone "All Issues" filter
  - Fix issue close and reopen button text and styles
  - Fix forward/back while browsing Tree hierarchy
  - Show number of notes for commits and merge requests
  - Added support pg from box and update installation doc
  - Reject ssh keys that break gitolite
  - [API] list one project hook
  - [API] edit project hook
  - [API] list project snippets
  - [API] allow to authorize using private token in HTTP header
  - [API] add user creation

v 2.9.1
  - Fixed resque custom config init

v 2.9.0
  - fixed inline notes bugs
  - refactored rspecs
  - refactored gitolite backend
  - added factory_girl
  - restyled projects list on dashboard
  - ssh keys validation to prevent gitolite crash
  - send notifications if changed permission in project
  - scss refactoring. gitlab_bootstrap/ dir
  - fix git push http body bigger than 112k problem
  - list of labels  page under issues tab
  - API for milestones, keys
  - restyled buttons
  - OAuth
  - Comment order changed

v 2.8.1
  - ability to disable gravatars
  - improved MR diff logic
  - ssh key help page

v 2.8.0
  - Gitlab Flavored Markdown
  - Bulk issues update
  - Issues API
  - Cucumber coverage increased
  - Post-receive files fixed
  - UI improved
  - Application cleanup
  - more cucumber
  - capybara-webkit + headless

v 2.7.0
  - Issue Labels
  - Inline diff
  - Git HTTP
  - API
  - UI improved
  - System hooks
  - UI improved
  - Dashboard events endless scroll
  - Source performance increased

v 2.6.0
  - UI polished
  - Improved network graph + keyboard nav
  - Handle huge commits
  - Last Push widget
  - Bugfix
  - Better performance
  - Email in resque
  - Increased test coverage
  - Ability to remove branch with MR accept
  - a lot of code refactored

v 2.5.0
  - UI polished
  - Git blame for file
  - Bugfix
  - Email in resque
  - Better test coverage

v 2.4.0
  - Admin area stats page
  - Ability to block user
  - Simplified dashboard area
  - Improved admin area
  - Bootstrap 2.0
  - Responsive layout
  - Big commits handling
  - Performance improved
  - Milestones

v 2.3.1
  - Issues pagination
  - ssl fixes
  - Merge Request pagination

v 2.3.0
  - Dashboard r1
  - Search r1
  - Project page
  - Close merge request on push
  - Persist MR diff after merge
  - mysql support
  - Documentation

v 2.2.0
  - We’ve added support of LDAP auth
  - Improved permission logic (4 roles system)
  - Protected branches (now only masters can push to protected branches)
  - Usability improved
  - twitter bootstrap integrated
  - compare view between commits
  - wiki feature
  - now you can enable/disable issues, wiki, wall features per project
  - security fixes
  - improved code browsing (ajax branch switch etc)
  - improved per-line commenting
  - git submodules displayed
  - moved to rails 3.2
  - help section improved

v 2.1.0
  - Project tab r1
  - List branches/tags
  - per line comments
  - mass user import

v 2.0.0
  - gitolite as main git host system
  - merge requests
  - project/repo access
  - link to commit/issue feed
  - design tab
  - improved email notifications
  - restyled dashboard
  - bugfix

v 1.2.2
  - common config file gitlab.yml
  - issues restyle
  - snippets restyle
  - clickable news feed header on dashboard
  - bugfix

v 1.2.1
  - bugfix

v 1.2.0
  - new design
  - user dashboard
  - network graph
  - markdown support for comments
  - encoding issues
  - wall like twitter timeline

v 1.1.0
  - project dashboard
  - wall redesigned
  - feature: code snippets
  - fixed horizontal scroll on file preview
  - fixed app crash if commit message has invalid chars
  - bugfix & code cleaning

v 1.0.2
  - fixed bug with empty project
  - added adv validation for project path & code
  - feature: issues can be sortable
  - bugfix
  - username displayed on top panel

v 1.0.1
  - fixed: with invalid source code for commit
  - fixed: lose branch/tag selection when use tree navigation
  - when history clicked - display path
  - bug fix & code cleaning

v 1.0.0
  - bug fix
  - projects preview mode

v 0.9.6
  - css fix
  - new repo empty tree until restart server - fixed

v 0.9.4
  - security improved
  - authorization improved
  - html escaping
  - bug fix
  - increased test coverage
  - design improvements

v 0.9.1
  - increased test coverage
  - design improvements
  - new issue email notification
  - updated app name
  - issue redesigned
  - issue can be edit

v 0.8.0
  - syntax highlight for main file types
  - redesign
  - stability
  - security fixes
  - increased test coverage
  - email notification<|MERGE_RESOLUTION|>--- conflicted
+++ resolved
@@ -1,13 +1,10 @@
 Please view this file on the master branch, on stable branches it's out of date.
 
-<<<<<<< HEAD
 v 8.9.0 (unreleased)
   - Fix pipeline status when there are no builds in pipeline
-=======
 v 8.10.0 (unreleased)
 
 v 8.9.0
->>>>>>> 80a16d49
   - Fix Error 500 when using closes_issues API with an external issue tracker
   - Add more information into RSS feed for issues (Alexander Matyushentsev)
   - Bulk assign/unassign labels to issues.
