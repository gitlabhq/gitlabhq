Please view this file on the master branch, on stable branches it's out of date.

v 8.5.0 (unreleased)
  - Add "visibility" flag to GET /projects api endpoint
  - Upgrade gitlab_git to 7.2.23 to fix commit message mentions in first branch push
  - New UI for pagination

<<<<<<< HEAD
v 8.4.0 (unreleased)
  - Hide issues settings when issues are disabled (Hannes Rosenögger)
=======
v 8.4.0
>>>>>>> 0e51ca7c
  - Allow LDAP users to change their email if it was not set by the LDAP server
  - Ensure Gravatar host looks like an actual host
  - Consider re-assign as a mention from a notification point of view
  - Add pagination headers to already paginated API resources
  - Properly generate diff of orphan commits, like the first commit in a repository
  - Improve the consistency of commit titles, branch names, tag names, issue/MR titles, on their respective project pages
  - Autocomplete data is now always loaded, instead of when focusing a comment text area
  - Improved performance of finding issues for an entire group
  - Added custom application performance measuring system powered by InfluxDB
  - Add syntax highlighting to diffs
  - Gracefully handle invalid UTF-8 sequences in Markdown links (Stan Hu)
  - Bump fog to 1.36.0 (Stan Hu)
  - Add user's last used IP addresses to admin page (Stan Hu)
  - Add housekeeping function to project settings page
  - The default GitLab logo now acts as a loading indicator
  - Fix caching issue where build status was not updating in project dashboard (Stan Hu)
  - Accept 2xx status codes for successful Web hook triggers (Stan Hu)
  - Fix missing date of month in network graph when commits span a month (Stan Hu)
  - Expire view caches when application settings change (e.g. Gravatar disabled) (Stan Hu)
  - Don't notify users twice if they are both project watchers and subscribers (Stan Hu)
  - Fix error with file size check with submodules (Stan Hu)
  - Remove gray background from layout in UI
  - Remove gray background from layout in UI
  - Fix signup for OAuth providers that don't provide a name
  - Implement new UI for group page
  - Implement search inside emoji picker
  - Let the CI runner know about builds that this build depends on
  - Add API support for looking up a user by username (Stan Hu)
  - Add project permissions to all project API endpoints (Stan Hu)
  - Link to milestone in "Milestone changed" system note
  - Only allow group/project members to mention `@all`
  - Expose Git's version in the admin area (Trey Davis)
  - Add "Frequently used" category to emoji picker
  - Add CAS support (tduehr)
  - Add link to merge request on build detail page
  - Fix: Problem with projects ending with .keys (Jose Corcuera)
  - Revert back upvote and downvote button to the issue and MR pages
  - Swap position of Assignee and Author selector on Issuables (Zeger-Jan van de Weg)
  - Add system hook messages for project rename and transfer (Steve Norman)
  - Fix version check image in Safari
  - Show 'All' tab by default in the builds page
  - Add Open Graph and Twitter Card data to all pages
  - Fix API project lookups when querying with a namespace with dots (Stan Hu)
  - Enable forcing Two-Factor authentication sitewide, with optional grace period
  - Import GitHub Pull Requests into GitLab
  - Change single user API endpoint to return more detailed data (Michael Potthoff)
  - Update version check images to use SVG
  - Validate README format before displaying
  - Enable Microsoft Azure OAuth2 support (Janis Meybohm)
  - Properly set task-list class on single item task lists
  - Add file finder feature in tree view (Kyungchul Shin)
  - Ajax filter by message for commits page
  - API: Add support for deleting a tag via the API (Robert Schilling)
  - Allow subsequent validations in CI Linter
  - Show referenced MRs & Issues only when the current viewer can access them
  - Fix Encoding::CompatibilityError bug when markdown content has some complex URL (Jason Lee)
  - Add API support for managing project's builds
  - Add API support for managing project's build triggers
  - Add API support for managing project's build variables
  - Allow broadcast messages to be edited
  - Autosize Markdown textareas
  - Import GitHub wiki into GitLab
  - Add reporters ability to download and browse build artifacts (Andrew Johnson)
  - Autofill referring url in message box when reporting user abuse.
  - Remove leading comma on award emoji when the user is the first to award the emoji (Zeger-Jan van de Weg)
  - Add build artifacts browser
  - Improve UX in builds artifacts browser
  - Increase default size of `data` column in `events` table when using MySQL
  - Expose button to CI Lint tool on project builds page
  - Fix: Creator should be added as a master of the project on creation
  - Added X-GitLab-... headers to emails from CI and Email On Push services (Anton Baklanov)
  - Add IP check against DNSBLs at account sign-up
  - Added cache:key to .gitlab-ci.yml allowing to fine tune the caching

v 8.3.4
  - Use gitlab-workhorse 0.5.4 (fixes API routing bug)

v 8.3.3
  - Preserve CE behavior with JIRA integration by only calling API if URL is set
  - Fix duplicated branch creation/deletion events when using Web UI (Stan Hu)
  - Add configurable LDAP server query timeout
  - Get "Merge when build succeeds" to work when commits were pushed to MR target branch while builds were running
  - Suppress e-mails on failed builds if allow_failure is set (Stan Hu)
  - Fix project transfer e-mail sending incorrect paths in e-mail notification (Stan Hu)
  - Better support for referencing and closing issues in Asana service (Mike Wyatt)
  - Enable "Add key" button when user fills in a proper key (Stan Hu)
  - Fix error in processing reply-by-email messages (Jason Lee)
  - Fix Error 500 when visiting build page of project with nil runners_token (Stan Hu)
  - Use WOFF versions of SourceSansPro fonts
  - Fix regression when builds were not generated for tags created through web/api interface
  - Fix: maintain milestone filter between Open and Closed tabs (Greg Smethells)
  - Fix missing artifacts and build traces for build created before 8.3

v 8.3.2
  - Disable --follow in `git log` to avoid loading duplicate commit data in infinite scroll (Stan Hu)
  - Add support for Google reCAPTCHA in user registration

v 8.3.1
  - Fix Error 500 when global milestones have slashes (Stan Hu)
  - Fix Error 500 when doing a search in dashboard before visiting any project (Stan Hu)
  - Fix LDAP identity and user retrieval when special characters are used
  - Move Sidekiq-cron configuration to gitlab.yml

v 8.3.0
  - Bump rack-attack to 4.3.1 for security fix (Stan Hu)
  - API support for starred projects for authorized user (Zeger-Jan van de Weg)
  - Add open_issues_count to project API (Stan Hu)
  - Expand character set of usernames created by Omniauth (Corey Hinshaw)
  - Add button to automatically merge a merge request when the build succeeds (Zeger-Jan van de Weg)
  - Add unsubscribe link in the email footer (Zeger-Jan van de Weg)
  - Provide better diagnostic message upon project creation errors (Stan Hu)
  - Bump devise to 3.5.3 to fix reset token expiring after account creation (Stan Hu)
  - Remove api credentials from link to build_page
  - Deprecate GitLabCiService making it to always be inactive
  - Bump gollum-lib to 4.1.0 (Stan Hu)
  - Fix broken group avatar upload under "New group" (Stan Hu)
  - Update project repositorize size and commit count during import:repos task (Stan Hu)
  - Fix API setting of 'public' attribute to false will make a project private (Stan Hu)
  - Handle and report SSL errors in Web hook test (Stan Hu)
  - Bump Redis requirement to 2.8 for Sidekiq 4 (Stan Hu)
  - Fix: Assignee selector is empty when 'Unassigned' is selected (Jose Corcuera)
  - Add rake tasks for git repository maintainance (Zeger-Jan van de Weg)
  - Fix 500 error when update group member permission
  - Fix: As an admin, cannot add oneself as a member to a group/project
  - Trim leading and trailing whitespace of milestone and issueable titles (Jose Corcuera)
  - Recognize issue/MR/snippet/commit links as references
  - Backport JIRA features from EE to CE
  - Add ignore whitespace change option to commit view
  - Fire update hook from GitLab
  - Allow account unlock via email
  - Style warning about mentioning many people in a comment
  - Fix: sort milestones by due date once again (Greg Smethells)
  - Migrate all CI::Services and CI::WebHooks to Services and WebHooks
  - Don't show project fork event as "imported"
  - Add API endpoint to fetch merge request commits list
  - Don't create CI status for refs that doesn't have .gitlab-ci.yml, even if the builds are enabled
  - Expose events API with comment information and author info
  - Fix: Ensure "Remove Source Branch" button is not shown when branch is being deleted. #3583
  - Run custom Git hooks when branch is created or deleted.
  - Fix bug when simultaneously accepting multiple MRs results in MRs that are of "merged" status, but not merged to the target branch
  - Add languages page to graphs
  - Block LDAP user when they are no longer found in the LDAP server
  - Improve wording on project visibility levels (Zeger-Jan van de Weg)
  - Fix editing notes on a merge request diff
  - Automatically select default clone protocol based on user preferences (Eirik Lygre)
  - Make Network page as sub tab of Commits
  - Add copy-to-clipboard button for Snippets
  - Add indication to merge request list item that MR cannot be merged automatically
  - Default target branch to patch-n when editing file in protected branch
  - Add Builds tab to merge request detail page
  - Allow milestones, issues and MRs to be created from dashboard and group indexes
  - Use new style for wiki
  - Use new style for milestone detail page
  - Fix sidebar tooltips when collapsed
  - Prevent possible XSS attack with award-emoji
  - Upgraded Sidekiq to 4.x
  - Accept COPYING,COPYING.lesser, and licence as license file (Zeger-Jan van de Weg)
  - Fix emoji aliases problem
  - Fix award-emojis Flash alert's width
  - Fix deleting notes on a merge request diff
  - Display referenced merge request statuses in the issue description (Greg Smethells)
  - Implement new sidebar for issue and merge request pages
  - Emoji picker improvements
  - Suppress warning about missing `.gitlab-ci.yml` if builds are disabled
  - Do not show build status unless builds are enabled and `.gitlab-ci.yml` is present
  - Persist runners registration token in database
  - Fix online editor should not remove newlines at the end of the file
  - Expose Git's version in the admin area
  - Show "New Merge Request" buttons on canonical repos when you have a fork (Josh Frye)

v 8.2.3
  - Fix application settings cache not expiring after changes (Stan Hu)
  - Fix Error 500s when creating global milestones with Unicode characters (Stan Hu)
  - Update documentation for "Guest" permissions
  - Properly convert Emoji-only comments into Award Emojis
  - Enable devise paranoid mode to prevent user enumeration attack
  - Webhook payload has an added, modified and removed properties for each commit
  - Fix 500 error when creating a merge request that removes a submodule

v 8.2.2
  - Fix 404 in redirection after removing a project (Stan Hu)
  - Ensure cached application settings are refreshed at startup (Stan Hu)
  - Fix Error 500 when viewing user's personal projects from admin page (Stan Hu)
  - Fix: Raw private snippets access workflow
  - Prevent "413 Request entity too large" errors when pushing large files with LFS
  - Fix invalid links within projects dashboard header
  - Make current user the first user in assignee dropdown in issues detail page (Stan Hu)
  - Fix: duplicate email notifications on issue comments

v 8.2.1
  - Forcefully update builds that didn't want to update with state machine
  - Fix: saving GitLabCiService as Admin Template

v 8.2.0
  - Improved performance of finding projects and groups in various places
  - Improved performance of rendering user profile pages and Atom feeds
  - Expose build artifacts path as config option
  - Fix grouping of contributors by email in graph.
  - Improved performance of finding issues with/without labels
  - Fix Drone CI service template not saving properly (Stan Hu)
  - Fix avatars not showing in Atom feeds and project issues when Gravatar disabled (Stan Hu)
  - Added a GitLab specific profiling tool called "Sherlock" (see GitLab CE merge request #1749)
  - Upgrade gitlab_git to 7.2.20 and rugged to 0.23.3 (Stan Hu)
  - Improved performance of finding users by one of their Email addresses
  - Add allow_failure field to commit status API (Stan Hu)
  - Commits without .gitlab-ci.yml are marked as skipped
  - Save detailed error when YAML syntax is invalid
  - Since GitLab CI is enabled by default, remove enabling it by pushing .gitlab-ci.yml
  - Added build artifacts
  - Improved performance of replacing references in comments
  - Show last project commit to default branch on project home page
  - Highlight comment based on anchor in URL
  - Adds ability to remove the forked relationship from project settings screen. (Han Loong Liauw)
  - Improved performance of sorting milestone issues
  - Allow users to select the Files view as default project view (Cristian Bica)
  - Show "Empty Repository Page" for repository without branches (Artem V. Navrotskiy)
  - Fix: Inability to reply to code comments in the MR view, if the MR comes from a fork
  - Use git follow flag for commits page when retrieve history for file or directory
  - Show merge request CI status on merge requests index page
  - Send build name and stage in CI notification e-mail
  - Extend yml syntax for only and except to support specifying repository path
  - Enable shared runners to all new projects
  - Bump GitLab-Workhorse to 0.4.1
  - Allow to define cache in `.gitlab-ci.yml`
  - Fix: 500 error returned if destroy request without HTTP referer (Kazuki Shimizu)
  - Remove deprecated CI events from project settings page
  - Use issue editor as cross reference comment author when issue is edited with a new mention.
  - Add graphs of commits ahead and behind default branch (Jeff Stubler)
  - Improve personal snippet access workflow (Douglas Alexandre)
  - [API] Add ability to fetch the commit ID of the last commit that actually touched a file
  - Fix omniauth documentation setting for omnibus configuration (Jon Cairns)
  - Add "New file" link to dropdown on project page
  - Include commit logs in project search
  - Add "added", "modified" and "removed" properties to commit object in webhook
  - Rename "Back to" links to "Go to" because its not always a case it point to place user come from
  - Allow groups to appear in the search results if the group owner allows it
  - Add email notification to former assignee upon unassignment (Adam Lieskovský)
  - New design for project graphs page
  - Remove deprecated dumped yaml file generated from previous job definitions
  - Show specific runners from projects where user is master or owner
  - MR target branch is now visible on a list view when it is different from project's default one
  - Improve Continuous Integration graphs page
  - Make color of "Accept Merge Request" button consistent with current build status
  - Add ignore white space option in merge request diff and commit and compare view
  - Ability to add release notes (markdown text and attachments) to git tags (aka Releases)
  - Relative links from a repositories README.md now link to the default branch
  - Fix trailing whitespace issue in merge request/issue title
  - Fix bug when milestone/label filter was empty for dashboard issues page
  - Add ability to create milestone in group projects from single form
  - Add option to create merge request when editing/creating a file (Dirceu Tiegs)
  - Prevent the last owner of a group from being able to delete themselves by 'adding' themselves as a master (James Lopez)
  - Add Award Emoji to issue and merge request pages

v 8.1.4
  - Fix bug where manually merged branches in a MR would end up with an empty diff (Stan Hu)
  - Prevent redirect loop when home_page_url is set to the root URL
  - Fix incoming email config defaults
  - Remove CSS property preventing hard tabs from rendering in Chromium 45 (Stan Hu)

v 8.1.3
  - Force update refs/merge-requests/X/head upon a push to the source branch of a merge request (Stan Hu)
  - Spread out runner contacted_at updates
  - Use issue editor as cross reference comment author when issue is edited with a new mention
  - Add Facebook authentication

v 8.1.2
  - Fix cloning Wiki repositories via HTTP (Stan Hu)
  - Add migration to remove satellites directory
  - Fix specific runners visibility
  - Fix 500 when editing CI service
  - Require CI jobs to be named
  - Fix CSS for runner status
  - Fix CI badge
  - Allow developer to manage builds

v 8.1.1
  - Removed, see 8.1.2

v 8.1.0
  - Ensure MySQL CI limits DB migrations occur after the fields have been created (Stan Hu)
  - Fix duplicate repositories in GitHub import page (Stan Hu)
  - Redirect to a default path if HTTP_REFERER is not set (Stan Hu)
  - Adds ability to create directories using the web editor (Ben Ford)
  - Cleanup stuck CI builds
  - Send an email to admin email when a user is reported for spam (Jonathan Rochkind)
  - Show notifications button when user is member of group rather than project (Grzegorz Bizon)
  - Fix bug preventing mentioned issued from being closed when MR is merged using fast-forward merge.
  - Fix nonatomic database update potentially causing project star counts to go negative (Stan Hu)
  - Don't show "Add README" link in an empty repository if user doesn't have access to push (Stan Hu)
  - Fix error preventing displaying of commit data for a directory with a leading dot (Stan Hu)
  - Speed up load times of issue detail pages by roughly 1.5x
  - Fix CI rendering regressions
  - If a merge request is to close an issue, show this on the issue page (Zeger-Jan van de Weg)
  - Add a system note and update relevant merge requests when a branch is deleted or re-added (Stan Hu)
  - Make diff file view easier to use on mobile screens (Stan Hu)
  - Improved performance of finding users by username or Email address
  - Fix bug where merge request comments created by API would not trigger notifications (Stan Hu)
  - Add support for creating directories from Files page (Stan Hu)
  - Allow removing of project without confirmation when JavaScript is disabled (Stan Hu)
  - Support filtering by "Any" milestone or issue and fix "No Milestone" and "No Label" filters (Stan Hu)
  - Improved performance of the trending projects page
  - Remove CI migration task
  - Improved performance of finding projects by their namespace
  - Fix bug where transferring a project would result in stale commit links (Stan Hu)
  - Fix build trace updating
  - Include full path of source and target branch names in New Merge Request page (Stan Hu)
  - Add user preference to view activities as default dashboard (Stan Hu)
  - Add option to admin area to sign in as a specific user (Pavel Forkert)
  - Show CI status on all pages where commits list is rendered
  - Automatically enable CI when push .gitlab-ci.yml file to repository
  - Move CI charts to project graphs area
  - Fix cases where Markdown did not render links in activity feed (Stan Hu)
  - Add first and last to pagination (Zeger-Jan van de Weg)
  - Added Commit Status API
  - Added Builds View
  - Added when to .gitlab-ci.yml
  - Show CI status on commit page
  - Added CI_BUILD_TAG, _STAGE, _NAME and _TRIGGERED to CI builds
  - Show CI status on Your projects page and Starred projects page
  - Remove "Continuous Integration" page from dashboard
  - Add notes and SSL verification entries to hook APIs (Ben Boeckel)
  - Fix grammar in admin area "labels" .nothing-here-block when no labels exist.
  - Move CI runners page to project settings area
  - Move CI variables page to project settings area
  - Move CI triggers page to project settings area
  - Move CI project settings page to CE project settings area
  - Fix bug when removed file was not appearing in merge request diff
  - Show warning when build cannot be served by any of the available CI runners
  - Note the original location of a moved project when notifying users of the move
  - Improve error message when merging fails
  - Add support of multibyte characters in LDAP UID (Roman Petrov)
  - Show additions/deletions stats on merge request diff
  - Remove footer text in emails (Zeger-Jan van de Weg)
  - Ensure code blocks are properly highlighted after a note is updated
  - Fix wrong access level badge on MR comments
  - Hide password in the service settings form
  - Move CI web hooks page to project settings area
  - Fix User Identities API. It now allows you to properly create or update user's identities.
  - Add user preference to change layout width (Peter Göbel)
  - Use commit status in merge request widget as preferred source of CI status
  - Integrate CI commit and build pages into project pages
  - Move CI services page to project settings area
  - Add "Quick Submit" behavior to input fields throughout the application. Use
    Cmd+Enter on Mac and Ctrl+Enter on Windows/Linux.
  - Fix position of hamburger in header for smaller screens (Han Loong Liauw)
  - Fix bug where Emojis in Markdown would truncate remaining text (Sakata Sinji)
  - Persist filters when sorting on admin user page (Jerry Lukins)
  - Update style of snippets pages (Han Loong Liauw)
  - Allow dashboard and group issues/MRs to be filtered by label
  - Add spellcheck=false to certain input fields
  - Invalidate stored service password if the endpoint URL is changed
  - Project names are not fully shown if group name is too big, even on group page view
  - Apply new design for Files page
  - Add "New Page" button to Wiki Pages tab (Stan Hu)
  - Only render 404 page from /public
  - Hide passwords from services API (Alex Lossent)
  - Fix: Images cannot show when projects' path was changed
  - Let gitlab-git-http-server generate and serve 'git archive' downloads
  - Optimize query when filtering on issuables (Zeger-Jan van de Weg)
  - Fix padding of outdated discussion item.
  - Animate the logo on hover

v 8.0.5
  - Correct lookup-by-email for LDAP logins
  - Fix loading spinner sometimes not being hidden on Merge Request tab switches

v 8.0.4
  - Fix Message-ID header to be RFC 2111-compliant to prevent e-mails being dropped (Stan Hu)
  - Fix referrals for :back and relative URL installs
  - Fix anchors to comments in diffs
  - Remove CI token from build traces
  - Fix "Assign All" button on Runner admin page
  - Fix search in Files
  - Add full project namespace to payload of system webhooks (Ricardo Band)

v 8.0.3
  - Fix URL shown in Slack notifications
  - Fix bug where projects would appear to be stuck in the forked import state (Stan Hu)
  - Fix Error 500 in creating merge requests with > 1000 diffs (Stan Hu)
  - Add work_in_progress key to MR web hooks (Ben Boeckel)

v 8.0.2
  - Fix default avatar not rendering in network graph (Stan Hu)
  - Skip check_initd_configured_correctly on omnibus installs
  - Prevent double-prefixing of help page paths
  - Clarify confirmation text on user deletion
  - Make commit graphs responsive to window width changes (Stan Hu)
  - Fix top margin for sign-in button on public pages
  - Fix LDAP attribute mapping
  - Remove git refs used internally by GitLab from network graph (Stan Hu)
  - Use standard Markdown font in Markdown preview instead of fixed-width font (Stan Hu)
  - Fix Reply by email for non-UTF-8 messages.
  - Add option to use StartTLS with Reply by email IMAP server.
  - Allow AWS S3 Server-Side Encryption with Amazon S3-Managed Keys for backups (Paul Beattie)

v 8.0.1
  - Improve CI migration procedure and documentation

v 8.0.0
  - Fix Markdown links not showing up in dashboard activity feed (Stan Hu)
  - Remove milestones from merge requests when milestones are deleted (Stan Hu)
  - Fix HTML link that was improperly escaped in new user e-mail (Stan Hu)
  - Fix broken sort in merge request API (Stan Hu)
  - Bump rouge to 1.10.1 to remove warning noise and fix other syntax highlighting bugs (Stan Hu)
  - Gracefully handle errors in syntax highlighting by leaving the block unformatted (Stan Hu)
  - Add "replace" and "upload" functionalities to allow user replace existing file and upload new file into current repository
  - Fix URL construction for merge requests, issues, notes, and commits for relative URL config (Stan Hu)
  - Fix emoji URLs in Markdown when relative_url_root is used (Stan Hu)
  - Omit filename in Content-Disposition header in raw file download to avoid RFC 6266 encoding issues (Stan HU)
  - Fix broken Wiki Page History (Stan Hu)
  - Import forked repositories asynchronously to prevent large repositories from timing out (Stan Hu)
  - Prevent anchors from being hidden by header (Stan Hu)
  - Fix bug where only the first 15 Bitbucket issues would be imported (Stan Hu)
  - Sort issues by creation date in Bitbucket importer (Stan Hu)
  - Prevent too many redirects upon login when home page URL is set to external_url (Stan Hu)
  - Improve dropdown positioning on the project home page (Hannes Rosenögger)
  - Upgrade browser gem to 1.0.0 to avoid warning in IE11 compatibilty mode (Stan Hu)
  - Remove user OAuth tokens from the database and request new tokens each session (Stan Hu)
  - Restrict users API endpoints to use integer IDs (Stan Hu)
  - Only show recent push event if the branch still exists or a recent merge request has not been created (Stan Hu)
  - Remove satellites
  - Better performance for web editor (switched from satellites to rugged)
  - Faster merge
  - Ability to fetch merge requests from refs/merge-requests/:id
  - Allow displaying of archived projects in the admin interface (Artem Sidorenko)
  - Allow configuration of import sources for new projects (Artem Sidorenko)
  - Search for comments should be case insensetive
  - Create cross-reference for closing references on commits pushed to non-default branches (Maël Valais)
  - Ability to search milestones
  - Gracefully handle SMTP user input errors (e.g. incorrect email addresses) to prevent Sidekiq retries (Stan Hu)
  - Move dashboard activity to separate page (for your projects and starred projects)
  - Improve performance of git blame
  - Limit content width to 1200px for most of pages to improve readability on big screens
  - Fix 500 error when submit project snippet without body
  - Improve search page usability
  - Bring more UI consistency in way how projects, snippets and groups lists are rendered
  - Make all profiles and group public
  - Fixed login failure when extern_uid changes (Joel Koglin)
  - Don't notify users without access to the project when they are (accidentally) mentioned in a note.
  - Retrieving oauth token with LDAP credentials
  - Load Application settings from running database unless env var USE_DB=false
  - Added Drone CI integration (Kirill Zaitsev)
  - Allow developers to retry builds
  - Hide advanced project options for non-admin users
  - Fail builds if no .gitlab-ci.yml is found
  - Refactored service API and added automatically service docs generator (Kirill Zaitsev)
  - Added web_url key project hook_attrs (Kirill Zaitsev)
  - Add ability to get user information by ID of an SSH key via the API
  - Fix bug which IE cannot show image at markdown when the image is raw file of gitlab
  - Add support for Crowd
  - Global Labels that are available to all projects
  - Fix highlighting of deleted lines in diffs.
  - Project notification level can be set on the project page itself
  - Added service API endpoint to retrieve service parameters (Petheő Bence)
  - Add FogBugz project import (Jared Szechy)
  - Sort users autocomplete lists by user (Allister Antosik)
  - Webhook for issue now contains repository field (Jungkook Park)
  - Add ability to add custom text to the help page (Jeroen van Baarsen)
  - Add pg_schema to backup config
  - Fix references to target project issues in Merge Requests markdown preview and textareas (Francesco Levorato)
  - Redirect from incorrectly cased group or project path to correct one (Francesco Levorato)
  - Removed API calls from CE to CI

v 7.14.3
  - No changes

v 7.14.2
  - Upgrade gitlab_git to 7.2.15 to fix `git blame` errors with ISO-encoded files (Stan Hu)
  - Allow configuration of LDAP attributes GitLab will use for the new user account.

v 7.14.1
  - Improve abuse reports management from admin area
  - Fix "Reload with full diff" URL button in compare branch view (Stan Hu)
  - Disabled DNS lookups for SSH in docker image (Rowan Wookey)
  - Only include base URL in OmniAuth full_host parameter (Stan Hu)
  - Fix Error 500 in API when accessing a group that has an avatar (Stan Hu)
  - Ability to enable SSL verification for Webhooks

v 7.14.0
  - Fix bug where non-project members of the target project could set labels on new merge requests.
  - Update default robots.txt rules to disallow crawling of irrelevant pages (Ben Bodenmiller)
  - Fix redirection after sign in when using auto_sign_in_with_provider
  - Upgrade gitlab_git to 7.2.14 to ignore CRLFs in .gitmodules (Stan Hu)
  - Clear cache to prevent listing deleted branches after MR removes source branch (Stan Hu)
  - Provide more feedback what went wrong if HipChat service failed test (Stan Hu)
  - Fix bug where backslashes in inline diffs could be dropped (Stan Hu)
  - Disable turbolinks when linking to Bitbucket import status (Stan Hu)
  - Fix broken code import and display error messages if something went wrong with creating project (Stan Hu)
  - Fix corrupted binary files when using API files endpoint (Stan Hu)
  - Bump Haml to 4.0.7 to speed up textarea rendering (Stan Hu)
  - Show incompatible projects in Bitbucket import status (Stan Hu)
  - Fix coloring of diffs on MR Discussion-tab (Gert Goet)
  - Fix "Network" and "Graphs" pages for branches with encoded slashes (Stan Hu)
  - Fix errors deleting and creating branches with encoded slashes (Stan Hu)
  - Always add current user to autocomplete controller to support filter by "Me" (Stan Hu)
  - Fix multi-line syntax highlighting (Stan Hu)
  - Fix network graph when branch name has single quotes (Stan Hu)
  - Add "Confirm user" button in user admin page (Stan Hu)
  - Upgrade gitlab_git to version 7.2.6 to fix Error 500 when creating network graphs (Stan Hu)
  - Add support for Unicode filenames in relative links (Hiroyuki Sato)
  - Fix URL used for refreshing notes if relative_url is present (Bartłomiej Święcki)
  - Fix commit data retrieval when branch name has single quotes (Stan Hu)
  - Check that project was actually created rather than just validated in import:repos task (Stan Hu)
  - Fix full screen mode for snippet comments (Daniel Gerhardt)
  - Fix 404 error in files view after deleting the last file in a repository (Stan Hu)
  - Fix the "Reload with full diff" URL button (Stan Hu)
  - Fix label read access for unauthenticated users (Daniel Gerhardt)
  - Fix access to disabled features for unauthenticated users (Daniel Gerhardt)
  - Fix OAuth provider bug where GitLab would not go return to the redirect_uri after sign-in (Stan Hu)
  - Fix file upload dialog for comment editing (Daniel Gerhardt)
  - Set OmniAuth full_host parameter to ensure redirect URIs are correct (Stan Hu)
  - Return comments in created order in merge request API (Stan Hu)
  - Disable internal issue tracker controller if external tracker is used (Stan Hu)
  - Expire Rails cache entries after two weeks to prevent endless Redis growth
  - Add support for destroying project milestones (Stan Hu)
  - Allow custom backup archive permissions
  - Add project star and fork count, group avatar URL and user/group web URL attributes to API
  - Show who last edited a comment if it wasn't the original author
  - Send notification to all participants when MR is merged.
  - Add ability to manage user email addresses via the API.
  - Show buttons to add license, changelog and contribution guide if they're missing.
  - Tweak project page buttons.
  - Disabled autocapitalize and autocorrect on login field (Daryl Chan)
  - Mention group and project name in creation, update and deletion notices (Achilleas Pipinellis)
  - Update gravatar link on profile page to link to configured gravatar host (Ben Bodenmiller)
  - Remove redis-store TTL monkey patch
  - Add support for CI skipped status
  - Fetch code from forks to refs/merge-requests/:id/head when merge request created
  - Remove comments and email addresses when publicly exposing ssh keys (Zeger-Jan van de Weg)
  - Add "Check out branch" button to the MR page.
  - Improve MR merge widget text and UI consistency.
  - Improve text in MR "How To Merge" modal.
  - Cache all events
  - Order commits by date when comparing branches
  - Fix bug causing error when the target branch of a symbolic ref was deleted
  - Include branch/tag name in archive file and directory name
  - Add dropzone upload progress
  - Add a label for merged branches on branches page (Florent Baldino)
  - Detect .mkd and .mkdn files as markdown (Ben Boeckel)
  - Fix: User search feature in admin area does not respect filters
  - Set max-width for README, issue and merge request description for easier read on big screens
  - Update Flowdock integration to support new Flowdock API (Boyan Tabakov)
  - Remove author from files view (Sven Strickroth)
  - Fix infinite loop when SAML was incorrectly configured.

v 7.13.5
  - Satellites reverted

v 7.13.4
  - Allow users to send abuse reports

v 7.13.3
  - Fix bug causing Bitbucket importer to crash when OAuth application had been removed.
  - Allow users to send abuse reports
  - Remove satellites
  - Link username to profile on Group Members page (Tom Webster)

v 7.13.2
  - Fix randomly failed spec
  - Create project services on Project creation
  - Add admin_merge_request ability to Developer level and up
  - Fix Error 500 when browsing projects with no HEAD (Stan Hu)
  - Fix labels / assignee / milestone for the merge requests when issues are disabled
  - Show the first tab automatically on MergeRequests#new
  - Add rake task 'gitlab:update_commit_count' (Daniel Gerhardt)
  - Fix Gmail Actions

v 7.13.1
  - Fix: Label modifications are not reflected in existing notes and in the issue list
  - Fix: Label not shown in the Issue list, although it's set through web interface
  - Fix: Group/project references are linked incorrectly
  - Improve documentation
  - Fix of migration: Check if session_expire_delay column exists before adding the column
  - Fix: ActionView::Template::Error
  - Fix: "Create Merge Request" isn't always shown in event for newly pushed branch
  - Fix bug causing "Remove source-branch" option not to work for merge requests from the same project.
  - Render Note field hints consistently for "new" and "edit" forms

v 7.13.0
  - Remove repository graph log to fix slow cache updates after push event (Stan Hu)
  - Only enable HSTS header for HTTPS and port 443 (Stan Hu)
  - Fix user autocomplete for unauthenticated users accessing public projects (Stan Hu)
  - Fix redirection to home page URL for unauthorized users (Daniel Gerhardt)
  - Add branch switching support for graphs (Daniel Gerhardt)
  - Fix external issue tracker hook/test for HTTPS URLs (Daniel Gerhardt)
  - Remove link leading to a 404 error in Deploy Keys page (Stan Hu)
  - Add support for unlocking users in admin settings (Stan Hu)
  - Add Irker service configuration options (Stan Hu)
  - Fix order of issues imported from GitHub (Hiroyuki Sato)
  - Bump rugments to 1.0.0beta8 to fix C prototype function highlighting (Jonathon Reinhart)
  - Fix Merge Request webhook to properly fire "merge" action when accepted from the web UI
  - Add `two_factor_enabled` field to admin user API (Stan Hu)
  - Fix invalid timestamps in RSS feeds (Rowan Wookey)
  - Fix downloading of patches on public merge requests when user logged out (Stan Hu)
  - Fix Error 500 when relative submodule resolves to a namespace that has a different name from its path (Stan Hu)
  - Extract the longest-matching ref from a commit path when multiple matches occur (Stan Hu)
  - Update maintenance documentation to explain no need to recompile asssets for omnibus installations (Stan Hu)
  - Support commenting on diffs in side-by-side mode (Stan Hu)
  - Fix JavaScript error when clicking on the comment button on a diff line that has a comment already (Stan Hu)
  - Return 40x error codes if branch could not be deleted in UI (Stan Hu)
  - Remove project visibility icons from dashboard projects list
  - Rename "Design" profile settings page to "Preferences".
  - Allow users to customize their default Dashboard page.
  - Update ssl_ciphers in Nginx example to remove DHE settings. This will deny forward secrecy for Android 2.3.7, Java 6 and OpenSSL 0.9.8
  - Admin can edit and remove user identities
  - Convert CRLF newlines to LF when committing using the web editor.
  - API request /projects/:project_id/merge_requests?state=closed will return only closed merge requests without merged one. If you need ones that were merged - use state=merged.
  - Allow Administrators to filter the user list by those with or without Two-factor Authentication enabled.
  - Show a user's Two-factor Authentication status in the administration area.
  - Explicit error when commit not found in the CI
  - Improve performance for issue and merge request pages
  - Users with guest access level can not set assignee, labels or milestones for issue and merge request
  - Reporter role can manage issue tracker now: edit any issue, set assignee or milestone and manage labels
  - Better performance for pages with events list, issues list and commits list
  - Faster automerge check and merge itself when source and target branches are in same repository
  - Correctly show anonymous authorized applications under Profile > Applications.
  - Query Optimization in MySQL.
  - Allow users to be blocked and unblocked via the API
  - Use native Postgres database cleaning during backup restore
  - Redesign project page. Show README as default instead of activity. Move project activity to separate page
  - Make left menu more hierarchical and less contextual by adding back item at top
  - A fork can’t have a visibility level that is greater than the original project.
  - Faster code search in repository and wiki. Fixes search page timeout for big repositories
  - Allow administrators to disable 2FA for a specific user
  - Add error message for SSH key linebreaks
  - Store commits count in database (will populate with valid values only after first push)
  - Rebuild cache after push to repository in background job
  - Fix transferring of project to another group using the API.

v 7.12.2
  - Correctly show anonymous authorized applications under Profile > Applications.
  - Faster automerge check and merge itself when source and target branches are in same repository
  - Audit log for user authentication
  - Allow custom label to be set for authentication providers.

v 7.12.1
  - Fix error when deleting a user who has projects (Stan Hu)
  - Fix post-receive errors on a push when an external issue tracker is configured (Stan Hu)
  - Add SAML to list of social_provider (Matt Firtion)
  - Fix merge requests API scope to keep compatibility in 7.12.x patch release (Dmitriy Zaporozhets)
  - Fix closed merge request scope at milestone page (Dmitriy Zaporozhets)
  - Revert merge request states renaming
  - Fix hooks for web based events with external issue references (Daniel Gerhardt)
  - Improve performance for issue and merge request pages
  - Compress database dumps to reduce backup size

v 7.12.0
  - Fix Error 500 when one user attempts to access a personal, internal snippet (Stan Hu)
  - Disable changing of target branch in new merge request page when a branch has already been specified (Stan Hu)
  - Fix post-receive errors on a push when an external issue tracker is configured (Stan Hu)
  - Update oauth button logos for Twitter and Google to recommended assets
  - Update browser gem to version 0.8.0 for IE11 support (Stan Hu)
  - Fix timeout when rendering file with thousands of lines.
  - Add "Remember me" checkbox to LDAP signin form.
  - Add session expiration delay configuration through UI application settings
  - Don't notify users mentioned in code blocks or blockquotes.
  - Omit link to generate labels if user does not have access to create them (Stan Hu)
  - Show warning when a comment will add 10 or more people to the discussion.
  - Disable changing of the source branch in merge request update API (Stan Hu)
  - Shorten merge request WIP text.
  - Add option to disallow users from registering any application to use GitLab as an OAuth provider
  - Support editing target branch of merge request (Stan Hu)
  - Refactor permission checks with issues and merge requests project settings (Stan Hu)
  - Fix Markdown preview not working in Edit Milestone page (Stan Hu)
  - Fix Zen Mode not closing with ESC key (Stan Hu)
  - Allow HipChat API version to be blank and default to v2 (Stan Hu)
  - Add file attachment support in Milestone description (Stan Hu)
  - Fix milestone "Browse Issues" button.
  - Set milestone on new issue when creating issue from index with milestone filter active.
  - Make namespace API available to all users (Stan Hu)
  - Add web hook support for note events (Stan Hu)
  - Disable "New Issue" and "New Merge Request" buttons when features are disabled in project settings (Stan Hu)
  - Remove Rack Attack monkey patches and bump to version 4.3.0 (Stan Hu)
  - Fix clone URL losing selection after a single click in Safari and Chrome (Stan Hu)
  - Fix git blame syntax highlighting when different commits break up lines (Stan Hu)
  - Add "Resend confirmation e-mail" link in profile settings (Stan Hu)
  - Allow to configure location of the `.gitlab_shell_secret` file. (Jakub Jirutka)
  - Disabled expansion of top/bottom blobs for new file diffs
  - Update Asciidoctor gem to version 1.5.2. (Jakub Jirutka)
  - Fix resolving of relative links to repository files in AsciiDoc documents. (Jakub Jirutka)
  - Use the user list from the target project in a merge request (Stan Hu)
  - Default extention for wiki pages is now .md instead of .markdown (Jeroen van Baarsen)
  - Add validation to wiki page creation (only [a-zA-Z0-9/_-] are allowed) (Jeroen van Baarsen)
  - Fix new/empty milestones showing 100% completion value (Jonah Bishop)
  - Add a note when an Issue or Merge Request's title changes
  - Consistently refer to MRs as either Merged or Closed.
  - Add Merged tab to MR lists.
  - Prefix EmailsOnPush email subject with `[Git]`.
  - Group project contributions by both name and email.
  - Clarify navigation labels for Project Settings and Group Settings.
  - Move user avatar and logout button to sidebar
  - You can not remove user if he/she is an only owner of group
  - User should be able to leave group. If not - show him proper message
  - User has ability to leave project
  - Add SAML support as an omniauth provider
  - Allow to configure a URL to show after sign out
  - Add an option to automatically sign-in with an Omniauth provider
  - GitLab CI service sends .gitlab-ci.yml in each push call
  - When remove project - move repository and schedule it removal
  - Improve group removing logic
  - Trigger create-hooks on backup restore task
  - Add option to automatically link omniauth and LDAP identities
  - Allow special character in users bio. I.e.: I <3 GitLab

v 7.11.4
  - Fix missing bullets when creating lists
  - Set rel="nofollow" on external links

v 7.11.3
  - no changes
  - Fix upgrader script (Martins Polakovs)

v 7.11.2
  - no changes

v 7.11.1
  - no changes

v 7.11.0
  - Fall back to Plaintext when Syntaxhighlighting doesn't work. Fixes some buggy lexers (Hannes Rosenögger)
  - Get editing comments to work in Chrome 43 again.
  - Fix broken view when viewing history of a file that includes a path that used to be another file (Stan Hu)
  - Don't show duplicate deploy keys
  - Fix commit time being displayed in the wrong timezone in some cases (Hannes Rosenögger)
  - Make the first branch pushed to an empty repository the default HEAD (Stan Hu)
  - Fix broken view when using a tag to display a tree that contains git submodules (Stan Hu)
  - Make Reply-To config apply to change e-mail confirmation and other Devise notifications (Stan Hu)
  - Add application setting to restrict user signups to e-mail domains (Stan Hu)
  - Don't allow a merge request to be merged when its title starts with "WIP".
  - Add a page title to every page.
  - Allow primary email to be set to an email that you've already added.
  - Fix clone URL field and X11 Primary selection (Dmitry Medvinsky)
  - Ignore invalid lines in .gitmodules
  - Fix "Cannot move project" error message from popping up after a successful transfer (Stan Hu)
  - Redirect to sign in page after signing out.
  - Fix "Hello @username." references not working by no longer allowing usernames to end in period.
  - Fix "Revspec not found" errors when viewing diffs in a forked project with submodules (Stan Hu)
  - Improve project page UI
  - Fix broken file browsing with relative submodule in personal projects (Stan Hu)
  - Add "Reply quoting selected text" shortcut key (`r`)
  - Fix bug causing `@whatever` inside an issue's first code block to be picked up as a user mention.
  - Fix bug causing `@whatever` inside an inline code snippet (backtick-style) to be picked up as a user mention.
  - When use change branches link at MR form - save source branch selection instead of target one
  - Improve handling of large diffs
  - Added GitLab Event header for project hooks
  - Add Two-factor authentication (2FA) for GitLab logins
  - Show Atom feed buttons everywhere where applicable.
  - Add project activity atom feed.
  - Don't crash when an MR from a fork has a cross-reference comment from the target project on one of its commits.
  - Explain how to get a new password reset token in welcome emails
  - Include commit comments in MR from a forked project.
  - Group milestones by title in the dashboard and all other issue views.
  - Query issues, merge requests and milestones with their IID through API (Julien Bianchi)
  - Add default project and snippet visibility settings to the admin web UI.
  - Show incompatible projects in Google Code import status (Stan Hu)
  - Fix bug where commit data would not appear in some subdirectories (Stan Hu)
  - Task lists are now usable in comments, and will show up in Markdown previews.
  - Fix bug where avatar filenames were not actually deleted from the database during removal (Stan Hu)
  - Fix bug where Slack service channel was not saved in admin template settings. (Stan Hu)
  - Protect OmniAuth request phase against CSRF.
  - Don't send notifications to mentioned users that don't have access to the project in question.
  - Add search issues/MR by number
  - Change plots to bar graphs in commit statistics screen
  - Move snippets UI to fluid layout
  - Improve UI for sidebar. Increase separation between navigation and content
  - Improve new project command options (Ben Bodenmiller)
  - Add common method to force UTF-8 and use it to properly handle non-ascii OAuth user properties (Onur Küçük)
  - Prevent sending empty messages to HipChat (Chulki Lee)
  - Improve UI for mobile phones on dashboard and project pages
  - Add room notification and message color option for HipChat
  - Allow to use non-ASCII letters and dashes in project and namespace name. (Jakub Jirutka)
  - Add footnotes support to Markdown (Guillaume Delbergue)
  - Add current_sign_in_at to UserFull REST api.
  - Make Sidekiq MemoryKiller shutdown signal configurable
  - Add "Create Merge Request" buttons to commits and branches pages and push event.
  - Show user roles by comments.
  - Fix automatic blocking of auto-created users from Active Directory.
  - Call merge request web hook for each new commits (Arthur Gautier)
  - Use SIGKILL by default in Sidekiq::MemoryKiller
  - Fix mentioning of private groups.
  - Add style for <kbd> element in markdown
  - Spin spinner icon next to "Checking for CI status..." on MR page.
  - Fix reference links in dashboard activity and ATOM feeds.
  - Ensure that the first added admin performs repository imports

v 7.10.4
  - Fix migrations broken in 7.10.2
  - Make tags for GitLab installations running on MySQL case sensitive
  - Get Gitorious importer to work again.
  - Fix adding new group members from admin area
  - Fix DB error when trying to tag a repository (Stan Hu)
  - Fix Error 500 when searching Wiki pages (Stan Hu)
  - Unescape branch names in compare commit (Stan Hu)
  - Order commit comments chronologically in API.

v 7.10.2
  - Fix CI links on MR page

v 7.10.0
  - Ignore submodules that are defined in .gitmodules but are checked in as directories.
  - Allow projects to be imported from Google Code.
  - Remove access control for uploaded images to fix broken images in emails (Hannes Rosenögger)
  - Allow users to be invited by email to join a group or project.
  - Don't crash when project repository doesn't exist.
  - Add config var to block auto-created LDAP users.
  - Don't use HTML ellipsis in EmailsOnPush subject truncated commit message.
  - Set EmailsOnPush reply-to address to committer email when enabled.
  - Fix broken file browsing with a submodule that contains a relative link (Stan Hu)
  - Fix persistent XSS vulnerability around profile website URLs.
  - Fix project import URL regex to prevent arbitary local repos from being imported.
  - Fix directory traversal vulnerability around uploads routes.
  - Fix directory traversal vulnerability around help pages.
  - Don't leak existence of project via search autocomplete.
  - Don't leak existence of group or project via search.
  - Fix bug where Wiki pages that included a '/' were no longer accessible (Stan Hu)
  - Fix bug where error messages from Dropzone would not be displayed on the issues page (Stan Hu)
  - Add a rake task to check repository integrity with `git fsck`
  - Add ability to configure Reply-To address in gitlab.yml (Stan Hu)
  - Move current user to the top of the list in assignee/author filters (Stan Hu)
  - Fix broken side-by-side diff view on merge request page (Stan Hu)
  - Set Application controller default URL options to ensure all url_for calls are consistent (Stan Hu)
  - Allow HTML tags in Markdown input
  - Fix code unfold not working on Compare commits page (Stan Hu)
  - Fix generating SSH key fingerprints with OpenSSH 6.8. (Sašo Stanovnik)
  - Fix "Import projects from" button to show the correct instructions (Stan Hu)
  - Fix dots in Wiki slugs causing errors (Stan Hu)
  - Make maximum attachment size configurable via Application Settings (Stan Hu)
  - Update poltergeist to version 1.6.0 to support PhantomJS 2.0 (Zeger-Jan van de Weg)
  - Fix cross references when usernames, milestones, or project names contain underscores (Stan Hu)
  - Disable reference creation for comments surrounded by code/preformatted blocks (Stan Hu)
  - Reduce Rack Attack false positives causing 403 errors during HTTP authentication (Stan Hu)
  - enable line wrapping per default and remove the checkbox to toggle it (Hannes Rosenögger)
  - Fix a link in the patch update guide
  - Add a service to support external wikis (Hannes Rosenögger)
  - Omit the "email patches" link and fix plain diff view for merge commits
  - List new commits for newly pushed branch in activity view.
  - Add sidetiq gem dependency to match EE
  - Add changelog, license and contribution guide links to project tab bar.
  - Improve diff UI
  - Fix alignment of navbar toggle button (Cody Mize)
  - Fix checkbox rendering for nested task lists
  - Identical look of selectboxes in UI
  - Upgrade the gitlab_git gem to version 7.1.3
  - Move "Import existing repository by URL" option to button.
  - Improve error message when save profile has error.
  - Passing the name of pushed ref to CI service (requires GitLab CI 7.9+)
  - Add location field to user profile
  - Fix print view for markdown files and wiki pages
  - Fix errors when deleting old backups
  - Improve GitLab performance when working with git repositories
  - Add tag message and last commit to tag hook (Kamil Trzciński)
  - Restrict permissions on backup files
  - Improve oauth accounts UI in profile page
  - Add ability to unlink connected accounts
  - Replace commits calendar with faster contribution calendar that includes issues and merge requests
  - Add inifinite scroll to user page activity
  - Don't include system notes in issue/MR comment count.
  - Don't mark merge request as updated when merge status relative to target branch changes.
  - Link note avatar to user.
  - Make Git-over-SSH errors more descriptive.
  - Fix EmailsOnPush.
  - Refactor issue filtering
  - AJAX selectbox for issue assignee and author filters
  - Fix issue with missing options in issue filtering dropdown if selected one
  - Prevent holding Control-Enter or Command-Enter from posting comment multiple times.
  - Prevent note form from being cleared when submitting failed.
  - Improve file icons rendering on tree (Sullivan Sénéchal)
  - API: Add pagination to project events
  - Get issue links in notification mail to work again.
  - Don't show commit comment button when user is not signed in.
  - Fix admin user projects lists.
  - Don't leak private group existence by redirecting from namespace controller to group controller.
  - Ability to skip some items from backup (database, respositories or uploads)
  - Archive repositories in background worker.
  - Import GitHub, Bitbucket or GitLab.com projects owned by authenticated user into current namespace.
  - Project labels are now available over the API under the "tag_list" field (Cristian Medina)
  - Fixed link paths for HTTP and SSH on the admin project view (Jeremy Maziarz)
  - Fix and improve help rendering (Sullivan Sénéchal)
  - Fix final line in EmailsOnPush email diff being rendered as error.
  - Prevent duplicate Buildkite service creation.
  - Fix git over ssh errors 'fatal: protocol error: bad line length character'
  - Automatically setup GitLab CI project for forks if origin project has GitLab CI enabled
  - Bust group page project list cache when namespace name or path changes.
  - Explicitly set image alt-attribute to prevent graphical glitches if gravatars could not be loaded
  - Allow user to choose a public email to show on public profile
  - Remove truncation from issue titles on milestone page (Jason Blanchard)
  - Fix stuck Merge Request merging events from old installations (Ben Bodenmiller)
  - Fix merge request comments on files with multiple commits
  - Fix Resource Owner Password Authentication Flow

v 7.9.4
  - Security: Fix project import URL regex to prevent arbitary local repos from being imported
  - Fixed issue where only 25 commits would load in file listings
  - Fix LDAP identities  after config update

v 7.9.3
  - Contains no changes
  - Add icons to Add dropdown items.
  - Allow admin to create public deploy keys that are accessible to any project.
  - Warn when gitlab-shell version doesn't match requirement.
  - Skip email confirmation when set by admin or via LDAP.
  - Only allow users to reference groups, projects, issues, MRs, commits they have access to.

v 7.9.3
  - Contains no changes

v 7.9.2
  - Contains no changes

v 7.9.1
  - Include missing events and fix save functionality in admin service template settings form (Stan Hu)
  - Fix "Import projects from" button to show the correct instructions (Stan Hu)
  - Fix OAuth2 issue importing a new project from GitHub and GitLab (Stan Hu)
  - Fix for LDAP with commas in DN
  - Fix missing events and in admin Slack service template settings form (Stan Hu)
  - Don't show commit comment button when user is not signed in.
  - Downgrade gemnasium-gitlab-service gem

v 7.9.0
  - Add HipChat integration documentation (Stan Hu)
  - Update documentation for object_kind field in Webhook push and tag push Webhooks (Stan Hu)
  - Fix broken email images (Hannes Rosenögger)
  - Automatically config git if user forgot, where possible (Zeger-Jan van de Weg)
  - Fix mass SQL statements on initial push (Hannes Rosenögger)
  - Add tag push notifications and normalize HipChat and Slack messages to be consistent (Stan Hu)
  - Add comment notification events to HipChat and Slack services (Stan Hu)
  - Add issue and merge request events to HipChat and Slack services (Stan Hu)
  - Fix merge request URL passed to Webhooks. (Stan Hu)
  - Fix bug that caused a server error when editing a comment to "+1" or "-1" (Stan Hu)
  - Fix code preview theme setting for comments, issues, merge requests, and snippets (Stan Hu)
  - Move labels/milestones tabs to sidebar
  - Upgrade Rails gem to version 4.1.9.
  - Improve error messages for file edit failures
  - Improve UI for commits, issues and merge request lists
  - Fix commit comments on first line of diff not rendering in Merge Request Discussion view.
  - Allow admins to override restricted project visibility settings.
  - Move restricted visibility settings from gitlab.yml into the web UI.
  - Improve trigger merge request hook when source project branch has been updated (Kirill Zaitsev)
  - Save web edit in new branch
  - Fix ordering of imported but unchanged projects (Marco Wessel)
  - Mobile UI improvements: make aside content expandable
  - Expose avatar_url in projects API
  - Fix checkbox alignment on the application settings page.
  - Generalize image upload in drag and drop in markdown to all files (Hannes Rosenögger)
  - Fix mass-unassignment of issues (Robert Speicher)
  - Fix hidden diff comments in merge request discussion view
  - Allow user confirmation to be skipped for new users via API
  - Add a service to send updates to an Irker gateway (Romain Coltel)
  - Add brakeman (security scanner for Ruby on Rails)
  - Slack username and channel options
  - Add grouped milestones from all projects to dashboard.
  - Web hook sends pusher email as well as commiter
  - Add Bitbucket omniauth provider.
  - Add Bitbucket importer.
  - Support referencing issues to a project whose name starts with a digit
  - Condense commits already in target branch when updating merge request source branch.
  - Send notifications and leave system comments when bulk updating issues.
  - Automatically link commit ranges to compare page: sha1...sha4 or sha1..sha4 (includes sha1 in comparison)
  - Move groups page from profile to dashboard
  - Starred projects page at dashboard
  - Blocking user does not remove him/her from project/groups but show blocked label
  - Change subject of EmailsOnPush emails to include namespace, project and branch.
  - Change subject of EmailsOnPush emails to include first commit message when multiple were pushed.
  - Remove confusing footer from EmailsOnPush mail body.
  - Add list of changed files to EmailsOnPush emails.
  - Add option to send EmailsOnPush emails from committer email if domain matches.
  - Add option to disable code diffs in EmailOnPush emails.
  - Wrap commit message in EmailsOnPush email.
  - Send EmailsOnPush emails when deleting commits using force push.
  - Fix EmailsOnPush email comparison link to include first commit.
  - Fix highliht of selected lines in file
  - Reject access to group/project avatar if the user doesn't have access.
  - Add database migration to clean group duplicates with same path and name (Make sure you have a backup before update)
  - Add GitLab active users count to rake gitlab:check
  - Starred projects page at dashboard
  - Make email display name configurable
  - Improve json validation in hook data
  - Use Emoji One
  - Updated emoji help documentation to properly reference EmojiOne.
  - Fix missing GitHub organisation repositories on import page.
  - Added blue theme
  - Remove annoying notice messages when create/update merge request
  - Allow smb:// links in Markdown text.
  - Filter merge request by title or description at Merge Requests page
  - Block user if he/she was blocked in Active Directory
  - Fix import pages not working after first load.
  - Use custom LDAP label in LDAP signin form.
  - Execute hooks and services when branch or tag is created or deleted through web interface.
  - Block and unblock user if he/she was blocked/unblocked in Active Directory
  - Raise recommended number of unicorn workers from 2 to 3
  - Use same layout and interactivity for project members as group members.
  - Prevent gitlab-shell character encoding issues by receiving its changes as raw data.
  - Ability to unsubscribe/subscribe to issue or merge request
  - Delete deploy key when last connection to a project is destroyed.
  - Fix invalid Atom feeds when using emoji, horizontal rules, or images (Christian Walther)
  - Backup of repositories with tar instead of git bundle (only now are git-annex files included in the backup)
  - Add canceled status for CI
  - Send EmailsOnPush email when branch or tag is created or deleted.
  - Faster merge request processing for large repository
  - Prevent doubling AJAX request with each commit visit via Turbolink
  - Prevent unnecessary doubling of js events on import pages and user calendar

v 7.8.4
  - Fix issue_tracker_id substitution in custom issue trackers
  - Fix path and name duplication in namespaces

v 7.8.3
  - Bump version of gitlab_git fixing annotated tags without message

v 7.8.2
  - Fix service migration issue when upgrading from versions prior to 7.3
  - Fix setting of the default use project limit via admin UI
  - Fix showing of already imported projects for GitLab and Gitorious importers
  - Fix response of push to repository to return "Not found" if user doesn't have access
  - Fix check if user is allowed to view the file attachment
  - Fix import check for case sensetive namespaces
  - Increase timeout for Git-over-HTTP requests to 1 hour since large pulls/pushes can take a long time.
  - Properly handle autosave local storage exceptions.
  - Escape wildcards when searching LDAP by username.

v 7.8.1
  - Fix run of custom post receive hooks
  - Fix migration that caused issues when upgrading to version 7.8 from versions prior to 7.3
  - Fix the warning for LDAP users about need to set password
  - Fix avatars which were not shown for non logged in users
  - Fix urls for the issues when relative url was enabled

v 7.8.0
  - Fix access control and protection against XSS for note attachments and other uploads.
  - Replace highlight.js with rouge-fork rugments (Stefan Tatschner)
  - Make project search case insensitive (Hannes Rosenögger)
  - Include issue/mr participants in list of recipients for reassign/close/reopen emails
  - Expose description in groups API
  - Better UI for project services page
  - Cleaner UI for web editor
  - Add diff syntax highlighting in email-on-push service notifications (Hannes Rosenögger)
  - Add API endpoint to fetch all changes on a MergeRequest (Jeroen van Baarsen)
  - View note image attachments in new tab when clicked instead of downloading them
  - Improve sorting logic in UI and API. Explicitly define what sorting method is used by default
  - Fix overflow at sidebar when have several items
  - Add notes for label changes in issue and merge requests
  - Show tags in commit view (Hannes Rosenögger)
  - Only count a user's vote once on a merge request or issue (Michael Clarke)
  - Increase font size when browse source files and diffs
  - Service Templates now let you set default values for all services
  - Create new file in empty repository using GitLab UI
  - Ability to clone project using oauth2 token
  - Upgrade Sidekiq gem to version 3.3.0
  - Stop git zombie creation during force push check
  - Show success/error messages for test setting button in services
  - Added Rubocop for code style checks
  - Fix commits pagination
  - Async load a branch information at the commit page
  - Disable blacklist validation for project names
  - Allow configuring protection of the default branch upon first push (Marco Wessel)
  - Add gitlab.com importer
  - Add an ability to login with gitlab.com
  - Add a commit calendar to the user profile (Hannes Rosenögger)
  - Submit comment on command-enter
  - Notify all members of a group when that group is mentioned in a comment, for example: `@gitlab-org` or `@sales`.
  - Extend issue clossing pattern to include "Resolve", "Resolves", "Resolved", "Resolving" and "Close" (Julien Bianchi and Hannes Rosenögger)
  - Fix long broadcast message cut-off on left sidebar (Visay Keo)
  - Add Project Avatars (Steven Thonus and Hannes Rosenögger)
  - Password reset token validity increased from 2 hours to 2 days since it is also send on account creation.
  - Edit group members via API
  - Enable raw image paste from clipboard, currently Chrome only (Marco Cyriacks)
  - Add action property to merge request hook (Julien Bianchi)
  - Remove duplicates from group milestone participants list.
  - Add a new API function that retrieves all issues assigned to a single milestone (Justin Whear and Hannes Rosenögger)
  - API: Access groups with their path (Julien Bianchi)
  - Added link to milestone and keeping resource context on smaller viewports for issues and merge requests (Jason Blanchard)
  - Allow notification email to be set separately from primary email.
  - API: Add support for editing an existing project (Mika Mäenpää and Hannes Rosenögger)
  - Don't have Markdown preview fail for long comments/wiki pages.
  - When test web hook - show error message instead of 500 error page if connection to hook url was reset
  - Added support for firing system hooks on group create/destroy and adding/removing users to group (Boyan Tabakov)
  - Added persistent collapse button for left side nav bar (Jason Blanchard)
  - Prevent losing unsaved comments by automatically restoring them when comment page is loaded again.
  - Don't allow page to be scaled on mobile.
  - Clean the username acquired from OAuth/LDAP so it doesn't fail username validation and block signing up.
  - Show assignees in merge request index page (Kelvin Mutuma)
  - Link head panel titles to relevant root page.
  - Allow users that signed up via OAuth to set their password in order to use Git over HTTP(S).
  - Show users button to share their newly created public or internal projects on twitter
  - Add quick help links to the GitLab pricing and feature comparison pages.
  - Fix duplicate authorized applications in user profile and incorrect application client count in admin area.
  - Make sure Markdown previews always use the same styling as the eventual destination.
  - Remove deprecated Group#owner_id from API
  - Show projects user contributed to on user page. Show stars near project on user page.
  - Improve database performance for GitLab
  - Add Asana service (Jeremy Benoist)
  - Improve project web hooks with extra data

v 7.7.2
  - Update GitLab Shell to version 2.4.2 that fixes a bug when developers can push to protected branch
  - Fix issue when LDAP user can't login with existing GitLab account

v 7.7.1
  - Improve mention autocomplete performance
  - Show setup instructions for GitHub import if disabled
  - Allow use http for OAuth applications

v 7.7.0
  - Import from GitHub.com feature
  - Add Jetbrains Teamcity CI service (Jason Lippert)
  - Mention notification level
  - Markdown preview in wiki (Yuriy Glukhov)
  - Raise group avatar filesize limit to 200kb
  - OAuth applications feature
  - Show user SSH keys in admin area
  - Developer can push to protected branches option
  - Set project path instead of project name in create form
  - Block Git HTTP access after 10 failed authentication attempts
  - Updates to the messages returned by API (sponsored by O'Reilly Media)
  - New UI layout with side navigation
  - Add alert message in case of outdated browser (IE < 10)
  - Added API support for sorting projects
  - Update gitlab_git to version 7.0.0.rc14
  - Add API project search filter option for authorized projects
  - Fix File blame not respecting branch selection
  - Change some of application settings on fly in admin area UI
  - Redesign signin/signup pages
  - Close standard input in Gitlab::Popen.popen
  - Trigger GitLab CI when push tags
  - When accept merge request - do merge using sidaekiq job
  - Enable web signups by default
  - Fixes for diff comments: drag-n-drop images, selecting images
  - Fixes for edit comments: drag-n-drop images, preview mode, selecting images, save & update
  - Remove password strength indicator



v 7.6.0
  - Fork repository to groups
  - New rugged version
  - Add CRON=1 backup setting for quiet backups
  - Fix failing wiki restore
  - Add optional Sidekiq MemoryKiller middleware (enabled via SIDEKIQ_MAX_RSS env variable)
  - Monokai highlighting style now more faithful to original design (Mark Riedesel)
  - Create project with repository in synchrony
  - Added ability to create empty repo or import existing one if project does not have repository
  - Reactivate highlight.js language autodetection
  - Mobile UI improvements
  - Change maximum avatar file size from 100KB to 200KB
  - Strict validation for snippet file names
  - Enable Markdown preview for issues, merge requests, milestones, and notes (Vinnie Okada)
  - In the docker directory is a container template based on the Omnibus packages.
  - Update Sidekiq to version 2.17.8
  - Add author filter to project issues and merge requests pages
  - Atom feed for user activity
  - Support multiple omniauth providers for the same user
  - Rendering cross reference in issue title and tooltip for merge request
  - Show username in comments
  - Possibility to create Milestones or Labels when Issues are disabled
  - Fix bug with showing gpg signature in tag

v 7.5.3
  - Bump gitlab_git to 7.0.0.rc12 (includes Rugged 0.21.2)

v 7.5.2
  - Don't log Sidekiq arguments by default
  - Fix restore of wiki repositories from backups

v 7.5.1
  - Add missing timestamps to 'members' table

v 7.5.0
  - API: Add support for Hipchat (Kevin Houdebert)
  - Add time zone configuration in gitlab.yml (Sullivan Senechal)
  - Fix LDAP authentication for Git HTTP access
  - Run 'GC.start' after every EmailsOnPushWorker job
  - Fix LDAP config lookup for provider 'ldap'
  - Drop all sequences during Postgres database restore
  - Project title links to project homepage (Ben Bodenmiller)
  - Add Atlassian Bamboo CI service (Drew Blessing)
  - Mentioned @user will receive email even if he is not participating in issue or commit
  - Session API: Use case-insensitive authentication like in UI (Andrey Krivko)
  - Tie up loose ends with annotated tags: API & UI (Sean Edge)
  - Return valid json for deleting branch via API (sponsored by O'Reilly Media)
  - Expose username in project events API (sponsored by O'Reilly Media)
  - Adds comments to commits in the API
  - Performance improvements
  - Fix post-receive issue for projects with deleted forks
  - New gitlab-shell version with custom hooks support
  - Improve code
  - GitLab CI 5.2+ support (does not support older versions)
  - Fixed bug when you can not push commits starting with 000000 to protected branches
  - Added a password strength indicator
  - Change project name and path in one form
  - Display renamed files in diff views (Vinnie Okada)
  - Fix raw view for public snippets
  - Use secret token with GitLab internal API.
  - Add missing timestamps to 'members' table

v 7.4.5
  - Bump gitlab_git to 7.0.0.rc12 (includes Rugged 0.21.2)

v 7.4.4
  - No changes

v 7.4.3
  - Fix raw snippets view
  - Fix security issue for member api
  - Fix buildbox integration

v 7.4.2
  - Fix internal snippet exposing for unauthenticated users

v 7.4.1
  - Fix LDAP authentication for Git HTTP access
  - Fix LDAP config lookup for provider 'ldap'
  - Fix public snippets
  - Fix 500 error on projects with nested submodules

v 7.4.0
  - Refactored membership logic
  - Improve error reporting on users API (Julien Bianchi)
  - Refactor test coverage tools usage. Use SIMPLECOV=true to generate it locally
  - Default branch is protected by default
  - Increase unicorn timeout to 60 seconds
  - Sort search autocomplete projects by stars count so most popular go first
  - Add README to tab on project show page
  - Do not delete tmp/repositories itself during clean-up, only its contents
  - Support for backup uploads to remote storage
  - Prevent notes polling when there are not notes
  - Internal ForkService: Prepare support for fork to a given namespace
  - API: Add support for forking a project via the API (Bernhard Kaindl)
  - API: filter project issues by milestone (Julien Bianchi)
  - Fail harder in the backup script
  - Changes to Slack service structure, only webhook url needed
  - Zen mode for wiki and milestones (Robert Schilling)
  - Move Emoji parsing to html-pipeline-gitlab (Robert Schilling)
  - Font Awesome 4.2 integration (Sullivan Senechal)
  - Add Pushover service integration (Sullivan Senechal)
  - Add select field type for services options (Sullivan Senechal)
  - Add cross-project references to the Markdown parser (Vinnie Okada)
  - Add task lists to issue and merge request descriptions (Vinnie Okada)
  - Snippets can be public, internal or private
  - Improve danger zone: ask project path to confirm data-loss action
  - Raise exception on forgery
  - Show build coverage in Merge Requests (requires GitLab CI v5.1)
  - New milestone and label links on issue edit form
  - Improved repository graphs
  - Improve event note display in dashboard and project activity views (Vinnie Okada)
  - Add users sorting to admin area
  - UI improvements
  - Fix ambiguous sha problem with mentioned commit
  - Fixed bug with apostrophe when at mentioning users
  - Add active directory ldap option
  - Developers can push to wiki repo. Protected branches does not affect wiki repo any more
  - Faster rev list
  - Fix branch removal

v 7.3.2
  - Fix creating new file via web editor
  - Use gitlab-shell v2.0.1

v 7.3.1
  - Fix ref parsing in Gitlab::GitAccess
  - Fix error 500 when viewing diff on a file with changed permissions
  - Fix adding comments to MR when source branch is master
  - Fix error 500 when searching description contains relative link

v 7.3.0
  - Always set the 'origin' remote in satellite actions
  - Write authorized_keys in tmp/ during tests
  - Use sockets to connect to Redis
  - Add dormant New Relic gem (can be enabled via environment variables)
  - Expire Rack sessions after 1 week
  - Cleaner signin/signup pages
  - Improved comments UI
  - Better search with filtering, pagination etc
  - Added a checkbox to toggle line wrapping in diff (Yuriy Glukhov)
  - Prevent project stars duplication when fork project
  - Use the default Unicorn socket backlog value of 1024
  - Support Unix domain sockets for Redis
  - Store session Redis keys in 'session:gitlab:' namespace
  - Deprecate LDAP account takeover based on partial LDAP email / GitLab username match
  - Use /bin/sh instead of Bash in bin/web, bin/background_jobs (Pavel Novitskiy)
  - Keyboard shortcuts for productivity (Robert Schilling)
  - API: filter issues by state (Julien Bianchi)
  - API: filter issues by labels (Julien Bianchi)
  - Add system hook for ssh key changes
  - Add blob permalink link (Ciro Santilli)
  - Create annotated tags through UI and API (Sean Edge)
  - Snippets search (Charles Bushong)
  - Comment new push to existing MR
  - Add 'ci' to the blacklist of forbidden names
  - Improve text filtering on issues page
  - Comment & Close button
  - Process git push --all much faster
  - Don't allow edit of system notes
  - Project wiki search (Ralf Seidler)
  - Enabled Shibboleth authentication support (Matus Banas)
  - Zen mode (fullscreen) for issues/MR/notes (Robert Schilling)
  - Add ability to configure webhook timeout via gitlab.yml (Wes Gurney)
  - Sort project merge requests in asc or desc order for updated_at or created_at field (sponsored by O'Reilly Media)
  - Add Redis socket support to 'rake gitlab:shell:install'

v 7.2.1
  - Delete orphaned labels during label migration (James Brooks)
  - Security: prevent XSS with stricter MIME types for raw repo files

v 7.2.0
  - Explore page
  - Add project stars (Ciro Santilli)
  - Log Sidekiq arguments
  - Better labels: colors, ability to rename and remove
  - Improve the way merge request collects diffs
  - Improve compare page for large diffs
  - Expose the full commit message via API
  - Fix 500 error on repository rename
  - Fix bug when MR download patch return invalid diff
  - Test gitlab-shell integration
  - Repository import timeout increased from 2 to 4 minutes allowing larger repos to be imported
  - API for labels (Robert Schilling)
  - API: ability to set an import url when creating project for specific user

v 7.1.1
  - Fix cpu usage issue in Firefox
  - Fix redirect loop when changing password by new user
  - Fix 500 error on new merge request page

v 7.1.0
  - Remove observers
  - Improve MR discussions
  - Filter by description on Issues#index page
  - Fix bug with namespace select when create new project page
  - Show README link after description for non-master members
  - Add @all mention for comments
  - Dont show reply button if user is not signed in
  - Expose more information for issues with webhook
  - Add a mention of the merge request into the default merge request commit message
  - Improve code highlight, introduce support for more languages like Go, Clojure, Erlang etc
  - Fix concurrency issue in repository download
  - Dont allow repository name start with ?
  - Improve email threading (Pierre de La Morinerie)
  - Cleaner help page
  - Group milestones
  - Improved email notifications
  - Contributors API (sponsored by Mobbr)
  - Fix LDAP TLS authentication (Boris HUISGEN)
  - Show VERSION information on project sidebar
  - Improve branch removal logic when accept MR
  - Fix bug where comment form is spawned inside the Reply button
  - Remove Dir.chdir from Satellite#lock for thread-safety
  - Increased default git max_size value from 5MB to 20MB in gitlab.yml. Please update your configs!
  - Show error message in case of timeout in satellite when create MR
  - Show first 100 files for huge diff instead of hiding all
  - Change default admin email from admin@local.host to admin@example.com

v 7.0.0
  - The CPU no longer overheats when you hold down the spacebar
  - Improve edit file UI
  - Add ability to upload group avatar when create
  - Protected branch cannot be removed
  - Developers can remove normal branches with UI
  - Remove branch via API (sponsored by O'Reilly Media)
  - Move protected branches page to Project settings area
  - Redirect to Files view when create new branch via UI
  - Drag and drop upload of image in every markdown-area (Earle Randolph Bunao and Neil Francis Calabroso)
  - Refactor the markdown relative links processing
  - Make it easier to implement other CI services for GitLab
  - Group masters can create projects in group
  - Deprecate ruby 1.9.3 support
  - Only masters can rewrite/remove git tags
  - Add X-Frame-Options SAMEORIGIN to Nginx config so Sidekiq admin is visible
  - UI improvements
  - Case-insensetive search for issues
  - Update to rails 4.1
  - Improve performance of application for projects and groups with a lot of members
  - Formally support Ruby 2.1
  - Include Nginx gitlab-ssl config
  - Add manual language detection for highlight.js
  - Added example.com/:username routing
  - Show notice if your profile is public
  - UI improvements for mobile devices
  - Improve diff rendering performance
  - Drag-n-drop for issues and merge requests between states at milestone page
  - Fix '0 commits' message for huge repositories on project home page
  - Prevent 500 error page when visit commit page from large repo
  - Add notice about huge push over http to unicorn config
  - File action in satellites uses default 30 seconds timeout instead of old 10 seconds one
  - Overall performance improvements
  - Skip init script check on omnibus-gitlab
  - Be more selective when killing stray Sidekiqs
  - Check LDAP user filter during sign-in
  - Remove wall feature (no data loss - you can take it from database)
  - Dont expose user emails via API unless you are admin
  - Detect issues closed by Merge Request description
  - Better email subject lines from email on push service (Alex Elman)
  - Enable identicon for gravatar be default

v 6.9.2
  - Revert the commit that broke the LDAP user filter

v 6.9.1
  - Fix scroll to highlighted line
  - Fix the pagination on load for commits page

v 6.9.0
  - Store Rails cache data in the Redis `cache:gitlab` namespace
  - Adjust MySQL limits for existing installations
  - Add db index on project_id+iid column. This prevents duplicate on iid (During migration duplicates will be removed)
  - Markdown preview or diff during editing via web editor (Evgeniy Sokovikov)
  - Give the Rails cache its own Redis namespace
  - Add ability to set different ssh host, if different from http/https
  - Fix syntax highlighting for code comments blocks
  - Improve comments loading logic
  - Stop refreshing comments when the tab is hidden
  - Improve issue and merge request mobile UI (Drew Blessing)
  - Document how to convert a backup to PostgreSQL
  - Fix locale bug in backup manager
  - Fix can not automerge when MR description is too long
  - Fix wiki backup skip bug
  - Two Step MR creation process
  - Remove unwanted files from satellite working directory with git clean -fdx
  - Accept merge request via API (sponsored by O'Reilly Media)
  - Add more access checks during API calls
  - Block SSH access for 'disabled' Active Directory users
  - Labels for merge requests (Drew Blessing)
  - Threaded emails by setting a Message-ID (Philip Blatter)

v 6.8.0
  - Ability to at mention users that are participating in issue and merge req. discussion
  - Enabled GZip Compression for assets in example Nginx, make sure that Nginx is compiled with --with-http_gzip_static_module flag (this is default in Ubuntu)
  - Make user search case-insensitive (Christopher Arnold)
  - Remove omniauth-ldap nickname bug workaround
  - Drop all tables before restoring a Postgres backup
  - Make the repository downloads path configurable
  - Create branches via API (sponsored by O'Reilly Media)
  - Changed permission of gitlab-satellites directory not to be world accessible
  - Protected branch does not allow force push
  - Fix popen bug in `rake gitlab:satellites:create`
  - Disable connection reaping for MySQL
  - Allow oauth signup without email for twitter and github
  - Fix faulty namespace names that caused 500 on user creation
  - Option to disable standard login
  - Clean old created archives from repository downloads directory
  - Fix download link for huge MR diffs
  - Expose event and mergerequest timestamps in API
  - Fix emails on push service when only one commit is pushed

v 6.7.3
  - Fix the merge notification email not being sent (Pierre de La Morinerie)
  - Drop all tables before restoring a Postgres backup
  - Remove yanked modernizr gem

v 6.7.2
  - Fix upgrader script

v 6.7.1
  - Fix GitLab CI integration

v 6.7.0
  - Increased the example Nginx client_max_body_size from 5MB to 20MB, consider updating it manually on existing installations
  - Add support for Gemnasium as a Project Service (Olivier Gonzalez)
  - Add edit file button to MergeRequest diff
  - Public groups (Jason Hollingsworth)
  - Cleaner headers in Notification Emails (Pierre de La Morinerie)
  - Blob and tree gfm links to anchors work
  - Piwik Integration (Sebastian Winkler)
  - Show contribution guide link for new issue form (Jeroen van Baarsen)
  - Fix CI status for merge requests from fork
  - Added option to remove issue assignee on project issue page and issue edit page (Jason Blanchard)
  - New page load indicator that includes a spinner that scrolls with the page
  - Converted all the help sections into markdown
  - LDAP user filters
  - Streamline the content of notification emails (Pierre de La Morinerie)
  - Fixes a bug with group member administration (Matt DeTullio)
  - Sort tag names using VersionSorter (Robert Speicher)
  - Add GFM autocompletion for MergeRequests (Robert Speicher)
  - Add webhook when a new tag is pushed (Jeroen van Baarsen)
  - Add button for toggling inline comments in diff view
  - Add retry feature for repository import
  - Reuse the GitLab LDAP connection within each request
  - Changed markdown new line behaviour to conform to markdown standards
  - Fix global search
  - Faster authorized_keys rebuilding in `rake gitlab:shell:setup` (requires gitlab-shell 1.8.5)
  - Create and Update MR calls now support the description parameter (Greg Messner)
  - Markdown relative links in the wiki link to wiki pages, markdown relative links in repositories link to files in the repository
  - Added Slack service integration (Federico Ravasio)
  - Better API responses for access_levels (sponsored by O'Reilly Media)
  - Requires at least 2 unicorn workers
  - Requires gitlab-shell v1.9+
  - Replaced gemoji(due to closed licencing problem) with Phantom Open Emoji library(combined SIL Open Font License, MIT License and the CC 3.0 License)
  - Fix `/:username.keys` response content type (Dmitry Medvinsky)

v 6.6.5
  - Added option to remove issue assignee on project issue page and issue edit page (Jason Blanchard)
  - Hide mr close button for comment form if merge request was closed or inline comment
  - Adds ability to reopen closed merge request

v 6.6.4
  - Add missing html escape for highlighted code blocks in comments, issues

v 6.6.3
  - Fix 500 error when edit yourself from admin area
  - Hide private groups for public profiles

v 6.6.2
  - Fix 500 error on branch/tag create or remove via UI

v 6.6.1
  - Fix 500 error on files tab if submodules presents

v 6.6.0
  - Retrieving user ssh keys publically(github style): http://__HOST__/__USERNAME__.keys
  - Permissions: Developer now can manage issue tracker (modify any issue)
  - Improve Code Compare page performance
  - Group avatar
  - Pygments.rb replaced with highlight.js
  - Improve Merge request diff store logic
  - Improve render performnace for MR show page
  - Fixed Assembla hardcoded project name
  - Jira integration documentation
  - Refactored app/services
  - Remove snippet expiration
  - Mobile UI improvements (Drew Blessing)
  - Fix block/remove UI for admin::users#show page
  - Show users' group membership on users' activity page (Robert Djurasaj)
  - User pages are visible without login if user is authorized to a public project
  - Markdown rendered headers have id derived from their name and link to their id
  - Improve application to work faster with large groups (100+ members)
  - Multiple emails per user
  - Show last commit for file when view file source
  - Restyle Issue#show page and MR#show page
  - Ability to filter by multiple labels for Issues page
  - Rails version to 4.0.3
  - Fixed attachment identifier displaying underneath note text (Jason Blanchard)

v 6.5.1
  - Fix branch selectbox when create merge request from fork

v 6.5.0
  - Dropdown menus on issue#show page for assignee and milestone (Jason Blanchard)
  - Add color custimization and previewing to broadcast messages
  - Fixed notes anchors
  - Load new comments in issues dynamically
  - Added sort options to Public page
  - New filters (assigned/authored/all) for Dashboard#issues/merge_requests (sponsored by Say Media)
  - Add project visibility icons to dashboard
  - Enable secure cookies if https used
  - Protect users/confirmation with rack_attack
  - Default HTTP headers to protect against MIME-sniffing, force https if enabled
  - Bootstrap 3 with responsive UI
  - New repository download formats: tar.bz2, zip, tar (Jason Hollingsworth)
  - Restyled accept widgets for MR
  - SCSS refactored
  - Use jquery timeago plugin
  - Fix 500 error for rdoc files
  - Ability to customize merge commit message (sponsored by Say Media)
  - Search autocomplete via ajax
  - Add website url to user profile
  - Files API supports base64 encoded content (sponsored by O'Reilly Media)
  - Added support for Go's repository retrieval (Bruno Albuquerque)

v6.4.3
  - Don't use unicorn worker killer if PhusionPassenger is defined

v6.4.2
  - Fixed wrong behaviour of script/upgrade.rb

v6.4.1
  - Fixed bug with repository rename
  - Fixed bug with project transfer

v 6.4.0
  - Added sorting to project issues page (Jason Blanchard)
  - Assembla integration (Carlos Paramio)
  - Fixed another 500 error with submodules
  - UI: More compact issues page
  - Minimal password length increased to 8 symbols
  - Side-by-side diff view (Steven Thonus)
  - Internal projects (Jason Hollingsworth)
  - Allow removal of avatar (Drew Blessing)
  - Project web hooks now support issues and merge request events
  - Visiting project page while not logged in will redirect to sign-in instead of 404 (Jason Hollingsworth)
  - Expire event cache on avatar creation/removal (Drew Blessing)
  - Archiving old projects (Steven Thonus)
  - Rails 4
  - Add time ago tooltips to show actual date/time
  - UI: Fixed UI for admin system hooks
  - Ruby script for easier GitLab upgrade
  - Do not remove Merge requests if fork project was removed
  - Improve sign-in/signup UX
  - Add resend confirmation link to sign-in page
  - Set noreply@HOSTNAME for reply_to field in all emails
  - Show GitLab API version on Admin#dashboard
  - API Cross-origin resource sharing
  - Show READMe link at project home page
  - Show repo size for projects in Admin area

v 6.3.0
  - API for adding gitlab-ci service
  - Init script now waits for pids to appear after (re)starting before reporting status (Rovanion Luckey)
  - Restyle project home page
  - Grammar fixes
  - Show branches list (which branches contains commit) on commit page (Andrew Kumanyaev)
  - Security improvements
  - Added support for GitLab CI 4.0
  - Fixed issue with 500 error when group did not exist
  - Ability to leave project
  - You can create file in repo using UI
  - You can remove file from repo using UI
  - API: dropped default_branch attribute from project during creation
  - Project default_branch is not stored in db any more. It takes from repo now.
  - Admin broadcast messages
  - UI improvements
  - Dont show last push widget if user removed this branch
  - Fix 500 error for repos with newline in file name
  - Extended html titles
  - API: create/update/delete repo files
  - Admin can transfer project to any namespace
  - API: projects/all for admin users
  - Fix recent branches order

v 6.2.4
  - Security: Cast API private_token to string (CVE-2013-4580)
  - Security: Require gitlab-shell 1.7.8 (CVE-2013-4581, CVE-2013-4582, CVE-2013-4583)
  - Fix for Git SSH access for LDAP users

v 6.2.3
  - Security: More protection against CVE-2013-4489
  - Security: Require gitlab-shell 1.7.4 (CVE-2013-4490, CVE-2013-4546)
  - Fix sidekiq rake tasks

v 6.2.2
  - Security: Update gitlab_git (CVE-2013-4489)

v 6.2.1
  - Security: Fix issue with generated passwords for new users

v 6.2.0
  - Public project pages are now visible to everyone (files, issues, wik, etc.)
    THIS MEANS YOUR ISSUES AND WIKI FOR PUBLIC PROJECTS ARE PUBLICLY VISIBLE AFTER THE UPGRADE
  - Add group access to permissions page
  - Require current password to change one
  - Group owner or admin can remove other group owners
  - Remove group transfer since we have multiple owners
  - Respect authorization in Repository API
  - Improve UI for Project#files page
  - Add more security specs
  - Added search for projects by name to api (Izaak Alpert)
  - Make default user theme configurable (Izaak Alpert)
  - Update logic for validates_merge_request for tree of MR (Andrew Kumanyaev)
  - Rake tasks for web hooks management (Jonhnny Weslley)
  - Extended User API to expose admin and can_create_group for user creation/updating (Boyan Tabakov)
  - API: Remove group
  - API: Remove project
  - Avatar upload on profile page with a maximum of 100KB (Steven Thonus)
  - Store the sessions in Redis instead of the cookie store
  - Fixed relative links in markdown
  - User must confirm their email if signup enabled
  - User must confirm changed email

v 6.1.0
  - Project specific IDs for issues, mr, milestones
    Above items will get a new id and for example all bookmarked issue urls will change.
    Old issue urls are redirected to the new one if the issue id is too high for an internal id.
  - Description field added to Merge Request
  - API: Sudo api calls (Izaak Alpert)
  - API: Group membership api (Izaak Alpert)
  - Improved commit diff
  - Improved large commit handling (Boyan Tabakov)
  - Rewrite: Init script now less prone to errors and keeps better track of the service (Rovanion Luckey)
  - Link issues, merge requests, and commits when they reference each other with GFM (Ash Wilson)
  - Close issues automatically when pushing commits with a special message
  - Improve user removal from admin area
  - Invalidate events cache when project was moved
  - Remove deprecated classes and rake tasks
  - Add event filter for group and project show pages
  - Add links to create branch/tag from project home page
  - Add public-project? checkbox to new-project view
  - Improved compare page. Added link to proceed into Merge Request
  - Send an email to a user when they are added to group
  - New landing page when you have 0 projects

v 6.0.0
  - Feature: Replace teams with group membership
    We introduce group membership in 6.0 as a replacement for teams.
    The old combination of groups and teams was confusing for a lot of people.
    And when the members of a team where changed this wasn't reflected in the project permissions.
    In GitLab 6.0 you will be able to add members to a group with a permission level for each member.
    These group members will have access to the projects in that group.
    Any changes to group members will immediately be reflected in the project permissions.
    You can even have multiple owners for a group, greatly simplifying administration.
  - Feature: Ability to have multiple owners for group
  - Feature: Merge Requests between fork and project (Izaak Alpert)
  - Feature: Generate fingerprint for ssh keys
  - Feature: Ability to create and remove branches with UI
  - Feature: Ability to create and remove git tags with UI
  - Feature: Groups page in profile. You can leave group there
  - API: Allow login with LDAP credentials
  - Redesign: project settings navigation
  - Redesign: snippets area
  - Redesign: ssh keys page
  - Redesign: buttons, blocks and other ui elements
  - Add comment title to rss feed
  - You can use arrows to navigate at tree view
  - Add project filter on dashboard
  - Cache project graph
  - Drop support of root namespaces
  - Default theme is classic now
  - Cache result of methods like authorize_projects, project.team.members etc
  - Remove $.ready events
  - Fix onclick events being double binded
  - Add notification level to group membership
  - Move all project controllers/views under Projects:: module
  - Move all profile controllers/views under Profiles:: module
  - Apply user project limit only for personal projects
  - Unicorn is default web server again
  - Store satellites lock files inside satellites dir
  - Disabled threadsafety mode in rails
  - Fixed bug with loosing MR comments
  - Improved MR comments logic
  - Render readme file for projects in public area

v 5.4.2
  - Security: Cast API private_token to string (CVE-2013-4580)
  - Security: Require gitlab-shell 1.7.8 (CVE-2013-4581, CVE-2013-4582, CVE-2013-4583)

v 5.4.1
  - Security: Fixes for CVE-2013-4489
  - Security: Require gitlab-shell 1.7.4 (CVE-2013-4490, CVE-2013-4546)

v 5.4.0
  - Ability to edit own comments
  - Documentation improvements
  - Improve dashboard projects page
  - Fixed nav for empty repos
  - GitLab Markdown help page
  - Misspelling fixes
  - Added support of unicorn and fog gems
  - Added client list to API doc
  - Fix PostgreSQL database restoration problem
  - Increase snippet content column size
  - allow project import via git:// url
  - Show participants on issues, including mentions
  - Notify mentioned users with email

v 5.3.0
  - Refactored services
  - Campfire service added
  - HipChat service added
  - Fixed bug with LDAP + git over http
  - Fixed bug with google analytics code being ignored
  - Improve sign-in page if ldap enabled
  - Respect newlines in wall messages
  - Generate the Rails secret token on first run
  - Rename repo feature
  - Init.d: remove gitlab.socket on service start
  - Api: added teams api
  - Api: Prevent blob content being escaped
  - Api: Smart deploy key add behaviour
  - Api: projects/owned.json return user owned project
  - Fix bug with team assignation on project from #4109
  - Advanced snippets: public/private, project/personal (Andrew Kulakov)
  - Repository Graphs (Karlo Nicholas T. Soriano)
  - Fix dashboard lost if comment on commit
  - Update gitlab-grack. Fixes issue with --depth option
  - Fix project events duplicate on project page
  - Fix postgres error when displaying network graph.
  - Fix dashboard event filter when navigate via turbolinks
  - init.d: Ensure socket is removed before starting service
  - Admin area: Style teams:index, group:show pages
  - Own page for failed forking
  - Scrum view for milestone

v 5.2.0
  - Turbolinks
  - Git over http with ldap credentials
  - Diff with better colors and some spacing on the corners
  - Default values for project features
  - Fixed huge_commit view
  - Restyle project clone panel
  - Move Gitlab::Git code to gitlab_git gem
  - Move update docs in repo
  - Requires gitlab-shell v1.4.0
  - Fixed submodules listing under file tab
  - Fork feature (Angus MacArthur)
  - git version check in gitlab:check
  - Shared deploy keys feature
  - Ability to generate default labels set for issues
  - Improve gfm autocomplete (Harold Luo)
  - Added support for Google Analytics
  - Code search feature (Javier Castro)

v 5.1.0
  - You can login with email or username now
  - Corrected project transfer rollback when repository cannot be moved
  - Move both repo and wiki when project transfer requested
  - Admin area: project editing was removed from admin namespace
  - Access: admin user has now access to any project.
  - Notification settings
  - Gitlab::Git set of objects to abstract from grit library
  - Replace Unicorn web server with Puma
  - Backup/Restore refactored. Backup dump project wiki too now
  - Restyled Issues list. Show milestone version in issue row
  - Restyled Merge Request list
  - Backup now dump/restore uploads
  - Improved performance of dashboard (Andrew Kumanyaev)
  - File history now tracks renames (Akzhan Abdulin)
  - Drop wiki migration tools
  - Drop sqlite migration tools
  - project tagging
  - Paginate users in API
  - Restyled network graph (Hiroyuki Sato)

v 5.0.1
  - Fixed issue with gitlab-grit being overridden by grit

v 5.0.0
  - Replaced gitolite with gitlab-shell
  - Removed gitolite-related libraries
  - State machine added
  - Setup gitlab as git user
  - Internal API
  - Show team tab for empty projects
  - Import repository feature
  - Updated rails
  - Use lambda for scopes
  - Redesign admin area -> users
  - Redesign admin area -> user
  - Secure link to file attachments
  - Add validations for Group and Team names
  - Restyle team page for project
  - Update capybara, rspec-rails, poltergeist to recent versions
  - Wiki on git using Gollum
  - Added Solarized Dark theme for code review
  - Don't show user emails in autocomplete lists, profile pages
  - Added settings tab for group, team, project
  - Replace user popup with icons in header
  - Handle project moving with gitlab-shell
  - Added select2-rails for selectboxes with ajax data load
  - Fixed search field on projects page
  - Added teams to search autocomplete
  - Move groups and teams on dashboard sidebar to sub-tabs
  - API: improved return codes and docs. (Felix Gilcher, Sebastian Ziebell)
  - Redesign wall to be more like chat
  - Snippets, Wall features are disabled by default for new projects

v 4.2.0
  - Teams
  - User show page. Via /u/username
  - Show help contents on pages for better navigation
  - Async gitolite calls
  - added satellites logs
  - can_create_group, can_create_team booleans for User
  - Process web hooks async
  - GFM: Fix images escaped inside links
  - Network graph improved
  - Switchable branches for network graph
  - API: Groups
  - Fixed project download

v 4.1.0
  - Optional Sign-Up
  - Discussions
  - Satellites outside of tmp
  - Line numbers for blame
  - Project public mode
  - Public area with unauthorized access
  - Load dashboard events with ajax
  - remember dashboard filter in cookies
  - replace resque with sidekiq
  - fix routing issues
  - cleanup rake tasks
  - fix backup/restore
  - scss cleanup
  - show preview for note images
  - improved network-graph
  - get rid of app/roles/
  - added new classes Team, Repository
  - Reduce amount of gitolite calls
  - Ability to add user in all group projects
  - remove deprecated configs
  - replaced Korolev font with open font
  - restyled admin/dashboard page
  - restyled admin/projects page

v 4.0.0
  - Remove project code and path from API. Use id instead
  - Return valid cloneable url to repo for web hook
  - Fixed backup issue
  - Reorganized settings
  - Fixed commits compare
  - Refactored scss
  - Improve status checks
  - Validates presence of User#name
  - Fixed postgres support
  - Removed sqlite support
  - Modified post-receive hook
  - Milestones can be closed now
  - Show comment events on dashboard
  - Quick add team members via group#people page
  - [API] expose created date for hooks and SSH keys
  - [API] list, create issue notes
  - [API] list, create snippet notes
  - [API] list, create wall notes
  - Remove project code - use path instead
  - added username field to user
  - rake task to fill usernames based on emails create namespaces for users
  - STI Group < Namespace
  - Project has namespace_id
  - Projects with namespaces also namespaced in gitolite and stored in subdir
  - Moving project to group will move it under group namespace
  - Ability to move project from namespaces to another
  - Fixes commit patches getting escaped (see #2036)
  - Support diff and patch generation for commits and merge request
  - MergeReqest doesn't generate a temporary file for the patch any more
  - Update the UI to allow downloading Patch or Diff

v 3.1.0
  - Updated gems
  - Services: Gitlab CI integration
  - Events filter on dashboard
  - Own namespace for redis/resque
  - Optimized commit diff views
  - add alphabetical order for projects admin page
  - Improved web editor
  - Commit stats page
  - Documentation split and cleanup
  - Link to commit authors everywhere
  - Restyled milestones list
  - added Milestone to Merge Request
  - Restyled Top panel
  - Refactored Satellite Code
  - Added file line links
  - moved from capybara-webkit to poltergeist + phantomjs

v 3.0.3
  - Fixed bug with issues list in Chrome
  - New Feature: Import team from another project

v 3.0.2
  - Fixed gitlab:app:setup
  - Fixed application error on empty project in admin area
  - Restyled last push widget

v 3.0.1
  - Fixed git over http

v 3.0.0
  - Projects groups
  - Web Editor
  - Fixed bug with gitolite keys
  - UI improved
  - Increased performance of application
  - Show user avatar in last commit when browsing Files
  - Refactored Gitlab::Merge
  - Use Font Awesome for icons
  - Separate observing of Note and MergeRequests
  - Milestone "All Issues" filter
  - Fix issue close and reopen button text and styles
  - Fix forward/back while browsing Tree hierarchy
  - Show number of notes for commits and merge requests
  - Added support pg from box and update installation doc
  - Reject ssh keys that break gitolite
  - [API] list one project hook
  - [API] edit project hook
  - [API] list project snippets
  - [API] allow to authorize using private token in HTTP header
  - [API] add user creation

v 2.9.1
  - Fixed resque custom config init

v 2.9.0
  - fixed inline notes bugs
  - refactored rspecs
  - refactored gitolite backend
  - added factory_girl
  - restyled projects list on dashboard
  - ssh keys validation to prevent gitolite crash
  - send notifications if changed permission in project
  - scss refactoring. gitlab_bootstrap/ dir
  - fix git push http body bigger than 112k problem
  - list of labels  page under issues tab
  - API for milestones, keys
  - restyled buttons
  - OAuth
  - Comment order changed

v 2.8.1
  - ability to disable gravatars
  - improved MR diff logic
  - ssh key help page

v 2.8.0
  - Gitlab Flavored Markdown
  - Bulk issues update
  - Issues API
  - Cucumber coverage increased
  - Post-receive files fixed
  - UI improved
  - Application cleanup
  - more cucumber
  - capybara-webkit + headless

v 2.7.0
  - Issue Labels
  - Inline diff
  - Git HTTP
  - API
  - UI improved
  - System hooks
  - UI improved
  - Dashboard events endless scroll
  - Source performance increased

v 2.6.0
  - UI polished
  - Improved network graph + keyboard nav
  - Handle huge commits
  - Last Push widget
  - Bugfix
  - Better performance
  - Email in resque
  - Increased test coverage
  - Ability to remove branch with MR accept
  - a lot of code refactored

v 2.5.0
  - UI polished
  - Git blame for file
  - Bugfix
  - Email in resque
  - Better test coverage

v 2.4.0
  - Admin area stats page
  - Ability to block user
  - Simplified dashboard area
  - Improved admin area
  - Bootstrap 2.0
  - Responsive layout
  - Big commits handling
  - Performance improved
  - Milestones

v 2.3.1
  - Issues pagination
  - ssl fixes
  - Merge Request pagination

v 2.3.0
  - Dashboard r1
  - Search r1
  - Project page
  - Close merge request on push
  - Persist MR diff after merge
  - mysql support
  - Documentation

v 2.2.0
  - We’ve added support of LDAP auth
  - Improved permission logic (4 roles system)
  - Protected branches (now only masters can push to protected branches)
  - Usability improved
  - twitter bootstrap integrated
  - compare view between commits
  - wiki feature
  - now you can enable/disable issues, wiki, wall features per project
  - security fixes
  - improved code browsing (ajax branch switch etc)
  - improved per-line commenting
  - git submodules displayed
  - moved to rails 3.2
  - help section improved

v 2.1.0
  - Project tab r1
  - List branches/tags
  - per line comments
  - mass user import

v 2.0.0
  - gitolite as main git host system
  - merge requests
  - project/repo access
  - link to commit/issue feed
  - design tab
  - improved email notifications
  - restyled dashboard
  - bugfix

v 1.2.2
  - common config file gitlab.yml
  - issues restyle
  - snippets restyle
  - clickable news feed header on dashboard
  - bugfix

v 1.2.1
  - bugfix

v 1.2.0
  - new design
  - user dashboard
  - network graph
  - markdown support for comments
  - encoding issues
  - wall like twitter timeline

v 1.1.0
  - project dashboard
  - wall redesigned
  - feature: code snippets
  - fixed horizontal scroll on file preview
  - fixed app crash if commit message has invalid chars
  - bugfix & code cleaning

v 1.0.2
  - fixed bug with empty project
  - added adv validation for project path & code
  - feature: issues can be sortable
  - bugfix
  - username displayed on top panel

v 1.0.1
  - fixed: with invalid source code for commit
  - fixed: lose branch/tag selection when use tree navigation
  - when history clicked - display path
  - bug fix & code cleaning

v 1.0.0
  - bug fix
  - projects preview mode

v 0.9.6
  - css fix
  - new repo empty tree until restart server - fixed

v 0.9.4
  - security improved
  - authorization improved
  - html escaping
  - bug fix
  - increased test coverage
  - design improvements

v 0.9.1
  - increased test coverage
  - design improvements
  - new issue email notification
  - updated app name
  - issue redesigned
  - issue can be edit

v 0.8.0
  - syntax highlight for main file types
  - redesign
  - stability
  - security fixes
  - increased test coverage
  - email notification<|MERGE_RESOLUTION|>--- conflicted
+++ resolved
@@ -5,12 +5,9 @@
   - Upgrade gitlab_git to 7.2.23 to fix commit message mentions in first branch push
   - New UI for pagination
 
-<<<<<<< HEAD
 v 8.4.0 (unreleased)
   - Hide issues settings when issues are disabled (Hannes Rosenögger)
-=======
 v 8.4.0
->>>>>>> 0e51ca7c
   - Allow LDAP users to change their email if it was not set by the LDAP server
   - Ensure Gravatar host looks like an actual host
   - Consider re-assign as a mention from a notification point of view
