Please view this file on the master branch, on stable branches it's out of date.

<<<<<<< HEAD
v 8.1.0
  - Fix: LDAP group links API is not working as expected.

v 8.0.1
v 8.1.0 (unreleased)
=======
v 8.2.0 (unreleased)
  - Improved performance of replacing references in comments
  - Show last project commit to default branch on project home page
  - Highlight comment based on anchor in URL
  - Adds ability to remove the forked relationship from project settings screen. (Han Loong Liauw)
  - Improved performance of sorting milestone issues
  - Allow users to select the Files view as default project view (Cristian Bica)
  - Show "Empty Repository Page" for repository without branches (Artem V. Navrotskiy)

v 8.1.0
  - Ensure MySQL CI limits DB migrations occur after the fields have been created (Stan Hu)
  - Fix duplicate repositories in GitHub import page (Stan Hu)
  - Redirect to a default path if HTTP_REFERER is not set (Stan Hu)
  - Fix CSS for runner status
  - Send an email to admin email when a user is reported for spam (Jonathan Rochkind)
  - Show notifications button when user is member of group rather than project (Grzegorz Bizon)
  - Fix bug preventing mentioned issued from being closed when MR is merged using fast-forward merge.
  - Fix nonatomic database update potentially causing project star counts to go negative (Stan Hu)
  - Don't show "Add README" link in an empty repository if user doesn't have access to push (Stan Hu)
>>>>>>> 0e73d7b6
  - Fix error preventing displaying of commit data for a directory with a leading dot (Stan Hu)
  - Speed up load times of issue detail pages by roughly 1.5x
  - Require CI jobs to be named
  - If a merge request is to close an issue, show this on the issue page (Zeger-Jan van de Weg)
  - Add a system note and update relevant merge requests when a branch is deleted or re-added (Stan Hu)
  - Make diff file view easier to use on mobile screens (Stan Hu)
  - Improved performance of finding users by username or Email address
  - Fix 500 when editing CI service
  - Fix bug where merge request comments created by API would not trigger notifications (Stan Hu)
  - Add support for creating directories from Files page (Stan Hu)
  - Allow removing of project without confirmation when JavaScript is disabled (Stan Hu)
  - Support filtering by "Any" milestone or issue and fix "No Milestone" and "No Label" filters (Stan Hu)
  - Improved performance of the trending projects page
  - Remove CI migration task
  - Improved performance of finding projects by their namespace
  - Fix bug where transferring a project would result in stale commit links (Stan Hu)
  - Fix build trace updating
  - Include full path of source and target branch names in New Merge Request page (Stan Hu)
  - Add user preference to view activities as default dashboard (Stan Hu)
  - Add option to admin area to sign in as a specific user (Pavel Forkert)
  - Show CI status on all pages where commits list is rendered
  - Automatically enable CI when push .gitlab-ci.yml file to repository
  - Move CI charts to project graphs area
  - Fix cases where Markdown did not render links in activity feed (Stan Hu)
  - Add first and last to pagination (Zeger-Jan van de Weg)
  - Added Commit Status API
  - Added Builds View
  - Added when to .gitlab-ci.yml
  - Show CI status on commit page
  - Added CI_BUILD_TAG, _STAGE, _NAME and _TRIGGERED to CI builds
  - Show CI status on Your projects page and Starred projects page
  - Remove "Continuous Integration" page from dashboard
  - Add notes and SSL verification entries to hook APIs (Ben Boeckel)
  - Fix grammar in admin area "labels" .nothing-here-block when no labels exist.
  - Move CI runners page to project settings area
  - Move CI variables page to project settings area
  - Move CI triggers page to project settings area
  - Move CI project settings page to CE project settings area
  - Fix bug when removed file was not appearing in merge request diff
  - Show warning when build cannot be served by any of the available CI runners
  - Note the original location of a moved project when notifying users of the move
  - Improve error message when merging fails
  - Add support of multibyte characters in LDAP UID (Roman Petrov)
  - Show additions/deletions stats on merge request diff
  - Remove footer text in emails (Zeger-Jan van de Weg)
  - Ensure code blocks are properly highlighted after a note is updated
  - Fix wrong access level badge on MR comments
  - Hide password in the service settings form
  - Move CI web hooks page to project settings area
  - Fix User Identities API. It now allows you to properly create or update user's identities.
  - Add user preference to change layout width (Peter Göbel)
  - Use commit status in merge request widget as preferred source of CI status
  - Integrate CI commit and build pages into project pages
  - Move CI services page to project settings area
  - Add "Quick Submit" behavior to input fields throughout the application. Use
    Cmd+Enter on Mac and Ctrl+Enter on Windows/Linux.
  - Fix position of hamburger in header for smaller screens (Han Loong Liauw)
  - Fix bug where Emojis in Markdown would truncate remaining text (Sakata Sinji)
  - Persist filters when sorting on admin user page (Jerry Lukins)
  - Update style of snippets pages (Han Loong Liauw)
  - Allow dashboard and group issues/MRs to be filtered by label
  - Add spellcheck=false to certain input fields
  - Invalidate stored service password if the endpoint URL is changed
  - Project names are not fully shown if group name is too big, even on group page view
  - Apply new design for Files page
  - Add "New Page" button to Wiki Pages tab (Stan Hu)
  - Only render 404 page from /public
  - Hide passwords from services API (Alex Lossent)
  - Fix: Images cannot show when projects' path was changed
  - Let gitlab-git-http-server generate and serve 'git archive' downloads
  - Optimize query when filtering on issuables (Zeger-Jan van de Weg)
  - Fix padding of outdated discussion item.
  - Animate the logo on hover

v 8.0.5
  - Correct lookup-by-email for LDAP logins
  - Fix loading spinner sometimes not being hidden on Merge Request tab switches

v 8.0.4
  - Fix Message-ID header to be RFC 2111-compliant to prevent e-mails being dropped (Stan Hu)
  - Fix referrals for :back and relative URL installs
  - Fix anchors to comments in diffs
  - Remove CI token from build traces
  - Fix "Assign All" button on Runner admin page
  - Fix search in Files
  - Add full project namespace to payload of system webhooks (Ricardo Band)

v 8.0.3
  - Fix URL shown in Slack notifications
  - Fix bug where projects would appear to be stuck in the forked import state (Stan Hu)
  - Fix Error 500 in creating merge requests with > 1000 diffs (Stan Hu)
  - Add work_in_progress key to MR web hooks (Ben Boeckel)

v 8.0.2
  - Fix default avatar not rendering in network graph (Stan Hu)
  - Skip check_initd_configured_correctly on omnibus installs
  - Prevent double-prefixing of help page paths
  - Clarify confirmation text on user deletion
  - Make commit graphs responsive to window width changes (Stan Hu)
  - Fix top margin for sign-in button on public pages
  - Fix LDAP attribute mapping
  - Remove git refs used internally by GitLab from network graph (Stan Hu)
  - Use standard Markdown font in Markdown preview instead of fixed-width font (Stan Hu)
  - Fix Reply by email for non-UTF-8 messages.
  - Add option to use StartTLS with Reply by email IMAP server.
  - Allow AWS S3 Server-Side Encryption with Amazon S3-Managed Keys for backups (Paul Beattie)

v 8.0.1
  - Remove git refs used internally by GitLab from network graph (Stan Hu)
  - Improve CI migration procedure and documentation

v 8.0.0
  - Fix Markdown links not showing up in dashboard activity feed (Stan Hu)
  - Remove milestones from merge requests when milestones are deleted (Stan Hu)
  - Fix HTML link that was improperly escaped in new user e-mail (Stan Hu)
  - Fix broken sort in merge request API (Stan Hu)
  - Bump rouge to 1.10.1 to remove warning noise and fix other syntax highlighting bugs (Stan Hu)
  - Gracefully handle errors in syntax highlighting by leaving the block unformatted (Stan Hu)
  - Add "replace" and "upload" functionalities to allow user replace existing file and upload new file into current repository
  - Fix URL construction for merge requests, issues, notes, and commits for relative URL config (Stan Hu)
  - Fix emoji URLs in Markdown when relative_url_root is used (Stan Hu)
  - Omit filename in Content-Disposition header in raw file download to avoid RFC 6266 encoding issues (Stan HU)
  - Fix broken Wiki Page History (Stan Hu)
  - Import forked repositories asynchronously to prevent large repositories from timing out (Stan Hu)
  - Prevent anchors from being hidden by header (Stan Hu)
  - Fix bug where only the first 15 Bitbucket issues would be imported (Stan Hu)
  - Sort issues by creation date in Bitbucket importer (Stan Hu)
  - Prevent too many redirects upon login when home page URL is set to external_url (Stan Hu)
  - Improve dropdown positioning on the project home page (Hannes Rosenögger)
  - Upgrade browser gem to 1.0.0 to avoid warning in IE11 compatibilty mode (Stan Hu)
  - Remove user OAuth tokens from the database and request new tokens each session (Stan Hu)
  - Restrict users API endpoints to use integer IDs (Stan Hu)
  - Only show recent push event if the branch still exists or a recent merge request has not been created (Stan Hu)
  - Remove satellites
  - Better performance for web editor (switched from satellites to rugged)
  - Faster merge
  - Ability to fetch merge requests from refs/merge-requests/:id
  - Allow displaying of archived projects in the admin interface (Artem Sidorenko)
  - Allow configuration of import sources for new projects (Artem Sidorenko)
  - Search for comments should be case insensetive
  - Create cross-reference for closing references on commits pushed to non-default branches (Maël Valais)
  - Ability to search milestones
  - Gracefully handle SMTP user input errors (e.g. incorrect email addresses) to prevent Sidekiq retries (Stan Hu)
  - Move dashboard activity to separate page (for your projects and starred projects)
  - Improve performance of git blame
  - Limit content width to 1200px for most of pages to improve readability on big screens
  - Fix 500 error when submit project snippet without body
  - Improve search page usability
  - Bring more UI consistency in way how projects, snippets and groups lists are rendered
  - Make all profiles and group public
  - Fixed login failure when extern_uid changes (Joel Koglin)
  - Don't notify users without access to the project when they are (accidentally) mentioned in a note.
  - Retrieving oauth token with LDAP credentials
  - Load Application settings from running database unless env var USE_DB=false
  - Added Drone CI integration (Kirill Zaitsev)
  - Allow developers to retry builds
  - Hide advanced project options for non-admin users
  - Fail builds if no .gitlab-ci.yml is found
  - Refactored service API and added automatically service docs generator (Kirill Zaitsev)
  - Added web_url key project hook_attrs (Kirill Zaitsev)
  - Add ability to get user information by ID of an SSH key via the API
  - Fix bug which IE cannot show image at markdown when the image is raw file of gitlab
  - Add support for Crowd
  - Global Labels that are available to all projects
  - Fix highlighting of deleted lines in diffs.
  - Project notification level can be set on the project page itself
  - Added service API endpoint to retrieve service parameters (Petheő Bence)
  - Add FogBugz project import (Jared Szechy)
  - Sort users autocomplete lists by user (Allister Antosik)
  - Webhook for issue now contains repository field (Jungkook Park)
  - Add ability to add custom text to the help page (Jeroen van Baarsen)
  - Add pg_schema to backup config
  - Fix references to target project issues in Merge Requests markdown preview and textareas (Francesco Levorato)
  - Redirect from incorrectly cased group or project path to correct one (Francesco Levorato)
  - Removed API calls from CE to CI

v 7.14.0
  - Allow displaying of archived projects in the admin interface (Artem Sidorenko)
  - Allow configuration of import sources for new projects (Artem Sidorenko)
  - Search for comments should be case insensetive
  - Create cross-reference for closing references on commits pushed to non-default branches (Maël Valais)
  - Ability to search milestones
  - Gracefully handle SMTP user input errors (e.g. incorrect email addresses) to prevent Sidekiq retries (Stan Hu)
  - Move dashboard activity to separate page (for your projects and starred projects)
  - Improve performance of git blame
  - Limit content width to 1200px for most of pages to improve readability on big screens
  - Fix 500 error when submit project snippet without body
  - Improve search page usability
  - Bring more UI consistency in way how projects, snippets and groups lists are rendered
  - Make all profiles and group public
  - Fixed login failure when extern_uid changes (Joel Koglin)
  - Don't notify users without access to the project when they are (accidentally) mentioned in a note.
  - Retrieving oauth token with LDAP credentials
  - Load Application settings from running database unless env var USE_DB=false
  - Added Drone CI integration (Kirill Zaitsev)
  - Allow developers to retry builds
  - Hide advanced project options for non-admin users
  - Fail builds if no .gitlab-ci.yml is found
  - Refactored service API and added automatically service docs generator (Kirill Zaitsev)
  - Added web_url key project hook_attrs (Kirill Zaitsev)
  - Add ability to get user information by ID of an SSH key via the API
  - Fix bug which IE cannot show image at markdown when the image is raw file of gitlab
  - Add support for Crowd
  - Global Labels that are available to all projects
  - Fix highlighting of deleted lines in diffs.
  - Project notification level can be set on the project page itself
  - Added service API endpoint to retrieve service parameters (Petheő Bence)
  - Add FogBugz project import (Jared Szechy)
  - Sort users autocomplete lists by user (Allister Antosik)
  - Webhook for issue now contains repository field (Jungkook Park)
  - Add ability to add custom text to the help page (Jeroen van Baarsen)
  - Add pg_schema to backup config
  - Removed API calls from CE to CI

v 7.14.3
  - No changes

v 7.14.2
  - Upgrade gitlab_git to 7.2.15 to fix `git blame` errors with ISO-encoded files (Stan Hu)
  - Allow configuration of LDAP attributes GitLab will use for the new user account.

v 7.14.1
  - Improve abuse reports management from admin area
  - Fix "Reload with full diff" URL button in compare branch view (Stan Hu)
  - Disabled DNS lookups for SSH in docker image (Rowan Wookey)
  - Only include base URL in OmniAuth full_host parameter (Stan Hu)
  - Fix Error 500 in API when accessing a group that has an avatar (Stan Hu)
  - Ability to enable SSL verification for Webhooks

v 7.14.0
  - Fix bug where non-project members of the target project could set labels on new merge requests.
  - Update default robots.txt rules to disallow crawling of irrelevant pages (Ben Bodenmiller)
  - Fix redirection after sign in when using auto_sign_in_with_provider
  - Upgrade gitlab_git to 7.2.14 to ignore CRLFs in .gitmodules (Stan Hu)
  - Clear cache to prevent listing deleted branches after MR removes source branch (Stan Hu)
  - Provide more feedback what went wrong if HipChat service failed test (Stan Hu)
  - Fix bug where backslashes in inline diffs could be dropped (Stan Hu)
  - Disable turbolinks when linking to Bitbucket import status (Stan Hu)
  - Fix broken code import and display error messages if something went wrong with creating project (Stan Hu)
  - Fix corrupted binary files when using API files endpoint (Stan Hu)
  - Bump Haml to 4.0.7 to speed up textarea rendering (Stan Hu)
  - Show incompatible projects in Bitbucket import status (Stan Hu)
  - Fix coloring of diffs on MR Discussion-tab (Gert Goet)
  - Fix "Network" and "Graphs" pages for branches with encoded slashes (Stan Hu)
  - Fix errors deleting and creating branches with encoded slashes (Stan Hu)
  - Always add current user to autocomplete controller to support filter by "Me" (Stan Hu)
  - Fix multi-line syntax highlighting (Stan Hu)
  - Fix network graph when branch name has single quotes (Stan Hu)
  - Add "Confirm user" button in user admin page (Stan Hu)
  - Upgrade gitlab_git to version 7.2.6 to fix Error 500 when creating network graphs (Stan Hu)
  - Add support for Unicode filenames in relative links (Hiroyuki Sato)
  - Fix URL used for refreshing notes if relative_url is present (Bartłomiej Święcki)
  - Fix commit data retrieval when branch name has single quotes (Stan Hu)
  - Check that project was actually created rather than just validated in import:repos task (Stan Hu)
  - Fix inability to save "Reset approvals on push" setting (Sandish Chen)
  - Fix full screen mode for snippet comments (Daniel Gerhardt)
  - Fix 404 error in files view after deleting the last file in a repository (Stan Hu)
  - Fix the "Reload with full diff" URL button (Stan Hu)
  - Fix label read access for unauthenticated users (Daniel Gerhardt)
  - Fix access to disabled features for unauthenticated users (Daniel Gerhardt)
  - Fix OAuth provider bug where GitLab would not go return to the redirect_uri after sign-in (Stan Hu)
  - Fix file upload dialog for comment editing (Daniel Gerhardt)
  - Set OmniAuth full_host parameter to ensure redirect URIs are correct (Stan Hu)
  - Return comments in created order in merge request API (Stan Hu)
  - Disable internal issue tracker controller if external tracker is used (Stan Hu)
  - Expire Rails cache entries after two weeks to prevent endless Redis growth
  - Add support for destroying project milestones (Stan Hu)
  - Allow custom backup archive permissions
  - Add project star and fork count, group avatar URL and user/group web URL attributes to API
  - Fix bug causing Bitbucket importer to crash when OAuth application had been removed.
  - Add fetch command to the MR page.
  - Fix bug causing "Remove source-branch" option not to work for merge requests from the same project.
  - Fix approvals for forks. Now you can change approvals settings on the new merge request form
  - Suggested approvers are shown on the new merge request form
  - Show who last edited a comment if it wasn't the original author
  - Send notification to all participants when MR is merged.
  - Add ability to manage user email addresses via the API.
  - Show buttons to add license, changelog and contribution guide if they're missing.
  - Tweak project page buttons.
  - Disabled autocapitalize and autocorrect on login field (Daryl Chan)
  - Mention group and project name in creation, update and deletion notices (Achilleas Pipinellis)
  - Update gravatar link on profile page to link to configured gravatar host (Ben Bodenmiller)
  - Remove redis-store TTL monkey patch
  - Add support for CI skipped status
  - Fetch code from forks to refs/merge-requests/:id/head when merge request created
  - Remove comments and email addresses when publicly exposing ssh keys (Zeger-Jan van de Weg)
  - Add "Check out branch" button to the MR page.
  - Improve MR merge widget text and UI consistency.
  - Improve text in MR "How To Merge" modal.
  - Cache all events
  - Order commits by date when comparing branches
  - Fix bug causing error when the target branch of a symbolic ref was deleted
  - Include branch/tag name in archive file and directory name
  - Add dropzone upload progress
  - Add a label for merged branches on branches page (Florent Baldino)
  - Detect .mkd and .mkdn files as markdown (Ben Boeckel)
  - Fix: User search feature in admin area does not respect filters
  - Set max-width for README, issue and merge request description for easier read on big screens
  - Update Flowdock integration to support new Flowdock API (Boyan Tabakov)
  - Remove author from files view (Sven Strickroth)
  - Fix infinite loop when SAML was incorrectly configured.

v 7.13.5
  - Satellites reverted

v 7.13.4
  - Allow users to send abuse reports

v 7.13.3
  - Fix bug causing Bitbucket importer to crash when OAuth application had been removed.
  - Allow users to send abuse reports
  - Remove satellites
  - Link username to profile on Group Members page (Tom Webster)

v 7.13.2
  - Fix randomly failed spec
  - Create project services on Project creation
  - Add admin_merge_request ability to Developer level and up
  - Fix Error 500 when browsing projects with no HEAD (Stan Hu)
  - Fix labels / assignee / milestone for the merge requests when issues are disabled
  - Show the first tab automatically on MergeRequests#new
  - Add rake task 'gitlab:update_commit_count' (Daniel Gerhardt)
  - Fix Gmail Actions

v 7.13.1
  - Fix: Label modifications are not reflected in existing notes and in the issue list
  - Fix: Label not shown in the Issue list, although it's set through web interface
  - Fix: Group/project references are linked incorrectly
  - Improve documentation
  - Fix of migration: Check if session_expire_delay column exists before adding the column
  - Fix: ActionView::Template::Error
  - Fix: "Create Merge Request" isn't always shown in event for newly pushed branch
  - Fix bug causing "Remove source-branch" option not to work for merge requests from the same project.
  - Render Note field hints consistently for "new" and "edit" forms

v 7.13.0
  - Remove repository graph log to fix slow cache updates after push event (Stan Hu)
  - Only enable HSTS header for HTTPS and port 443 (Stan Hu)
  - Fix user autocomplete for unauthenticated users accessing public projects (Stan Hu)
  - Fix redirection to home page URL for unauthorized users (Daniel Gerhardt)
  - Add branch switching support for graphs (Daniel Gerhardt)
  - Fix external issue tracker hook/test for HTTPS URLs (Daniel Gerhardt)
  - Remove link leading to a 404 error in Deploy Keys page (Stan Hu)
  - Add support for unlocking users in admin settings (Stan Hu)
  - Add Irker service configuration options (Stan Hu)
  - Fix order of issues imported from GitHub (Hiroyuki Sato)
  - Bump rugments to 1.0.0beta8 to fix C prototype function highlighting (Jonathon Reinhart)
  - Fix Merge Request webhook to properly fire "merge" action when accepted from the web UI
  - Add `two_factor_enabled` field to admin user API (Stan Hu)
  - Fix invalid timestamps in RSS feeds (Rowan Wookey)
  - Fix downloading of patches on public merge requests when user logged out (Stan Hu)
  - Fix Error 500 when relative submodule resolves to a namespace that has a different name from its path (Stan Hu)
  - Extract the longest-matching ref from a commit path when multiple matches occur (Stan Hu)
  - Update maintenance documentation to explain no need to recompile asssets for omnibus installations (Stan Hu)
  - Support commenting on diffs in side-by-side mode (Stan Hu)
  - Fix JavaScript error when clicking on the comment button on a diff line that has a comment already (Stan Hu)
  - Return 40x error codes if branch could not be deleted in UI (Stan Hu)
  - Remove project visibility icons from dashboard projects list
  - Rename "Design" profile settings page to "Preferences".
  - Allow users to customize their default Dashboard page.
  - Update ssl_ciphers in Nginx example to remove DHE settings. This will deny forward secrecy for Android 2.3.7, Java 6 and OpenSSL 0.9.8
  - Admin can edit and remove user identities
  - Convert CRLF newlines to LF when committing using the web editor.
  - API request /projects/:project_id/merge_requests?state=closed will return only closed merge requests without merged one. If you need ones that were merged - use state=merged.
  - Allow Administrators to filter the user list by those with or without Two-factor Authentication enabled.
  - Show a user's Two-factor Authentication status in the administration area.
  - Explicit error when commit not found in the CI
  - Improve performance for issue and merge request pages
  - Users with guest access level can not set assignee, labels or milestones for issue and merge request
  - Reporter role can manage issue tracker now: edit any issue, set assignee or milestone and manage labels
  - Better performance for pages with events list, issues list and commits list
  - Faster automerge check and merge itself when source and target branches are in same repository
  - Correctly show anonymous authorized applications under Profile > Applications.
  - Query Optimization in MySQL.
  - Allow users to be blocked and unblocked via the API
  - Use native Postgres database cleaning during backup restore
  - Redesign project page. Show README as default instead of activity. Move project activity to separate page
  - Make left menu more hierarchical and less contextual by adding back item at top
  - A fork can’t have a visibility level that is greater than the original project.
  - Faster code search in repository and wiki. Fixes search page timeout for big repositories
  - Allow administrators to disable 2FA for a specific user
  - Add error message for SSH key linebreaks
  - Store commits count in database (will populate with valid values only after first push)
  - Rebuild cache after push to repository in background job
  - Fix transferring of project to another group using the API.

v 7.12.2
  - Correctly show anonymous authorized applications under Profile > Applications.
  - Faster automerge check and merge itself when source and target branches are in same repository
  - Audit log for user authentication
  - Allow custom label to be set for authentication providers.

v 7.12.1
  - Fix error when deleting a user who has projects (Stan Hu)
  - Fix post-receive errors on a push when an external issue tracker is configured (Stan Hu)
  - Add SAML to list of social_provider (Matt Firtion)
  - Fix merge requests API scope to keep compatibility in 7.12.x patch release (Dmitriy Zaporozhets)
  - Fix closed merge request scope at milestone page (Dmitriy Zaporozhets)
  - Revert merge request states renaming
  - Fix hooks for web based events with external issue references (Daniel Gerhardt)
  - Improve performance for issue and merge request pages
  - Compress database dumps to reduce backup size

v 7.12.0
  - Fix Error 500 when one user attempts to access a personal, internal snippet (Stan Hu)
  - Disable changing of target branch in new merge request page when a branch has already been specified (Stan Hu)
  - Fix post-receive errors on a push when an external issue tracker is configured (Stan Hu)
  - Update oauth button logos for Twitter and Google to recommended assets
  - Update browser gem to version 0.8.0 for IE11 support (Stan Hu)
  - Fix timeout when rendering file with thousands of lines.
  - Add "Remember me" checkbox to LDAP signin form.
  - Add session expiration delay configuration through UI application settings
  - Don't notify users mentioned in code blocks or blockquotes.
  - Omit link to generate labels if user does not have access to create them (Stan Hu)
  - Show warning when a comment will add 10 or more people to the discussion.
  - Disable changing of the source branch in merge request update API (Stan Hu)
  - Shorten merge request WIP text.
  - Add option to disallow users from registering any application to use GitLab as an OAuth provider
  - Support editing target branch of merge request (Stan Hu)
  - Refactor permission checks with issues and merge requests project settings (Stan Hu)
  - Fix Markdown preview not working in Edit Milestone page (Stan Hu)
  - Fix Zen Mode not closing with ESC key (Stan Hu)
  - Allow HipChat API version to be blank and default to v2 (Stan Hu)
  - Add file attachment support in Milestone description (Stan Hu)
  - Fix milestone "Browse Issues" button.
  - Set milestone on new issue when creating issue from index with milestone filter active.
  - Make namespace API available to all users (Stan Hu)
  - Add web hook support for note events (Stan Hu)
  - Disable "New Issue" and "New Merge Request" buttons when features are disabled in project settings (Stan Hu)
  - Remove Rack Attack monkey patches and bump to version 4.3.0 (Stan Hu)
  - Fix clone URL losing selection after a single click in Safari and Chrome (Stan Hu)
  - Fix git blame syntax highlighting when different commits break up lines (Stan Hu)
  - Add "Resend confirmation e-mail" link in profile settings (Stan Hu)
  - Allow to configure location of the `.gitlab_shell_secret` file. (Jakub Jirutka)
  - Disabled expansion of top/bottom blobs for new file diffs
  - Update Asciidoctor gem to version 1.5.2. (Jakub Jirutka)
  - Fix resolving of relative links to repository files in AsciiDoc documents. (Jakub Jirutka)
  - Use the user list from the target project in a merge request (Stan Hu)
  - Default extention for wiki pages is now .md instead of .markdown (Jeroen van Baarsen)
  - Add validation to wiki page creation (only [a-zA-Z0-9/_-] are allowed) (Jeroen van Baarsen)
  - Fix new/empty milestones showing 100% completion value (Jonah Bishop)
  - Add a note when an Issue or Merge Request's title changes
  - Consistently refer to MRs as either Merged or Closed.
  - Add Merged tab to MR lists.
  - Prefix EmailsOnPush email subject with `[Git]`.
  - Group project contributions by both name and email.
  - Clarify navigation labels for Project Settings and Group Settings.
  - Move user avatar and logout button to sidebar
  - You can not remove user if he/she is an only owner of group
  - User should be able to leave group. If not - show him proper message
  - User has ability to leave project
  - Add SAML support as an omniauth provider
  - Allow to configure a URL to show after sign out
  - Add an option to automatically sign-in with an Omniauth provider
  - GitLab CI service sends .gitlab-ci.yml in each push call
  - When remove project - move repository and schedule it removal
  - Improve group removing logic
  - Trigger create-hooks on backup restore task
  - Add option to automatically link omniauth and LDAP identities
  - Allow special character in users bio. I.e.: I <3 GitLab

v 7.11.4
  - Fix missing bullets when creating lists
  - Set rel="nofollow" on external links

v 7.11.3
  - no changes
  - Fix upgrader script (Martins Polakovs)

v 7.11.2
  - no changes

v 7.11.1
  - no changes

v 7.11.0
  - Fall back to Plaintext when Syntaxhighlighting doesn't work. Fixes some buggy lexers (Hannes Rosenögger)
  - Get editing comments to work in Chrome 43 again.
  - Fix broken view when viewing history of a file that includes a path that used to be another file (Stan Hu)
  - Don't show duplicate deploy keys
  - Fix commit time being displayed in the wrong timezone in some cases (Hannes Rosenögger)
  - Make the first branch pushed to an empty repository the default HEAD (Stan Hu)
  - Fix broken view when using a tag to display a tree that contains git submodules (Stan Hu)
  - Make Reply-To config apply to change e-mail confirmation and other Devise notifications (Stan Hu)
  - Add application setting to restrict user signups to e-mail domains (Stan Hu)
  - Don't allow a merge request to be merged when its title starts with "WIP".
  - Add a page title to every page.
  - Allow primary email to be set to an email that you've already added.
  - Fix clone URL field and X11 Primary selection (Dmitry Medvinsky)
  - Ignore invalid lines in .gitmodules
  - Fix "Cannot move project" error message from popping up after a successful transfer (Stan Hu)
  - Redirect to sign in page after signing out.
  - Fix "Hello @username." references not working by no longer allowing usernames to end in period.
  - Fix "Revspec not found" errors when viewing diffs in a forked project with submodules (Stan Hu)
  - Improve project page UI
  - Fix broken file browsing with relative submodule in personal projects (Stan Hu)
  - Add "Reply quoting selected text" shortcut key (`r`)
  - Fix bug causing `@whatever` inside an issue's first code block to be picked up as a user mention.
  - Fix bug causing `@whatever` inside an inline code snippet (backtick-style) to be picked up as a user mention.
  - When use change branches link at MR form - save source branch selection instead of target one
  - Improve handling of large diffs
  - Added GitLab Event header for project hooks
  - Add Two-factor authentication (2FA) for GitLab logins
  - Show Atom feed buttons everywhere where applicable.
  - Add project activity atom feed.
  - Don't crash when an MR from a fork has a cross-reference comment from the target project on one of its commits.
  - Explain how to get a new password reset token in welcome emails
  - Include commit comments in MR from a forked project.
  - Group milestones by title in the dashboard and all other issue views.
  - Query issues, merge requests and milestones with their IID through API (Julien Bianchi)
  - Add default project and snippet visibility settings to the admin web UI.
  - Show incompatible projects in Google Code import status (Stan Hu)
  - Fix bug where commit data would not appear in some subdirectories (Stan Hu)
  - Task lists are now usable in comments, and will show up in Markdown previews.
  - Fix bug where avatar filenames were not actually deleted from the database during removal (Stan Hu)
  - Fix bug where Slack service channel was not saved in admin template settings. (Stan Hu)
  - Protect OmniAuth request phase against CSRF.
  - Don't send notifications to mentioned users that don't have access to the project in question.
  - Add search issues/MR by number
  - Change plots to bar graphs in commit statistics screen
  - Move snippets UI to fluid layout
  - Improve UI for sidebar. Increase separation between navigation and content
  - Improve new project command options (Ben Bodenmiller)
  - Add common method to force UTF-8 and use it to properly handle non-ascii OAuth user properties (Onur Küçük)
  - Prevent sending empty messages to HipChat (Chulki Lee)
  - Improve UI for mobile phones on dashboard and project pages
  - Add room notification and message color option for HipChat
  - Allow to use non-ASCII letters and dashes in project and namespace name. (Jakub Jirutka)
  - Add footnotes support to Markdown (Guillaume Delbergue)
  - Add current_sign_in_at to UserFull REST api.
  - Make Sidekiq MemoryKiller shutdown signal configurable
  - Add "Create Merge Request" buttons to commits and branches pages and push event.
  - Show user roles by comments.
  - Fix automatic blocking of auto-created users from Active Directory.
  - Call merge request web hook for each new commits (Arthur Gautier)
  - Use SIGKILL by default in Sidekiq::MemoryKiller
  - Fix mentioning of private groups.
  - Add style for <kbd> element in markdown
  - Spin spinner icon next to "Checking for CI status..." on MR page.
  - Fix reference links in dashboard activity and ATOM feeds.
  - Ensure that the first added admin performs repository imports

v 7.10.4
  - Fix migrations broken in 7.10.2
  - Make tags for GitLab installations running on MySQL case sensitive
  - Get Gitorious importer to work again.
  - Fix adding new group members from admin area
  - Fix DB error when trying to tag a repository (Stan Hu)
  - Fix Error 500 when searching Wiki pages (Stan Hu)
  - Unescape branch names in compare commit (Stan Hu)
  - Order commit comments chronologically in API.

v 7.10.2
  - Fix CI links on MR page

v 7.10.0
  - Ignore submodules that are defined in .gitmodules but are checked in as directories.
  - Allow projects to be imported from Google Code.
  - Remove access control for uploaded images to fix broken images in emails (Hannes Rosenögger)
  - Allow users to be invited by email to join a group or project.
  - Don't crash when project repository doesn't exist.
  - Add config var to block auto-created LDAP users.
  - Don't use HTML ellipsis in EmailsOnPush subject truncated commit message.
  - Set EmailsOnPush reply-to address to committer email when enabled.
  - Fix broken file browsing with a submodule that contains a relative link (Stan Hu)
  - Fix persistent XSS vulnerability around profile website URLs.
  - Fix project import URL regex to prevent arbitary local repos from being imported.
  - Fix directory traversal vulnerability around uploads routes.
  - Fix directory traversal vulnerability around help pages.
  - Don't leak existence of project via search autocomplete.
  - Don't leak existence of group or project via search.
  - Fix bug where Wiki pages that included a '/' were no longer accessible (Stan Hu)
  - Fix bug where error messages from Dropzone would not be displayed on the issues page (Stan Hu)
  - Add a rake task to check repository integrity with `git fsck`
  - Add ability to configure Reply-To address in gitlab.yml (Stan Hu)
  - Move current user to the top of the list in assignee/author filters (Stan Hu)
  - Fix broken side-by-side diff view on merge request page (Stan Hu)
  - Set Application controller default URL options to ensure all url_for calls are consistent (Stan Hu)
  - Allow HTML tags in Markdown input
  - Fix code unfold not working on Compare commits page (Stan Hu)
  - Fix generating SSH key fingerprints with OpenSSH 6.8. (Sašo Stanovnik)
  - Fix "Import projects from" button to show the correct instructions (Stan Hu)
  - Fix dots in Wiki slugs causing errors (Stan Hu)
  - Make maximum attachment size configurable via Application Settings (Stan Hu)
  - Update poltergeist to version 1.6.0 to support PhantomJS 2.0 (Zeger-Jan van de Weg)
  - Fix cross references when usernames, milestones, or project names contain underscores (Stan Hu)
  - Disable reference creation for comments surrounded by code/preformatted blocks (Stan Hu)
  - Reduce Rack Attack false positives causing 403 errors during HTTP authentication (Stan Hu)
  - enable line wrapping per default and remove the checkbox to toggle it (Hannes Rosenögger)
  - Fix a link in the patch update guide
  - Add a service to support external wikis (Hannes Rosenögger)
  - Omit the "email patches" link and fix plain diff view for merge commits
  - List new commits for newly pushed branch in activity view.
  - Add sidetiq gem dependency to match EE
  - Add changelog, license and contribution guide links to project tab bar.
  - Improve diff UI
  - Fix alignment of navbar toggle button (Cody Mize)
  - Fix checkbox rendering for nested task lists
  - Identical look of selectboxes in UI
  - Upgrade the gitlab_git gem to version 7.1.3
  - Move "Import existing repository by URL" option to button.
  - Improve error message when save profile has error.
  - Passing the name of pushed ref to CI service (requires GitLab CI 7.9+)
  - Add location field to user profile
  - Fix print view for markdown files and wiki pages
  - Fix errors when deleting old backups
  - Improve GitLab performance when working with git repositories
  - Add tag message and last commit to tag hook (Kamil Trzciński)
  - Restrict permissions on backup files
  - Improve oauth accounts UI in profile page
  - Add ability to unlink connected accounts
  - Add changes to Deploy Keys to the Audit Logs

v 7.9.0 (unreleased)
  - Replace commits calendar with faster contribution calendar that includes issues and merge requests
  - Add inifinite scroll to user page activity
  - Don't include system notes in issue/MR comment count.
  - Don't mark merge request as updated when merge status relative to target branch changes.
  - Link note avatar to user.
  - Make Git-over-SSH errors more descriptive.
  - Fix EmailsOnPush.
  - Refactor issue filtering
  - AJAX selectbox for issue assignee and author filters
  - Fix issue with missing options in issue filtering dropdown if selected one
  - Prevent holding Control-Enter or Command-Enter from posting comment multiple times.
  - Prevent note form from being cleared when submitting failed.
  - Improve file icons rendering on tree (Sullivan Sénéchal)
  - API: Add pagination to project events
  - Get issue links in notification mail to work again.
  - Don't show commit comment button when user is not signed in.
  - Fix admin user projects lists.
  - Don't leak private group existence by redirecting from namespace controller to group controller.
  - Ability to skip some items from backup (database, respositories or uploads)
  - Archive repositories in background worker.
  - Import GitHub, Bitbucket or GitLab.com projects owned by authenticated user into current namespace.
  - Project labels are now available over the API under the "tag_list" field (Cristian Medina)
  - Fixed link paths for HTTP and SSH on the admin project view (Jeremy Maziarz)
  - Fix and improve help rendering (Sullivan Sénéchal)
  - Fix final line in EmailsOnPush email diff being rendered as error.
  - Prevent duplicate Buildkite service creation.
  - Fix git over ssh errors 'fatal: protocol error: bad line length character'
  - Automatically setup GitLab CI project for forks if origin project has GitLab CI enabled
  - Bust group page project list cache when namespace name or path changes.
  - Explicitly set image alt-attribute to prevent graphical glitches if gravatars could not be loaded
  - Allow user to choose a public email to show on public profile
  - Remove truncation from issue titles on milestone page (Jason Blanchard)
  - Fix stuck Merge Request merging events from old installations (Ben Bodenmiller)
  - Fix merge request comments on files with multiple commits
  - Fix Resource Owner Password Authentication Flow

v 7.9.4
  - Security: Fix project import URL regex to prevent arbitary local repos from being imported
  - Fixed issue where only 25 commits would load in file listings
  - Fix LDAP identities  after config update

v 7.9.3
  - Contains no changes
  - Add icons to Add dropdown items.
  - Allow admin to create public deploy keys that are accessible to any project.
  - Warn when gitlab-shell version doesn't match requirement.
  - Skip email confirmation when set by admin or via LDAP.
  - Only allow users to reference groups, projects, issues, MRs, commits they have access to.

v 7.9.3
  - Contains no changes

v 7.9.2
  - Contains no changes

v 7.9.1
  - Include missing events and fix save functionality in admin service template settings form (Stan Hu)
  - Fix "Import projects from" button to show the correct instructions (Stan Hu)
  - Fix OAuth2 issue importing a new project from GitHub and GitLab (Stan Hu)
  - Fix for LDAP with commas in DN
  - Fix missing events and in admin Slack service template settings form (Stan Hu)
  - Don't show commit comment button when user is not signed in.
  - Downgrade gemnasium-gitlab-service gem

v 7.9.0
  - Add HipChat integration documentation (Stan Hu)
  - Update documentation for object_kind field in Webhook push and tag push Webhooks (Stan Hu)
  - Fix broken email images (Hannes Rosenögger)
  - Automatically config git if user forgot, where possible (Zeger-Jan van de Weg)
  - Fix mass SQL statements on initial push (Hannes Rosenögger)
  - Add tag push notifications and normalize HipChat and Slack messages to be consistent (Stan Hu)
  - Add comment notification events to HipChat and Slack services (Stan Hu)
  - Add issue and merge request events to HipChat and Slack services (Stan Hu)
  - Fix merge request URL passed to Webhooks. (Stan Hu)
  - Fix bug that caused a server error when editing a comment to "+1" or "-1" (Stan Hu)
  - Fix code preview theme setting for comments, issues, merge requests, and snippets (Stan Hu)
  - Move labels/milestones tabs to sidebar
  - Upgrade Rails gem to version 4.1.9.
  - Improve error messages for file edit failures
  - Improve UI for commits, issues and merge request lists
  - Fix commit comments on first line of diff not rendering in Merge Request Discussion view.
  - Allow admins to override restricted project visibility settings.
  - Move restricted visibility settings from gitlab.yml into the web UI.
  - Improve trigger merge request hook when source project branch has been updated (Kirill Zaitsev)
  - Save web edit in new branch
  - Fix ordering of imported but unchanged projects (Marco Wessel)
  - Mobile UI improvements: make aside content expandable
  - Expose avatar_url in projects API
  - Fix checkbox alignment on the application settings page.
  - Generalize image upload in drag and drop in markdown to all files (Hannes Rosenögger)
  - Fix mass-unassignment of issues (Robert Speicher)
  - Fix hidden diff comments in merge request discussion view
  - Allow user confirmation to be skipped for new users via API
  - Add a service to send updates to an Irker gateway (Romain Coltel)
  - Ignore case of LDAP user DN when checking group membership.
  - Add brakeman (security scanner for Ruby on Rails)
  - Slack username and channel options
  - Add grouped milestones from all projects to dashboard.
  - Web hook sends pusher email as well as commiter
  - Add Bitbucket omniauth provider.
  - Add Bitbucket importer.
  - Support referencing issues to a project whose name starts with a digit
  - Condense commits already in target branch when updating merge request source branch.
  - Send notifications and leave system comments when bulk updating issues.
  - Automatically link commit ranges to compare page: sha1...sha4 or sha1..sha4 (includes sha1 in comparison)
  - Move groups page from profile to dashboard
  - Starred projects page at dashboard
  - Blocking user does not remove him/her from project/groups but show blocked label
  - Change subject of EmailsOnPush emails to include namespace, project and branch.
  - Change subject of EmailsOnPush emails to include first commit message when multiple were pushed.
  - Remove confusing footer from EmailsOnPush mail body.
  - Add list of changed files to EmailsOnPush emails.
  - Add option to send EmailsOnPush emails from committer email if domain matches.
  - Add option to disable code diffs in EmailOnPush emails.
  - Wrap commit message in EmailsOnPush email.
  - Send EmailsOnPush emails when deleting commits using force push.
  - Fix EmailsOnPush email comparison link to include first commit.
  - Fix highliht of selected lines in file
  - Reject access to group/project avatar if the user doesn't have access.
  - Add database migration to clean group duplicates with same path and name (Make sure you have a backup before update)
  - Add GitLab active users count to rake gitlab:check
  - Starred projects page at dashboard
  - Make email display name configurable
  - Improve json validation in hook data
  - Use Emoji One
  - Updated emoji help documentation to properly reference EmojiOne.
  - Fix missing GitHub organisation repositories on import page.
  - Added blue theme
  - Remove annoying notice messages when create/update merge request
  - Allow smb:// links in Markdown text.
  - Filter merge request by title or description at Merge Requests page
  - Block user if he/she was blocked in Active Directory
  - Fix import pages not working after first load.
  - Use custom LDAP label in LDAP signin form.
  - Execute hooks and services when branch or tag is created or deleted through web interface.
  - Block and unblock user if he/she was blocked/unblocked in Active Directory
  - Raise recommended number of unicorn workers from 2 to 3
  - Use same layout and interactivity for project members as group members.
  - Prevent gitlab-shell character encoding issues by receiving its changes as raw data.
  - Ability to unsubscribe/subscribe to issue or merge request
  - Delete deploy key when last connection to a project is destroyed.
  - Fix invalid Atom feeds when using emoji, horizontal rules, or images (Christian Walther)
  - Backup of repositories with tar instead of git bundle (only now are git-annex files included in the backup)
  - Add canceled status for CI
  - Send EmailsOnPush email when branch or tag is created or deleted.
  - Faster merge request processing for large repository
  - Prevent doubling AJAX request with each commit visit via Turbolink
  - Prevent unnecessary doubling of js events on import pages and user calendar

v 7.8.4
  - Fix issue_tracker_id substitution in custom issue trackers
  - Fix path and name duplication in namespaces

v 7.8.3
  - Bump version of gitlab_git fixing annotated tags without message

v 7.8.2
  - Fix service migration issue when upgrading from versions prior to 7.3
  - Fix setting of the default use project limit via admin UI
  - Fix showing of already imported projects for GitLab and Gitorious importers
  - Fix response of push to repository to return "Not found" if user doesn't have access
  - Fix check if user is allowed to view the file attachment
  - Fix import check for case sensetive namespaces
  - Increase timeout for Git-over-HTTP requests to 1 hour since large pulls/pushes can take a long time.
  - Properly handle autosave local storage exceptions.
  - Escape wildcards when searching LDAP by username.

v 7.8.1
  - Fix run of custom post receive hooks
  - Fix migration that caused issues when upgrading to version 7.8 from versions prior to 7.3
  - Fix the warning for LDAP users about need to set password
  - Fix avatars which were not shown for non logged in users
  - Fix urls for the issues when relative url was enabled

v 7.8.0
  - Fix access control and protection against XSS for note attachments and other uploads.
  - Replace highlight.js with rouge-fork rugments (Stefan Tatschner)
  - Make project search case insensitive (Hannes Rosenögger)
  - Include issue/mr participants in list of recipients for reassign/close/reopen emails
  - Expose description in groups API
  - Better UI for project services page
  - Cleaner UI for web editor
  - Add diff syntax highlighting in email-on-push service notifications (Hannes Rosenögger)
  - Add API endpoint to fetch all changes on a MergeRequest (Jeroen van Baarsen)
  - View note image attachments in new tab when clicked instead of downloading them
  - Improve sorting logic in UI and API. Explicitly define what sorting method is used by default
  - Fix overflow at sidebar when have several items
  - Add notes for label changes in issue and merge requests
  - Show tags in commit view (Hannes Rosenögger)
  - Only count a user's vote once on a merge request or issue (Michael Clarke)
  - Increase font size when browse source files and diffs
  - Service Templates now let you set default values for all services
  - Create new file in empty repository using GitLab UI
  - Ability to clone project using oauth2 token
  - Upgrade Sidekiq gem to version 3.3.0
  - Stop git zombie creation during force push check
  - Show success/error messages for test setting button in services
  - Added Rubocop for code style checks
  - Fix commits pagination
  - Async load a branch information at the commit page
  - Disable blacklist validation for project names
  - Allow configuring protection of the default branch upon first push (Marco Wessel)
  - Add gitlab.com importer
  - Add an ability to login with gitlab.com
  - Add a commit calendar to the user profile (Hannes Rosenögger)
  - Submit comment on command-enter
  - Notify all members of a group when that group is mentioned in a comment, for example: `@gitlab-org` or `@sales`.
  - Extend issue clossing pattern to include "Resolve", "Resolves", "Resolved", "Resolving" and "Close" (Julien Bianchi and Hannes Rosenögger)
  - Fix long broadcast message cut-off on left sidebar (Visay Keo)
  - Add Project Avatars (Steven Thonus and Hannes Rosenögger)
  - Password reset token validity increased from 2 hours to 2 days since it is also send on account creation.
  - Edit group members via API
  - Enable raw image paste from clipboard, currently Chrome only (Marco Cyriacks)
  - Add action property to merge request hook (Julien Bianchi)
  - Remove duplicates from group milestone participants list.
  - Add a new API function that retrieves all issues assigned to a single milestone (Justin Whear and Hannes Rosenögger)
  - API: Access groups with their path (Julien Bianchi)
  - Added link to milestone and keeping resource context on smaller viewports for issues and merge requests (Jason Blanchard)
  - Allow notification email to be set separately from primary email.
  - API: Add support for editing an existing project (Mika Mäenpää and Hannes Rosenögger)
  - Don't have Markdown preview fail for long comments/wiki pages.
  - When test web hook - show error message instead of 500 error page if connection to hook url was reset
  - Added support for firing system hooks on group create/destroy and adding/removing users to group (Boyan Tabakov)
  - Added persistent collapse button for left side nav bar (Jason Blanchard)
  - Prevent losing unsaved comments by automatically restoring them when comment page is loaded again.
  - Don't allow page to be scaled on mobile.
  - Clean the username acquired from OAuth/LDAP so it doesn't fail username validation and block signing up.
  - Show assignees in merge request index page (Kelvin Mutuma)
  - Link head panel titles to relevant root page.
  - Allow users that signed up via OAuth to set their password in order to use Git over HTTP(S).
  - Show users button to share their newly created public or internal projects on twitter
  - Add quick help links to the GitLab pricing and feature comparison pages.
  - Fix duplicate authorized applications in user profile and incorrect application client count in admin area.
  - Make sure Markdown previews always use the same styling as the eventual destination.
  - Remove deprecated Group#owner_id from API
  - Show projects user contributed to on user page. Show stars near project on user page.
  - Improve database performance for GitLab
  - Add Asana service (Jeremy Benoist)
  - Improve project web hooks with extra data

v 7.7.2
  - Update GitLab Shell to version 2.4.2 that fixes a bug when developers can push to protected branch
  - Fix issue when LDAP user can't login with existing GitLab account

v 7.7.1
  - Improve mention autocomplete performance
  - Show setup instructions for GitHub import if disabled
  - Allow use http for OAuth applications

v 7.7.0
  - Import from GitHub.com feature
  - Add Jetbrains Teamcity CI service (Jason Lippert)
  - Mention notification level
  - Markdown preview in wiki (Yuriy Glukhov)
  - Raise group avatar filesize limit to 200kb
  - OAuth applications feature
  - Show user SSH keys in admin area
  - Developer can push to protected branches option
  - Set project path instead of project name in create form
  - Block Git HTTP access after 10 failed authentication attempts
  - Updates to the messages returned by API (sponsored by O'Reilly Media)
  - New UI layout with side navigation
  - Add alert message in case of outdated browser (IE < 10)
  - Added API support for sorting projects
  - Update gitlab_git to version 7.0.0.rc14
  - Add API project search filter option for authorized projects
  - Fix File blame not respecting branch selection
  - Change some of application settings on fly in admin area UI
  - Redesign signin/signup pages
  - Close standard input in Gitlab::Popen.popen
  - Trigger GitLab CI when push tags
  - When accept merge request - do merge using sidaekiq job
  - Enable web signups by default
  - Fixes for diff comments: drag-n-drop images, selecting images
  - Fixes for edit comments: drag-n-drop images, preview mode, selecting images, save & update
  - Remove password strength indicator



v 7.6.0
  - Fork repository to groups
  - New rugged version
  - Add CRON=1 backup setting for quiet backups
  - Fix failing wiki restore
  - Add optional Sidekiq MemoryKiller middleware (enabled via SIDEKIQ_MAX_RSS env variable)
  - Monokai highlighting style now more faithful to original design (Mark Riedesel)
  - Create project with repository in synchrony
  - Added ability to create empty repo or import existing one if project does not have repository
  - Reactivate highlight.js language autodetection
  - Mobile UI improvements
  - Change maximum avatar file size from 100KB to 200KB
  - Strict validation for snippet file names
  - Enable Markdown preview for issues, merge requests, milestones, and notes (Vinnie Okada)
  - In the docker directory is a container template based on the Omnibus packages.
  - Update Sidekiq to version 2.17.8
  - Add author filter to project issues and merge requests pages
  - Atom feed for user activity
  - Support multiple omniauth providers for the same user
  - Rendering cross reference in issue title and tooltip for merge request
  - Show username in comments
  - Possibility to create Milestones or Labels when Issues are disabled
  - Fix bug with showing gpg signature in tag

v 7.5.3
  - Bump gitlab_git to 7.0.0.rc12 (includes Rugged 0.21.2)

v 7.5.2
  - Don't log Sidekiq arguments by default
  - Fix restore of wiki repositories from backups

v 7.5.1
  - Add missing timestamps to 'members' table

v 7.5.0
  - API: Add support for Hipchat (Kevin Houdebert)
  - Add time zone configuration in gitlab.yml (Sullivan Senechal)
  - Fix LDAP authentication for Git HTTP access
  - Run 'GC.start' after every EmailsOnPushWorker job
  - Fix LDAP config lookup for provider 'ldap'
  - Drop all sequences during Postgres database restore
  - Project title links to project homepage (Ben Bodenmiller)
  - Add Atlassian Bamboo CI service (Drew Blessing)
  - Mentioned @user will receive email even if he is not participating in issue or commit
  - Session API: Use case-insensitive authentication like in UI (Andrey Krivko)
  - Tie up loose ends with annotated tags: API & UI (Sean Edge)
  - Return valid json for deleting branch via API (sponsored by O'Reilly Media)
  - Expose username in project events API (sponsored by O'Reilly Media)
  - Adds comments to commits in the API
  - Performance improvements
  - Fix post-receive issue for projects with deleted forks
  - New gitlab-shell version with custom hooks support
  - Improve code
  - GitLab CI 5.2+ support (does not support older versions)
  - Fixed bug when you can not push commits starting with 000000 to protected branches
  - Added a password strength indicator
  - Change project name and path in one form
  - Display renamed files in diff views (Vinnie Okada)
  - Fix raw view for public snippets
  - Use secret token with GitLab internal API.
  - Add missing timestamps to 'members' table

v 7.4.5
  - Bump gitlab_git to 7.0.0.rc12 (includes Rugged 0.21.2)

v 7.4.4
  - No changes

v 7.4.3
  - Fix raw snippets view
  - Fix security issue for member api
  - Fix buildbox integration

v 7.4.2
  - Fix internal snippet exposing for unauthenticated users

v 7.4.1
  - Fix LDAP authentication for Git HTTP access
  - Fix LDAP config lookup for provider 'ldap'
  - Fix public snippets
  - Fix 500 error on projects with nested submodules

v 7.4.0
  - Refactored membership logic
  - Improve error reporting on users API (Julien Bianchi)
  - Refactor test coverage tools usage. Use SIMPLECOV=true to generate it locally
  - Default branch is protected by default
  - Increase unicorn timeout to 60 seconds
  - Sort search autocomplete projects by stars count so most popular go first
  - Add README to tab on project show page
  - Do not delete tmp/repositories itself during clean-up, only its contents
  - Support for backup uploads to remote storage
  - Prevent notes polling when there are not notes
  - Internal ForkService: Prepare support for fork to a given namespace
  - API: Add support for forking a project via the API (Bernhard Kaindl)
  - API: filter project issues by milestone (Julien Bianchi)
  - Fail harder in the backup script
  - Changes to Slack service structure, only webhook url needed
  - Zen mode for wiki and milestones (Robert Schilling)
  - Move Emoji parsing to html-pipeline-gitlab (Robert Schilling)
  - Font Awesome 4.2 integration (Sullivan Senechal)
  - Add Pushover service integration (Sullivan Senechal)
  - Add select field type for services options (Sullivan Senechal)
  - Add cross-project references to the Markdown parser (Vinnie Okada)
  - Add task lists to issue and merge request descriptions (Vinnie Okada)
  - Snippets can be public, internal or private
  - Improve danger zone: ask project path to confirm data-loss action
  - Raise exception on forgery
  - Show build coverage in Merge Requests (requires GitLab CI v5.1)
  - New milestone and label links on issue edit form
  - Improved repository graphs
  - Improve event note display in dashboard and project activity views (Vinnie Okada)
  - Add users sorting to admin area
  - UI improvements
  - Fix ambiguous sha problem with mentioned commit
  - Fixed bug with apostrophe when at mentioning users
  - Add active directory ldap option
  - Developers can push to wiki repo. Protected branches does not affect wiki repo any more
  - Faster rev list
  - Fix branch removal

v 7.3.2
  - Fix creating new file via web editor
  - Use gitlab-shell v2.0.1

v 7.3.1
  - Fix ref parsing in Gitlab::GitAccess
  - Fix error 500 when viewing diff on a file with changed permissions
  - Fix adding comments to MR when source branch is master
  - Fix error 500 when searching description contains relative link

v 7.3.0
  - Always set the 'origin' remote in satellite actions
  - Write authorized_keys in tmp/ during tests
  - Use sockets to connect to Redis
  - Add dormant New Relic gem (can be enabled via environment variables)
  - Expire Rack sessions after 1 week
  - Cleaner signin/signup pages
  - Improved comments UI
  - Better search with filtering, pagination etc
  - Added a checkbox to toggle line wrapping in diff (Yuriy Glukhov)
  - Prevent project stars duplication when fork project
  - Use the default Unicorn socket backlog value of 1024
  - Support Unix domain sockets for Redis
  - Store session Redis keys in 'session:gitlab:' namespace
  - Deprecate LDAP account takeover based on partial LDAP email / GitLab username match
  - Use /bin/sh instead of Bash in bin/web, bin/background_jobs (Pavel Novitskiy)
  - Keyboard shortcuts for productivity (Robert Schilling)
  - API: filter issues by state (Julien Bianchi)
  - API: filter issues by labels (Julien Bianchi)
  - Add system hook for ssh key changes
  - Add blob permalink link (Ciro Santilli)
  - Create annotated tags through UI and API (Sean Edge)
  - Snippets search (Charles Bushong)
  - Comment new push to existing MR
  - Add 'ci' to the blacklist of forbidden names
  - Improve text filtering on issues page
  - Comment & Close button
  - Process git push --all much faster
  - Don't allow edit of system notes
  - Project wiki search (Ralf Seidler)
  - Enabled Shibboleth authentication support (Matus Banas)
  - Zen mode (fullscreen) for issues/MR/notes (Robert Schilling)
  - Add ability to configure webhook timeout via gitlab.yml (Wes Gurney)
  - Sort project merge requests in asc or desc order for updated_at or created_at field (sponsored by O'Reilly Media)
  - Add Redis socket support to 'rake gitlab:shell:install'

v 7.2.1
  - Delete orphaned labels during label migration (James Brooks)
  - Security: prevent XSS with stricter MIME types for raw repo files

v 7.2.0
  - Explore page
  - Add project stars (Ciro Santilli)
  - Log Sidekiq arguments
  - Better labels: colors, ability to rename and remove
  - Improve the way merge request collects diffs
  - Improve compare page for large diffs
  - Expose the full commit message via API
  - Fix 500 error on repository rename
  - Fix bug when MR download patch return invalid diff
  - Test gitlab-shell integration
  - Repository import timeout increased from 2 to 4 minutes allowing larger repos to be imported
  - API for labels (Robert Schilling)
  - API: ability to set an import url when creating project for specific user

v 7.1.1
  - Fix cpu usage issue in Firefox
  - Fix redirect loop when changing password by new user
  - Fix 500 error on new merge request page

v 7.1.0
  - Remove observers
  - Improve MR discussions
  - Filter by description on Issues#index page
  - Fix bug with namespace select when create new project page
  - Show README link after description for non-master members
  - Add @all mention for comments
  - Dont show reply button if user is not signed in
  - Expose more information for issues with webhook
  - Add a mention of the merge request into the default merge request commit message
  - Improve code highlight, introduce support for more languages like Go, Clojure, Erlang etc
  - Fix concurrency issue in repository download
  - Dont allow repository name start with ?
  - Improve email threading (Pierre de La Morinerie)
  - Cleaner help page
  - Group milestones
  - Improved email notifications
  - Contributors API (sponsored by Mobbr)
  - Fix LDAP TLS authentication (Boris HUISGEN)
  - Show VERSION information on project sidebar
  - Improve branch removal logic when accept MR
  - Fix bug where comment form is spawned inside the Reply button
  - Remove Dir.chdir from Satellite#lock for thread-safety
  - Increased default git max_size value from 5MB to 20MB in gitlab.yml. Please update your configs!
  - Show error message in case of timeout in satellite when create MR
  - Show first 100 files for huge diff instead of hiding all
  - Change default admin email from admin@local.host to admin@example.com

v 7.0.0
  - The CPU no longer overheats when you hold down the spacebar
  - Improve edit file UI
  - Add ability to upload group avatar when create
  - Protected branch cannot be removed
  - Developers can remove normal branches with UI
  - Remove branch via API (sponsored by O'Reilly Media)
  - Move protected branches page to Project settings area
  - Redirect to Files view when create new branch via UI
  - Drag and drop upload of image in every markdown-area (Earle Randolph Bunao and Neil Francis Calabroso)
  - Refactor the markdown relative links processing
  - Make it easier to implement other CI services for GitLab
  - Group masters can create projects in group
  - Deprecate ruby 1.9.3 support
  - Only masters can rewrite/remove git tags
  - Add X-Frame-Options SAMEORIGIN to Nginx config so Sidekiq admin is visible
  - UI improvements
  - Case-insensetive search for issues
  - Update to rails 4.1
  - Improve performance of application for projects and groups with a lot of members
  - Formally support Ruby 2.1
  - Include Nginx gitlab-ssl config
  - Add manual language detection for highlight.js
  - Added example.com/:username routing
  - Show notice if your profile is public
  - UI improvements for mobile devices
  - Improve diff rendering performance
  - Drag-n-drop for issues and merge requests between states at milestone page
  - Fix '0 commits' message for huge repositories on project home page
  - Prevent 500 error page when visit commit page from large repo
  - Add notice about huge push over http to unicorn config
  - File action in satellites uses default 30 seconds timeout instead of old 10 seconds one
  - Overall performance improvements
  - Skip init script check on omnibus-gitlab
  - Be more selective when killing stray Sidekiqs
  - Check LDAP user filter during sign-in
  - Remove wall feature (no data loss - you can take it from database)
  - Dont expose user emails via API unless you are admin
  - Detect issues closed by Merge Request description
  - Better email subject lines from email on push service (Alex Elman)
  - Enable identicon for gravatar be default

v 6.9.2
  - Revert the commit that broke the LDAP user filter

v 6.9.1
  - Fix scroll to highlighted line
  - Fix the pagination on load for commits page

v 6.9.0
  - Store Rails cache data in the Redis `cache:gitlab` namespace
  - Adjust MySQL limits for existing installations
  - Add db index on project_id+iid column. This prevents duplicate on iid (During migration duplicates will be removed)
  - Markdown preview or diff during editing via web editor (Evgeniy Sokovikov)
  - Give the Rails cache its own Redis namespace
  - Add ability to set different ssh host, if different from http/https
  - Fix syntax highlighting for code comments blocks
  - Improve comments loading logic
  - Stop refreshing comments when the tab is hidden
  - Improve issue and merge request mobile UI (Drew Blessing)
  - Document how to convert a backup to PostgreSQL
  - Fix locale bug in backup manager
  - Fix can not automerge when MR description is too long
  - Fix wiki backup skip bug
  - Two Step MR creation process
  - Remove unwanted files from satellite working directory with git clean -fdx
  - Accept merge request via API (sponsored by O'Reilly Media)
  - Add more access checks during API calls
  - Block SSH access for 'disabled' Active Directory users
  - Labels for merge requests (Drew Blessing)
  - Threaded emails by setting a Message-ID (Philip Blatter)

v 6.8.1
  - Bump required gitlab-shell version to 1.9.3

v 6.8.0
  - Ability to at mention users that are participating in issue and merge req. discussion
  - Enabled GZip Compression for assets in example Nginx, make sure that Nginx is compiled with --with-http_gzip_static_module flag (this is default in Ubuntu)
  - Make user search case-insensitive (Christopher Arnold)
  - Remove omniauth-ldap nickname bug workaround
  - Drop all tables before restoring a Postgres backup
  - Make the repository downloads path configurable
  - Create branches via API (sponsored by O'Reilly Media)
  - Changed permission of gitlab-satellites directory not to be world accessible
  - Protected branch does not allow force push
  - Fix popen bug in `rake gitlab:satellites:create`
  - Disable connection reaping for MySQL
  - Allow oauth signup without email for twitter and github
  - Fix faulty namespace names that caused 500 on user creation
  - Option to disable standard login
  - Clean old created archives from repository downloads directory
  - Fix download link for huge MR diffs
  - Expose event and mergerequest timestamps in API
  - Fix emails on push service when only one commit is pushed

v 6.7.3
  - Fix the merge notification email not being sent (Pierre de La Morinerie)
  - Drop all tables before restoring a Postgres backup
  - Remove yanked modernizr gem

v 6.7.2
  - Fix upgrader script

v 6.7.1
  - Fix GitLab CI integration

v 6.7.0
  - Increased the example Nginx client_max_body_size from 5MB to 20MB, consider updating it manually on existing installations
  - Add support for Gemnasium as a Project Service (Olivier Gonzalez)
  - Add edit file button to MergeRequest diff
  - Public groups (Jason Hollingsworth)
  - Cleaner headers in Notification Emails (Pierre de La Morinerie)
  - Blob and tree gfm links to anchors work
  - Piwik Integration (Sebastian Winkler)
  - Show contribution guide link for new issue form (Jeroen van Baarsen)
  - Fix CI status for merge requests from fork
  - Added option to remove issue assignee on project issue page and issue edit page (Jason Blanchard)
  - New page load indicator that includes a spinner that scrolls with the page
  - Converted all the help sections into markdown
  - LDAP user filters
  - Streamline the content of notification emails (Pierre de La Morinerie)
  - Fixes a bug with group member administration (Matt DeTullio)
  - Sort tag names using VersionSorter (Robert Speicher)
  - Add GFM autocompletion for MergeRequests (Robert Speicher)
  - Add webhook when a new tag is pushed (Jeroen van Baarsen)
  - Add button for toggling inline comments in diff view
  - Add retry feature for repository import
  - Reuse the GitLab LDAP connection within each request
  - Changed markdown new line behaviour to conform to markdown standards
  - Fix global search
  - Faster authorized_keys rebuilding in `rake gitlab:shell:setup` (requires gitlab-shell 1.8.5)
  - Create and Update MR calls now support the description parameter (Greg Messner)
  - Markdown relative links in the wiki link to wiki pages, markdown relative links in repositories link to files in the repository
  - Added Slack service integration (Federico Ravasio)
  - Better API responses for access_levels (sponsored by O'Reilly Media)
  - Requires at least 2 unicorn workers
  - Requires gitlab-shell v1.9+
  - Replaced gemoji(due to closed licencing problem) with Phantom Open Emoji library(combined SIL Open Font License, MIT License and the CC 3.0 License)
  - Fix `/:username.keys` response content type (Dmitry Medvinsky)

v 6.6.5
  - Added option to remove issue assignee on project issue page and issue edit page (Jason Blanchard)
  - Hide mr close button for comment form if merge request was closed or inline comment
  - Adds ability to reopen closed merge request

v 6.6.4
  - Add missing html escape for highlighted code blocks in comments, issues

v 6.6.3
  - Fix 500 error when edit yourself from admin area
  - Hide private groups for public profiles

v 6.6.2
  - Fix 500 error on branch/tag create or remove via UI

v 6.6.1
  - Fix 500 error on files tab if submodules presents

v 6.6.0
  - Retrieving user ssh keys publically(github style): http://__HOST__/__USERNAME__.keys
  - Permissions: Developer now can manage issue tracker (modify any issue)
  - Improve Code Compare page performance
  - Group avatar
  - Pygments.rb replaced with highlight.js
  - Improve Merge request diff store logic
  - Improve render performnace for MR show page
  - Fixed Assembla hardcoded project name
  - Jira integration documentation
  - Refactored app/services
  - Remove snippet expiration
  - Mobile UI improvements (Drew Blessing)
  - Fix block/remove UI for admin::users#show page
  - Show users' group membership on users' activity page (Robert Djurasaj)
  - User pages are visible without login if user is authorized to a public project
  - Markdown rendered headers have id derived from their name and link to their id
  - Improve application to work faster with large groups (100+ members)
  - Multiple emails per user
  - Show last commit for file when view file source
  - Restyle Issue#show page and MR#show page
  - Ability to filter by multiple labels for Issues page
  - Rails version to 4.0.3
  - Fixed attachment identifier displaying underneath note text (Jason Blanchard)

v 6.5.1
  - Fix branch selectbox when create merge request from fork

v 6.5.0
  - Dropdown menus on issue#show page for assignee and milestone (Jason Blanchard)
  - Add color custimization and previewing to broadcast messages
  - Fixed notes anchors
  - Load new comments in issues dynamically
  - Added sort options to Public page
  - New filters (assigned/authored/all) for Dashboard#issues/merge_requests (sponsored by Say Media)
  - Add project visibility icons to dashboard
  - Enable secure cookies if https used
  - Protect users/confirmation with rack_attack
  - Default HTTP headers to protect against MIME-sniffing, force https if enabled
  - Bootstrap 3 with responsive UI
  - New repository download formats: tar.bz2, zip, tar (Jason Hollingsworth)
  - Restyled accept widgets for MR
  - SCSS refactored
  - Use jquery timeago plugin
  - Fix 500 error for rdoc files
  - Ability to customize merge commit message (sponsored by Say Media)
  - Search autocomplete via ajax
  - Add website url to user profile
  - Files API supports base64 encoded content (sponsored by O'Reilly Media)
  - Added support for Go's repository retrieval (Bruno Albuquerque)

v6.4.3
  - Don't use unicorn worker killer if PhusionPassenger is defined

v6.4.2
  - Fixed wrong behaviour of script/upgrade.rb

v6.4.1
  - Fixed bug with repository rename
  - Fixed bug with project transfer

v 6.4.0
  - Added sorting to project issues page (Jason Blanchard)
  - Assembla integration (Carlos Paramio)
  - Fixed another 500 error with submodules
  - UI: More compact issues page
  - Minimal password length increased to 8 symbols
  - Side-by-side diff view (Steven Thonus)
  - Internal projects (Jason Hollingsworth)
  - Allow removal of avatar (Drew Blessing)
  - Project web hooks now support issues and merge request events
  - Visiting project page while not logged in will redirect to sign-in instead of 404 (Jason Hollingsworth)
  - Expire event cache on avatar creation/removal (Drew Blessing)
  - Archiving old projects (Steven Thonus)
  - Rails 4
  - Add time ago tooltips to show actual date/time
  - UI: Fixed UI for admin system hooks
  - Ruby script for easier GitLab upgrade
  - Do not remove Merge requests if fork project was removed
  - Improve sign-in/signup UX
  - Add resend confirmation link to sign-in page
  - Set noreply@HOSTNAME for reply_to field in all emails
  - Show GitLab API version on Admin#dashboard
  - API Cross-origin resource sharing
  - Show READMe link at project home page
  - Show repo size for projects in Admin area

v 6.3.0
  - API for adding gitlab-ci service
  - Init script now waits for pids to appear after (re)starting before reporting status (Rovanion Luckey)
  - Restyle project home page
  - Grammar fixes
  - Show branches list (which branches contains commit) on commit page (Andrew Kumanyaev)
  - Security improvements
  - Added support for GitLab CI 4.0
  - Fixed issue with 500 error when group did not exist
  - Ability to leave project
  - You can create file in repo using UI
  - You can remove file from repo using UI
  - API: dropped default_branch attribute from project during creation
  - Project default_branch is not stored in db any more. It takes from repo now.
  - Admin broadcast messages
  - UI improvements
  - Dont show last push widget if user removed this branch
  - Fix 500 error for repos with newline in file name
  - Extended html titles
  - API: create/update/delete repo files
  - Admin can transfer project to any namespace
  - API: projects/all for admin users
  - Fix recent branches order

v 6.2.4
  - Security: Cast API private_token to string (CVE-2013-4580)
  - Security: Require gitlab-shell 1.7.8 (CVE-2013-4581, CVE-2013-4582, CVE-2013-4583)
  - Fix for Git SSH access for LDAP users

v 6.2.3
  - Security: More protection against CVE-2013-4489
  - Security: Require gitlab-shell 1.7.4 (CVE-2013-4490, CVE-2013-4546)
  - Fix sidekiq rake tasks

v 6.2.2
  - Security: Update gitlab_git (CVE-2013-4489)

v 6.2.1
  - Security: Fix issue with generated passwords for new users

v 6.2.0
  - Public project pages are now visible to everyone (files, issues, wik, etc.)
    THIS MEANS YOUR ISSUES AND WIKI FOR PUBLIC PROJECTS ARE PUBLICLY VISIBLE AFTER THE UPGRADE
  - Add group access to permissions page
  - Require current password to change one
  - Group owner or admin can remove other group owners
  - Remove group transfer since we have multiple owners
  - Respect authorization in Repository API
  - Improve UI for Project#files page
  - Add more security specs
  - Added search for projects by name to api (Izaak Alpert)
  - Make default user theme configurable (Izaak Alpert)
  - Update logic for validates_merge_request for tree of MR (Andrew Kumanyaev)
  - Rake tasks for web hooks management (Jonhnny Weslley)
  - Extended User API to expose admin and can_create_group for user creation/updating (Boyan Tabakov)
  - API: Remove group
  - API: Remove project
  - Avatar upload on profile page with a maximum of 100KB (Steven Thonus)
  - Store the sessions in Redis instead of the cookie store
  - Fixed relative links in markdown
  - User must confirm their email if signup enabled
  - User must confirm changed email

v 6.1.0
  - Project specific IDs for issues, mr, milestones
    Above items will get a new id and for example all bookmarked issue urls will change.
    Old issue urls are redirected to the new one if the issue id is too high for an internal id.
  - Description field added to Merge Request
  - API: Sudo api calls (Izaak Alpert)
  - API: Group membership api (Izaak Alpert)
  - Improved commit diff
  - Improved large commit handling (Boyan Tabakov)
  - Rewrite: Init script now less prone to errors and keeps better track of the service (Rovanion Luckey)
  - Link issues, merge requests, and commits when they reference each other with GFM (Ash Wilson)
  - Close issues automatically when pushing commits with a special message
  - Improve user removal from admin area
  - Invalidate events cache when project was moved
  - Remove deprecated classes and rake tasks
  - Add event filter for group and project show pages
  - Add links to create branch/tag from project home page
  - Add public-project? checkbox to new-project view
  - Improved compare page. Added link to proceed into Merge Request
  - Send an email to a user when they are added to group
  - New landing page when you have 0 projects

v 6.0.0
  - Feature: Replace teams with group membership
    We introduce group membership in 6.0 as a replacement for teams.
    The old combination of groups and teams was confusing for a lot of people.
    And when the members of a team where changed this wasn't reflected in the project permissions.
    In GitLab 6.0 you will be able to add members to a group with a permission level for each member.
    These group members will have access to the projects in that group.
    Any changes to group members will immediately be reflected in the project permissions.
    You can even have multiple owners for a group, greatly simplifying administration.
  - Feature: Ability to have multiple owners for group
  - Feature: Merge Requests between fork and project (Izaak Alpert)
  - Feature: Generate fingerprint for ssh keys
  - Feature: Ability to create and remove branches with UI
  - Feature: Ability to create and remove git tags with UI
  - Feature: Groups page in profile. You can leave group there
  - API: Allow login with LDAP credentials
  - Redesign: project settings navigation
  - Redesign: snippets area
  - Redesign: ssh keys page
  - Redesign: buttons, blocks and other ui elements
  - Add comment title to rss feed
  - You can use arrows to navigate at tree view
  - Add project filter on dashboard
  - Cache project graph
  - Drop support of root namespaces
  - Default theme is classic now
  - Cache result of methods like authorize_projects, project.team.members etc
  - Remove $.ready events
  - Fix onclick events being double binded
  - Add notification level to group membership
  - Move all project controllers/views under Projects:: module
  - Move all profile controllers/views under Profiles:: module
  - Apply user project limit only for personal projects
  - Unicorn is default web server again
  - Store satellites lock files inside satellites dir
  - Disabled threadsafety mode in rails
  - Fixed bug with loosing MR comments
  - Improved MR comments logic
  - Render readme file for projects in public area

v 5.4.2
  - Security: Cast API private_token to string (CVE-2013-4580)
  - Security: Require gitlab-shell 1.7.8 (CVE-2013-4581, CVE-2013-4582, CVE-2013-4583)

v 5.4.1
  - Security: Fixes for CVE-2013-4489
  - Security: Require gitlab-shell 1.7.4 (CVE-2013-4490, CVE-2013-4546)

v 5.4.0
  - Ability to edit own comments
  - Documentation improvements
  - Improve dashboard projects page
  - Fixed nav for empty repos
  - GitLab Markdown help page
  - Misspelling fixes
  - Added support of unicorn and fog gems
  - Added client list to API doc
  - Fix PostgreSQL database restoration problem
  - Increase snippet content column size
  - allow project import via git:// url
  - Show participants on issues, including mentions
  - Notify mentioned users with email

v 5.3.0
  - Refactored services
  - Campfire service added
  - HipChat service added
  - Fixed bug with LDAP + git over http
  - Fixed bug with google analytics code being ignored
  - Improve sign-in page if ldap enabled
  - Respect newlines in wall messages
  - Generate the Rails secret token on first run
  - Rename repo feature
  - Init.d: remove gitlab.socket on service start
  - Api: added teams api
  - Api: Prevent blob content being escaped
  - Api: Smart deploy key add behaviour
  - Api: projects/owned.json return user owned project
  - Fix bug with team assignation on project from #4109
  - Advanced snippets: public/private, project/personal (Andrew Kulakov)
  - Repository Graphs (Karlo Nicholas T. Soriano)
  - Fix dashboard lost if comment on commit
  - Update gitlab-grack. Fixes issue with --depth option
  - Fix project events duplicate on project page
  - Fix postgres error when displaying network graph.
  - Fix dashboard event filter when navigate via turbolinks
  - init.d: Ensure socket is removed before starting service
  - Admin area: Style teams:index, group:show pages
  - Own page for failed forking
  - Scrum view for milestone

v 5.2.0
  - Turbolinks
  - Git over http with ldap credentials
  - Diff with better colors and some spacing on the corners
  - Default values for project features
  - Fixed huge_commit view
  - Restyle project clone panel
  - Move Gitlab::Git code to gitlab_git gem
  - Move update docs in repo
  - Requires gitlab-shell v1.4.0
  - Fixed submodules listing under file tab
  - Fork feature (Angus MacArthur)
  - git version check in gitlab:check
  - Shared deploy keys feature
  - Ability to generate default labels set for issues
  - Improve gfm autocomplete (Harold Luo)
  - Added support for Google Analytics
  - Code search feature (Javier Castro)

v 5.1.0
  - You can login with email or username now
  - Corrected project transfer rollback when repository cannot be moved
  - Move both repo and wiki when project transfer requested
  - Admin area: project editing was removed from admin namespace
  - Access: admin user has now access to any project.
  - Notification settings
  - Gitlab::Git set of objects to abstract from grit library
  - Replace Unicorn web server with Puma
  - Backup/Restore refactored. Backup dump project wiki too now
  - Restyled Issues list. Show milestone version in issue row
  - Restyled Merge Request list
  - Backup now dump/restore uploads
  - Improved performance of dashboard (Andrew Kumanyaev)
  - File history now tracks renames (Akzhan Abdulin)
  - Drop wiki migration tools
  - Drop sqlite migration tools
  - project tagging
  - Paginate users in API
  - Restyled network graph (Hiroyuki Sato)

v 5.0.1
  - Fixed issue with gitlab-grit being overridden by grit

v 5.0.0
  - Replaced gitolite with gitlab-shell
  - Removed gitolite-related libraries
  - State machine added
  - Setup gitlab as git user
  - Internal API
  - Show team tab for empty projects
  - Import repository feature
  - Updated rails
  - Use lambda for scopes
  - Redesign admin area -> users
  - Redesign admin area -> user
  - Secure link to file attachments
  - Add validations for Group and Team names
  - Restyle team page for project
  - Update capybara, rspec-rails, poltergeist to recent versions
  - Wiki on git using Gollum
  - Added Solarized Dark theme for code review
  - Don't show user emails in autocomplete lists, profile pages
  - Added settings tab for group, team, project
  - Replace user popup with icons in header
  - Handle project moving with gitlab-shell
  - Added select2-rails for selectboxes with ajax data load
  - Fixed search field on projects page
  - Added teams to search autocomplete
  - Move groups and teams on dashboard sidebar to sub-tabs
  - API: improved return codes and docs. (Felix Gilcher, Sebastian Ziebell)
  - Redesign wall to be more like chat
  - Snippets, Wall features are disabled by default for new projects

v 4.2.0
  - Teams
  - User show page. Via /u/username
  - Show help contents on pages for better navigation
  - Async gitolite calls
  - added satellites logs
  - can_create_group, can_create_team booleans for User
  - Process web hooks async
  - GFM: Fix images escaped inside links
  - Network graph improved
  - Switchable branches for network graph
  - API: Groups
  - Fixed project download

v 4.1.0
  - Optional Sign-Up
  - Discussions
  - Satellites outside of tmp
  - Line numbers for blame
  - Project public mode
  - Public area with unauthorized access
  - Load dashboard events with ajax
  - remember dashboard filter in cookies
  - replace resque with sidekiq
  - fix routing issues
  - cleanup rake tasks
  - fix backup/restore
  - scss cleanup
  - show preview for note images
  - improved network-graph
  - get rid of app/roles/
  - added new classes Team, Repository
  - Reduce amount of gitolite calls
  - Ability to add user in all group projects
  - remove deprecated configs
  - replaced Korolev font with open font
  - restyled admin/dashboard page
  - restyled admin/projects page

v 4.0.0
  - Remove project code and path from API. Use id instead
  - Return valid cloneable url to repo for web hook
  - Fixed backup issue
  - Reorganized settings
  - Fixed commits compare
  - Refactored scss
  - Improve status checks
  - Validates presence of User#name
  - Fixed postgres support
  - Removed sqlite support
  - Modified post-receive hook
  - Milestones can be closed now
  - Show comment events on dashboard
  - Quick add team members via group#people page
  - [API] expose created date for hooks and SSH keys
  - [API] list, create issue notes
  - [API] list, create snippet notes
  - [API] list, create wall notes
  - Remove project code - use path instead
  - added username field to user
  - rake task to fill usernames based on emails create namespaces for users
  - STI Group < Namespace
  - Project has namespace_id
  - Projects with namespaces also namespaced in gitolite and stored in subdir
  - Moving project to group will move it under group namespace
  - Ability to move project from namespaces to another
  - Fixes commit patches getting escaped (see #2036)
  - Support diff and patch generation for commits and merge request
  - MergeReqest doesn't generate a temporary file for the patch any more
  - Update the UI to allow downloading Patch or Diff

v 3.1.0
  - Updated gems
  - Services: Gitlab CI integration
  - Events filter on dashboard
  - Own namespace for redis/resque
  - Optimized commit diff views
  - add alphabetical order for projects admin page
  - Improved web editor
  - Commit stats page
  - Documentation split and cleanup
  - Link to commit authors everywhere
  - Restyled milestones list
  - added Milestone to Merge Request
  - Restyled Top panel
  - Refactored Satellite Code
  - Added file line links
  - moved from capybara-webkit to poltergeist + phantomjs

v 3.0.3
  - Fixed bug with issues list in Chrome
  - New Feature: Import team from another project

v 3.0.2
  - Fixed gitlab:app:setup
  - Fixed application error on empty project in admin area
  - Restyled last push widget

v 3.0.1
  - Fixed git over http

v 3.0.0
  - Projects groups
  - Web Editor
  - Fixed bug with gitolite keys
  - UI improved
  - Increased performance of application
  - Show user avatar in last commit when browsing Files
  - Refactored Gitlab::Merge
  - Use Font Awesome for icons
  - Separate observing of Note and MergeRequests
  - Milestone "All Issues" filter
  - Fix issue close and reopen button text and styles
  - Fix forward/back while browsing Tree hierarchy
  - Show number of notes for commits and merge requests
  - Added support pg from box and update installation doc
  - Reject ssh keys that break gitolite
  - [API] list one project hook
  - [API] edit project hook
  - [API] list project snippets
  - [API] allow to authorize using private token in HTTP header
  - [API] add user creation

v 2.9.1
  - Fixed resque custom config init

v 2.9.0
  - fixed inline notes bugs
  - refactored rspecs
  - refactored gitolite backend
  - added factory_girl
  - restyled projects list on dashboard
  - ssh keys validation to prevent gitolite crash
  - send notifications if changed permission in project
  - scss refactoring. gitlab_bootstrap/ dir
  - fix git push http body bigger than 112k problem
  - list of labels  page under issues tab
  - API for milestones, keys
  - restyled buttons
  - OAuth
  - Comment order changed

v 2.8.1
  - ability to disable gravatars
  - improved MR diff logic
  - ssh key help page

v 2.8.0
  - Gitlab Flavored Markdown
  - Bulk issues update
  - Issues API
  - Cucumber coverage increased
  - Post-receive files fixed
  - UI improved
  - Application cleanup
  - more cucumber
  - capybara-webkit + headless

v 2.7.0
  - Issue Labels
  - Inline diff
  - Git HTTP
  - API
  - UI improved
  - System hooks
  - UI improved
  - Dashboard events endless scroll
  - Source performance increased

v 2.6.0
  - UI polished
  - Improved network graph + keyboard nav
  - Handle huge commits
  - Last Push widget
  - Bugfix
  - Better performance
  - Email in resque
  - Increased test coverage
  - Ability to remove branch with MR accept
  - a lot of code refactored

v 2.5.0
  - UI polished
  - Git blame for file
  - Bugfix
  - Email in resque
  - Better test coverage

v 2.4.0
  - Admin area stats page
  - Ability to block user
  - Simplified dashboard area
  - Improved admin area
  - Bootstrap 2.0
  - Responsive layout
  - Big commits handling
  - Performance improved
  - Milestones

v 2.3.1
  - Issues pagination
  - ssl fixes
  - Merge Request pagination

v 2.3.0
  - Dashboard r1
  - Search r1
  - Project page
  - Close merge request on push
  - Persist MR diff after merge
  - mysql support
  - Documentation

v 2.2.0
  - We’ve added support of LDAP auth
  - Improved permission logic (4 roles system)
  - Protected branches (now only masters can push to protected branches)
  - Usability improved
  - twitter bootstrap integrated
  - compare view between commits
  - wiki feature
  - now you can enable/disable issues, wiki, wall features per project
  - security fixes
  - improved code browsing (ajax branch switch etc)
  - improved per-line commenting
  - git submodules displayed
  - moved to rails 3.2
  - help section improved

v 2.1.0
  - Project tab r1
  - List branches/tags
  - per line comments
  - mass user import

v 2.0.0
  - gitolite as main git host system
  - merge requests
  - project/repo access
  - link to commit/issue feed
  - design tab
  - improved email notifications
  - restyled dashboard
  - bugfix

v 1.2.2
  - common config file gitlab.yml
  - issues restyle
  - snippets restyle
  - clickable news feed header on dashboard
  - bugfix

v 1.2.1
  - bugfix

v 1.2.0
  - new design
  - user dashboard
  - network graph
  - markdown support for comments
  - encoding issues
  - wall like twitter timeline

v 1.1.0
  - project dashboard
  - wall redesigned
  - feature: code snippets
  - fixed horizontal scroll on file preview
  - fixed app crash if commit message has invalid chars
  - bugfix & code cleaning

v 1.0.2
  - fixed bug with empty project
  - added adv validation for project path & code
  - feature: issues can be sortable
  - bugfix
  - username displayed on top panel

v 1.0.1
  - fixed: with invalid source code for commit
  - fixed: lose branch/tag selection when use tree navigation
  - when history clicked - display path
  - bug fix & code cleaning

v 1.0.0
  - bug fix
  - projects preview mode

v 0.9.6
  - css fix
  - new repo empty tree until restart server - fixed

v 0.9.4
  - security improved
  - authorization improved
  - html escaping
  - bug fix
  - increased test coverage
  - design improvements

v 0.9.1
  - increased test coverage
  - design improvements
  - new issue email notification
  - updated app name
  - issue redesigned
  - issue can be edit

v 0.8.0
  - syntax highlight for main file types
  - redesign
  - stability
  - security fixes
  - increased test coverage
  - email notification<|MERGE_RESOLUTION|>--- conflicted
+++ resolved
@@ -1,12 +1,10 @@
 Please view this file on the master branch, on stable branches it's out of date.
 
-<<<<<<< HEAD
 v 8.1.0
   - Fix: LDAP group links API is not working as expected.
 
 v 8.0.1
 v 8.1.0 (unreleased)
-=======
 v 8.2.0 (unreleased)
   - Improved performance of replacing references in comments
   - Show last project commit to default branch on project home page
@@ -26,7 +24,6 @@
   - Fix bug preventing mentioned issued from being closed when MR is merged using fast-forward merge.
   - Fix nonatomic database update potentially causing project star counts to go negative (Stan Hu)
   - Don't show "Add README" link in an empty repository if user doesn't have access to push (Stan Hu)
->>>>>>> 0e73d7b6
   - Fix error preventing displaying of commit data for a directory with a leading dot (Stan Hu)
   - Speed up load times of issue detail pages by roughly 1.5x
   - Require CI jobs to be named
