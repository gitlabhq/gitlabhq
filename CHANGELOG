Please view this file on the master branch, on stable branches it's out of date.

v 8.3.0 (unreleased)
  - Fix: Assignee selector is empty when 'Unassigned' is selected (Jose Corcuera)

v 8.2.1
  - Forcefully update builds that didn't want to update with state machine
  - Fix: saving GitLabCiService as Admin Template

v 8.2.0
<<<<<<< HEAD
v 8.0.1
v 8.1.0 (unreleased)
v 8.2.0 (unreleased)
v 8.3.0 (unreleased)

v 8.2.0
  - Improved performance of finding projects and groups in various places
  - Improved performance of rendering user profile pages and Atom feeds
  - Fix grouping of contributors by email in graph.
=======
  - Improved performance of finding projects and groups in various places
  - Improved performance of rendering user profile pages and Atom feeds
  - Expose build artifacts path as config option
  - Fix grouping of contributors by email in graph.
  - Improved performance of finding issues with/without labels
>>>>>>> 8c0f2aca
  - Remove CSS property preventing hard tabs from rendering in Chromium 45 (Stan Hu)
  - Fix Drone CI service template not saving properly (Stan Hu)
  - Fix avatars not showing in Atom feeds and project issues when Gravatar disabled (Stan Hu)
  - Added a GitLab specific profiling tool called "Sherlock" (see GitLab CE merge request #1749)
  - Upgrade gitlab_git to 7.2.20 and rugged to 0.23.3 (Stan Hu)
  - Improved performance of finding users by one of their Email addresses
  - Add allow_failure field to commit status API (Stan Hu)
  - Commits without .gitlab-ci.yml are marked as skipped
  - Save detailed error when YAML syntax is invalid
  - Since GitLab CI is enabled by default, remove enabling it by pushing .gitlab-ci.yml
  - Added build artifacts
  - Improved performance of replacing references in comments
  - Show last project commit to default branch on project home page
  - Highlight comment based on anchor in URL
  - Adds ability to remove the forked relationship from project settings screen. (Han Loong Liauw)
  - Improved performance of sorting milestone issues
  - Allow users to select the Files view as default project view (Cristian Bica)
  - Show "Empty Repository Page" for repository without branches (Artem V. Navrotskiy)
  - Fix: Inability to reply to code comments in the MR view, if the MR comes from a fork
  - Use git follow flag for commits page when retrieve history for file or directory
  - Show merge request CI status on merge requests index page
  - Send build name and stage in CI notification e-mail
  - Extend yml syntax for only and except to support specifying repository path
  - Enable shared runners to all new projects
  - Bump GitLab-Workhorse to 0.4.1
  - Allow to define cache in `.gitlab-ci.yml`
  - Fix: 500 error returned if destroy request without HTTP referer (Kazuki Shimizu)
  - Remove deprecated CI events from project settings page
  - Improve personal snippet access workflow (Douglas Alexandre)
  - [API] Add ability to fetch the commit ID of the last commit that actually touched a file
  - Fix omniauth documentation setting for omnibus configuration (Jon Cairns)
  - Add "New file" link to dropdown on project page
  - Include commit logs in project search
  - Add "added", "modified" and "removed" properties to commit object in webhook
  - Rename "Back to" links to "Go to" because its not always a case it point to place user come from
  - Allow groups to appear in the search results if the group owner allows it
  - Add email notification to former assignee upon unassignment (Adam Lieskovský)
  - New design for project graphs page
  - Remove deprecated dumped yaml file generated from previous job definitions
  - Fix incoming email config defaults
  - Show specific runners from projects where user is master or owner
  - MR target branch is now visible on a list view when it is different from project's default one
  - Improve Continuous Integration graphs page
  - Make color of "Accept Merge Request" button consistent with current build status
  - Add ignore white space option in merge request diff and commit and compare view
  - Ability to add release notes (markdown text and attachments) to git tags (aka Releases)
  - Relative links from a repositories README.md now link to the default branch
  - Fix trailing whitespace issue in merge request/issue title
  - Fix bug when milestone/label filter was empty for dashboard issues page
  - Add ability to create milestone in group projects from single form
  - Add option to create merge request when editing/creating a file (Dirceu Tiegs)
  - Prevent the last owner of a group from being able to delete themselves by 'adding' themselves as a master (James Lopez)
  - Add Award Emoji to issue and merge request pages

v 8.1.4
  - Fix bug where manually merged branches in a MR would end up with an empty diff (Stan Hu)
  - Prevent redirect loop when home_page_url is set to the root URL
  - Fix incoming email config defaults
  - Remove CSS property preventing hard tabs from rendering in Chromium 45 (Stan Hu)

v 8.1.3
  - Force update refs/merge-requests/X/head upon a push to the source branch of a merge request (Stan Hu)
  - Spread out runner contacted_at updates
  - Use issue editor as cross reference comment author when issue is edited with a new mention
  - Add Facebook authentication

v 8.1.2
  - Fix cloning Wiki repositories via HTTP (Stan Hu)
  - Add migration to remove satellites directory
  - Fix specific runners visibility
  - Fix 500 when editing CI service
  - Require CI jobs to be named
  - Fix CSS for runner status
  - Fix CI badge
  - Allow developer to manage builds

v 8.1.1
  - Removed, see 8.1.2

v 8.1.0
  - Ensure MySQL CI limits DB migrations occur after the fields have been created (Stan Hu)
  - Fix duplicate repositories in GitHub import page (Stan Hu)
  - Redirect to a default path if HTTP_REFERER is not set (Stan Hu)
  - Adds ability to create directories using the web editor (Ben Ford)
  - Cleanup stuck CI builds
  - Send an email to admin email when a user is reported for spam (Jonathan Rochkind)
  - Show notifications button when user is member of group rather than project (Grzegorz Bizon)
  - Fix bug preventing mentioned issued from being closed when MR is merged using fast-forward merge.
  - Fix nonatomic database update potentially causing project star counts to go negative (Stan Hu)
  - Don't show "Add README" link in an empty repository if user doesn't have access to push (Stan Hu)
  - Fix error preventing displaying of commit data for a directory with a leading dot (Stan Hu)
  - Speed up load times of issue detail pages by roughly 1.5x
  - Fix CI rendering regressions
  - If a merge request is to close an issue, show this on the issue page (Zeger-Jan van de Weg)
  - Add a system note and update relevant merge requests when a branch is deleted or re-added (Stan Hu)
  - Make diff file view easier to use on mobile screens (Stan Hu)
  - Improved performance of finding users by username or Email address
  - Fix bug where merge request comments created by API would not trigger notifications (Stan Hu)
  - Add support for creating directories from Files page (Stan Hu)
  - Allow removing of project without confirmation when JavaScript is disabled (Stan Hu)
  - Support filtering by "Any" milestone or issue and fix "No Milestone" and "No Label" filters (Stan Hu)
  - Improved performance of the trending projects page
  - Remove CI migration task
  - Improved performance of finding projects by their namespace
  - Fix bug where transferring a project would result in stale commit links (Stan Hu)
  - Fix build trace updating
  - Include full path of source and target branch names in New Merge Request page (Stan Hu)
  - Add user preference to view activities as default dashboard (Stan Hu)
  - Add option to admin area to sign in as a specific user (Pavel Forkert)
  - Show CI status on all pages where commits list is rendered
  - Automatically enable CI when push .gitlab-ci.yml file to repository
  - Move CI charts to project graphs area
  - Fix cases where Markdown did not render links in activity feed (Stan Hu)
  - Add first and last to pagination (Zeger-Jan van de Weg)
  - Added Commit Status API
  - Added Builds View
  - Added when to .gitlab-ci.yml
  - Show CI status on commit page
  - Added CI_BUILD_TAG, _STAGE, _NAME and _TRIGGERED to CI builds
  - Show CI status on Your projects page and Starred projects page
  - Remove "Continuous Integration" page from dashboard
  - Add notes and SSL verification entries to hook APIs (Ben Boeckel)
  - Fix grammar in admin area "labels" .nothing-here-block when no labels exist.
  - Move CI runners page to project settings area
  - Move CI variables page to project settings area
  - Move CI triggers page to project settings area
  - Move CI project settings page to CE project settings area
  - Fix bug when removed file was not appearing in merge request diff
  - Show warning when build cannot be served by any of the available CI runners
  - Note the original location of a moved project when notifying users of the move
  - Improve error message when merging fails
  - Add support of multibyte characters in LDAP UID (Roman Petrov)
  - Show additions/deletions stats on merge request diff
  - Remove footer text in emails (Zeger-Jan van de Weg)
  - Ensure code blocks are properly highlighted after a note is updated
  - Fix wrong access level badge on MR comments
  - Hide password in the service settings form
  - Move CI web hooks page to project settings area
  - Fix User Identities API. It now allows you to properly create or update user's identities.
  - Add user preference to change layout width (Peter Göbel)
  - Use commit status in merge request widget as preferred source of CI status
  - Integrate CI commit and build pages into project pages
  - Move CI services page to project settings area
  - Add "Quick Submit" behavior to input fields throughout the application. Use
    Cmd+Enter on Mac and Ctrl+Enter on Windows/Linux.
  - Fix position of hamburger in header for smaller screens (Han Loong Liauw)
  - Fix bug where Emojis in Markdown would truncate remaining text (Sakata Sinji)
  - Persist filters when sorting on admin user page (Jerry Lukins)
  - Update style of snippets pages (Han Loong Liauw)
  - Allow dashboard and group issues/MRs to be filtered by label
  - Add spellcheck=false to certain input fields
  - Invalidate stored service password if the endpoint URL is changed
  - Project names are not fully shown if group name is too big, even on group page view
  - Apply new design for Files page
  - Add "New Page" button to Wiki Pages tab (Stan Hu)
  - Only render 404 page from /public
  - Hide passwords from services API (Alex Lossent)
  - Fix: Images cannot show when projects' path was changed
  - Let gitlab-git-http-server generate and serve 'git archive' downloads
  - Optimize query when filtering on issuables (Zeger-Jan van de Weg)
  - Fix padding of outdated discussion item.
  - Animate the logo on hover

v 8.0.5
  - Correct lookup-by-email for LDAP logins
  - Fix loading spinner sometimes not being hidden on Merge Request tab switches

v 8.0.4
  - Fix Message-ID header to be RFC 2111-compliant to prevent e-mails being dropped (Stan Hu)
  - Fix referrals for :back and relative URL installs
  - Fix anchors to comments in diffs
  - Remove CI token from build traces
  - Fix "Assign All" button on Runner admin page
  - Fix search in Files
  - Add full project namespace to payload of system webhooks (Ricardo Band)

v 8.0.3
  - Fix URL shown in Slack notifications
  - Fix bug where projects would appear to be stuck in the forked import state (Stan Hu)
  - Fix Error 500 in creating merge requests with > 1000 diffs (Stan Hu)
  - Add work_in_progress key to MR web hooks (Ben Boeckel)

v 8.0.2
  - Fix default avatar not rendering in network graph (Stan Hu)
  - Skip check_initd_configured_correctly on omnibus installs
  - Prevent double-prefixing of help page paths
  - Clarify confirmation text on user deletion
  - Make commit graphs responsive to window width changes (Stan Hu)
  - Fix top margin for sign-in button on public pages
  - Fix LDAP attribute mapping
  - Remove git refs used internally by GitLab from network graph (Stan Hu)
  - Use standard Markdown font in Markdown preview instead of fixed-width font (Stan Hu)
  - Fix Reply by email for non-UTF-8 messages.
  - Add option to use StartTLS with Reply by email IMAP server.
  - Allow AWS S3 Server-Side Encryption with Amazon S3-Managed Keys for backups (Paul Beattie)

v 8.0.1
  - Remove git refs used internally by GitLab from network graph (Stan Hu)
  - Improve CI migration procedure and documentation

v 8.0.0
  - Fix Markdown links not showing up in dashboard activity feed (Stan Hu)
  - Remove milestones from merge requests when milestones are deleted (Stan Hu)
  - Fix HTML link that was improperly escaped in new user e-mail (Stan Hu)
  - Fix broken sort in merge request API (Stan Hu)
  - Bump rouge to 1.10.1 to remove warning noise and fix other syntax highlighting bugs (Stan Hu)
  - Gracefully handle errors in syntax highlighting by leaving the block unformatted (Stan Hu)
  - Add "replace" and "upload" functionalities to allow user replace existing file and upload new file into current repository
  - Fix URL construction for merge requests, issues, notes, and commits for relative URL config (Stan Hu)
  - Fix emoji URLs in Markdown when relative_url_root is used (Stan Hu)
  - Omit filename in Content-Disposition header in raw file download to avoid RFC 6266 encoding issues (Stan HU)
  - Fix broken Wiki Page History (Stan Hu)
  - Import forked repositories asynchronously to prevent large repositories from timing out (Stan Hu)
  - Prevent anchors from being hidden by header (Stan Hu)
  - Fix bug where only the first 15 Bitbucket issues would be imported (Stan Hu)
  - Sort issues by creation date in Bitbucket importer (Stan Hu)
  - Prevent too many redirects upon login when home page URL is set to external_url (Stan Hu)
  - Improve dropdown positioning on the project home page (Hannes Rosenögger)
  - Upgrade browser gem to 1.0.0 to avoid warning in IE11 compatibilty mode (Stan Hu)
  - Remove user OAuth tokens from the database and request new tokens each session (Stan Hu)
  - Restrict users API endpoints to use integer IDs (Stan Hu)
  - Only show recent push event if the branch still exists or a recent merge request has not been created (Stan Hu)
  - Remove satellites
  - Better performance for web editor (switched from satellites to rugged)
  - Faster merge
  - Ability to fetch merge requests from refs/merge-requests/:id
  - Allow displaying of archived projects in the admin interface (Artem Sidorenko)
  - Allow configuration of import sources for new projects (Artem Sidorenko)
  - Search for comments should be case insensetive
  - Create cross-reference for closing references on commits pushed to non-default branches (Maël Valais)
  - Ability to search milestones
  - Gracefully handle SMTP user input errors (e.g. incorrect email addresses) to prevent Sidekiq retries (Stan Hu)
  - Move dashboard activity to separate page (for your projects and starred projects)
  - Improve performance of git blame
  - Limit content width to 1200px for most of pages to improve readability on big screens
  - Fix 500 error when submit project snippet without body
  - Improve search page usability
  - Bring more UI consistency in way how projects, snippets and groups lists are rendered
  - Make all profiles and group public
  - Fixed login failure when extern_uid changes (Joel Koglin)
  - Don't notify users without access to the project when they are (accidentally) mentioned in a note.
  - Retrieving oauth token with LDAP credentials
  - Load Application settings from running database unless env var USE_DB=false
  - Added Drone CI integration (Kirill Zaitsev)
  - Allow developers to retry builds
  - Hide advanced project options for non-admin users
  - Fail builds if no .gitlab-ci.yml is found
  - Refactored service API and added automatically service docs generator (Kirill Zaitsev)
  - Added web_url key project hook_attrs (Kirill Zaitsev)
  - Add ability to get user information by ID of an SSH key via the API
  - Fix bug which IE cannot show image at markdown when the image is raw file of gitlab
  - Add support for Crowd
  - Global Labels that are available to all projects
  - Fix highlighting of deleted lines in diffs.
  - Project notification level can be set on the project page itself
  - Added service API endpoint to retrieve service parameters (Petheő Bence)
  - Add FogBugz project import (Jared Szechy)
  - Sort users autocomplete lists by user (Allister Antosik)
  - Webhook for issue now contains repository field (Jungkook Park)
  - Add ability to add custom text to the help page (Jeroen van Baarsen)
  - Add pg_schema to backup config
  - Fix references to target project issues in Merge Requests markdown preview and textareas (Francesco Levorato)
  - Redirect from incorrectly cased group or project path to correct one (Francesco Levorato)
  - Removed API calls from CE to CI

v 7.14.3
  - No changes

v 7.14.2
  - Upgrade gitlab_git to 7.2.15 to fix `git blame` errors with ISO-encoded files (Stan Hu)
  - Allow configuration of LDAP attributes GitLab will use for the new user account.

v 7.14.1
  - Improve abuse reports management from admin area
  - Fix "Reload with full diff" URL button in compare branch view (Stan Hu)
  - Disabled DNS lookups for SSH in docker image (Rowan Wookey)
  - Only include base URL in OmniAuth full_host parameter (Stan Hu)
  - Fix Error 500 in API when accessing a group that has an avatar (Stan Hu)
  - Ability to enable SSL verification for Webhooks

v 7.14.0
  - Fix bug where non-project members of the target project could set labels on new merge requests.
  - Update default robots.txt rules to disallow crawling of irrelevant pages (Ben Bodenmiller)
  - Fix redirection after sign in when using auto_sign_in_with_provider
  - Upgrade gitlab_git to 7.2.14 to ignore CRLFs in .gitmodules (Stan Hu)
  - Clear cache to prevent listing deleted branches after MR removes source branch (Stan Hu)
  - Provide more feedback what went wrong if HipChat service failed test (Stan Hu)
  - Fix bug where backslashes in inline diffs could be dropped (Stan Hu)
  - Disable turbolinks when linking to Bitbucket import status (Stan Hu)
  - Fix broken code import and display error messages if something went wrong with creating project (Stan Hu)
  - Fix corrupted binary files when using API files endpoint (Stan Hu)
  - Bump Haml to 4.0.7 to speed up textarea rendering (Stan Hu)
  - Show incompatible projects in Bitbucket import status (Stan Hu)
  - Fix coloring of diffs on MR Discussion-tab (Gert Goet)
  - Fix "Network" and "Graphs" pages for branches with encoded slashes (Stan Hu)
  - Fix errors deleting and creating branches with encoded slashes (Stan Hu)
  - Always add current user to autocomplete controller to support filter by "Me" (Stan Hu)
  - Fix multi-line syntax highlighting (Stan Hu)
  - Fix network graph when branch name has single quotes (Stan Hu)
  - Add "Confirm user" button in user admin page (Stan Hu)
  - Upgrade gitlab_git to version 7.2.6 to fix Error 500 when creating network graphs (Stan Hu)
  - Add support for Unicode filenames in relative links (Hiroyuki Sato)
  - Fix URL used for refreshing notes if relative_url is present (Bartłomiej Święcki)
  - Fix commit data retrieval when branch name has single quotes (Stan Hu)
  - Check that project was actually created rather than just validated in import:repos task (Stan Hu)
  - Fix full screen mode for snippet comments (Daniel Gerhardt)
  - Fix 404 error in files view after deleting the last file in a repository (Stan Hu)
  - Fix the "Reload with full diff" URL button (Stan Hu)
  - Fix label read access for unauthenticated users (Daniel Gerhardt)
  - Fix access to disabled features for unauthenticated users (Daniel Gerhardt)
  - Fix OAuth provider bug where GitLab would not go return to the redirect_uri after sign-in (Stan Hu)
  - Fix file upload dialog for comment editing (Daniel Gerhardt)
  - Set OmniAuth full_host parameter to ensure redirect URIs are correct (Stan Hu)
  - Return comments in created order in merge request API (Stan Hu)
  - Disable internal issue tracker controller if external tracker is used (Stan Hu)
  - Expire Rails cache entries after two weeks to prevent endless Redis growth
  - Add support for destroying project milestones (Stan Hu)
  - Allow custom backup archive permissions
  - Add project star and fork count, group avatar URL and user/group web URL attributes to API
  - Show who last edited a comment if it wasn't the original author
  - Send notification to all participants when MR is merged.
  - Add ability to manage user email addresses via the API.
  - Show buttons to add license, changelog and contribution guide if they're missing.
  - Tweak project page buttons.
  - Disabled autocapitalize and autocorrect on login field (Daryl Chan)
  - Mention group and project name in creation, update and deletion notices (Achilleas Pipinellis)
  - Update gravatar link on profile page to link to configured gravatar host (Ben Bodenmiller)
  - Remove redis-store TTL monkey patch
  - Add support for CI skipped status
  - Fetch code from forks to refs/merge-requests/:id/head when merge request created
  - Remove comments and email addresses when publicly exposing ssh keys (Zeger-Jan van de Weg)
  - Add "Check out branch" button to the MR page.
  - Improve MR merge widget text and UI consistency.
  - Improve text in MR "How To Merge" modal.
  - Cache all events
  - Order commits by date when comparing branches
  - Fix bug causing error when the target branch of a symbolic ref was deleted
  - Include branch/tag name in archive file and directory name
  - Add dropzone upload progress
  - Add a label for merged branches on branches page (Florent Baldino)
  - Detect .mkd and .mkdn files as markdown (Ben Boeckel)
  - Fix: User search feature in admin area does not respect filters
  - Set max-width for README, issue and merge request description for easier read on big screens
  - Update Flowdock integration to support new Flowdock API (Boyan Tabakov)
  - Remove author from files view (Sven Strickroth)
  - Fix infinite loop when SAML was incorrectly configured.

v 7.13.5
  - Satellites reverted

v 7.13.4
  - Allow users to send abuse reports

v 7.13.3
  - Fix bug causing Bitbucket importer to crash when OAuth application had been removed.
  - Allow users to send abuse reports
  - Remove satellites
  - Link username to profile on Group Members page (Tom Webster)

v 7.13.2
  - Fix randomly failed spec
  - Create project services on Project creation
  - Add admin_merge_request ability to Developer level and up
  - Fix Error 500 when browsing projects with no HEAD (Stan Hu)
  - Fix labels / assignee / milestone for the merge requests when issues are disabled
  - Show the first tab automatically on MergeRequests#new
  - Add rake task 'gitlab:update_commit_count' (Daniel Gerhardt)
  - Fix Gmail Actions

v 7.13.1
  - Fix: Label modifications are not reflected in existing notes and in the issue list
  - Fix: Label not shown in the Issue list, although it's set through web interface
  - Fix: Group/project references are linked incorrectly
  - Improve documentation
  - Fix of migration: Check if session_expire_delay column exists before adding the column
  - Fix: ActionView::Template::Error
  - Fix: "Create Merge Request" isn't always shown in event for newly pushed branch
  - Fix bug causing "Remove source-branch" option not to work for merge requests from the same project.
  - Render Note field hints consistently for "new" and "edit" forms

v 7.13.0
  - Remove repository graph log to fix slow cache updates after push event (Stan Hu)
  - Only enable HSTS header for HTTPS and port 443 (Stan Hu)
  - Fix user autocomplete for unauthenticated users accessing public projects (Stan Hu)
  - Fix redirection to home page URL for unauthorized users (Daniel Gerhardt)
  - Add branch switching support for graphs (Daniel Gerhardt)
  - Fix external issue tracker hook/test for HTTPS URLs (Daniel Gerhardt)
  - Remove link leading to a 404 error in Deploy Keys page (Stan Hu)
  - Add support for unlocking users in admin settings (Stan Hu)
  - Add Irker service configuration options (Stan Hu)
  - Fix order of issues imported from GitHub (Hiroyuki Sato)
  - Bump rugments to 1.0.0beta8 to fix C prototype function highlighting (Jonathon Reinhart)
  - Fix Merge Request webhook to properly fire "merge" action when accepted from the web UI
  - Add `two_factor_enabled` field to admin user API (Stan Hu)
  - Fix invalid timestamps in RSS feeds (Rowan Wookey)
  - Fix downloading of patches on public merge requests when user logged out (Stan Hu)
  - Fix Error 500 when relative submodule resolves to a namespace that has a different name from its path (Stan Hu)
  - Extract the longest-matching ref from a commit path when multiple matches occur (Stan Hu)
  - Update maintenance documentation to explain no need to recompile asssets for omnibus installations (Stan Hu)
  - Support commenting on diffs in side-by-side mode (Stan Hu)
  - Fix JavaScript error when clicking on the comment button on a diff line that has a comment already (Stan Hu)
  - Return 40x error codes if branch could not be deleted in UI (Stan Hu)
  - Remove project visibility icons from dashboard projects list
  - Rename "Design" profile settings page to "Preferences".
  - Allow users to customize their default Dashboard page.
  - Update ssl_ciphers in Nginx example to remove DHE settings. This will deny forward secrecy for Android 2.3.7, Java 6 and OpenSSL 0.9.8
  - Admin can edit and remove user identities
  - Convert CRLF newlines to LF when committing using the web editor.
  - API request /projects/:project_id/merge_requests?state=closed will return only closed merge requests without merged one. If you need ones that were merged - use state=merged.
  - Allow Administrators to filter the user list by those with or without Two-factor Authentication enabled.
  - Show a user's Two-factor Authentication status in the administration area.
  - Explicit error when commit not found in the CI
  - Improve performance for issue and merge request pages
  - Users with guest access level can not set assignee, labels or milestones for issue and merge request
  - Reporter role can manage issue tracker now: edit any issue, set assignee or milestone and manage labels
  - Better performance for pages with events list, issues list and commits list
  - Faster automerge check and merge itself when source and target branches are in same repository
  - Correctly show anonymous authorized applications under Profile > Applications.
  - Query Optimization in MySQL.
  - Allow users to be blocked and unblocked via the API
  - Use native Postgres database cleaning during backup restore
  - Redesign project page. Show README as default instead of activity. Move project activity to separate page
  - Make left menu more hierarchical and less contextual by adding back item at top
  - A fork can’t have a visibility level that is greater than the original project.
  - Faster code search in repository and wiki. Fixes search page timeout for big repositories
  - Allow administrators to disable 2FA for a specific user
  - Add error message for SSH key linebreaks
  - Store commits count in database (will populate with valid values only after first push)
  - Rebuild cache after push to repository in background job
  - Fix transferring of project to another group using the API.

v 7.12.2
  - Correctly show anonymous authorized applications under Profile > Applications.
  - Faster automerge check and merge itself when source and target branches are in same repository
  - Audit log for user authentication
  - Allow custom label to be set for authentication providers.

v 7.12.1
  - Fix error when deleting a user who has projects (Stan Hu)
  - Fix post-receive errors on a push when an external issue tracker is configured (Stan Hu)
  - Add SAML to list of social_provider (Matt Firtion)
  - Fix merge requests API scope to keep compatibility in 7.12.x patch release (Dmitriy Zaporozhets)
  - Fix closed merge request scope at milestone page (Dmitriy Zaporozhets)
  - Revert merge request states renaming
  - Fix hooks for web based events with external issue references (Daniel Gerhardt)
  - Improve performance for issue and merge request pages
  - Compress database dumps to reduce backup size

v 7.12.0
  - Fix Error 500 when one user attempts to access a personal, internal snippet (Stan Hu)
  - Disable changing of target branch in new merge request page when a branch has already been specified (Stan Hu)
  - Fix post-receive errors on a push when an external issue tracker is configured (Stan Hu)
  - Update oauth button logos for Twitter and Google to recommended assets
  - Update browser gem to version 0.8.0 for IE11 support (Stan Hu)
  - Fix timeout when rendering file with thousands of lines.
  - Add "Remember me" checkbox to LDAP signin form.
  - Add session expiration delay configuration through UI application settings
  - Don't notify users mentioned in code blocks or blockquotes.
  - Omit link to generate labels if user does not have access to create them (Stan Hu)
  - Show warning when a comment will add 10 or more people to the discussion.
  - Disable changing of the source branch in merge request update API (Stan Hu)
  - Shorten merge request WIP text.
  - Add option to disallow users from registering any application to use GitLab as an OAuth provider
  - Support editing target branch of merge request (Stan Hu)
  - Refactor permission checks with issues and merge requests project settings (Stan Hu)
  - Fix Markdown preview not working in Edit Milestone page (Stan Hu)
  - Fix Zen Mode not closing with ESC key (Stan Hu)
  - Allow HipChat API version to be blank and default to v2 (Stan Hu)
  - Add file attachment support in Milestone description (Stan Hu)
  - Fix milestone "Browse Issues" button.
  - Set milestone on new issue when creating issue from index with milestone filter active.
  - Make namespace API available to all users (Stan Hu)
  - Add web hook support for note events (Stan Hu)
  - Disable "New Issue" and "New Merge Request" buttons when features are disabled in project settings (Stan Hu)
  - Remove Rack Attack monkey patches and bump to version 4.3.0 (Stan Hu)
  - Fix clone URL losing selection after a single click in Safari and Chrome (Stan Hu)
  - Fix git blame syntax highlighting when different commits break up lines (Stan Hu)
  - Add "Resend confirmation e-mail" link in profile settings (Stan Hu)
  - Allow to configure location of the `.gitlab_shell_secret` file. (Jakub Jirutka)
  - Disabled expansion of top/bottom blobs for new file diffs
  - Update Asciidoctor gem to version 1.5.2. (Jakub Jirutka)
  - Fix resolving of relative links to repository files in AsciiDoc documents. (Jakub Jirutka)
  - Use the user list from the target project in a merge request (Stan Hu)
  - Default extention for wiki pages is now .md instead of .markdown (Jeroen van Baarsen)
  - Add validation to wiki page creation (only [a-zA-Z0-9/_-] are allowed) (Jeroen van Baarsen)
  - Fix new/empty milestones showing 100% completion value (Jonah Bishop)
  - Add a note when an Issue or Merge Request's title changes
  - Consistently refer to MRs as either Merged or Closed.
  - Add Merged tab to MR lists.
  - Prefix EmailsOnPush email subject with `[Git]`.
  - Group project contributions by both name and email.
  - Clarify navigation labels for Project Settings and Group Settings.
  - Move user avatar and logout button to sidebar
  - You can not remove user if he/she is an only owner of group
  - User should be able to leave group. If not - show him proper message
  - User has ability to leave project
  - Add SAML support as an omniauth provider
  - Allow to configure a URL to show after sign out
  - Add an option to automatically sign-in with an Omniauth provider
  - GitLab CI service sends .gitlab-ci.yml in each push call
  - When remove project - move repository and schedule it removal
  - Improve group removing logic
  - Trigger create-hooks on backup restore task
  - Add option to automatically link omniauth and LDAP identities
  - Allow special character in users bio. I.e.: I <3 GitLab

v 7.11.4
  - Fix missing bullets when creating lists
  - Set rel="nofollow" on external links

v 7.11.3
  - no changes
  - Fix upgrader script (Martins Polakovs)

v 7.11.2
  - no changes

v 7.11.1
  - no changes

v 7.11.0
  - Fall back to Plaintext when Syntaxhighlighting doesn't work. Fixes some buggy lexers (Hannes Rosenögger)
  - Get editing comments to work in Chrome 43 again.
  - Fix broken view when viewing history of a file that includes a path that used to be another file (Stan Hu)
  - Don't show duplicate deploy keys
  - Fix commit time being displayed in the wrong timezone in some cases (Hannes Rosenögger)
  - Make the first branch pushed to an empty repository the default HEAD (Stan Hu)
  - Fix broken view when using a tag to display a tree that contains git submodules (Stan Hu)
  - Make Reply-To config apply to change e-mail confirmation and other Devise notifications (Stan Hu)
  - Add application setting to restrict user signups to e-mail domains (Stan Hu)
  - Don't allow a merge request to be merged when its title starts with "WIP".
  - Add a page title to every page.
  - Allow primary email to be set to an email that you've already added.
  - Fix clone URL field and X11 Primary selection (Dmitry Medvinsky)
  - Ignore invalid lines in .gitmodules
  - Fix "Cannot move project" error message from popping up after a successful transfer (Stan Hu)
  - Redirect to sign in page after signing out.
  - Fix "Hello @username." references not working by no longer allowing usernames to end in period.
  - Fix "Revspec not found" errors when viewing diffs in a forked project with submodules (Stan Hu)
  - Improve project page UI
  - Fix broken file browsing with relative submodule in personal projects (Stan Hu)
  - Add "Reply quoting selected text" shortcut key (`r`)
  - Fix bug causing `@whatever` inside an issue's first code block to be picked up as a user mention.
  - Fix bug causing `@whatever` inside an inline code snippet (backtick-style) to be picked up as a user mention.
  - When use change branches link at MR form - save source branch selection instead of target one
  - Improve handling of large diffs
  - Added GitLab Event header for project hooks
  - Add Two-factor authentication (2FA) for GitLab logins
  - Show Atom feed buttons everywhere where applicable.
  - Add project activity atom feed.
  - Don't crash when an MR from a fork has a cross-reference comment from the target project on one of its commits.
  - Explain how to get a new password reset token in welcome emails
  - Include commit comments in MR from a forked project.
  - Group milestones by title in the dashboard and all other issue views.
  - Query issues, merge requests and milestones with their IID through API (Julien Bianchi)
  - Add default project and snippet visibility settings to the admin web UI.
  - Show incompatible projects in Google Code import status (Stan Hu)
  - Fix bug where commit data would not appear in some subdirectories (Stan Hu)
  - Task lists are now usable in comments, and will show up in Markdown previews.
  - Fix bug where avatar filenames were not actually deleted from the database during removal (Stan Hu)
  - Fix bug where Slack service channel was not saved in admin template settings. (Stan Hu)
  - Protect OmniAuth request phase against CSRF.
  - Don't send notifications to mentioned users that don't have access to the project in question.
  - Add search issues/MR by number
  - Change plots to bar graphs in commit statistics screen
  - Move snippets UI to fluid layout
  - Improve UI for sidebar. Increase separation between navigation and content
  - Improve new project command options (Ben Bodenmiller)
  - Add common method to force UTF-8 and use it to properly handle non-ascii OAuth user properties (Onur Küçük)
  - Prevent sending empty messages to HipChat (Chulki Lee)
  - Improve UI for mobile phones on dashboard and project pages
  - Add room notification and message color option for HipChat
  - Allow to use non-ASCII letters and dashes in project and namespace name. (Jakub Jirutka)
  - Add footnotes support to Markdown (Guillaume Delbergue)
  - Add current_sign_in_at to UserFull REST api.
  - Make Sidekiq MemoryKiller shutdown signal configurable
  - Add "Create Merge Request" buttons to commits and branches pages and push event.
  - Show user roles by comments.
  - Fix automatic blocking of auto-created users from Active Directory.
  - Call merge request web hook for each new commits (Arthur Gautier)
  - Use SIGKILL by default in Sidekiq::MemoryKiller
  - Fix mentioning of private groups.
  - Add style for <kbd> element in markdown
  - Spin spinner icon next to "Checking for CI status..." on MR page.
  - Fix reference links in dashboard activity and ATOM feeds.
  - Ensure that the first added admin performs repository imports

v 7.10.4
  - Fix migrations broken in 7.10.2
  - Make tags for GitLab installations running on MySQL case sensitive
  - Get Gitorious importer to work again.
  - Fix adding new group members from admin area
  - Fix DB error when trying to tag a repository (Stan Hu)
  - Fix Error 500 when searching Wiki pages (Stan Hu)
  - Unescape branch names in compare commit (Stan Hu)
  - Order commit comments chronologically in API.

v 7.10.2
  - Fix CI links on MR page

v 7.10.0
  - Ignore submodules that are defined in .gitmodules but are checked in as directories.
  - Allow projects to be imported from Google Code.
  - Remove access control for uploaded images to fix broken images in emails (Hannes Rosenögger)
  - Allow users to be invited by email to join a group or project.
  - Don't crash when project repository doesn't exist.
  - Add config var to block auto-created LDAP users.
  - Don't use HTML ellipsis in EmailsOnPush subject truncated commit message.
  - Set EmailsOnPush reply-to address to committer email when enabled.
  - Fix broken file browsing with a submodule that contains a relative link (Stan Hu)
  - Fix persistent XSS vulnerability around profile website URLs.
  - Fix project import URL regex to prevent arbitary local repos from being imported.
  - Fix directory traversal vulnerability around uploads routes.
  - Fix directory traversal vulnerability around help pages.
  - Don't leak existence of project via search autocomplete.
  - Don't leak existence of group or project via search.
  - Fix bug where Wiki pages that included a '/' were no longer accessible (Stan Hu)
  - Fix bug where error messages from Dropzone would not be displayed on the issues page (Stan Hu)
  - Add a rake task to check repository integrity with `git fsck`
  - Add ability to configure Reply-To address in gitlab.yml (Stan Hu)
  - Move current user to the top of the list in assignee/author filters (Stan Hu)
  - Fix broken side-by-side diff view on merge request page (Stan Hu)
  - Set Application controller default URL options to ensure all url_for calls are consistent (Stan Hu)
  - Allow HTML tags in Markdown input
  - Fix code unfold not working on Compare commits page (Stan Hu)
  - Fix generating SSH key fingerprints with OpenSSH 6.8. (Sašo Stanovnik)
  - Fix "Import projects from" button to show the correct instructions (Stan Hu)
  - Fix dots in Wiki slugs causing errors (Stan Hu)
  - Make maximum attachment size configurable via Application Settings (Stan Hu)
  - Update poltergeist to version 1.6.0 to support PhantomJS 2.0 (Zeger-Jan van de Weg)
  - Fix cross references when usernames, milestones, or project names contain underscores (Stan Hu)
  - Disable reference creation for comments surrounded by code/preformatted blocks (Stan Hu)
  - Reduce Rack Attack false positives causing 403 errors during HTTP authentication (Stan Hu)
  - enable line wrapping per default and remove the checkbox to toggle it (Hannes Rosenögger)
  - Fix a link in the patch update guide
  - Add a service to support external wikis (Hannes Rosenögger)
  - Omit the "email patches" link and fix plain diff view for merge commits
  - List new commits for newly pushed branch in activity view.
  - Add sidetiq gem dependency to match EE
  - Add changelog, license and contribution guide links to project tab bar.
  - Improve diff UI
  - Fix alignment of navbar toggle button (Cody Mize)
  - Fix checkbox rendering for nested task lists
  - Identical look of selectboxes in UI
  - Upgrade the gitlab_git gem to version 7.1.3
  - Move "Import existing repository by URL" option to button.
  - Improve error message when save profile has error.
  - Passing the name of pushed ref to CI service (requires GitLab CI 7.9+)
  - Add location field to user profile
  - Fix print view for markdown files and wiki pages
  - Fix errors when deleting old backups
  - Improve GitLab performance when working with git repositories
  - Add tag message and last commit to tag hook (Kamil Trzciński)
  - Restrict permissions on backup files
  - Improve oauth accounts UI in profile page
  - Add ability to unlink connected accounts
  - Replace commits calendar with faster contribution calendar that includes issues and merge requests
  - Add inifinite scroll to user page activity
  - Don't include system notes in issue/MR comment count.
  - Don't mark merge request as updated when merge status relative to target branch changes.
  - Link note avatar to user.
  - Make Git-over-SSH errors more descriptive.
  - Fix EmailsOnPush.
  - Refactor issue filtering
  - AJAX selectbox for issue assignee and author filters
  - Fix issue with missing options in issue filtering dropdown if selected one
  - Prevent holding Control-Enter or Command-Enter from posting comment multiple times.
  - Prevent note form from being cleared when submitting failed.
  - Improve file icons rendering on tree (Sullivan Sénéchal)
  - API: Add pagination to project events
  - Get issue links in notification mail to work again.
  - Don't show commit comment button when user is not signed in.
  - Fix admin user projects lists.
  - Don't leak private group existence by redirecting from namespace controller to group controller.
  - Ability to skip some items from backup (database, respositories or uploads)
  - Archive repositories in background worker.
  - Import GitHub, Bitbucket or GitLab.com projects owned by authenticated user into current namespace.
  - Project labels are now available over the API under the "tag_list" field (Cristian Medina)
  - Fixed link paths for HTTP and SSH on the admin project view (Jeremy Maziarz)
  - Fix and improve help rendering (Sullivan Sénéchal)
  - Fix final line in EmailsOnPush email diff being rendered as error.
  - Prevent duplicate Buildkite service creation.
  - Fix git over ssh errors 'fatal: protocol error: bad line length character'
  - Automatically setup GitLab CI project for forks if origin project has GitLab CI enabled
  - Bust group page project list cache when namespace name or path changes.
  - Explicitly set image alt-attribute to prevent graphical glitches if gravatars could not be loaded
  - Allow user to choose a public email to show on public profile
  - Remove truncation from issue titles on milestone page (Jason Blanchard)
  - Fix stuck Merge Request merging events from old installations (Ben Bodenmiller)
  - Fix merge request comments on files with multiple commits
  - Fix Resource Owner Password Authentication Flow

v 7.9.4
  - Security: Fix project import URL regex to prevent arbitary local repos from being imported
  - Fixed issue where only 25 commits would load in file listings
  - Fix LDAP identities  after config update

v 7.9.3
  - Contains no changes
  - Add icons to Add dropdown items.
  - Allow admin to create public deploy keys that are accessible to any project.
  - Warn when gitlab-shell version doesn't match requirement.
  - Skip email confirmation when set by admin or via LDAP.
  - Only allow users to reference groups, projects, issues, MRs, commits they have access to.

v 7.9.3
  - Contains no changes

v 7.9.2
  - Contains no changes

v 7.9.1
  - Include missing events and fix save functionality in admin service template settings form (Stan Hu)
  - Fix "Import projects from" button to show the correct instructions (Stan Hu)
  - Fix OAuth2 issue importing a new project from GitHub and GitLab (Stan Hu)
  - Fix for LDAP with commas in DN
  - Fix missing events and in admin Slack service template settings form (Stan Hu)
  - Don't show commit comment button when user is not signed in.
  - Downgrade gemnasium-gitlab-service gem

v 7.9.0
  - Add HipChat integration documentation (Stan Hu)
  - Update documentation for object_kind field in Webhook push and tag push Webhooks (Stan Hu)
  - Fix broken email images (Hannes Rosenögger)
  - Automatically config git if user forgot, where possible (Zeger-Jan van de Weg)
  - Fix mass SQL statements on initial push (Hannes Rosenögger)
  - Add tag push notifications and normalize HipChat and Slack messages to be consistent (Stan Hu)
  - Add comment notification events to HipChat and Slack services (Stan Hu)
  - Add issue and merge request events to HipChat and Slack services (Stan Hu)
  - Fix merge request URL passed to Webhooks. (Stan Hu)
  - Fix bug that caused a server error when editing a comment to "+1" or "-1" (Stan Hu)
  - Fix code preview theme setting for comments, issues, merge requests, and snippets (Stan Hu)
  - Move labels/milestones tabs to sidebar
  - Upgrade Rails gem to version 4.1.9.
  - Improve error messages for file edit failures
  - Improve UI for commits, issues and merge request lists
  - Fix commit comments on first line of diff not rendering in Merge Request Discussion view.
  - Allow admins to override restricted project visibility settings.
  - Move restricted visibility settings from gitlab.yml into the web UI.
  - Improve trigger merge request hook when source project branch has been updated (Kirill Zaitsev)
  - Save web edit in new branch
  - Fix ordering of imported but unchanged projects (Marco Wessel)
  - Mobile UI improvements: make aside content expandable
  - Expose avatar_url in projects API
  - Fix checkbox alignment on the application settings page.
  - Generalize image upload in drag and drop in markdown to all files (Hannes Rosenögger)
  - Fix mass-unassignment of issues (Robert Speicher)
  - Fix hidden diff comments in merge request discussion view
  - Allow user confirmation to be skipped for new users via API
  - Add a service to send updates to an Irker gateway (Romain Coltel)
  - Add brakeman (security scanner for Ruby on Rails)
  - Slack username and channel options
  - Add grouped milestones from all projects to dashboard.
  - Web hook sends pusher email as well as commiter
  - Add Bitbucket omniauth provider.
  - Add Bitbucket importer.
  - Support referencing issues to a project whose name starts with a digit
  - Condense commits already in target branch when updating merge request source branch.
  - Send notifications and leave system comments when bulk updating issues.
  - Automatically link commit ranges to compare page: sha1...sha4 or sha1..sha4 (includes sha1 in comparison)
  - Move groups page from profile to dashboard
  - Starred projects page at dashboard
  - Blocking user does not remove him/her from project/groups but show blocked label
  - Change subject of EmailsOnPush emails to include namespace, project and branch.
  - Change subject of EmailsOnPush emails to include first commit message when multiple were pushed.
  - Remove confusing footer from EmailsOnPush mail body.
  - Add list of changed files to EmailsOnPush emails.
  - Add option to send EmailsOnPush emails from committer email if domain matches.
  - Add option to disable code diffs in EmailOnPush emails.
  - Wrap commit message in EmailsOnPush email.
  - Send EmailsOnPush emails when deleting commits using force push.
  - Fix EmailsOnPush email comparison link to include first commit.
  - Fix highliht of selected lines in file
  - Reject access to group/project avatar if the user doesn't have access.
  - Add database migration to clean group duplicates with same path and name (Make sure you have a backup before update)
  - Add GitLab active users count to rake gitlab:check
  - Starred projects page at dashboard
  - Make email display name configurable
  - Improve json validation in hook data
  - Use Emoji One
  - Updated emoji help documentation to properly reference EmojiOne.
  - Fix missing GitHub organisation repositories on import page.
  - Added blue theme
  - Remove annoying notice messages when create/update merge request
  - Allow smb:// links in Markdown text.
  - Filter merge request by title or description at Merge Requests page
  - Block user if he/she was blocked in Active Directory
  - Fix import pages not working after first load.
  - Use custom LDAP label in LDAP signin form.
  - Execute hooks and services when branch or tag is created or deleted through web interface.
  - Block and unblock user if he/she was blocked/unblocked in Active Directory
  - Raise recommended number of unicorn workers from 2 to 3
  - Use same layout and interactivity for project members as group members.
  - Prevent gitlab-shell character encoding issues by receiving its changes as raw data.
  - Ability to unsubscribe/subscribe to issue or merge request
  - Delete deploy key when last connection to a project is destroyed.
  - Fix invalid Atom feeds when using emoji, horizontal rules, or images (Christian Walther)
  - Backup of repositories with tar instead of git bundle (only now are git-annex files included in the backup)
  - Add canceled status for CI
  - Send EmailsOnPush email when branch or tag is created or deleted.
  - Faster merge request processing for large repository
  - Prevent doubling AJAX request with each commit visit via Turbolink
  - Prevent unnecessary doubling of js events on import pages and user calendar

v 7.8.4
  - Fix issue_tracker_id substitution in custom issue trackers
  - Fix path and name duplication in namespaces

v 7.8.3
  - Bump version of gitlab_git fixing annotated tags without message

v 7.8.2
  - Fix service migration issue when upgrading from versions prior to 7.3
  - Fix setting of the default use project limit via admin UI
  - Fix showing of already imported projects for GitLab and Gitorious importers
  - Fix response of push to repository to return "Not found" if user doesn't have access
  - Fix check if user is allowed to view the file attachment
  - Fix import check for case sensetive namespaces
  - Increase timeout for Git-over-HTTP requests to 1 hour since large pulls/pushes can take a long time.
  - Properly handle autosave local storage exceptions.
  - Escape wildcards when searching LDAP by username.

v 7.8.1
  - Fix run of custom post receive hooks
  - Fix migration that caused issues when upgrading to version 7.8 from versions prior to 7.3
  - Fix the warning for LDAP users about need to set password
  - Fix avatars which were not shown for non logged in users
  - Fix urls for the issues when relative url was enabled

v 7.8.0
  - Fix access control and protection against XSS for note attachments and other uploads.
  - Replace highlight.js with rouge-fork rugments (Stefan Tatschner)
  - Make project search case insensitive (Hannes Rosenögger)
  - Include issue/mr participants in list of recipients for reassign/close/reopen emails
  - Expose description in groups API
  - Better UI for project services page
  - Cleaner UI for web editor
  - Add diff syntax highlighting in email-on-push service notifications (Hannes Rosenögger)
  - Add API endpoint to fetch all changes on a MergeRequest (Jeroen van Baarsen)
  - View note image attachments in new tab when clicked instead of downloading them
  - Improve sorting logic in UI and API. Explicitly define what sorting method is used by default
  - Fix overflow at sidebar when have several items
  - Add notes for label changes in issue and merge requests
  - Show tags in commit view (Hannes Rosenögger)
  - Only count a user's vote once on a merge request or issue (Michael Clarke)
  - Increase font size when browse source files and diffs
  - Service Templates now let you set default values for all services
  - Create new file in empty repository using GitLab UI
  - Ability to clone project using oauth2 token
  - Upgrade Sidekiq gem to version 3.3.0
  - Stop git zombie creation during force push check
  - Show success/error messages for test setting button in services
  - Added Rubocop for code style checks
  - Fix commits pagination
  - Async load a branch information at the commit page
  - Disable blacklist validation for project names
  - Allow configuring protection of the default branch upon first push (Marco Wessel)
  - Add gitlab.com importer
  - Add an ability to login with gitlab.com
  - Add a commit calendar to the user profile (Hannes Rosenögger)
  - Submit comment on command-enter
  - Notify all members of a group when that group is mentioned in a comment, for example: `@gitlab-org` or `@sales`.
  - Extend issue clossing pattern to include "Resolve", "Resolves", "Resolved", "Resolving" and "Close" (Julien Bianchi and Hannes Rosenögger)
  - Fix long broadcast message cut-off on left sidebar (Visay Keo)
  - Add Project Avatars (Steven Thonus and Hannes Rosenögger)
  - Password reset token validity increased from 2 hours to 2 days since it is also send on account creation.
  - Edit group members via API
  - Enable raw image paste from clipboard, currently Chrome only (Marco Cyriacks)
  - Add action property to merge request hook (Julien Bianchi)
  - Remove duplicates from group milestone participants list.
  - Add a new API function that retrieves all issues assigned to a single milestone (Justin Whear and Hannes Rosenögger)
  - API: Access groups with their path (Julien Bianchi)
  - Added link to milestone and keeping resource context on smaller viewports for issues and merge requests (Jason Blanchard)
  - Allow notification email to be set separately from primary email.
  - API: Add support for editing an existing project (Mika Mäenpää and Hannes Rosenögger)
  - Don't have Markdown preview fail for long comments/wiki pages.
  - When test web hook - show error message instead of 500 error page if connection to hook url was reset
  - Added support for firing system hooks on group create/destroy and adding/removing users to group (Boyan Tabakov)
  - Added persistent collapse button for left side nav bar (Jason Blanchard)
  - Prevent losing unsaved comments by automatically restoring them when comment page is loaded again.
  - Don't allow page to be scaled on mobile.
  - Clean the username acquired from OAuth/LDAP so it doesn't fail username validation and block signing up.
  - Show assignees in merge request index page (Kelvin Mutuma)
  - Link head panel titles to relevant root page.
  - Allow users that signed up via OAuth to set their password in order to use Git over HTTP(S).
  - Show users button to share their newly created public or internal projects on twitter
  - Add quick help links to the GitLab pricing and feature comparison pages.
  - Fix duplicate authorized applications in user profile and incorrect application client count in admin area.
  - Make sure Markdown previews always use the same styling as the eventual destination.
  - Remove deprecated Group#owner_id from API
  - Show projects user contributed to on user page. Show stars near project on user page.
  - Improve database performance for GitLab
  - Add Asana service (Jeremy Benoist)
  - Improve project web hooks with extra data

v 7.7.2
  - Update GitLab Shell to version 2.4.2 that fixes a bug when developers can push to protected branch
  - Fix issue when LDAP user can't login with existing GitLab account

v 7.7.1
  - Improve mention autocomplete performance
  - Show setup instructions for GitHub import if disabled
  - Allow use http for OAuth applications

v 7.7.0
  - Import from GitHub.com feature
  - Add Jetbrains Teamcity CI service (Jason Lippert)
  - Mention notification level
  - Markdown preview in wiki (Yuriy Glukhov)
  - Raise group avatar filesize limit to 200kb
  - OAuth applications feature
  - Show user SSH keys in admin area
  - Developer can push to protected branches option
  - Set project path instead of project name in create form
  - Block Git HTTP access after 10 failed authentication attempts
  - Updates to the messages returned by API (sponsored by O'Reilly Media)
  - New UI layout with side navigation
  - Add alert message in case of outdated browser (IE < 10)
  - Added API support for sorting projects
  - Update gitlab_git to version 7.0.0.rc14
  - Add API project search filter option for authorized projects
  - Fix File blame not respecting branch selection
  - Change some of application settings on fly in admin area UI
  - Redesign signin/signup pages
  - Close standard input in Gitlab::Popen.popen
  - Trigger GitLab CI when push tags
  - When accept merge request - do merge using sidaekiq job
  - Enable web signups by default
  - Fixes for diff comments: drag-n-drop images, selecting images
  - Fixes for edit comments: drag-n-drop images, preview mode, selecting images, save & update
  - Remove password strength indicator



v 7.6.0
  - Fork repository to groups
  - New rugged version
  - Add CRON=1 backup setting for quiet backups
  - Fix failing wiki restore
  - Add optional Sidekiq MemoryKiller middleware (enabled via SIDEKIQ_MAX_RSS env variable)
  - Monokai highlighting style now more faithful to original design (Mark Riedesel)
  - Create project with repository in synchrony
  - Added ability to create empty repo or import existing one if project does not have repository
  - Reactivate highlight.js language autodetection
  - Mobile UI improvements
  - Change maximum avatar file size from 100KB to 200KB
  - Strict validation for snippet file names
  - Enable Markdown preview for issues, merge requests, milestones, and notes (Vinnie Okada)
  - In the docker directory is a container template based on the Omnibus packages.
  - Update Sidekiq to version 2.17.8
  - Add author filter to project issues and merge requests pages
  - Atom feed for user activity
  - Support multiple omniauth providers for the same user
  - Rendering cross reference in issue title and tooltip for merge request
  - Show username in comments
  - Possibility to create Milestones or Labels when Issues are disabled
  - Fix bug with showing gpg signature in tag

v 7.5.3
  - Bump gitlab_git to 7.0.0.rc12 (includes Rugged 0.21.2)

v 7.5.2
  - Don't log Sidekiq arguments by default
  - Fix restore of wiki repositories from backups

v 7.5.1
  - Add missing timestamps to 'members' table

v 7.5.0
  - API: Add support for Hipchat (Kevin Houdebert)
  - Add time zone configuration in gitlab.yml (Sullivan Senechal)
  - Fix LDAP authentication for Git HTTP access
  - Run 'GC.start' after every EmailsOnPushWorker job
  - Fix LDAP config lookup for provider 'ldap'
  - Drop all sequences during Postgres database restore
  - Project title links to project homepage (Ben Bodenmiller)
  - Add Atlassian Bamboo CI service (Drew Blessing)
  - Mentioned @user will receive email even if he is not participating in issue or commit
  - Session API: Use case-insensitive authentication like in UI (Andrey Krivko)
  - Tie up loose ends with annotated tags: API & UI (Sean Edge)
  - Return valid json for deleting branch via API (sponsored by O'Reilly Media)
  - Expose username in project events API (sponsored by O'Reilly Media)
  - Adds comments to commits in the API
  - Performance improvements
  - Fix post-receive issue for projects with deleted forks
  - New gitlab-shell version with custom hooks support
  - Improve code
  - GitLab CI 5.2+ support (does not support older versions)
  - Fixed bug when you can not push commits starting with 000000 to protected branches
  - Added a password strength indicator
  - Change project name and path in one form
  - Display renamed files in diff views (Vinnie Okada)
  - Fix raw view for public snippets
  - Use secret token with GitLab internal API.
  - Add missing timestamps to 'members' table

v 7.4.5
  - Bump gitlab_git to 7.0.0.rc12 (includes Rugged 0.21.2)

v 7.4.4
  - No changes

v 7.4.3
  - Fix raw snippets view
  - Fix security issue for member api
  - Fix buildbox integration

v 7.4.2
  - Fix internal snippet exposing for unauthenticated users

v 7.4.1
  - Fix LDAP authentication for Git HTTP access
  - Fix LDAP config lookup for provider 'ldap'
  - Fix public snippets
  - Fix 500 error on projects with nested submodules

v 7.4.0
  - Refactored membership logic
  - Improve error reporting on users API (Julien Bianchi)
  - Refactor test coverage tools usage. Use SIMPLECOV=true to generate it locally
  - Default branch is protected by default
  - Increase unicorn timeout to 60 seconds
  - Sort search autocomplete projects by stars count so most popular go first
  - Add README to tab on project show page
  - Do not delete tmp/repositories itself during clean-up, only its contents
  - Support for backup uploads to remote storage
  - Prevent notes polling when there are not notes
  - Internal ForkService: Prepare support for fork to a given namespace
  - API: Add support for forking a project via the API (Bernhard Kaindl)
  - API: filter project issues by milestone (Julien Bianchi)
  - Fail harder in the backup script
  - Changes to Slack service structure, only webhook url needed
  - Zen mode for wiki and milestones (Robert Schilling)
  - Move Emoji parsing to html-pipeline-gitlab (Robert Schilling)
  - Font Awesome 4.2 integration (Sullivan Senechal)
  - Add Pushover service integration (Sullivan Senechal)
  - Add select field type for services options (Sullivan Senechal)
  - Add cross-project references to the Markdown parser (Vinnie Okada)
  - Add task lists to issue and merge request descriptions (Vinnie Okada)
  - Snippets can be public, internal or private
  - Improve danger zone: ask project path to confirm data-loss action
  - Raise exception on forgery
  - Show build coverage in Merge Requests (requires GitLab CI v5.1)
  - New milestone and label links on issue edit form
  - Improved repository graphs
  - Improve event note display in dashboard and project activity views (Vinnie Okada)
  - Add users sorting to admin area
  - UI improvements
  - Fix ambiguous sha problem with mentioned commit
  - Fixed bug with apostrophe when at mentioning users
  - Add active directory ldap option
  - Developers can push to wiki repo. Protected branches does not affect wiki repo any more
  - Faster rev list
  - Fix branch removal

v 7.3.2
  - Fix creating new file via web editor
  - Use gitlab-shell v2.0.1

v 7.3.1
  - Fix ref parsing in Gitlab::GitAccess
  - Fix error 500 when viewing diff on a file with changed permissions
  - Fix adding comments to MR when source branch is master
  - Fix error 500 when searching description contains relative link

v 7.3.0
  - Always set the 'origin' remote in satellite actions
  - Write authorized_keys in tmp/ during tests
  - Use sockets to connect to Redis
  - Add dormant New Relic gem (can be enabled via environment variables)
  - Expire Rack sessions after 1 week
  - Cleaner signin/signup pages
  - Improved comments UI
  - Better search with filtering, pagination etc
  - Added a checkbox to toggle line wrapping in diff (Yuriy Glukhov)
  - Prevent project stars duplication when fork project
  - Use the default Unicorn socket backlog value of 1024
  - Support Unix domain sockets for Redis
  - Store session Redis keys in 'session:gitlab:' namespace
  - Deprecate LDAP account takeover based on partial LDAP email / GitLab username match
  - Use /bin/sh instead of Bash in bin/web, bin/background_jobs (Pavel Novitskiy)
  - Keyboard shortcuts for productivity (Robert Schilling)
  - API: filter issues by state (Julien Bianchi)
  - API: filter issues by labels (Julien Bianchi)
  - Add system hook for ssh key changes
  - Add blob permalink link (Ciro Santilli)
  - Create annotated tags through UI and API (Sean Edge)
  - Snippets search (Charles Bushong)
  - Comment new push to existing MR
  - Add 'ci' to the blacklist of forbidden names
  - Improve text filtering on issues page
  - Comment & Close button
  - Process git push --all much faster
  - Don't allow edit of system notes
  - Project wiki search (Ralf Seidler)
  - Enabled Shibboleth authentication support (Matus Banas)
  - Zen mode (fullscreen) for issues/MR/notes (Robert Schilling)
  - Add ability to configure webhook timeout via gitlab.yml (Wes Gurney)
  - Sort project merge requests in asc or desc order for updated_at or created_at field (sponsored by O'Reilly Media)
  - Add Redis socket support to 'rake gitlab:shell:install'

v 7.2.1
  - Delete orphaned labels during label migration (James Brooks)
  - Security: prevent XSS with stricter MIME types for raw repo files

v 7.2.0
  - Explore page
  - Add project stars (Ciro Santilli)
  - Log Sidekiq arguments
  - Better labels: colors, ability to rename and remove
  - Improve the way merge request collects diffs
  - Improve compare page for large diffs
  - Expose the full commit message via API
  - Fix 500 error on repository rename
  - Fix bug when MR download patch return invalid diff
  - Test gitlab-shell integration
  - Repository import timeout increased from 2 to 4 minutes allowing larger repos to be imported
  - API for labels (Robert Schilling)
  - API: ability to set an import url when creating project for specific user

v 7.1.1
  - Fix cpu usage issue in Firefox
  - Fix redirect loop when changing password by new user
  - Fix 500 error on new merge request page

v 7.1.0
  - Remove observers
  - Improve MR discussions
  - Filter by description on Issues#index page
  - Fix bug with namespace select when create new project page
  - Show README link after description for non-master members
  - Add @all mention for comments
  - Dont show reply button if user is not signed in
  - Expose more information for issues with webhook
  - Add a mention of the merge request into the default merge request commit message
  - Improve code highlight, introduce support for more languages like Go, Clojure, Erlang etc
  - Fix concurrency issue in repository download
  - Dont allow repository name start with ?
  - Improve email threading (Pierre de La Morinerie)
  - Cleaner help page
  - Group milestones
  - Improved email notifications
  - Contributors API (sponsored by Mobbr)
  - Fix LDAP TLS authentication (Boris HUISGEN)
  - Show VERSION information on project sidebar
  - Improve branch removal logic when accept MR
  - Fix bug where comment form is spawned inside the Reply button
  - Remove Dir.chdir from Satellite#lock for thread-safety
  - Increased default git max_size value from 5MB to 20MB in gitlab.yml. Please update your configs!
  - Show error message in case of timeout in satellite when create MR
  - Show first 100 files for huge diff instead of hiding all
  - Change default admin email from admin@local.host to admin@example.com

v 7.0.0
  - The CPU no longer overheats when you hold down the spacebar
  - Improve edit file UI
  - Add ability to upload group avatar when create
  - Protected branch cannot be removed
  - Developers can remove normal branches with UI
  - Remove branch via API (sponsored by O'Reilly Media)
  - Move protected branches page to Project settings area
  - Redirect to Files view when create new branch via UI
  - Drag and drop upload of image in every markdown-area (Earle Randolph Bunao and Neil Francis Calabroso)
  - Refactor the markdown relative links processing
  - Make it easier to implement other CI services for GitLab
  - Group masters can create projects in group
  - Deprecate ruby 1.9.3 support
  - Only masters can rewrite/remove git tags
  - Add X-Frame-Options SAMEORIGIN to Nginx config so Sidekiq admin is visible
  - UI improvements
  - Case-insensetive search for issues
  - Update to rails 4.1
  - Improve performance of application for projects and groups with a lot of members
  - Formally support Ruby 2.1
  - Include Nginx gitlab-ssl config
  - Add manual language detection for highlight.js
  - Added example.com/:username routing
  - Show notice if your profile is public
  - UI improvements for mobile devices
  - Improve diff rendering performance
  - Drag-n-drop for issues and merge requests between states at milestone page
  - Fix '0 commits' message for huge repositories on project home page
  - Prevent 500 error page when visit commit page from large repo
  - Add notice about huge push over http to unicorn config
  - File action in satellites uses default 30 seconds timeout instead of old 10 seconds one
  - Overall performance improvements
  - Skip init script check on omnibus-gitlab
  - Be more selective when killing stray Sidekiqs
  - Check LDAP user filter during sign-in
  - Remove wall feature (no data loss - you can take it from database)
  - Dont expose user emails via API unless you are admin
  - Detect issues closed by Merge Request description
  - Better email subject lines from email on push service (Alex Elman)
  - Enable identicon for gravatar be default

v 6.9.2
  - Revert the commit that broke the LDAP user filter

v 6.9.1
  - Fix scroll to highlighted line
  - Fix the pagination on load for commits page

v 6.9.0
  - Store Rails cache data in the Redis `cache:gitlab` namespace
  - Adjust MySQL limits for existing installations
  - Add db index on project_id+iid column. This prevents duplicate on iid (During migration duplicates will be removed)
  - Markdown preview or diff during editing via web editor (Evgeniy Sokovikov)
  - Give the Rails cache its own Redis namespace
  - Add ability to set different ssh host, if different from http/https
  - Fix syntax highlighting for code comments blocks
  - Improve comments loading logic
  - Stop refreshing comments when the tab is hidden
  - Improve issue and merge request mobile UI (Drew Blessing)
  - Document how to convert a backup to PostgreSQL
  - Fix locale bug in backup manager
  - Fix can not automerge when MR description is too long
  - Fix wiki backup skip bug
  - Two Step MR creation process
  - Remove unwanted files from satellite working directory with git clean -fdx
  - Accept merge request via API (sponsored by O'Reilly Media)
  - Add more access checks during API calls
  - Block SSH access for 'disabled' Active Directory users
  - Labels for merge requests (Drew Blessing)
  - Threaded emails by setting a Message-ID (Philip Blatter)

v 6.8.0
  - Ability to at mention users that are participating in issue and merge req. discussion
  - Enabled GZip Compression for assets in example Nginx, make sure that Nginx is compiled with --with-http_gzip_static_module flag (this is default in Ubuntu)
  - Make user search case-insensitive (Christopher Arnold)
  - Remove omniauth-ldap nickname bug workaround
  - Drop all tables before restoring a Postgres backup
  - Make the repository downloads path configurable
  - Create branches via API (sponsored by O'Reilly Media)
  - Changed permission of gitlab-satellites directory not to be world accessible
  - Protected branch does not allow force push
  - Fix popen bug in `rake gitlab:satellites:create`
  - Disable connection reaping for MySQL
  - Allow oauth signup without email for twitter and github
  - Fix faulty namespace names that caused 500 on user creation
  - Option to disable standard login
  - Clean old created archives from repository downloads directory
  - Fix download link for huge MR diffs
  - Expose event and mergerequest timestamps in API
  - Fix emails on push service when only one commit is pushed

v 6.7.3
  - Fix the merge notification email not being sent (Pierre de La Morinerie)
  - Drop all tables before restoring a Postgres backup
  - Remove yanked modernizr gem

v 6.7.2
  - Fix upgrader script

v 6.7.1
  - Fix GitLab CI integration

v 6.7.0
  - Increased the example Nginx client_max_body_size from 5MB to 20MB, consider updating it manually on existing installations
  - Add support for Gemnasium as a Project Service (Olivier Gonzalez)
  - Add edit file button to MergeRequest diff
  - Public groups (Jason Hollingsworth)
  - Cleaner headers in Notification Emails (Pierre de La Morinerie)
  - Blob and tree gfm links to anchors work
  - Piwik Integration (Sebastian Winkler)
  - Show contribution guide link for new issue form (Jeroen van Baarsen)
  - Fix CI status for merge requests from fork
  - Added option to remove issue assignee on project issue page and issue edit page (Jason Blanchard)
  - New page load indicator that includes a spinner that scrolls with the page
  - Converted all the help sections into markdown
  - LDAP user filters
  - Streamline the content of notification emails (Pierre de La Morinerie)
  - Fixes a bug with group member administration (Matt DeTullio)
  - Sort tag names using VersionSorter (Robert Speicher)
  - Add GFM autocompletion for MergeRequests (Robert Speicher)
  - Add webhook when a new tag is pushed (Jeroen van Baarsen)
  - Add button for toggling inline comments in diff view
  - Add retry feature for repository import
  - Reuse the GitLab LDAP connection within each request
  - Changed markdown new line behaviour to conform to markdown standards
  - Fix global search
  - Faster authorized_keys rebuilding in `rake gitlab:shell:setup` (requires gitlab-shell 1.8.5)
  - Create and Update MR calls now support the description parameter (Greg Messner)
  - Markdown relative links in the wiki link to wiki pages, markdown relative links in repositories link to files in the repository
  - Added Slack service integration (Federico Ravasio)
  - Better API responses for access_levels (sponsored by O'Reilly Media)
  - Requires at least 2 unicorn workers
  - Requires gitlab-shell v1.9+
  - Replaced gemoji(due to closed licencing problem) with Phantom Open Emoji library(combined SIL Open Font License, MIT License and the CC 3.0 License)
  - Fix `/:username.keys` response content type (Dmitry Medvinsky)

v 6.6.5
  - Added option to remove issue assignee on project issue page and issue edit page (Jason Blanchard)
  - Hide mr close button for comment form if merge request was closed or inline comment
  - Adds ability to reopen closed merge request

v 6.6.4
  - Add missing html escape for highlighted code blocks in comments, issues

v 6.6.3
  - Fix 500 error when edit yourself from admin area
  - Hide private groups for public profiles

v 6.6.2
  - Fix 500 error on branch/tag create or remove via UI

v 6.6.1
  - Fix 500 error on files tab if submodules presents

v 6.6.0
  - Retrieving user ssh keys publically(github style): http://__HOST__/__USERNAME__.keys
  - Permissions: Developer now can manage issue tracker (modify any issue)
  - Improve Code Compare page performance
  - Group avatar
  - Pygments.rb replaced with highlight.js
  - Improve Merge request diff store logic
  - Improve render performnace for MR show page
  - Fixed Assembla hardcoded project name
  - Jira integration documentation
  - Refactored app/services
  - Remove snippet expiration
  - Mobile UI improvements (Drew Blessing)
  - Fix block/remove UI for admin::users#show page
  - Show users' group membership on users' activity page (Robert Djurasaj)
  - User pages are visible without login if user is authorized to a public project
  - Markdown rendered headers have id derived from their name and link to their id
  - Improve application to work faster with large groups (100+ members)
  - Multiple emails per user
  - Show last commit for file when view file source
  - Restyle Issue#show page and MR#show page
  - Ability to filter by multiple labels for Issues page
  - Rails version to 4.0.3
  - Fixed attachment identifier displaying underneath note text (Jason Blanchard)

v 6.5.1
  - Fix branch selectbox when create merge request from fork

v 6.5.0
  - Dropdown menus on issue#show page for assignee and milestone (Jason Blanchard)
  - Add color custimization and previewing to broadcast messages
  - Fixed notes anchors
  - Load new comments in issues dynamically
  - Added sort options to Public page
  - New filters (assigned/authored/all) for Dashboard#issues/merge_requests (sponsored by Say Media)
  - Add project visibility icons to dashboard
  - Enable secure cookies if https used
  - Protect users/confirmation with rack_attack
  - Default HTTP headers to protect against MIME-sniffing, force https if enabled
  - Bootstrap 3 with responsive UI
  - New repository download formats: tar.bz2, zip, tar (Jason Hollingsworth)
  - Restyled accept widgets for MR
  - SCSS refactored
  - Use jquery timeago plugin
  - Fix 500 error for rdoc files
  - Ability to customize merge commit message (sponsored by Say Media)
  - Search autocomplete via ajax
  - Add website url to user profile
  - Files API supports base64 encoded content (sponsored by O'Reilly Media)
  - Added support for Go's repository retrieval (Bruno Albuquerque)

v6.4.3
  - Don't use unicorn worker killer if PhusionPassenger is defined

v6.4.2
  - Fixed wrong behaviour of script/upgrade.rb

v6.4.1
  - Fixed bug with repository rename
  - Fixed bug with project transfer

v 6.4.0
  - Added sorting to project issues page (Jason Blanchard)
  - Assembla integration (Carlos Paramio)
  - Fixed another 500 error with submodules
  - UI: More compact issues page
  - Minimal password length increased to 8 symbols
  - Side-by-side diff view (Steven Thonus)
  - Internal projects (Jason Hollingsworth)
  - Allow removal of avatar (Drew Blessing)
  - Project web hooks now support issues and merge request events
  - Visiting project page while not logged in will redirect to sign-in instead of 404 (Jason Hollingsworth)
  - Expire event cache on avatar creation/removal (Drew Blessing)
  - Archiving old projects (Steven Thonus)
  - Rails 4
  - Add time ago tooltips to show actual date/time
  - UI: Fixed UI for admin system hooks
  - Ruby script for easier GitLab upgrade
  - Do not remove Merge requests if fork project was removed
  - Improve sign-in/signup UX
  - Add resend confirmation link to sign-in page
  - Set noreply@HOSTNAME for reply_to field in all emails
  - Show GitLab API version on Admin#dashboard
  - API Cross-origin resource sharing
  - Show READMe link at project home page
  - Show repo size for projects in Admin area

v 6.3.0
  - API for adding gitlab-ci service
  - Init script now waits for pids to appear after (re)starting before reporting status (Rovanion Luckey)
  - Restyle project home page
  - Grammar fixes
  - Show branches list (which branches contains commit) on commit page (Andrew Kumanyaev)
  - Security improvements
  - Added support for GitLab CI 4.0
  - Fixed issue with 500 error when group did not exist
  - Ability to leave project
  - You can create file in repo using UI
  - You can remove file from repo using UI
  - API: dropped default_branch attribute from project during creation
  - Project default_branch is not stored in db any more. It takes from repo now.
  - Admin broadcast messages
  - UI improvements
  - Dont show last push widget if user removed this branch
  - Fix 500 error for repos with newline in file name
  - Extended html titles
  - API: create/update/delete repo files
  - Admin can transfer project to any namespace
  - API: projects/all for admin users
  - Fix recent branches order

v 6.2.4
  - Security: Cast API private_token to string (CVE-2013-4580)
  - Security: Require gitlab-shell 1.7.8 (CVE-2013-4581, CVE-2013-4582, CVE-2013-4583)
  - Fix for Git SSH access for LDAP users

v 6.2.3
  - Security: More protection against CVE-2013-4489
  - Security: Require gitlab-shell 1.7.4 (CVE-2013-4490, CVE-2013-4546)
  - Fix sidekiq rake tasks

v 6.2.2
  - Security: Update gitlab_git (CVE-2013-4489)

v 6.2.1
  - Security: Fix issue with generated passwords for new users

v 6.2.0
  - Public project pages are now visible to everyone (files, issues, wik, etc.)
    THIS MEANS YOUR ISSUES AND WIKI FOR PUBLIC PROJECTS ARE PUBLICLY VISIBLE AFTER THE UPGRADE
  - Add group access to permissions page
  - Require current password to change one
  - Group owner or admin can remove other group owners
  - Remove group transfer since we have multiple owners
  - Respect authorization in Repository API
  - Improve UI for Project#files page
  - Add more security specs
  - Added search for projects by name to api (Izaak Alpert)
  - Make default user theme configurable (Izaak Alpert)
  - Update logic for validates_merge_request for tree of MR (Andrew Kumanyaev)
  - Rake tasks for web hooks management (Jonhnny Weslley)
  - Extended User API to expose admin and can_create_group for user creation/updating (Boyan Tabakov)
  - API: Remove group
  - API: Remove project
  - Avatar upload on profile page with a maximum of 100KB (Steven Thonus)
  - Store the sessions in Redis instead of the cookie store
  - Fixed relative links in markdown
  - User must confirm their email if signup enabled
  - User must confirm changed email

v 6.1.0
  - Project specific IDs for issues, mr, milestones
    Above items will get a new id and for example all bookmarked issue urls will change.
    Old issue urls are redirected to the new one if the issue id is too high for an internal id.
  - Description field added to Merge Request
  - API: Sudo api calls (Izaak Alpert)
  - API: Group membership api (Izaak Alpert)
  - Improved commit diff
  - Improved large commit handling (Boyan Tabakov)
  - Rewrite: Init script now less prone to errors and keeps better track of the service (Rovanion Luckey)
  - Link issues, merge requests, and commits when they reference each other with GFM (Ash Wilson)
  - Close issues automatically when pushing commits with a special message
  - Improve user removal from admin area
  - Invalidate events cache when project was moved
  - Remove deprecated classes and rake tasks
  - Add event filter for group and project show pages
  - Add links to create branch/tag from project home page
  - Add public-project? checkbox to new-project view
  - Improved compare page. Added link to proceed into Merge Request
  - Send an email to a user when they are added to group
  - New landing page when you have 0 projects

v 6.0.0
  - Feature: Replace teams with group membership
    We introduce group membership in 6.0 as a replacement for teams.
    The old combination of groups and teams was confusing for a lot of people.
    And when the members of a team where changed this wasn't reflected in the project permissions.
    In GitLab 6.0 you will be able to add members to a group with a permission level for each member.
    These group members will have access to the projects in that group.
    Any changes to group members will immediately be reflected in the project permissions.
    You can even have multiple owners for a group, greatly simplifying administration.
  - Feature: Ability to have multiple owners for group
  - Feature: Merge Requests between fork and project (Izaak Alpert)
  - Feature: Generate fingerprint for ssh keys
  - Feature: Ability to create and remove branches with UI
  - Feature: Ability to create and remove git tags with UI
  - Feature: Groups page in profile. You can leave group there
  - API: Allow login with LDAP credentials
  - Redesign: project settings navigation
  - Redesign: snippets area
  - Redesign: ssh keys page
  - Redesign: buttons, blocks and other ui elements
  - Add comment title to rss feed
  - You can use arrows to navigate at tree view
  - Add project filter on dashboard
  - Cache project graph
  - Drop support of root namespaces
  - Default theme is classic now
  - Cache result of methods like authorize_projects, project.team.members etc
  - Remove $.ready events
  - Fix onclick events being double binded
  - Add notification level to group membership
  - Move all project controllers/views under Projects:: module
  - Move all profile controllers/views under Profiles:: module
  - Apply user project limit only for personal projects
  - Unicorn is default web server again
  - Store satellites lock files inside satellites dir
  - Disabled threadsafety mode in rails
  - Fixed bug with loosing MR comments
  - Improved MR comments logic
  - Render readme file for projects in public area

v 5.4.2
  - Security: Cast API private_token to string (CVE-2013-4580)
  - Security: Require gitlab-shell 1.7.8 (CVE-2013-4581, CVE-2013-4582, CVE-2013-4583)

v 5.4.1
  - Security: Fixes for CVE-2013-4489
  - Security: Require gitlab-shell 1.7.4 (CVE-2013-4490, CVE-2013-4546)

v 5.4.0
  - Ability to edit own comments
  - Documentation improvements
  - Improve dashboard projects page
  - Fixed nav for empty repos
  - GitLab Markdown help page
  - Misspelling fixes
  - Added support of unicorn and fog gems
  - Added client list to API doc
  - Fix PostgreSQL database restoration problem
  - Increase snippet content column size
  - allow project import via git:// url
  - Show participants on issues, including mentions
  - Notify mentioned users with email

v 5.3.0
  - Refactored services
  - Campfire service added
  - HipChat service added
  - Fixed bug with LDAP + git over http
  - Fixed bug with google analytics code being ignored
  - Improve sign-in page if ldap enabled
  - Respect newlines in wall messages
  - Generate the Rails secret token on first run
  - Rename repo feature
  - Init.d: remove gitlab.socket on service start
  - Api: added teams api
  - Api: Prevent blob content being escaped
  - Api: Smart deploy key add behaviour
  - Api: projects/owned.json return user owned project
  - Fix bug with team assignation on project from #4109
  - Advanced snippets: public/private, project/personal (Andrew Kulakov)
  - Repository Graphs (Karlo Nicholas T. Soriano)
  - Fix dashboard lost if comment on commit
  - Update gitlab-grack. Fixes issue with --depth option
  - Fix project events duplicate on project page
  - Fix postgres error when displaying network graph.
  - Fix dashboard event filter when navigate via turbolinks
  - init.d: Ensure socket is removed before starting service
  - Admin area: Style teams:index, group:show pages
  - Own page for failed forking
  - Scrum view for milestone

v 5.2.0
  - Turbolinks
  - Git over http with ldap credentials
  - Diff with better colors and some spacing on the corners
  - Default values for project features
  - Fixed huge_commit view
  - Restyle project clone panel
  - Move Gitlab::Git code to gitlab_git gem
  - Move update docs in repo
  - Requires gitlab-shell v1.4.0
  - Fixed submodules listing under file tab
  - Fork feature (Angus MacArthur)
  - git version check in gitlab:check
  - Shared deploy keys feature
  - Ability to generate default labels set for issues
  - Improve gfm autocomplete (Harold Luo)
  - Added support for Google Analytics
  - Code search feature (Javier Castro)

v 5.1.0
  - You can login with email or username now
  - Corrected project transfer rollback when repository cannot be moved
  - Move both repo and wiki when project transfer requested
  - Admin area: project editing was removed from admin namespace
  - Access: admin user has now access to any project.
  - Notification settings
  - Gitlab::Git set of objects to abstract from grit library
  - Replace Unicorn web server with Puma
  - Backup/Restore refactored. Backup dump project wiki too now
  - Restyled Issues list. Show milestone version in issue row
  - Restyled Merge Request list
  - Backup now dump/restore uploads
  - Improved performance of dashboard (Andrew Kumanyaev)
  - File history now tracks renames (Akzhan Abdulin)
  - Drop wiki migration tools
  - Drop sqlite migration tools
  - project tagging
  - Paginate users in API
  - Restyled network graph (Hiroyuki Sato)

v 5.0.1
  - Fixed issue with gitlab-grit being overridden by grit

v 5.0.0
  - Replaced gitolite with gitlab-shell
  - Removed gitolite-related libraries
  - State machine added
  - Setup gitlab as git user
  - Internal API
  - Show team tab for empty projects
  - Import repository feature
  - Updated rails
  - Use lambda for scopes
  - Redesign admin area -> users
  - Redesign admin area -> user
  - Secure link to file attachments
  - Add validations for Group and Team names
  - Restyle team page for project
  - Update capybara, rspec-rails, poltergeist to recent versions
  - Wiki on git using Gollum
  - Added Solarized Dark theme for code review
  - Don't show user emails in autocomplete lists, profile pages
  - Added settings tab for group, team, project
  - Replace user popup with icons in header
  - Handle project moving with gitlab-shell
  - Added select2-rails for selectboxes with ajax data load
  - Fixed search field on projects page
  - Added teams to search autocomplete
  - Move groups and teams on dashboard sidebar to sub-tabs
  - API: improved return codes and docs. (Felix Gilcher, Sebastian Ziebell)
  - Redesign wall to be more like chat
  - Snippets, Wall features are disabled by default for new projects

v 4.2.0
  - Teams
  - User show page. Via /u/username
  - Show help contents on pages for better navigation
  - Async gitolite calls
  - added satellites logs
  - can_create_group, can_create_team booleans for User
  - Process web hooks async
  - GFM: Fix images escaped inside links
  - Network graph improved
  - Switchable branches for network graph
  - API: Groups
  - Fixed project download

v 4.1.0
  - Optional Sign-Up
  - Discussions
  - Satellites outside of tmp
  - Line numbers for blame
  - Project public mode
  - Public area with unauthorized access
  - Load dashboard events with ajax
  - remember dashboard filter in cookies
  - replace resque with sidekiq
  - fix routing issues
  - cleanup rake tasks
  - fix backup/restore
  - scss cleanup
  - show preview for note images
  - improved network-graph
  - get rid of app/roles/
  - added new classes Team, Repository
  - Reduce amount of gitolite calls
  - Ability to add user in all group projects
  - remove deprecated configs
  - replaced Korolev font with open font
  - restyled admin/dashboard page
  - restyled admin/projects page

v 4.0.0
  - Remove project code and path from API. Use id instead
  - Return valid cloneable url to repo for web hook
  - Fixed backup issue
  - Reorganized settings
  - Fixed commits compare
  - Refactored scss
  - Improve status checks
  - Validates presence of User#name
  - Fixed postgres support
  - Removed sqlite support
  - Modified post-receive hook
  - Milestones can be closed now
  - Show comment events on dashboard
  - Quick add team members via group#people page
  - [API] expose created date for hooks and SSH keys
  - [API] list, create issue notes
  - [API] list, create snippet notes
  - [API] list, create wall notes
  - Remove project code - use path instead
  - added username field to user
  - rake task to fill usernames based on emails create namespaces for users
  - STI Group < Namespace
  - Project has namespace_id
  - Projects with namespaces also namespaced in gitolite and stored in subdir
  - Moving project to group will move it under group namespace
  - Ability to move project from namespaces to another
  - Fixes commit patches getting escaped (see #2036)
  - Support diff and patch generation for commits and merge request
  - MergeReqest doesn't generate a temporary file for the patch any more
  - Update the UI to allow downloading Patch or Diff

v 3.1.0
  - Updated gems
  - Services: Gitlab CI integration
  - Events filter on dashboard
  - Own namespace for redis/resque
  - Optimized commit diff views
  - add alphabetical order for projects admin page
  - Improved web editor
  - Commit stats page
  - Documentation split and cleanup
  - Link to commit authors everywhere
  - Restyled milestones list
  - added Milestone to Merge Request
  - Restyled Top panel
  - Refactored Satellite Code
  - Added file line links
  - moved from capybara-webkit to poltergeist + phantomjs

v 3.0.3
  - Fixed bug with issues list in Chrome
  - New Feature: Import team from another project

v 3.0.2
  - Fixed gitlab:app:setup
  - Fixed application error on empty project in admin area
  - Restyled last push widget

v 3.0.1
  - Fixed git over http

v 3.0.0
  - Projects groups
  - Web Editor
  - Fixed bug with gitolite keys
  - UI improved
  - Increased performance of application
  - Show user avatar in last commit when browsing Files
  - Refactored Gitlab::Merge
  - Use Font Awesome for icons
  - Separate observing of Note and MergeRequests
  - Milestone "All Issues" filter
  - Fix issue close and reopen button text and styles
  - Fix forward/back while browsing Tree hierarchy
  - Show number of notes for commits and merge requests
  - Added support pg from box and update installation doc
  - Reject ssh keys that break gitolite
  - [API] list one project hook
  - [API] edit project hook
  - [API] list project snippets
  - [API] allow to authorize using private token in HTTP header
  - [API] add user creation

v 2.9.1
  - Fixed resque custom config init

v 2.9.0
  - fixed inline notes bugs
  - refactored rspecs
  - refactored gitolite backend
  - added factory_girl
  - restyled projects list on dashboard
  - ssh keys validation to prevent gitolite crash
  - send notifications if changed permission in project
  - scss refactoring. gitlab_bootstrap/ dir
  - fix git push http body bigger than 112k problem
  - list of labels  page under issues tab
  - API for milestones, keys
  - restyled buttons
  - OAuth
  - Comment order changed

v 2.8.1
  - ability to disable gravatars
  - improved MR diff logic
  - ssh key help page

v 2.8.0
  - Gitlab Flavored Markdown
  - Bulk issues update
  - Issues API
  - Cucumber coverage increased
  - Post-receive files fixed
  - UI improved
  - Application cleanup
  - more cucumber
  - capybara-webkit + headless

v 2.7.0
  - Issue Labels
  - Inline diff
  - Git HTTP
  - API
  - UI improved
  - System hooks
  - UI improved
  - Dashboard events endless scroll
  - Source performance increased

v 2.6.0
  - UI polished
  - Improved network graph + keyboard nav
  - Handle huge commits
  - Last Push widget
  - Bugfix
  - Better performance
  - Email in resque
  - Increased test coverage
  - Ability to remove branch with MR accept
  - a lot of code refactored

v 2.5.0
  - UI polished
  - Git blame for file
  - Bugfix
  - Email in resque
  - Better test coverage

v 2.4.0
  - Admin area stats page
  - Ability to block user
  - Simplified dashboard area
  - Improved admin area
  - Bootstrap 2.0
  - Responsive layout
  - Big commits handling
  - Performance improved
  - Milestones

v 2.3.1
  - Issues pagination
  - ssl fixes
  - Merge Request pagination

v 2.3.0
  - Dashboard r1
  - Search r1
  - Project page
  - Close merge request on push
  - Persist MR diff after merge
  - mysql support
  - Documentation

v 2.2.0
  - We’ve added support of LDAP auth
  - Improved permission logic (4 roles system)
  - Protected branches (now only masters can push to protected branches)
  - Usability improved
  - twitter bootstrap integrated
  - compare view between commits
  - wiki feature
  - now you can enable/disable issues, wiki, wall features per project
  - security fixes
  - improved code browsing (ajax branch switch etc)
  - improved per-line commenting
  - git submodules displayed
  - moved to rails 3.2
  - help section improved

v 2.1.0
  - Project tab r1
  - List branches/tags
  - per line comments
  - mass user import

v 2.0.0
  - gitolite as main git host system
  - merge requests
  - project/repo access
  - link to commit/issue feed
  - design tab
  - improved email notifications
  - restyled dashboard
  - bugfix

v 1.2.2
  - common config file gitlab.yml
  - issues restyle
  - snippets restyle
  - clickable news feed header on dashboard
  - bugfix

v 1.2.1
  - bugfix

v 1.2.0
  - new design
  - user dashboard
  - network graph
  - markdown support for comments
  - encoding issues
  - wall like twitter timeline

v 1.1.0
  - project dashboard
  - wall redesigned
  - feature: code snippets
  - fixed horizontal scroll on file preview
  - fixed app crash if commit message has invalid chars
  - bugfix & code cleaning

v 1.0.2
  - fixed bug with empty project
  - added adv validation for project path & code
  - feature: issues can be sortable
  - bugfix
  - username displayed on top panel

v 1.0.1
  - fixed: with invalid source code for commit
  - fixed: lose branch/tag selection when use tree navigation
  - when history clicked - display path
  - bug fix & code cleaning

v 1.0.0
  - bug fix
  - projects preview mode

v 0.9.6
  - css fix
  - new repo empty tree until restart server - fixed

v 0.9.4
  - security improved
  - authorization improved
  - html escaping
  - bug fix
  - increased test coverage
  - design improvements

v 0.9.1
  - increased test coverage
  - design improvements
  - new issue email notification
  - updated app name
  - issue redesigned
  - issue can be edit

v 0.8.0
  - syntax highlight for main file types
  - redesign
  - stability
  - security fixes
  - increased test coverage
  - email notification<|MERGE_RESOLUTION|>--- conflicted
+++ resolved
@@ -8,7 +8,6 @@
   - Fix: saving GitLabCiService as Admin Template
 
 v 8.2.0
-<<<<<<< HEAD
 v 8.0.1
 v 8.1.0 (unreleased)
 v 8.2.0 (unreleased)
@@ -18,13 +17,11 @@
   - Improved performance of finding projects and groups in various places
   - Improved performance of rendering user profile pages and Atom feeds
   - Fix grouping of contributors by email in graph.
-=======
   - Improved performance of finding projects and groups in various places
   - Improved performance of rendering user profile pages and Atom feeds
   - Expose build artifacts path as config option
   - Fix grouping of contributors by email in graph.
   - Improved performance of finding issues with/without labels
->>>>>>> 8c0f2aca
   - Remove CSS property preventing hard tabs from rendering in Chromium 45 (Stan Hu)
   - Fix Drone CI service template not saving properly (Stan Hu)
   - Fix avatars not showing in Atom feeds and project issues when Gravatar disabled (Stan Hu)
