Please view this file on the master branch, on stable branches it's out of date.

v 8.10.0 (unreleased)
  - Fix commit builds API, return all builds for all pipelines for given commit. !4849
  - Replace Haml with Hamlit to make view rendering faster. !3666
  - Refactor repository paths handling to allow multiple git mount points
  - Add Application Setting to configure default Repository Path for new projects
  - Wrap code blocks on Activies and Todos page. !4783 (winniehell)
  - Align flash messages with left side of page content !4959 (winniehell)
  - Display last commit of deleted branch in push events !4699 (winniehell)
  - Escape file extension when parsing search results !5141 (winniehell)
  - Apply the trusted_proxies config to the rack request object for use with rack_attack
  - Add Sidekiq queue duration to transaction metrics.
  - Add a new column `artifacts_size` to table `ci_builds` !4964
  - Let Workhorse serve format-patch diffs
  - Make images fit to the size of the viewport !4810
  - Fix check for New Branch button on Issue page !4630 (winniehell)
  - Fix MR-auto-close text added to description. !4836
  - Fix issue, preventing users w/o push access to sort tags !5105 (redetection)
  - Add Spring EmojiOne updates.
  - Fix viewing notification settings when a project is pending deletion
  - Fix pagination when sorting by columns with lots of ties (like priority)
  - Updated project header design
  - Exclude email check from the standard health check
  - Updated layout for Projects, Groups, Users on Admin area !4424
  - Fix changing issue state columns in milestone view
  - Add notification settings dropdown for groups
  - Wildcards for protected branches. !4665
  - Allow importing from Github using Personal Access Tokens. (Eric K Idema)
  - API: Todos !3188 (Robert Schilling)
  - API: Expose shared groups for projects and shared projects for groups !5050 (Robert Schilling)
  - Add "Enabled Git access protocols" to Application Settings
  - Fix user creation with stronger minimum password requirements !4054 (nathan-pmt)
  - PipelinesFinder uses git cache data
  - Throttle the update of `project.pushes_since_gc` to 1 minute.
  - Check for conflicts with existing Project's wiki path when creating a new project.
  - Show last push widget in upstream after push to fork
  - Don't instantiate a git tree on Projects show default view
  - Bump Rinku to 2.0.0
  - Remove unused front-end variable -> default_issues_tracker
  - Better caching of git calls on ProjectsController#show.
  - Add API endpoint for a group issues !4520 (mahcsig)
  - Add Bugzilla integration !4930 (iamtjg)
  - Instrument Rinku usage
  - Metrics for Rouge::Plugins::Redcarpet and Rouge::Formatters::HTMLGitlab
  - RailsCache metris now includes fetch_hit/fetch_miss and read_hit/read_miss info.
  - Allow [ci skip] to be in any case and allow [skip ci]. !4785 (simon_w)
  - Set import_url validation to be more strict
<<<<<<< HEAD
  - Memoize MR merged/closed events retrieval
=======
  - Don't render discussion notes when requesting diff tab through AJAX
>>>>>>> 8ab3ab9e
  - Add basic system information like memory and disk usage to the admin panel
  - Don't garbage collect commits that have related DB records like comments
  - More descriptive message for git hooks and file locks
  - Handle custom Git hook result in GitLab UI
  - Allow '?', or '&' for label names
  - Fix importer for GitHub Pull Requests when a branch was reused across Pull Requests
  - Add date when user joined the team on the member page
  - Fix 404 redirect after validation fails importing a GitLab project
  - Added setting to set new users by default as external !4545 (Dravere)

v 8.9.5
  - Add more debug info to import/export and memory killer. !5108
  - Fixed avatar alignment in new MR view. !5095
  - Fix diff comments not showing up in activity feed. !5069
  - Add index on both Award Emoji user and name. !5061
  - Downgrade to Redis 3.2.2 due to massive memory leak with Sidekiq. !5056
  - Re-enable import button when import process fails due to namespace already being taken. !5053
  - Fix snippets comments not displayed. !5045
  - Fix emoji paths in relative root configurations. !5027
  - Fix issues importing events in Import/Export. !4987
  - Fixed 'use shortcuts' button on docs. !4979
  - Admin should be able to turn shared runners into specific ones. !4961
  - Update RedCloth to 4.3.2 for CVE-2012-6684. !4929 (Takuya Noguchi)
  - Improve the request / withdraw access button. !4860

v 8.9.4
  - Fix privilege escalation issue with OAuth external users.
  - Ensure references to private repos aren't shown to logged-out users.
  - Fixed search field blur not removing focus. !4704
  - Resolve "Sub nav isn't showing on file view". !4890
  - Fixes middle click and double request when navigating through the file browser. !4891
  - Fixed URL on label button when filtering. !4897
  - Fixed commit avatar alignment. !4933
  - Do not show build retry link when build is active. !4967
  - Fix restore Rake task warning message output. !4980
  - Handle external issues in IssueReferenceFilter. !4988
  - Expiry date on pinned nav cookie. !5009
  - Updated breakpoint for sidebar pinning. !5019

v 8.9.3
  - Fix encrypted data backwards compatibility after upgrading attr_encrypted gem. !4963
  - Fix rendering of commit notes. !4953
  - Resolve "Pin should show up at 1280px min". !4947
  - Switched mobile button icons to ellipsis and angle. !4944
  - Correctly returns todo ID after creating todo. !4941
  - Better debugging for memory killer middleware. !4936
  - Remove duplicate new page btn from edit wiki. !4904
  - Use clock_gettime for all performance timestamps. !4899
  - Use memorized tags array when searching tags by name. !4859
  - Fixed avatar alignment in new MR view. !4901
  - Removed fade when filtering results. !4932
  - Fix missing avatar on system notes. !4954
  - Reduce overhead and optimize ProjectTeam#max_member_access performance. !4973
  - Use update_columns to by_pass all the dirty code on active_record. !4985
  - Fix restore Rake task warning message output !4980

v 8.9.2
  - Fix visibility of snippets when searching.
  - Fix an information disclosure when requesting access to a group containing private projects.
  - Update omniauth-saml to 1.6.0 !4951

v 8.9.1
  - Refactor labels documentation. !3347
  - Eager load award emoji on notes. !4628
  - Fix some CI wording in documentation. !4660
  - Document `GIT_STRATEGY` and `GIT_DEPTH`. !4720
  - Add documentation for the export & import features. !4732
  - Add some docs for Docker Registry configuration. !4738
  - Ensure we don't send the "access request declined" email to access requesters on project deletion. !4744
  - Display group/project access requesters separately in the admin area. !4798
  - Add documentation and examples for configuring cloud storage for registry images. !4812
  - Clarifies documentation about artifact expiry. !4831
  - Fix the Network graph links. !4832
  - Fix MR-auto-close text added to description. !4836
  - Add documentation for award emoji now that comments can be awarded with emojis. !4839
  - Fix typo in export failure email. !4847
  - Fix header vertical centering. !4170
  - Fix subsequent SAML sign ins. !4718
  - Set button label when picking an option from status dropdown. !4771
  - Prevent invalid URLs from raising exceptions in WikiLink Filter. !4775
  - Handle external issues in IssueReferenceFilter. !4789
  - Support for rendering/redacting multiple documents. !4828
  - Update Todos documentation and screenshots to include new functionality. !4840
  - Hide nav arrows by default. !4843
  - Added bottom padding to label color suggestion link. !4845
  - Use jQuery objects in ref dropdown. !4850
  - Fix GitLab project import issues related to notes and builds. !4855
  - Restrict header logo to 36px so it doesn't overflow. !4861
  - Fix unwanted label unassignment. !4863
  - Fix mobile Safari bug where horizontal nav arrows would flicker on scroll. !4869
  - Restore old behavior around diff notes to outdated discussions. !4870
  - Fix merge requests project settings help link anchor. !4873
  - Fix 404 when accessing pipelines as guest user on public projects. !4881
  - Remove width restriction for logo on sign-in page. !4888
  - Bump gitlab_git to 10.2.3 to fix false truncated warnings with ISO-8559 files. !4884
  - Apply selected value as label. !4886
  - Fix temp file being deleted after the request while importing a GitLab project. !4894
  - Fix pagination when sorting by columns with lots of ties (like priority)
  - Implement Subresource Integrity for CSS and JavaScript assets. This prevents malicious assets from loading in the case of a CDN compromise.
  - Fix user creation with stronger minimum password requirements !4054 (nathan-pmt)
  - Fix a wrong MR status when merge_when_build_succeeds & project.only_allow_merge_if_build_succeeds are true. !4912
  - Add SMTP as default delivery method to match gitlab-org/omnibus-gitlab!826. !4915
  - Remove duplicate 'New Page' button on edit wiki page

v 8.9.0
  - Fix group visibility form layout in application settings
  - Fix builds API response not including commit data
  - Fix error when CI job variables key specified but not defined
  - Fix pipeline status when there are no builds in pipeline
  - Fix Error 500 when using closes_issues API with an external issue tracker
  - Add more information into RSS feed for issues (Alexander Matyushentsev)
  - Bulk assign/unassign labels to issues.
  - Ability to prioritize labels !4009 / !3205 (Thijs Wouters)
  - Show Star and Fork buttons on mobile.
  - Performance improvements on RelativeLinkFilter
  - Fix endless redirections when accessing user OAuth applications when they are disabled
  - Allow enabling wiki page events from Webhook management UI
  - Bump rouge to 1.11.0
  - Fix issue with arrow keys not working in search autocomplete dropdown
  - Fix an issue where note polling stopped working if a window was in the
    background during a refresh.
  - Pre-processing Markdown now only happens when needed
  - Make EmailsOnPushWorker use Sidekiq mailers queue
  - Redesign all Devise emails. !4297
  - Don't show 'Leave Project' to group members
  - Fix wiki page events' webhook to point to the wiki repository
  - Add a border around images to differentiate them from the background.
  - Don't show tags for revert and cherry-pick operations
  - Show image ID on registry page
  - Fix issue todo not remove when leave project !4150 (Long Nguyen)
  - Allow customisable text on the 'nearly there' page after a user signs up
  - Bump recaptcha gem to 3.0.0 to remove deprecated stoken support
  - Fix SVG sanitizer to allow more elements
  - Allow forking projects with restricted visibility level
  - Added descriptions to notification settings dropdown
  - Improve note validation to prevent errors when creating invalid note via API
  - Reduce number of fog gem dependencies
  - Add number of merge requests for a given milestone to the milestones view.
  - Implement a fair usage of shared runners
  - Remove project notification settings associated with deleted projects
  - Fix 404 page when viewing TODOs that contain milestones or labels in different projects
  - Add a metric for the number of new Redis connections created by a transaction
  - Fix Error 500 when viewing a blob with binary characters after the 1024-byte mark
  - Redesign navigation for project pages
  - Fix images in sign-up confirmation email
  - Added shortcut 'y' for copying a files content hash URL #14470
  - Fix groups API to list only user's accessible projects
  - Fix horizontal scrollbar for long commit message.
  - GitLab Performance Monitoring now tracks the total method execution time and call count per method
  - Add Environments and Deployments
  - Redesign account and email confirmation emails
  - Don't fail builds for projects that are deleted
  - Support Docker Registry manifest v1
  - `git clone https://host/namespace/project` now works, in addition to using the `.git` suffix
  - Bump nokogiri to 1.6.8
  - Use gitlab-shell v3.0.0
  - Fixed alignment of download dropdown in merge requests
  - Upgrade to jQuery 2
  - Adds selected branch name to the dropdown toggle
  - Add API endpoint for Sidekiq Metrics !4653
  - Refactoring Award Emoji with API support for Issues and MergeRequests
  - Use Knapsack to evenly distribute tests across multiple nodes
  - Add `sha` parameter to MR merge API, to ensure only reviewed changes are merged
  - Don't allow MRs to be merged when commits were added since the last review / page load
  - Add DB index on users.state
  - Limit email on push diff size to 30 files / 150 KB
  - Add rake task 'gitlab:db:configure' for conditionally seeding or migrating the database
  - Changed the Slack build message to use the singular duration if necessary (Aran Koning)
  - Fix race condition on merge when build succeeds
  - Links from a wiki page to other wiki pages should be rewritten as expected
  - Add option to project to only allow merge requests to be merged if the build succeeds (Rui Santos)
  - Added navigation shortcuts to the project pipelines, milestones, builds and forks page. !4393
  - Fix issues filter when ordering by milestone
  - Disable SAML account unlink feature
  - Added artifacts:when to .gitlab-ci.yml - this requires GitLab Runner 1.3
  - Bamboo Service: Fix missing credentials & URL handling when base URL contains a path (Benjamin Schmid)
  - TeamCity Service: Fix URL handling when base URL contains a path
  - Todos will display target state if issuable target is 'Closed' or 'Merged'
  - Validate only and except regexp
  - Fix bug when sorting issues by milestone due date and filtering by two or more labels
  - POST to API /projects/:id/runners/:runner_id would give 409 if the runner was already enabled for this project
  - Add support for using Yubikeys (U2F) for two-factor authentication
  - Link to blank group icon doesn't throw a 404 anymore
  - Remove 'main language' feature
  - Toggle whitespace button now available for compare branches diffs #17881
  - Pipelines can be canceled only when there are running builds
  - Allow authentication using personal access tokens
  - Use downcased path to container repository as this is expected path by Docker
  - Allow to use CI token to fetch LFS objects
  - Custom notification settings
  - Projects pending deletion will render a 404 page
  - Measure queue duration between gitlab-workhorse and Rails
  - Added Gfm autocomplete for labels
  - Added edit note 'up' shortcut documentation to the help panel and docs screenshot #18114
  - Make Omniauth providers specs to not modify global configuration
  - Remove unused JiraIssue class and replace references with ExternalIssue. !4659 (Ilan Shamir)
  - Make authentication service for Container Registry to be compatible with < Docker 1.11
  - Make it possible to lock a runner from being enabled for other projects
  - Add Application Setting to configure Container Registry token expire delay (default 5min)
  - Cache assigned issue and merge request counts in sidebar nav
  - Use Knapsack only in CI environment
  - Updated project creation page to match new UI #2542
  - Cache project build count in sidebar nav
  - Add milestone expire date to the right sidebar
  - Manually mark a issue or merge request as a todo
  - Fix markdown_spec to use before instead of before(:all) to properly cleanup database after testing
  - Reduce number of queries needed to render issue labels in the sidebar
  - Improve error handling importing projects
  - Remove duplicated notification settings
  - Put project Files and Commits tabs under Code tab
  - Decouple global notification level from user model
  - Replace Colorize with Rainbow for coloring console output in Rake tasks.
  - Add workhorse controller and API helpers
  - An indicator is now displayed at the top of the comment field for confidential issues.
  - Show categorised search queries in the search autocomplete
  - RepositoryCheck::SingleRepositoryWorker public and private methods are now instrumented
  - Dropdown for `.gitlab-ci.yml` templates
  - Improve issuables APIs performance when accessing notes !4471
  - Add sorting dropdown to tags page !4423
  - External links now open in a new tab
  - Prevent default actions of disabled buttons and links
  - Markdown editor now correctly resets the input value on edit cancellation !4175
  - Toggling a task list item in a issue/mr description does not creates a Todo for mentions
  - Improved UX of date pickers on issue & milestone forms
  - Cache on the database if a project has an active external issue tracker.
  - Put project Labels and Milestones pages links under Issues and Merge Requests tabs as subnav
  - GitLab project import and export functionality
  - All classes in the Banzai::ReferenceParser namespace are now instrumented
  - Remove deprecated issues_tracker and issues_tracker_id from project model
  - Allow users to create confidential issues in private projects
  - Measure CPU time for instrumented methods
  - Instrument private methods and private instance methods by default instead just public methods
  - Only show notes through JSON on confidential issues that the user has access to
  - Updated the allocations Gem to version 1.0.5
  - The background sampler now ignores classes without names
  - Update design for `Close` buttons
  - New custom icons for navigation
  - Horizontally scrolling navigation on project, group, and profile settings pages
  - Hide global side navigation by default
  - Fix project Star/Unstar project button tooltip
  - Remove tanuki logo from side navigation; center on top nav
  - Include user relationships when retrieving award_emoji
  - Various associations are now eager loaded when parsing issue references to reduce the number of queries executed
  - Set inverse_of for Project/Service association to reduce the number of queries
  - Update tanuki logo highlight/loading colors
  - Remove explicit Gitlab::Metrics.action assignments, are already automatic.
  - Use Git cached counters for branches and tags on project page
  - Cache participable participants in an instance variable.
  - Filter parameters for request_uri value on instrumented transactions.
  - Remove duplicated keys add UNIQUE index to keys fingerprint column
  - ExtractsPath get ref_names from repository cache, if not there access git.
  - Show a flash warning about the error detail of XHR requests which failed with status code 404 and 500
  - Cache user todo counts from TodoService
  - Ensure Todos counters doesn't count Todos for projects pending delete
  - Add left/right arrows horizontal navigation
  - Add tooltip to pin/unpin navbar
  - Add new sub nav style to Wiki and Graphs sub navigation

v 8.8.7
  - Fix privilege escalation issue with OAuth external users.
  - Ensure references to private repos aren't shown to logged-out users.

v 8.8.6
  - Fix visibility of snippets when searching.
  - Update omniauth-saml to 1.6.0 !4951

v 8.8.5
  - Import GitHub repositories respecting the API rate limit !4166
  - Fix todos page throwing errors when you have a project pending deletion !4300
  - Disable Webhooks before proceeding with the GitHub import !4470
  - Fix importer for GitHub comments on diff !4488
  - Adjust the SAML control flow to allow LDAP identities to be added to an existing SAML user !4498
  - Fix incremental trace upload API when using multi-byte UTF-8 chars in trace !4541
  - Prevent unauthorized access for projects build traces
  - Forbid scripting for wiki files
  - Only show notes through JSON on confidential issues that the user has access to
  - Banzai::Filter::UploadLinkFilter use XPath instead CSS expressions
  - Banzai::Filter::ExternalLinkFilter use XPath instead CSS expressions

v 8.8.4
  - Fix LDAP-based login for users with 2FA enabled. !4493
  - Added descriptions to notification settings dropdown
  - Due date can be removed from milestones

v 8.8.3
  - Fix 404 page when viewing TODOs that contain milestones or labels in different projects. !4312
  - Fixed JS error when trying to remove discussion form. !4303
  - Fixed issue with button color when no CI enabled. !4287
  - Fixed potential issue with 2 CI status polling events happening. !3869
  - Improve design of Pipeline view. !4230
  - Fix gitlab importer failing to import new projects due to missing credentials. !4301
  - Fix import URL migration not rescuing with the correct Error. !4321
  - Fix health check access token changing due to old application settings being used. !4332
  - Make authentication service for Container Registry to be compatible with Docker versions before 1.11. !4363
  - Add Application Setting to configure Container Registry token expire delay (default 5 min). !4364
  - Pass the "Remember me" value to the 2FA token form. !4369
  - Fix incorrect links on pipeline page when merge request created from fork.  !4376
  - Use downcased path to container repository as this is expected path by Docker. !4420
  - Fix wiki project clone address error (chujinjin). !4429
  - Fix serious performance bug with rendering Markdown with InlineDiffFilter.  !4392
  - Fix missing number on generated ordered list element. !4437
  - Prevent disclosure of notes on confidential issues in search results.

v 8.8.2
  - Added remove due date button. !4209
  - Fix Error 500 when accessing application settings due to nil disabled OAuth sign-in sources. !4242
  - Fix Error 500 in CI charts by gracefully handling commits with no durations. !4245
  - Fix table UI on CI builds page. !4249
  - Fix backups if registry is disabled. !4263
  - Fixed issue with merge button color. !4211
  - Fixed issue with enter key selecting wrong option in dropdown. !4210
  - When creating a .gitignore file a dropdown with templates will be provided. !4075
  - Fix concurrent request when updating build log in browser. !4183

v 8.8.1
  - Add documentation for the "Health Check" feature
  - Allow anonymous users to access a public project's pipelines !4233
  - Fix MySQL compatibility in zero downtime migrations helpers
  - Fix the CI login to Container Registry (the gitlab-ci-token user)

v 8.8.0
  - Implement GFM references for milestones (Alejandro Rodríguez)
  - Snippets tab under user profile. !4001 (Long Nguyen)
  - Fix error when using link to uploads in global snippets
  - Fix Error 500 when attempting to retrieve project license when HEAD points to non-existent ref
  - Assign labels and milestone to target project when moving issue. !3934 (Long Nguyen)
  - Use a case-insensitive comparison in sanitizing URI schemes
  - Toggle sign-up confirmation emails in application settings
  - Make it possible to prevent tagged runner from picking untagged jobs
  - Added `InlineDiffFilter` to the markdown parser. (Adam Butler)
  - Added inline diff styling for `change_title` system notes. (Adam Butler)
  - Project#open_branches has been cleaned up and no longer loads entire records into memory.
  - Escape HTML in commit titles in system note messages
  - Improve design of Pipeline View
  - Fix scope used when accessing container registry
  - Fix creation of Ci::Commit object which can lead to pending, failed in some scenarios
  - Improve multiple branch push performance by memoizing permission checking
  - Log to application.log when an admin starts and stops impersonating a user
  - Changing the confidentiality of an issue now creates a new system note (Alex Moore-Niemi)
  - Updated gitlab_git to 10.1.0
  - GitAccess#protected_tag? no longer loads all tags just to check if a single one exists
  - Reduce delay in destroying a project from 1-minute to immediately
  - Make build status canceled if any of the jobs was canceled and none failed
  - Upgrade Sidekiq to 4.1.2
  - Added /health_check endpoint for checking service status
  - Make 'upcoming' filter for milestones work better across projects
  - Sanitize repo paths in new project error message
  - Bump mail_room to 0.7.0 to fix stuck IDLE connections
  - Remove future dates from contribution calendar graph.
  - Support e-mail notifications for comments on project snippets
  - Fix API leak of notes of unauthorized issues, snippets and merge requests
  - Use ActionDispatch Remote IP for Akismet checking
  - Fix error when visiting commit builds page before build was updated
  - Add 'l' shortcut to open Label dropdown on issuables and 'i' to create new issue on a project
  - Update SVG sanitizer to conform to SVG 1.1
  - Speed up push emails with multiple recipients by only generating the email once
  - Updated search UI
  - Added authentication service for Container Registry
  - Display informative message when new milestone is created
  - Sanitize milestones and labels titles
  - Support multi-line tag messages. !3833 (Calin Seciu)
  - Force users to reset their password after an admin changes it
  - Allow "NEWS" and "CHANGES" as alternative names for CHANGELOG. !3768 (Connor Shea)
  - Added button to toggle whitespaces changes on diff view
  - Backport GitHub Enterprise import support from EE
  - Create tags using Rugged for performance reasons. !3745
  - Allow guests to set notification level in projects
  - API: Expose Issue#user_notes_count. !3126 (Anton Popov)
  - Don't show forks button when user can't view forks
  - Fix atom feed links and rendering
  - Files over 5MB can only be viewed in their raw form, files over 1MB without highlighting !3718
  - Add support for supressing text diffs using .gitattributes on the default branch (Matt Oakes)
  - Add eager load paths to help prevent dependency load issues in Sidekiq workers. !3724
  - Added multiple colors for labels in dropdowns when dups happen.
  - Show commits in the same order as `git log`
  - Improve description for the Two-factor Authentication sign-in screen. (Connor Shea)
  - API support for the 'since' and 'until' operators on commit requests (Paco Guzman)
  - Fix Gravatar hint in user profile when Gravatar is disabled. !3988 (Artem Sidorenko)
  - Expire repository exists? and has_visible_content? caches after a push if necessary
  - Fix unintentional filtering bug in Issue/MR sorted by milestone due (Takuya Noguchi)
  - Fix adding a todo for private group members (Ahmad Sherif)
  - Bump ace-rails-ap gem version from 2.0.1 to 4.0.2 which upgrades Ace Editor from 1.1.2 to 1.2.3
  - Total method execution timings are no longer tracked
  - Allow Admins to remove the Login with buttons for OAuth services and still be able to import !4034. (Andrei Gliga)
  - Add API endpoints for un/subscribing from/to a label. !4051 (Ahmad Sherif)
  - Hide left sidebar on phone screens to give more space for content
  - Redesign navigation for profile and group pages
  - Add counter metrics for rails cache
  - Import pull requests from GitHub where the source or target branches were removed
  - All Grape API helpers are now instrumented
  - Improve Issue formatting for the Slack Service (Jeroen van Baarsen)
  - Fixed advice on invalid permissions on upload path !2948 (Ludovic Perrine)
  - Allows MR authors to have the source branch removed when merging the MR. !2801 (Jeroen Jacobs)
  - When creating a .gitignore file a dropdown with templates will be provided
  - Shows the issue/MR list search/filter form and corrects the mobile styling for guest users. #17562

v 8.7.9
  - Fix privilege escalation issue with OAuth external users.
  - Ensure references to private repos aren't shown to logged-out users.

v 8.7.8
  - Fix visibility of snippets when searching.
  - Update omniauth-saml to 1.6.0 !4951

v 8.7.7
  - Fix import by `Any Git URL` broken if the URL contains a space
  - Prevent unauthorized access to other projects build traces
  - Forbid scripting for wiki files
  - Only show notes through JSON on confidential issues that the user has access to

v 8.7.6
  - Fix links on wiki pages for relative url setups. !4131 (Artem Sidorenko)
  - Fix import from GitLab.com to a private instance failure. !4181
  - Fix external imports not finding the import data. !4106
  - Fix notification delay when changing status of an issue
  - Bump Workhorse to 0.7.5 so it can serve raw diffs

v 8.7.5
  - Fix relative links in wiki pages. !4050
  - Fix always showing build notification message when switching between merge requests !4086
  - Fix an issue when filtering merge requests with more than one label. !3886
  - Fix short note for the default scope on build page (Takuya Noguchi)

v 8.7.4
  - Links for Redmine issue references are generated correctly again !4048 (Benedikt Huss)
  - Fix setting trusted proxies !3970
  - Fix BitBucket importer bug when throwing exceptions !3941
  - Use sign out path only if not empty !3989
  - Running rake gitlab:db:drop_tables now drops tables with cascade !4020
  - Running rake gitlab:db:drop_tables uses "IF EXISTS" as a precaution !4100
  - Use a case-insensitive comparison in sanitizing URI schemes

v 8.7.3
  - Emails, Gitlab::Email::Message, Gitlab::Diff, and Premailer::Adapter::Nokogiri are now instrumented
  - Merge request widget displays TeamCity build state and code coverage correctly again.
  - Fix the line code when importing PR review comments from GitHub. !4010
  - Wikis are now initialized on legacy projects when checking repositories
  - Remove animate.css in favor of a smaller subset of animations. !3937 (Connor Shea)

v 8.7.2
  - The "New Branch" button is now loaded asynchronously
  - Fix error 500 when trying to create a wiki page
  - Updated spacing between notification label and button
  - Label titles in filters are now escaped properly

v 8.7.1
  - Throttle the update of `project.last_activity_at` to 1 minute. !3848
  - Fix .gitlab-ci.yml parsing issue when hidde job is a template without script definition. !3849
  - Fix license detection to detect all license files, not only known licenses. !3878
  - Use the `can?` helper instead of `current_user.can?`. !3882
  - Prevent users from deleting Webhooks via API they do not own
  - Fix Error 500 due to stale cache when projects are renamed or transferred
  - Update width of search box to fix Safari bug. !3900 (Jedidiah)
  - Use the `can?` helper instead of `current_user.can?`

v 8.7.0
  - Gitlab::GitAccess and Gitlab::GitAccessWiki are now instrumented
  - Fix vulnerability that made it possible to gain access to private labels and milestones
  - The number of InfluxDB points stored per UDP packet can now be configured
  - Fix error when cross-project label reference used with non-existent project
  - Transactions for /internal/allowed now have an "action" tag set
  - Method instrumentation now uses Module#prepend instead of aliasing methods
  - Repository.clean_old_archives is now instrumented
  - Add support for environment variables on a job level in CI configuration file
  - SQL query counts are now tracked per transaction
  - The Projects::HousekeepingService class has extra instrumentation
  - All service classes (those residing in app/services) are now instrumented
  - Developers can now add custom tags to transactions
  - Loading of an issue's referenced merge requests and related branches is now done asynchronously
  - Enable gzip for assets, makes the page size significantly smaller. !3544 / !3632 (Connor Shea)
  - Add support to cherry-pick any commit into any branch in the web interface (Minqi Pan)
  - Project switcher uses new dropdown styling
  - Load award emoji images separately unless opening the full picker. Saves several hundred KBs of data for most pages. (Connor Shea)
  - Do not include award_emojis in issue and merge_request comment_count !3610 (Lucas Charles)
  - Restrict user profiles when public visibility level is restricted.
  - Add ability set due date to issues, sort and filter issues by due date (Mehmet Beydogan)
  - All images in discussions and wikis now link to their source files !3464 (Connor Shea).
  - Return status code 303 after a branch DELETE operation to avoid project deletion (Stan Hu)
  - Add setting for customizing the list of trusted proxies !3524
  - Allow projects to be transfered to a lower visibility level group
  - Fix `signed_in_ip` being set to 127.0.0.1 when using a reverse proxy !3524
  - Improved Markdown rendering performance !3389
  - Make shared runners text in box configurable
  - Don't attempt to look up an avatar in repo if repo directory does not exist (Stan Hu)
  - API: Ability to subscribe and unsubscribe from issues and merge requests (Robert Schilling)
  - Expose project badges in project settings
  - Make /profile/keys/new redirect to /profile/keys for back-compat. !3717
  - Preserve time notes/comments have been updated at when moving issue
  - Make HTTP(s) label consistent on clone bar (Stan Hu)
  - Add support for `after_script`, requires Runner 1.2 (Kamil Trzciński)
  - Expose label description in API (Mariusz Jachimowicz)
  - API: Ability to update a group (Robert Schilling)
  - API: Ability to move issues (Robert Schilling)
  - Fix Error 500 after renaming a project path (Stan Hu)
  - Fix a bug whith trailing slash in teamcity_url (Charles May)
  - Allow back dating on issues when created or updated through the API
  - Allow back dating on issue notes when created through the API
  - Propose license template when creating a new LICENSE file
  - API: Expose /licenses and /licenses/:key
  - Fix avatar stretching by providing a cropping feature
  - API: Expose `subscribed` for issues and merge requests (Robert Schilling)
  - Allow SAML to handle external users based on user's information !3530
  - Allow Omniauth providers to be marked as `external` !3657
  - Add endpoints to archive or unarchive a project !3372
  - Fix a bug whith trailing slash in bamboo_url
  - Add links to CI setup documentation from project settings and builds pages
  - Display project members page to all members
  - Handle nil descriptions in Slack issue messages (Stan Hu)
  - Add automated repository integrity checks (OFF by default)
  - API: Expose open_issues_count, closed_issues_count, open_merge_requests_count for labels (Robert Schilling)
  - API: Ability to star and unstar a project (Robert Schilling)
  - Add default scope to projects to exclude projects pending deletion
  - Allow to close merge requests which source projects(forks) are deleted.
  - Ensure empty recipients are rejected in BuildsEmailService
  - Use rugged to change HEAD in Project#change_head (P.S.V.R)
  - API: Ability to filter milestones by state `active` and `closed` (Robert Schilling)
  - API: Fix milestone filtering by `iid` (Robert Schilling)
  - Make before_script and after_script overridable on per-job (Kamil Trzciński)
  - API: Delete notes of issues, snippets, and merge requests (Robert Schilling)
  - Implement 'Groups View' as an option for dashboard preferences !3379 (Elias W.)
  - Better errors handling when creating milestones inside groups
  - Fix high CPU usage when PostReceive receives refs/merge-requests/<id>
  - Hide `Create a group` help block when creating a new project in a group
  - Implement 'TODOs View' as an option for dashboard preferences !3379 (Elias W.)
  - Allow issues and merge requests to be assigned to the author !2765
  - Make Ci::Commit to group only similar builds and make it stateful (ref, tag)
  - Gracefully handle notes on deleted commits in merge requests (Stan Hu)
  - Decouple membership and notifications
  - Fix creation of merge requests for orphaned branches (Stan Hu)
  - API: Ability to retrieve a single tag (Robert Schilling)
  - While signing up, don't persist the user password across form redisplays
  - Fall back to `In-Reply-To` and `References` headers when sub-addressing is not available (David Padilla)
  - Remove "Congratulations!" tweet button on newly-created project. (Connor Shea)
  - Fix admin/projects when using visibility levels on search (PotHix)
  - Build status notifications
  - Update email confirmation interface
  - API: Expose user location (Robert Schilling)
  - API: Do not leak group existence via return code (Robert Schilling)
  - ClosingIssueExtractor regex now also works with colons. e.g. "Fixes: #1234" !3591
  - Update number of Todos in the sidebar when it's marked as "Done". !3600
  - Sanitize branch names created for confidential issues
  - API: Expose 'updated_at' for issue, snippet, and merge request notes (Robert Schilling)
  - API: User can leave a project through the API when not master or owner. !3613
  - Fix repository cache invalidation issue when project is recreated with an empty repo (Stan Hu)
  - Fix: Allow empty recipients list for builds emails service when pushed is added (Frank Groeneveld)
  - Improved markdown forms
  - Diff design updates (colors, button styles, etc)
  - Copying and pasting a diff no longer pastes the line numbers or +/-
  - Add null check to formData when updating profile content to fix Firefox bug
  - Disable spellcheck and autocorrect for username field in admin page
  - Delete tags using Rugged for performance reasons (Robert Schilling)
  - Add Slack notifications when Wiki is edited (Sebastian Klier)
  - Diffs load at the correct point when linking from from number
  - Selected diff rows highlight
  - Fix emoji categories in the emoji picker
  - API: Properly display annotated tags for GET /projects/:id/repository/tags (Robert Schilling)
  - Add encrypted credentials for imported projects and migrate old ones
  - Properly format all merge request references with ! rather than # !3740 (Ben Bodenmiller)
  - Author and participants are displayed first on users autocompletion
  - Show number sign on external issue reference text (Florent Baldino)
  - Updated print style for issues
  - Use GitHub Issue/PR number as iid to keep references
  - Import GitHub labels
  - Add option to filter by "Owned projects" on dashboard page
  - Import GitHub milestones
  - Execute system web hooks on push to the project
  - Allow enable/disable push events for system hooks
  - Fix GitHub project's link in the import page when provider has a custom URL
  - Add RAW build trace output and button on build page
  - Add incremental build trace update into CI API

v 8.6.9
  - Prevent unauthorized access to other projects build traces
  - Forbid scripting for wiki files
  - Only show notes through JSON on confidential issues that the user has access to

v 8.6.8
  - Prevent privilege escalation via "impersonate" feature
  - Prevent privilege escalation via notes API
  - Prevent privilege escalation via project webhook API
  - Prevent XSS via Git branch and tag names
  - Prevent XSS via custom issue tracker URL
  - Prevent XSS via `window.opener`
  - Prevent XSS via label drop-down
  - Prevent information disclosure via milestone API
  - Prevent information disclosure via snippet API
  - Prevent information disclosure via project labels
  - Prevent information disclosure via new merge request page

v 8.6.7
  - Fix persistent XSS vulnerability in `commit_person_link` helper
  - Fix persistent XSS vulnerability in Label and Milestone dropdowns
  - Fix vulnerability that made it possible to enumerate private projects belonging to group

v 8.6.6
  - Expire the exists cache before deletion to ensure project dir actually exists (Stan Hu). !3413
  - Fix error on language detection when repository has no HEAD (e.g., master branch) (Jeroen Bobbeldijk). !3654
  - Fix revoking of authorized OAuth applications (Connor Shea). !3690
  - Fix error on language detection when repository has no HEAD (e.g., master branch). !3654 (Jeroen Bobbeldijk)
  - Issuable header is consistent between issues and merge requests
  - Improved spacing in issuable header on mobile

v 8.6.5
  - Fix importing from GitHub Enterprise. !3529
  - Perform the language detection after updating merge requests in `GitPushService`, leading to faster visual feedback for the end-user. !3533
  - Check permissions when user attempts to import members from another project. !3535
  - Only update repository language if it is not set to improve performance. !3556
  - Return status code 303 after a branch DELETE operation to avoid project deletion (Stan Hu). !3583
  - Unblock user when active_directory is disabled and it can be found !3550
  - Fix a 2FA authentication spoofing vulnerability.

v 8.6.4
  - Don't attempt to fetch any tags from a forked repo (Stan Hu)
  - Redesign the Labels page

v 8.6.3
  - Mentions on confidential issues doesn't create todos for non-members. !3374
  - Destroy related todos when an Issue/MR is deleted. !3376
  - Fix error 500 when target is nil on todo list. !3376
  - Fix copying uploads when moving issue to another project. !3382
  - Ensuring Merge Request API returns boolean values for work_in_progress (Abhi Rao). !3432
  - Fix raw/rendered diff producing different results on merge requests. !3450
  - Fix commit comment alignment (Stan Hu). !3466
  - Fix Error 500 when searching for a comment in a project snippet. !3468
  - Allow temporary email as notification email. !3477
  - Fix issue with dropdowns not selecting values. !3478
  - Update gitlab-shell version and doc to 2.6.12. gitlab-org/gitlab-ee!280

v 8.6.2
  - Fix dropdown alignment. !3298
  - Fix issuable sidebar overlaps on tablet. !3299
  - Make dropdowns pixel perfect. !3337
  - Fix order of steps to prevent PostgreSQL errors when running migration. !3355
  - Fix bold text in issuable sidebar. !3358
  - Fix error with anonymous token in applications settings. !3362
  - Fix the milestone 'upcoming' filter. !3364 + !3368
  - Fix comments on confidential issues showing up in activity feed to non-members. !3375
  - Fix `NoMethodError` when visiting CI root path at `/ci`. !3377
  - Add a tooltip to new branch button in issue page. !3380
  - Fix an issue hiding the password form when signed-in with a linked account. !3381
  - Add links to CI setup documentation from project settings and builds pages. !3384
  - Fix an issue with width of project select dropdown. !3386
  - Remove redundant `require`s from Banzai files. !3391
  - Fix error 500 with cancel button on issuable edit form. !3392 + !3417
  - Fix background when editing a highlighted note. !3423
  - Remove tabstop from the WIP toggle links. !3426
  - Ensure private project snippets are not viewable by unauthorized people.
  - Gracefully handle notes on deleted commits in merge requests (Stan Hu). !3402
  - Fixed issue with notification settings not saving. !3452

v 8.6.1
  - Add option to reload the schema before restoring a database backup. !2807
  - Display navigation controls on mobile. !3214
  - Fixed bug where participants would not work correctly on merge requests. !3329
  - Fix sorting issues by votes on the groups issues page results in SQL errors. !3333
  - Restrict notifications for confidential issues. !3334
  - Do not allow to move issue if it has not been persisted. !3340
  - Add a confirmation step before deleting an issuable. !3341
  - Fixes issue with signin button overflowing on mobile. !3342
  - Auto collapses the navigation sidebar when resizing. !3343
  - Fix build dependencies, when the dependency is a string. !3344
  - Shows error messages when trying to create label in dropdown menu. !3345
  - Fixes issue with assign milestone not loading milestone list. !3346
  - Fix an issue causing the Dashboard/Milestones page to be blank. !3348

v 8.6.0
  - Add ability to move issue to another project
  - Prevent tokens in the import URL to be showed by the UI
  - Fix bug where wrong commit ID was being used in a merge request diff to show old image (Stan Hu)
  - Add confidential issues
  - Bump gitlab_git to 9.0.3 (Stan Hu)
  - Fix diff image view modes (2-up, swipe, onion skin) not working (Stan Hu)
  - Support Golang subpackage fetching (Stan Hu)
  - Bump Capybara gem to 2.6.2 (Stan Hu)
  - New branch button appears on issues where applicable
  - Contributions to forked projects are included in calendar
  - Improve the formatting for the user page bio (Connor Shea)
  - Easily (un)mark merge request as WIP using link
  - Use specialized system notes when MR is (un)marked as WIP
  - Removed the default password from the initial admin account created during
    setup. A password can be provided during setup (see installation docs), or
    GitLab will ask the user to create a new one upon first visit.
  - Fix issue when pushing to projects ending in .wiki
  - Properly display YAML front matter in Markdown
  - Add support for wiki with UTF-8 page names (Hiroyuki Sato)
  - Fix wiki search results point to raw source (Hiroyuki Sato)
  - Don't load all of GitLab in mail_room
  - Add information about `image` and `services` field at `job` level in the `.gitlab-ci.yml` documentation (Pat Turner)
  - HTTP error pages work independently from location and config (Artem Sidorenko)
  - Update `omniauth-saml` to 1.5.0 to allow for custom response attributes to be set
  - Memoize @group in Admin::GroupsController (Yatish Mehta)
  - Indicate how much an MR diverged from the target branch (Pierre de La Morinerie)
  - Added omniauth-auth0 Gem (Daniel Carraro)
  - Add label description in tooltip to labels in issue index and sidebar
  - Strip leading and trailing spaces in URL validator (evuez)
  - Add "last_sign_in_at" and "confirmed_at" to GET /users/* API endpoints for admins (evuez)
  - Return empty array instead of 404 when commit has no statuses in commit status API
  - Decrease the font size and the padding of the `.anchor` icons used in the README (Roberto Dip)
  - Rewrite logo to simplify SVG code (Sean Lang)
  - Allow to use YAML anchors when parsing the `.gitlab-ci.yml` (Pascal Bach)
  - Ignore jobs that start with `.` (hidden jobs)
  - Hide builds from project's settings when the feature is disabled
  - Allow to pass name of created artifacts archive in `.gitlab-ci.yml`
  - Refactor and greatly improve search performance
  - Add support for cross-project label references
  - Ensure "new SSH key" email do not ends up as dead Sidekiq jobs
  - Update documentation to reflect Guest role not being enforced on internal projects
  - Allow search for logged out users
  - Allow to define on which builds the current one depends on
  - Allow user subscription to a label: get notified for issues/merge requests related to that label (Timothy Andrew)
  - Fix bug where Bitbucket `closed` issues were imported as `opened` (Iuri de Silvio)
  - Don't show Issues/MRs from archived projects in Groups view
  - Fix wrong "iid of max iid" in Issuable sidebar for some merged MRs
  - Fix empty source_sha on Merge Request when there is no diff (Pierre de La Morinerie)
  - Increase the notes polling timeout over time (Roberto Dip)
  - Add shortcut to toggle markdown preview (Florent Baldino)
  - Show labels in dashboard and group milestone views
  - Fix an issue when the target branch of a MR had been deleted
  - Add main language of a project in the list of projects (Tiago Botelho)
  - Add #upcoming filter to Milestone filter (Tiago Botelho)
  - Add ability to show archived projects on dashboard, explore and group pages
  - Remove fork link closes all merge requests opened on source project (Florent Baldino)
  - Move group activity to separate page
  - Create external users which are excluded of internal and private projects unless access was explicitly granted
  - Continue parameters are checked to ensure redirection goes to the same instance
  - User deletion is now done in the background so the request can not time out
  - Canceled builds are now ignored in compound build status if marked as `allowed to fail`
  - Trigger a todo for mentions on commits page
  - Let project owners and admins soft delete issues and merge requests

v 8.5.13
  - Prevent unauthorized access to other projects build traces
  - Forbid scripting for wiki files

v 8.5.12
  - Prevent privilege escalation via "impersonate" feature
  - Prevent privilege escalation via notes API
  - Prevent privilege escalation via project webhook API
  - Prevent XSS via Git branch and tag names
  - Prevent XSS via custom issue tracker URL
  - Prevent XSS via `window.opener`
  - Prevent information disclosure via snippet API
  - Prevent information disclosure via project labels
  - Prevent information disclosure via new merge request page

v 8.5.11
  - Fix persistent XSS vulnerability in `commit_person_link` helper

v 8.5.10
  - Fix a 2FA authentication spoofing vulnerability.

v 8.5.9
  - Don't attempt to fetch any tags from a forked repo (Stan Hu).

v 8.5.8
  - Bump Git version requirement to 2.7.4

v 8.5.7
  - Bump Git version requirement to 2.7.3

v 8.5.6
  - Obtain a lease before querying LDAP

v 8.5.5
  - Ensure removing a project removes associated Todo entries
  - Prevent a 500 error in Todos when author was removed
  - Fix pagination for filtered dashboard and explore pages
  - Fix "Show all" link behavior

v 8.5.4
  - Do not cache requests for badges (including builds badge)

v 8.5.3
  - Flush repository caches before renaming projects
  - Sort starred projects on dashboard based on last activity by default
  - Show commit message in JIRA mention comment
  - Makes issue page and merge request page usable on mobile browsers.
  - Improved UI for profile settings

v 8.5.2
  - Fix sidebar overlapping content when screen width was below 1200px
  - Don't repeat labels listed on Labels tab
  - Bring the "branded appearance" feature from EE to CE
  - Fix error 500 when commenting on a commit
  - Show days remaining instead of elapsed time for Milestone
  - Fix broken icons on installations with relative URL (Artem Sidorenko)
  - Fix issue where tag list wasn't refreshed after deleting a tag
  - Fix import from gitlab.com (KazSawada)
  - Improve implementation to check read access to forks and add pagination
  - Don't show any "2FA required" message if it's not actually required
  - Fix help keyboard shortcut on relative URL setups (Artem Sidorenko)
  - Update Rails to 4.2.5.2
  - Fix permissions for deprecated CI build status badge
  - Don't show "Welcome to GitLab" when the search didn't return any projects
  - Add Todos documentation

v 8.5.1
  - Fix group projects styles
  - Show Crowd login tab when sign in is disabled and Crowd is enabled (Peter Hudec)
  - Fix a set of small UI glitches in project, profile, and wiki pages
  - Restrict permissions on public/uploads
  - Fix the merge request side-by-side view after loading diff results
  - Fix the look of tooltip for the "Revert" button
  - Add when the Builds & Runners API changes got introduced
  - Fix error 500 on some merged merge requests
  - Fix an issue causing the content of the issuable sidebar to disappear
  - Fix error 500 when trying to mark an already done todo as "done"
  - Fix an issue where MRs weren't sortable
  - Issues can now be dragged & dropped into empty milestone lists. This is also
    possible with MRs
  - Changed padding & background color for highlighted notes
  - Re-add the newrelic_rpm gem which was removed without any deprecation or warning (Stan Hu)
  - Update sentry-raven gem to 0.15.6
  - Add build coverage in project's builds page (Steffen Köhler)
  - Changed # to ! for merge requests in activity view

v 8.5.0
  - Fix duplicate "me" in tooltip of the "thumbsup" awards Emoji (Stan Hu)
  - Cache various Repository methods to improve performance
  - Fix duplicated branch creation/deletion Webhooks/service notifications when using Web UI (Stan Hu)
  - Ensure rake tasks that don't need a DB connection can be run without one
  - Update New Relic gem to 3.14.1.311 (Stan Hu)
  - Add "visibility" flag to GET /projects api endpoint
  - Add an option to supply root email through an environmental variable (Koichiro Mikami)
  - Ignore binary files in code search to prevent Error 500 (Stan Hu)
  - Render sanitized SVG images (Stan Hu)
  - Support download access by PRIVATE-TOKEN header (Stan Hu)
  - Upgrade gitlab_git to 7.2.23 to fix commit message mentions in first branch push
  - Add option to include the sender name in body of Notify email (Jason Lee)
  - New UI for pagination
  - Don't prevent sign out when 2FA enforcement is enabled and user hasn't yet
    set it up
  - API: Added "merge_requests/:merge_request_id/closes_issues" (Gal Schlezinger)
  - Fix diff comments loaded by AJAX to load comment with diff in discussion tab
  - Fix relative links in other markup formats (Ben Boeckel)
  - Whitelist raw "abbr" elements when parsing Markdown (Benedict Etzel)
  - Fix label links for a merge request pointing to issues list
  - Don't vendor minified JS
  - Increase project import timeout to 15 minutes
  - Be more permissive with email address validation: it only has to contain a single '@'
  - Display 404 error on group not found
  - Track project import failure
  - Support Two-factor Authentication for LDAP users
  - Display database type and version in Administration dashboard
  - Allow limited Markdown in Broadcast Messages
  - Fix visibility level text in admin area (Zeger-Jan van de Weg)
  - Warn admin during OAuth of granting admin rights (Zeger-Jan van de Weg)
  - Update the ExternalIssue regex pattern (Blake Hitchcock)
  - Remember user's inline/side-by-side diff view preference in a cookie (Kirill Katsnelson)
  - Optimized performance of finding issues to be closed by a merge request
  - Add `avatar_url`, `description`, `git_ssh_url`, `git_http_url`, `path_with_namespace`
    and `default_branch` in `project` in push, issue, merge-request and note webhooks data (Kirill Zaitsev)
  - Deprecate the `ssh_url` in favor of `git_ssh_url` and `http_url` in favor of `git_http_url`
    in `project` for push, issue, merge-request and note webhooks data (Kirill Zaitsev)
  - Deprecate the `repository` key in push, issue, merge-request and note webhooks data, use `project` instead (Kirill Zaitsev)
  - API: Expose MergeRequest#merge_status (Andrei Dziahel)
  - Revert "Add IP check against DNSBLs at account sign-up"
  - Actually use the `skip_merges` option in Repository#commits (Tony Chu)
  - Fix API to keep request parameters in Link header (Michael Potthoff)
  - Deprecate API "merge_request/:merge_request_id/comments". Use "merge_requests/:merge_request_id/notes" instead
  - Deprecate API "merge_request/:merge_request_id/...". Use "merge_requests/:merge_request_id/..." instead
  - Prevent parse error when name of project ends with .atom and prevent path issues
  - Discover branches for commit statuses ref-less when doing merge when succeeded
  - Mark inline difference between old and new paths when a file is renamed
  - Support Akismet spam checking for creation of issues via API (Stan Hu)
  - API: Allow to set or update a merge-request's milestone (Kirill Skachkov)
  - Improve UI consistency between projects and groups lists
  - Add sort dropdown to dashboard projects page
  - Fixed logo animation on Safari (Roman Rott)
  - Fix Merge When Succeeded when multiple stages
  - Hide remove source branch button when the MR is merged but new commits are pushed (Zeger-Jan van de Weg)
  - In seach autocomplete show only groups and projects you are member of
  - Don't process cross-reference notes from forks
  - Fix: init.d script not working on OS X
  - Faster snippet search
  - Added API to download build artifacts
  - Title for milestones should be unique (Zeger-Jan van de Weg)
  - Validate correctness of maximum attachment size application setting
  - Replaces "Create merge request" link with one to the "Merge Request" when one exists
  - Fix CI builds badge, add a new link to builds badge, deprecate the old one
  - Fix broken link to project in build notification emails
  - Ability to see and sort on vote count from Issues and MR lists
  - Fix builds scheduler when first build in stage was allowed to fail
  - User project limit is reached notice is hidden if the projects limit is zero
  - Add API support for managing runners and project's runners
  - Allow SAML users to login with no previous account without having to allow
    all Omniauth providers to do so.
  - Allow existing users to auto link their SAML credentials by logging in via SAML
  - Make it possible to erase a build (trace, artifacts) using UI and API
  - Ability to revert changes from a Merge Request or Commit
  - Emoji comment on diffs are not award emoji
  - Add label description (Nuttanart Pornprasitsakul)
  - Show label row when filtering issues or merge requests by label (Nuttanart Pornprasitsakul)
  - Add Todos

v 8.4.11
  - Prevent unauthorized access to other projects build traces
  - Forbid scripting for wiki files

v 8.4.10
  - Prevent privilege escalation via "impersonate" feature
  - Prevent privilege escalation via notes API
  - Prevent privilege escalation via project webhook API
  - Prevent XSS via Git branch and tag names
  - Prevent XSS via custom issue tracker URL
  - Prevent XSS via `window.opener`
  - Prevent information disclosure via snippet API
  - Prevent information disclosure via project labels
  - Prevent information disclosure via new merge request page

v 8.4.9
  - Fix persistent XSS vulnerability in `commit_person_link` helper

v 8.4.8
  - Fix a 2FA authentication spoofing vulnerability.

v 8.4.7
  - Don't attempt to fetch any tags from a forked repo (Stan Hu).

v 8.4.6
  - Bump Git version requirement to 2.7.4

v 8.4.5
  - No CE-specific changes

v 8.4.4
  - Update omniauth-saml gem to 1.4.2
  - Prevent long-running backup tasks from timing out the database connection
  - Add a Project setting to allow guests to view build logs (defaults to true)
  - Sort project milestones by due date including issue editor (Oliver Rogers / Orih)

v 8.4.3
  - Increase lfs_objects size column to 8-byte integer to allow files larger
    than 2.1GB
  - Correctly highlight MR diff when MR has merge conflicts
  - Fix highlighting in blame view
  - Update sentry-raven gem to prevent "Not a git repository" console output
    when running certain commands
  - Add instrumentation to additional Gitlab::Git and Rugged methods for
    performance monitoring
  - Allow autosize textareas to also be manually resized

v 8.4.2
  - Bump required gitlab-workhorse version to bring in a fix for missing
    artifacts in the build artifacts browser
  - Get rid of those ugly borders on the file tree view
  - Fix updating the runner information when asking for builds
  - Bump gitlab_git version to 7.2.24 in order to bring in a performance
    improvement when checking if a repository was empty
  - Add instrumentation for Gitlab::Git::Repository instance methods so we can
    track them in Performance Monitoring.
  - Increase contrast between highlighted code comments and inline diff marker
  - Fix method undefined when using external commit status in builds
  - Fix highlighting in blame view.

v 8.4.1
  - Apply security updates for Rails (4.2.5.1), rails-html-sanitizer (1.0.3),
    and Nokogiri (1.6.7.2)
  - Fix redirect loop during import
  - Fix diff highlighting for all syntax themes
  - Delete project and associations in a background worker

v 8.4.0
  - Allow LDAP users to change their email if it was not set by the LDAP server
  - Ensure Gravatar host looks like an actual host
  - Consider re-assign as a mention from a notification point of view
  - Add pagination headers to already paginated API resources
  - Properly generate diff of orphan commits, like the first commit in a repository
  - Improve the consistency of commit titles, branch names, tag names, issue/MR titles, on their respective project pages
  - Autocomplete data is now always loaded, instead of when focusing a comment text area
  - Improved performance of finding issues for an entire group
  - Added custom application performance measuring system powered by InfluxDB
  - Add syntax highlighting to diffs
  - Gracefully handle invalid UTF-8 sequences in Markdown links (Stan Hu)
  - Bump fog to 1.36.0 (Stan Hu)
  - Add user's last used IP addresses to admin page (Stan Hu)
  - Add housekeeping function to project settings page
  - The default GitLab logo now acts as a loading indicator
  - Fix caching issue where build status was not updating in project dashboard (Stan Hu)
  - Accept 2xx status codes for successful Webhook triggers (Stan Hu)
  - Fix missing date of month in network graph when commits span a month (Stan Hu)
  - Expire view caches when application settings change (e.g. Gravatar disabled) (Stan Hu)
  - Don't notify users twice if they are both project watchers and subscribers (Stan Hu)
  - Remove gray background from layout in UI
  - Fix signup for OAuth providers that don't provide a name
  - Implement new UI for group page
  - Implement search inside emoji picker
  - Let the CI runner know about builds that this build depends on
  - Add API support for looking up a user by username (Stan Hu)
  - Add project permissions to all project API endpoints (Stan Hu)
  - Link to milestone in "Milestone changed" system note
  - Only allow group/project members to mention `@all`
  - Expose Git's version in the admin area (Trey Davis)
  - Add "Frequently used" category to emoji picker
  - Add CAS support (tduehr)
  - Add link to merge request on build detail page
  - Fix: Problem with projects ending with .keys (Jose Corcuera)
  - Revert back upvote and downvote button to the issue and MR pages
  - Swap position of Assignee and Author selector on Issuables (Zeger-Jan van de Weg)
  - Add system hook messages for project rename and transfer (Steve Norman)
  - Fix version check image in Safari
  - Show 'All' tab by default in the builds page
  - Add Open Graph and Twitter Card data to all pages
  - Fix API project lookups when querying with a namespace with dots (Stan Hu)
  - Enable forcing Two-factor authentication sitewide, with optional grace period
  - Import GitHub Pull Requests into GitLab
  - Change single user API endpoint to return more detailed data (Michael Potthoff)
  - Update version check images to use SVG
  - Validate README format before displaying
  - Enable Microsoft Azure OAuth2 support (Janis Meybohm)
  - Properly set task-list class on single item task lists
  - Add file finder feature in tree view (Kyungchul Shin)
  - Ajax filter by message for commits page
  - API: Add support for deleting a tag via the API (Robert Schilling)
  - Allow subsequent validations in CI Linter
  - Show referenced MRs & Issues only when the current viewer can access them
  - Fix Encoding::CompatibilityError bug when markdown content has some complex URL (Jason Lee)
  - Add API support for managing project's builds
  - Add API support for managing project's build triggers
  - Add API support for managing project's build variables
  - Allow broadcast messages to be edited
  - Autosize Markdown textareas
  - Import GitHub wiki into GitLab
  - Add reporters ability to download and browse build artifacts (Andrew Johnson)
  - Autofill referring url in message box when reporting user abuse.
  - Remove leading comma on award emoji when the user is the first to award the emoji (Zeger-Jan van de Weg)
  - Add build artifacts browser
  - Improve UX in builds artifacts browser
  - Increase default size of `data` column in `events` table when using MySQL
  - Expose button to CI Lint tool on project builds page
  - Fix: Creator should be added as a master of the project on creation
  - Added X-GitLab-... headers to emails from CI and Email On Push services (Anton Baklanov)
  - Add IP check against DNSBLs at account sign-up
  - Added cache:key to .gitlab-ci.yml allowing to fine tune the caching

v 8.3.10
  - Prevent unauthorized access to other projects build traces
  - Forbid scripting for wiki files

v 8.3.9
  - Prevent privilege escalation via "impersonate" feature
  - Prevent privilege escalation via notes API
  - Prevent privilege escalation via project webhook API
  - Prevent XSS via custom issue tracker URL
  - Prevent XSS via `window.opener`
  - Prevent information disclosure via project labels
  - Prevent information disclosure via new merge request page

v 8.3.8
  - Fix persistent XSS vulnerability in `commit_person_link` helper

v 8.3.7
  - Fix a 2FA authentication spoofing vulnerability.

v 8.3.6
  - Don't attempt to fetch any tags from a forked repo (Stan Hu).

v 8.3.5
  - Bump Git version requirement to 2.7.4

v 8.3.4
  - Use gitlab-workhorse 0.5.4 (fixes API routing bug)

v 8.3.3
  - Preserve CE behavior with JIRA integration by only calling API if URL is set
  - Fix duplicated branch creation/deletion events when using Web UI (Stan Hu)
  - Add configurable LDAP server query timeout
  - Get "Merge when build succeeds" to work when commits were pushed to MR target branch while builds were running
  - Suppress e-mails on failed builds if allow_failure is set (Stan Hu)
  - Fix project transfer e-mail sending incorrect paths in e-mail notification (Stan Hu)
  - Better support for referencing and closing issues in Asana service (Mike Wyatt)
  - Enable "Add key" button when user fills in a proper key (Stan Hu)
  - Fix error in processing reply-by-email messages (Jason Lee)
  - Fix Error 500 when visiting build page of project with nil runners_token (Stan Hu)
  - Use WOFF versions of SourceSansPro fonts
  - Fix regression when builds were not generated for tags created through web/api interface
  - Fix: maintain milestone filter between Open and Closed tabs (Greg Smethells)
  - Fix missing artifacts and build traces for build created before 8.3

v 8.3.2
  - Disable --follow in `git log` to avoid loading duplicate commit data in infinite scroll (Stan Hu)
  - Add support for Google reCAPTCHA in user registration

v 8.3.1
  - Fix Error 500 when global milestones have slashes (Stan Hu)
  - Fix Error 500 when doing a search in dashboard before visiting any project (Stan Hu)
  - Fix LDAP identity and user retrieval when special characters are used
  - Move Sidekiq-cron configuration to gitlab.yml

v 8.3.0
  - Bump rack-attack to 4.3.1 for security fix (Stan Hu)
  - API support for starred projects for authorized user (Zeger-Jan van de Weg)
  - Add open_issues_count to project API (Stan Hu)
  - Expand character set of usernames created by Omniauth (Corey Hinshaw)
  - Add button to automatically merge a merge request when the build succeeds (Zeger-Jan van de Weg)
  - Add unsubscribe link in the email footer (Zeger-Jan van de Weg)
  - Provide better diagnostic message upon project creation errors (Stan Hu)
  - Bump devise to 3.5.3 to fix reset token expiring after account creation (Stan Hu)
  - Remove api credentials from link to build_page
  - Deprecate GitLabCiService making it to always be inactive
  - Bump gollum-lib to 4.1.0 (Stan Hu)
  - Fix broken group avatar upload under "New group" (Stan Hu)
  - Update project repositorize size and commit count during import:repos task (Stan Hu)
  - Fix API setting of 'public' attribute to false will make a project private (Stan Hu)
  - Handle and report SSL errors in Webhook test (Stan Hu)
  - Bump Redis requirement to 2.8 for Sidekiq 4 (Stan Hu)
  - Fix: Assignee selector is empty when 'Unassigned' is selected (Jose Corcuera)
  - WIP identifier on merge requests no longer requires trailing space
  - Add rake tasks for git repository maintainance (Zeger-Jan van de Weg)
  - Fix 500 error when update group member permission
  - Fix: As an admin, cannot add oneself as a member to a group/project
  - Trim leading and trailing whitespace of milestone and issueable titles (Jose Corcuera)
  - Recognize issue/MR/snippet/commit links as references
  - Backport JIRA features from EE to CE
  - Add ignore whitespace change option to commit view
  - Fire update hook from GitLab
  - Allow account unlock via email
  - Style warning about mentioning many people in a comment
  - Fix: sort milestones by due date once again (Greg Smethells)
  - Migrate all CI::Services and CI::WebHooks to Services and WebHooks
  - Don't show project fork event as "imported"
  - Add API endpoint to fetch merge request commits list
  - Don't create CI status for refs that doesn't have .gitlab-ci.yml, even if the builds are enabled
  - Expose events API with comment information and author info
  - Fix: Ensure "Remove Source Branch" button is not shown when branch is being deleted. #3583
  - Run custom Git hooks when branch is created or deleted.
  - Fix bug when simultaneously accepting multiple MRs results in MRs that are of "merged" status, but not merged to the target branch
  - Add languages page to graphs
  - Block LDAP user when they are no longer found in the LDAP server
  - Improve wording on project visibility levels (Zeger-Jan van de Weg)
  - Fix editing notes on a merge request diff
  - Automatically select default clone protocol based on user preferences (Eirik Lygre)
  - Make Network page as sub tab of Commits
  - Add copy-to-clipboard button for Snippets
  - Add indication to merge request list item that MR cannot be merged automatically
  - Default target branch to patch-n when editing file in protected branch
  - Add Builds tab to merge request detail page
  - Allow milestones, issues and MRs to be created from dashboard and group indexes
  - Use new style for wiki
  - Use new style for milestone detail page
  - Fix sidebar tooltips when collapsed
  - Prevent possible XSS attack with award-emoji
  - Upgraded Sidekiq to 4.x
  - Accept COPYING,COPYING.lesser, and licence as license file (Zeger-Jan van de Weg)
  - Fix emoji aliases problem
  - Fix award-emojis Flash alert's width
  - Fix deleting notes on a merge request diff
  - Display referenced merge request statuses in the issue description (Greg Smethells)
  - Implement new sidebar for issue and merge request pages
  - Emoji picker improvements
  - Suppress warning about missing `.gitlab-ci.yml` if builds are disabled
  - Do not show build status unless builds are enabled and `.gitlab-ci.yml` is present
  - Persist runners registration token in database
  - Fix online editor should not remove newlines at the end of the file
  - Expose Git's version in the admin area
  - Show "New Merge Request" buttons on canonical repos when you have a fork (Josh Frye)

v 8.2.6
  - Prevent unauthorized access to other projects build traces
  - Forbid scripting for wiki files

v 8.2.5
  - Prevent privilege escalation via "impersonate" feature
  - Prevent privilege escalation via notes API
  - Prevent privilege escalation via project webhook API
  - Prevent XSS via `window.opener`
  - Prevent information disclosure via project labels
  - Prevent information disclosure via new merge request page

v 8.2.4
  - Bump Git version requirement to 2.7.4

v 8.2.3
  - Fix application settings cache not expiring after changes (Stan Hu)
  - Fix Error 500s when creating global milestones with Unicode characters (Stan Hu)
  - Update documentation for "Guest" permissions
  - Properly convert Emoji-only comments into Award Emojis
  - Enable devise paranoid mode to prevent user enumeration attack
  - Webhook payload has an added, modified and removed properties for each commit
  - Fix 500 error when creating a merge request that removes a submodule

v 8.2.2
  - Fix 404 in redirection after removing a project (Stan Hu)
  - Ensure cached application settings are refreshed at startup (Stan Hu)
  - Fix Error 500 when viewing user's personal projects from admin page (Stan Hu)
  - Fix: Raw private snippets access workflow
  - Prevent "413 Request entity too large" errors when pushing large files with LFS
  - Fix invalid links within projects dashboard header
  - Make current user the first user in assignee dropdown in issues detail page (Stan Hu)
  - Fix: duplicate email notifications on issue comments

v 8.2.1
  - Forcefully update builds that didn't want to update with state machine
  - Fix: saving GitLabCiService as Admin Template

v 8.2.0
  - Improved performance of finding projects and groups in various places
  - Improved performance of rendering user profile pages and Atom feeds
  - Expose build artifacts path as config option
  - Fix grouping of contributors by email in graph.
  - Improved performance of finding issues with/without labels
  - Fix Drone CI service template not saving properly (Stan Hu)
  - Fix avatars not showing in Atom feeds and project issues when Gravatar disabled (Stan Hu)
  - Added a GitLab specific profiling tool called "Sherlock" (see GitLab CE merge request #1749)
  - Upgrade gitlab_git to 7.2.20 and rugged to 0.23.3 (Stan Hu)
  - Improved performance of finding users by one of their Email addresses
  - Add allow_failure field to commit status API (Stan Hu)
  - Commits without .gitlab-ci.yml are marked as skipped
  - Save detailed error when YAML syntax is invalid
  - Since GitLab CI is enabled by default, remove enabling it by pushing .gitlab-ci.yml
  - Added build artifacts
  - Improved performance of replacing references in comments
  - Show last project commit to default branch on project home page
  - Highlight comment based on anchor in URL
  - Adds ability to remove the forked relationship from project settings screen. (Han Loong Liauw)
  - Improved performance of sorting milestone issues
  - Allow users to select the Files view as default project view (Cristian Bica)
  - Show "Empty Repository Page" for repository without branches (Artem V. Navrotskiy)
  - Fix: Inability to reply to code comments in the MR view, if the MR comes from a fork
  - Use git follow flag for commits page when retrieve history for file or directory
  - Show merge request CI status on merge requests index page
  - Send build name and stage in CI notification e-mail
  - Extend yml syntax for only and except to support specifying repository path
  - Enable shared runners to all new projects
  - Bump GitLab-Workhorse to 0.4.1
  - Allow to define cache in `.gitlab-ci.yml`
  - Fix: 500 error returned if destroy request without HTTP referer (Kazuki Shimizu)
  - Remove deprecated CI events from project settings page
  - Use issue editor as cross reference comment author when issue is edited with a new mention.
  - Add graphs of commits ahead and behind default branch (Jeff Stubler)
  - Improve personal snippet access workflow (Douglas Alexandre)
  - [API] Add ability to fetch the commit ID of the last commit that actually touched a file
  - Fix omniauth documentation setting for omnibus configuration (Jon Cairns)
  - Add "New file" link to dropdown on project page
  - Include commit logs in project search
  - Add "added", "modified" and "removed" properties to commit object in webhook
  - Rename "Back to" links to "Go to" because its not always a case it point to place user come from
  - Allow groups to appear in the search results if the group owner allows it
  - Add email notification to former assignee upon unassignment (Adam Lieskovský)
  - New design for project graphs page
  - Remove deprecated dumped yaml file generated from previous job definitions
  - Show specific runners from projects where user is master or owner
  - MR target branch is now visible on a list view when it is different from project's default one
  - Improve Continuous Integration graphs page
  - Make color of "Accept Merge Request" button consistent with current build status
  - Add ignore white space option in merge request diff and commit and compare view
  - Ability to add release notes (markdown text and attachments) to git tags (aka Releases)
  - Relative links from a repositories README.md now link to the default branch
  - Fix trailing whitespace issue in merge request/issue title
  - Fix bug when milestone/label filter was empty for dashboard issues page
  - Add ability to create milestone in group projects from single form
  - Add option to create merge request when editing/creating a file (Dirceu Tiegs)
  - Prevent the last owner of a group from being able to delete themselves by 'adding' themselves as a master (James Lopez)
  - Add Award Emoji to issue and merge request pages

v 8.1.4
  - Fix bug where manually merged branches in a MR would end up with an empty diff (Stan Hu)
  - Prevent redirect loop when home_page_url is set to the root URL
  - Fix incoming email config defaults
  - Remove CSS property preventing hard tabs from rendering in Chromium 45 (Stan Hu)

v 8.1.3
  - Force update refs/merge-requests/X/head upon a push to the source branch of a merge request (Stan Hu)
  - Spread out runner contacted_at updates
  - Use issue editor as cross reference comment author when issue is edited with a new mention
  - Add Facebook authentication

v 8.1.1
  - Fix cloning Wiki repositories via HTTP (Stan Hu)
  - Add migration to remove satellites directory
  - Fix specific runners visibility
  - Fix 500 when editing CI service
  - Require CI jobs to be named
  - Fix CSS for runner status
  - Fix CI badge
  - Allow developer to manage builds

v 8.1.1
  - Removed, see 8.1.2

v 8.1.0
  - Ensure MySQL CI limits DB migrations occur after the fields have been created (Stan Hu)
  - Fix duplicate repositories in GitHub import page (Stan Hu)
  - Redirect to a default path if HTTP_REFERER is not set (Stan Hu)
  - Adds ability to create directories using the web editor (Ben Ford)
  - Cleanup stuck CI builds
  - Send an email to admin email when a user is reported for spam (Jonathan Rochkind)
  - Show notifications button when user is member of group rather than project (Grzegorz Bizon)
  - Fix bug preventing mentioned issued from being closed when MR is merged using fast-forward merge.
  - Fix nonatomic database update potentially causing project star counts to go negative (Stan Hu)
  - Don't show "Add README" link in an empty repository if user doesn't have access to push (Stan Hu)
  - Fix error preventing displaying of commit data for a directory with a leading dot (Stan Hu)
  - Speed up load times of issue detail pages by roughly 1.5x
  - Fix CI rendering regressions
  - If a merge request is to close an issue, show this on the issue page (Zeger-Jan van de Weg)
  - Add a system note and update relevant merge requests when a branch is deleted or re-added (Stan Hu)
  - Make diff file view easier to use on mobile screens (Stan Hu)
  - Improved performance of finding users by username or Email address
  - Fix bug where merge request comments created by API would not trigger notifications (Stan Hu)
  - Add support for creating directories from Files page (Stan Hu)
  - Allow removing of project without confirmation when JavaScript is disabled (Stan Hu)
  - Support filtering by "Any" milestone or issue and fix "No Milestone" and "No Label" filters (Stan Hu)
  - Improved performance of the trending projects page
  - Remove CI migration task
  - Improved performance of finding projects by their namespace
  - Add assignee data to Issuables' hook_data (Bram Daams)
  - Fix bug where transferring a project would result in stale commit links (Stan Hu)
  - Fix build trace updating
  - Include full path of source and target branch names in New Merge Request page (Stan Hu)
  - Add user preference to view activities as default dashboard (Stan Hu)
  - Add option to admin area to sign in as a specific user (Pavel Forkert)
  - Show CI status on all pages where commits list is rendered
  - Automatically enable CI when push .gitlab-ci.yml file to repository
  - Move CI charts to project graphs area
  - Fix cases where Markdown did not render links in activity feed (Stan Hu)
  - Add first and last to pagination (Zeger-Jan van de Weg)
  - Added Commit Status API
  - Added Builds View
  - Added when to .gitlab-ci.yml
  - Show CI status on commit page
  - Added CI_BUILD_TAG, _STAGE, _NAME and _TRIGGERED to CI builds
  - Show CI status on Your projects page and Starred projects page
  - Remove "Continuous Integration" page from dashboard
  - Add notes and SSL verification entries to hook APIs (Ben Boeckel)
  - Fix grammar in admin area "labels" .nothing-here-block when no labels exist.
  - Move CI runners page to project settings area
  - Move CI variables page to project settings area
  - Move CI triggers page to project settings area
  - Move CI project settings page to CE project settings area
  - Fix bug when removed file was not appearing in merge request diff
  - Show warning when build cannot be served by any of the available CI runners
  - Note the original location of a moved project when notifying users of the move
  - Improve error message when merging fails
  - Add support of multibyte characters in LDAP UID (Roman Petrov)
  - Show additions/deletions stats on merge request diff
  - Remove footer text in emails (Zeger-Jan van de Weg)
  - Ensure code blocks are properly highlighted after a note is updated
  - Fix wrong access level badge on MR comments
  - Hide password in the service settings form
  - Move CI webhooks page to project settings area
  - Fix User Identities API. It now allows you to properly create or update user's identities.
  - Add user preference to change layout width (Peter Göbel)
  - Use commit status in merge request widget as preferred source of CI status
  - Integrate CI commit and build pages into project pages
  - Move CI services page to project settings area
  - Add "Quick Submit" behavior to input fields throughout the application. Use
    Cmd+Enter on Mac and Ctrl+Enter on Windows/Linux.
  - Fix position of hamburger in header for smaller screens (Han Loong Liauw)
  - Fix bug where Emojis in Markdown would truncate remaining text (Sakata Sinji)
  - Persist filters when sorting on admin user page (Jerry Lukins)
  - Update style of snippets pages (Han Loong Liauw)
  - Allow dashboard and group issues/MRs to be filtered by label
  - Add spellcheck=false to certain input fields
  - Invalidate stored service password if the endpoint URL is changed
  - Project names are not fully shown if group name is too big, even on group page view
  - Apply new design for Files page
  - Add "New Page" button to Wiki Pages tab (Stan Hu)
  - Only render 404 page from /public
  - Hide passwords from services API (Alex Lossent)
  - Fix: Images cannot show when projects' path was changed
  - Let gitlab-git-http-server generate and serve 'git archive' downloads
  - Optimize query when filtering on issuables (Zeger-Jan van de Weg)
  - Fix padding of outdated discussion item.
  - Animate the logo on hover

v 8.0.5
  - Correct lookup-by-email for LDAP logins
  - Fix loading spinner sometimes not being hidden on Merge Request tab switches

v 8.0.4
  - Fix Message-ID header to be RFC 2111-compliant to prevent e-mails being dropped (Stan Hu)
  - Fix referrals for :back and relative URL installs
  - Fix anchors to comments in diffs
  - Remove CI token from build traces
  - Fix "Assign All" button on Runner admin page
  - Fix search in Files
  - Add full project namespace to payload of system webhooks (Ricardo Band)

v 8.0.3
  - Fix URL shown in Slack notifications
  - Fix bug where projects would appear to be stuck in the forked import state (Stan Hu)
  - Fix Error 500 in creating merge requests with > 1000 diffs (Stan Hu)
  - Add work_in_progress key to MR webhooks (Ben Boeckel)

v 8.0.2
  - Fix default avatar not rendering in network graph (Stan Hu)
  - Skip check_initd_configured_correctly on omnibus installs
  - Prevent double-prefixing of help page paths
  - Clarify confirmation text on user deletion
  - Make commit graphs responsive to window width changes (Stan Hu)
  - Fix top margin for sign-in button on public pages
  - Fix LDAP attribute mapping
  - Remove git refs used internally by GitLab from network graph (Stan Hu)
  - Use standard Markdown font in Markdown preview instead of fixed-width font (Stan Hu)
  - Fix Reply by email for non-UTF-8 messages.
  - Add option to use StartTLS with Reply by email IMAP server.
  - Allow AWS S3 Server-Side Encryption with Amazon S3-Managed Keys for backups (Paul Beattie)

v 8.0.1
  - Improve CI migration procedure and documentation

v 8.0.0
  - Fix Markdown links not showing up in dashboard activity feed (Stan Hu)
  - Remove milestones from merge requests when milestones are deleted (Stan Hu)
  - Fix HTML link that was improperly escaped in new user e-mail (Stan Hu)
  - Fix broken sort in merge request API (Stan Hu)
  - Bump rouge to 1.10.1 to remove warning noise and fix other syntax highlighting bugs (Stan Hu)
  - Gracefully handle errors in syntax highlighting by leaving the block unformatted (Stan Hu)
  - Add "replace" and "upload" functionalities to allow user replace existing file and upload new file into current repository
  - Fix URL construction for merge requests, issues, notes, and commits for relative URL config (Stan Hu)
  - Fix emoji URLs in Markdown when relative_url_root is used (Stan Hu)
  - Omit filename in Content-Disposition header in raw file download to avoid RFC 6266 encoding issues (Stan HU)
  - Fix broken Wiki Page History (Stan Hu)
  - Import forked repositories asynchronously to prevent large repositories from timing out (Stan Hu)
  - Prevent anchors from being hidden by header (Stan Hu)
  - Fix bug where only the first 15 Bitbucket issues would be imported (Stan Hu)
  - Sort issues by creation date in Bitbucket importer (Stan Hu)
  - Prevent too many redirects upon login when home page URL is set to external_url (Stan Hu)
  - Improve dropdown positioning on the project home page (Hannes Rosenögger)
  - Upgrade browser gem to 1.0.0 to avoid warning in IE11 compatibilty mode (Stan Hu)
  - Remove user OAuth tokens from the database and request new tokens each session (Stan Hu)
  - Restrict users API endpoints to use integer IDs (Stan Hu)
  - Only show recent push event if the branch still exists or a recent merge request has not been created (Stan Hu)
  - Remove satellites
  - Better performance for web editor (switched from satellites to rugged)
  - Faster merge
  - Ability to fetch merge requests from refs/merge-requests/:id
  - Allow displaying of archived projects in the admin interface (Artem Sidorenko)
  - Allow configuration of import sources for new projects (Artem Sidorenko)
  - Search for comments should be case insensetive
  - Create cross-reference for closing references on commits pushed to non-default branches (Maël Valais)
  - Ability to search milestones
  - Gracefully handle SMTP user input errors (e.g. incorrect email addresses) to prevent Sidekiq retries (Stan Hu)
  - Move dashboard activity to separate page (for your projects and starred projects)
  - Improve performance of git blame
  - Limit content width to 1200px for most of pages to improve readability on big screens
  - Fix 500 error when submit project snippet without body
  - Improve search page usability
  - Bring more UI consistency in way how projects, snippets and groups lists are rendered
  - Make all profiles and group public
  - Fixed login failure when extern_uid changes (Joel Koglin)
  - Don't notify users without access to the project when they are (accidentally) mentioned in a note.
  - Retrieving oauth token with LDAP credentials
  - Load Application settings from running database unless env var USE_DB=false
  - Added Drone CI integration (Kirill Zaitsev)
  - Allow developers to retry builds
  - Hide advanced project options for non-admin users
  - Fail builds if no .gitlab-ci.yml is found
  - Refactored service API and added automatically service docs generator (Kirill Zaitsev)
  - Added web_url key project hook_attrs (Kirill Zaitsev)
  - Add ability to get user information by ID of an SSH key via the API
  - Fix bug which IE cannot show image at markdown when the image is raw file of gitlab
  - Add support for Crowd
  - Global Labels that are available to all projects
  - Fix highlighting of deleted lines in diffs.
  - Project notification level can be set on the project page itself
  - Added service API endpoint to retrieve service parameters (Petheő Bence)
  - Add FogBugz project import (Jared Szechy)
  - Sort users autocomplete lists by user (Allister Antosik)
  - Webhook for issue now contains repository field (Jungkook Park)
  - Add ability to add custom text to the help page (Jeroen van Baarsen)
  - Add pg_schema to backup config
  - Fix references to target project issues in Merge Requests markdown preview and textareas (Francesco Levorato)
  - Redirect from incorrectly cased group or project path to correct one (Francesco Levorato)
  - Removed API calls from CE to CI

v 7.14.3
  - No changes

v 7.14.2
  - Upgrade gitlab_git to 7.2.15 to fix `git blame` errors with ISO-encoded files (Stan Hu)
  - Allow configuration of LDAP attributes GitLab will use for the new user account.

v 7.14.1
  - Improve abuse reports management from admin area
  - Fix "Reload with full diff" URL button in compare branch view (Stan Hu)
  - Disabled DNS lookups for SSH in docker image (Rowan Wookey)
  - Only include base URL in OmniAuth full_host parameter (Stan Hu)
  - Fix Error 500 in API when accessing a group that has an avatar (Stan Hu)
  - Ability to enable SSL verification for Webhooks

v 7.14.0
  - Fix bug where non-project members of the target project could set labels on new merge requests.
  - Update default robots.txt rules to disallow crawling of irrelevant pages (Ben Bodenmiller)
  - Fix redirection after sign in when using auto_sign_in_with_provider
  - Upgrade gitlab_git to 7.2.14 to ignore CRLFs in .gitmodules (Stan Hu)
  - Clear cache to prevent listing deleted branches after MR removes source branch (Stan Hu)
  - Provide more feedback what went wrong if HipChat service failed test (Stan Hu)
  - Fix bug where backslashes in inline diffs could be dropped (Stan Hu)
  - Disable turbolinks when linking to Bitbucket import status (Stan Hu)
  - Fix broken code import and display error messages if something went wrong with creating project (Stan Hu)
  - Fix corrupted binary files when using API files endpoint (Stan Hu)
  - Bump Haml to 4.0.7 to speed up textarea rendering (Stan Hu)
  - Show incompatible projects in Bitbucket import status (Stan Hu)
  - Fix coloring of diffs on MR Discussion-tab (Gert Goet)
  - Fix "Network" and "Graphs" pages for branches with encoded slashes (Stan Hu)
  - Fix errors deleting and creating branches with encoded slashes (Stan Hu)
  - Always add current user to autocomplete controller to support filter by "Me" (Stan Hu)
  - Fix multi-line syntax highlighting (Stan Hu)
  - Fix network graph when branch name has single quotes (Stan Hu)
  - Add "Confirm user" button in user admin page (Stan Hu)
  - Upgrade gitlab_git to version 7.2.6 to fix Error 500 when creating network graphs (Stan Hu)
  - Add support for Unicode filenames in relative links (Hiroyuki Sato)
  - Fix URL used for refreshing notes if relative_url is present (Bartłomiej Święcki)
  - Fix commit data retrieval when branch name has single quotes (Stan Hu)
  - Check that project was actually created rather than just validated in import:repos task (Stan Hu)
  - Fix full screen mode for snippet comments (Daniel Gerhardt)
  - Fix 404 error in files view after deleting the last file in a repository (Stan Hu)
  - Fix the "Reload with full diff" URL button (Stan Hu)
  - Fix label read access for unauthenticated users (Daniel Gerhardt)
  - Fix access to disabled features for unauthenticated users (Daniel Gerhardt)
  - Fix OAuth provider bug where GitLab would not go return to the redirect_uri after sign-in (Stan Hu)
  - Fix file upload dialog for comment editing (Daniel Gerhardt)
  - Set OmniAuth full_host parameter to ensure redirect URIs are correct (Stan Hu)
  - Return comments in created order in merge request API (Stan Hu)
  - Disable internal issue tracker controller if external tracker is used (Stan Hu)
  - Expire Rails cache entries after two weeks to prevent endless Redis growth
  - Add support for destroying project milestones (Stan Hu)
  - Allow custom backup archive permissions
  - Add project star and fork count, group avatar URL and user/group web URL attributes to API
  - Show who last edited a comment if it wasn't the original author
  - Send notification to all participants when MR is merged.
  - Add ability to manage user email addresses via the API.
  - Show buttons to add license, changelog and contribution guide if they're missing.
  - Tweak project page buttons.
  - Disabled autocapitalize and autocorrect on login field (Daryl Chan)
  - Mention group and project name in creation, update and deletion notices (Achilleas Pipinellis)
  - Update gravatar link on profile page to link to configured gravatar host (Ben Bodenmiller)
  - Remove redis-store TTL monkey patch
  - Add support for CI skipped status
  - Fetch code from forks to refs/merge-requests/:id/head when merge request created
  - Remove comments and email addresses when publicly exposing ssh keys (Zeger-Jan van de Weg)
  - Add "Check out branch" button to the MR page.
  - Improve MR merge widget text and UI consistency.
  - Improve text in MR "How To Merge" modal.
  - Cache all events
  - Order commits by date when comparing branches
  - Fix bug causing error when the target branch of a symbolic ref was deleted
  - Include branch/tag name in archive file and directory name
  - Add dropzone upload progress
  - Add a label for merged branches on branches page (Florent Baldino)
  - Detect .mkd and .mkdn files as markdown (Ben Boeckel)
  - Fix: User search feature in admin area does not respect filters
  - Set max-width for README, issue and merge request description for easier read on big screens
  - Update Flowdock integration to support new Flowdock API (Boyan Tabakov)
  - Remove author from files view (Sven Strickroth)
  - Fix infinite loop when SAML was incorrectly configured.

v 7.13.5
  - Satellites reverted

v 7.13.4
  - Allow users to send abuse reports

v 7.13.3
  - Fix bug causing Bitbucket importer to crash when OAuth application had been removed.
  - Allow users to send abuse reports
  - Remove satellites
  - Link username to profile on Group Members page (Tom Webster)

v 7.13.2
  - Fix randomly failed spec
  - Create project services on Project creation
  - Add admin_merge_request ability to Developer level and up
  - Fix Error 500 when browsing projects with no HEAD (Stan Hu)
  - Fix labels / assignee / milestone for the merge requests when issues are disabled
  - Show the first tab automatically on MergeRequests#new
  - Add rake task 'gitlab:update_commit_count' (Daniel Gerhardt)
  - Fix Gmail Actions

v 7.13.1
  - Fix: Label modifications are not reflected in existing notes and in the issue list
  - Fix: Label not shown in the Issue list, although it's set through web interface
  - Fix: Group/project references are linked incorrectly
  - Improve documentation
  - Fix of migration: Check if session_expire_delay column exists before adding the column
  - Fix: ActionView::Template::Error
  - Fix: "Create Merge Request" isn't always shown in event for newly pushed branch
  - Fix bug causing "Remove source-branch" option not to work for merge requests from the same project.
  - Render Note field hints consistently for "new" and "edit" forms

v 7.13.0
  - Remove repository graph log to fix slow cache updates after push event (Stan Hu)
  - Only enable HSTS header for HTTPS and port 443 (Stan Hu)
  - Fix user autocomplete for unauthenticated users accessing public projects (Stan Hu)
  - Fix redirection to home page URL for unauthorized users (Daniel Gerhardt)
  - Add branch switching support for graphs (Daniel Gerhardt)
  - Fix external issue tracker hook/test for HTTPS URLs (Daniel Gerhardt)
  - Remove link leading to a 404 error in Deploy Keys page (Stan Hu)
  - Add support for unlocking users in admin settings (Stan Hu)
  - Add Irker service configuration options (Stan Hu)
  - Fix order of issues imported from GitHub (Hiroyuki Sato)
  - Bump rugments to 1.0.0beta8 to fix C prototype function highlighting (Jonathon Reinhart)
  - Fix Merge Request webhook to properly fire "merge" action when accepted from the web UI
  - Add `two_factor_enabled` field to admin user API (Stan Hu)
  - Fix invalid timestamps in RSS feeds (Rowan Wookey)
  - Fix downloading of patches on public merge requests when user logged out (Stan Hu)
  - Fix Error 500 when relative submodule resolves to a namespace that has a different name from its path (Stan Hu)
  - Extract the longest-matching ref from a commit path when multiple matches occur (Stan Hu)
  - Update maintenance documentation to explain no need to recompile asssets for omnibus installations (Stan Hu)
  - Support commenting on diffs in side-by-side mode (Stan Hu)
  - Fix JavaScript error when clicking on the comment button on a diff line that has a comment already (Stan Hu)
  - Return 40x error codes if branch could not be deleted in UI (Stan Hu)
  - Remove project visibility icons from dashboard projects list
  - Rename "Design" profile settings page to "Preferences".
  - Allow users to customize their default Dashboard page.
  - Update ssl_ciphers in Nginx example to remove DHE settings. This will deny forward secrecy for Android 2.3.7, Java 6 and OpenSSL 0.9.8
  - Admin can edit and remove user identities
  - Convert CRLF newlines to LF when committing using the web editor.
  - API request /projects/:project_id/merge_requests?state=closed will return only closed merge requests without merged one. If you need ones that were merged - use state=merged.
  - Allow Administrators to filter the user list by those with or without Two-factor Authentication enabled.
  - Show a user's Two-factor Authentication status in the administration area.
  - Explicit error when commit not found in the CI
  - Improve performance for issue and merge request pages
  - Users with guest access level can not set assignee, labels or milestones for issue and merge request
  - Reporter role can manage issue tracker now: edit any issue, set assignee or milestone and manage labels
  - Better performance for pages with events list, issues list and commits list
  - Faster automerge check and merge itself when source and target branches are in same repository
  - Correctly show anonymous authorized applications under Profile > Applications.
  - Query Optimization in MySQL.
  - Allow users to be blocked and unblocked via the API
  - Use native Postgres database cleaning during backup restore
  - Redesign project page. Show README as default instead of activity. Move project activity to separate page
  - Make left menu more hierarchical and less contextual by adding back item at top
  - A fork can’t have a visibility level that is greater than the original project.
  - Faster code search in repository and wiki. Fixes search page timeout for big repositories
  - Allow administrators to disable 2FA for a specific user
  - Add error message for SSH key linebreaks
  - Store commits count in database (will populate with valid values only after first push)
  - Rebuild cache after push to repository in background job
  - Fix transferring of project to another group using the API.

v 7.12.2
  - Correctly show anonymous authorized applications under Profile > Applications.
  - Faster automerge check and merge itself when source and target branches are in same repository
  - Audit log for user authentication
  - Allow custom label to be set for authentication providers.

v 7.12.1
  - Fix error when deleting a user who has projects (Stan Hu)
  - Fix post-receive errors on a push when an external issue tracker is configured (Stan Hu)
  - Add SAML to list of social_provider (Matt Firtion)
  - Fix merge requests API scope to keep compatibility in 7.12.x patch release (Dmitriy Zaporozhets)
  - Fix closed merge request scope at milestone page (Dmitriy Zaporozhets)
  - Revert merge request states renaming
  - Fix hooks for web based events with external issue references (Daniel Gerhardt)
  - Improve performance for issue and merge request pages
  - Compress database dumps to reduce backup size

v 7.12.0
  - Fix Error 500 when one user attempts to access a personal, internal snippet (Stan Hu)
  - Disable changing of target branch in new merge request page when a branch has already been specified (Stan Hu)
  - Fix post-receive errors on a push when an external issue tracker is configured (Stan Hu)
  - Update oauth button logos for Twitter and Google to recommended assets
  - Update browser gem to version 0.8.0 for IE11 support (Stan Hu)
  - Fix timeout when rendering file with thousands of lines.
  - Add "Remember me" checkbox to LDAP signin form.
  - Add session expiration delay configuration through UI application settings
  - Don't notify users mentioned in code blocks or blockquotes.
  - Omit link to generate labels if user does not have access to create them (Stan Hu)
  - Show warning when a comment will add 10 or more people to the discussion.
  - Disable changing of the source branch in merge request update API (Stan Hu)
  - Shorten merge request WIP text.
  - Add option to disallow users from registering any application to use GitLab as an OAuth provider
  - Support editing target branch of merge request (Stan Hu)
  - Refactor permission checks with issues and merge requests project settings (Stan Hu)
  - Fix Markdown preview not working in Edit Milestone page (Stan Hu)
  - Fix Zen Mode not closing with ESC key (Stan Hu)
  - Allow HipChat API version to be blank and default to v2 (Stan Hu)
  - Add file attachment support in Milestone description (Stan Hu)
  - Fix milestone "Browse Issues" button.
  - Set milestone on new issue when creating issue from index with milestone filter active.
  - Make namespace API available to all users (Stan Hu)
  - Add webhook support for note events (Stan Hu)
  - Disable "New Issue" and "New Merge Request" buttons when features are disabled in project settings (Stan Hu)
  - Remove Rack Attack monkey patches and bump to version 4.3.0 (Stan Hu)
  - Fix clone URL losing selection after a single click in Safari and Chrome (Stan Hu)
  - Fix git blame syntax highlighting when different commits break up lines (Stan Hu)
  - Add "Resend confirmation e-mail" link in profile settings (Stan Hu)
  - Allow to configure location of the `.gitlab_shell_secret` file. (Jakub Jirutka)
  - Disabled expansion of top/bottom blobs for new file diffs
  - Update Asciidoctor gem to version 1.5.2. (Jakub Jirutka)
  - Fix resolving of relative links to repository files in AsciiDoc documents. (Jakub Jirutka)
  - Use the user list from the target project in a merge request (Stan Hu)
  - Default extention for wiki pages is now .md instead of .markdown (Jeroen van Baarsen)
  - Add validation to wiki page creation (only [a-zA-Z0-9/_-] are allowed) (Jeroen van Baarsen)
  - Fix new/empty milestones showing 100% completion value (Jonah Bishop)
  - Add a note when an Issue or Merge Request's title changes
  - Consistently refer to MRs as either Merged or Closed.
  - Add Merged tab to MR lists.
  - Prefix EmailsOnPush email subject with `[Git]`.
  - Group project contributions by both name and email.
  - Clarify navigation labels for Project Settings and Group Settings.
  - Move user avatar and logout button to sidebar
  - You can not remove user if he/she is an only owner of group
  - User should be able to leave group. If not - show him proper message
  - User has ability to leave project
  - Add SAML support as an omniauth provider
  - Allow to configure a URL to show after sign out
  - Add an option to automatically sign-in with an Omniauth provider
  - GitLab CI service sends .gitlab-ci.yml in each push call
  - When remove project - move repository and schedule it removal
  - Improve group removing logic
  - Trigger create-hooks on backup restore task
  - Add option to automatically link omniauth and LDAP identities
  - Allow special character in users bio. I.e.: I <3 GitLab

v 7.11.4
  - Fix missing bullets when creating lists
  - Set rel="nofollow" on external links

v 7.11.3
  - no changes
  - Fix upgrader script (Martins Polakovs)

v 7.11.2
  - no changes

v 7.11.1
  - no changes

v 7.11.0
  - Fall back to Plaintext when Syntaxhighlighting doesn't work. Fixes some buggy lexers (Hannes Rosenögger)
  - Get editing comments to work in Chrome 43 again.
  - Fix broken view when viewing history of a file that includes a path that used to be another file (Stan Hu)
  - Don't show duplicate deploy keys
  - Fix commit time being displayed in the wrong timezone in some cases (Hannes Rosenögger)
  - Make the first branch pushed to an empty repository the default HEAD (Stan Hu)
  - Fix broken view when using a tag to display a tree that contains git submodules (Stan Hu)
  - Make Reply-To config apply to change e-mail confirmation and other Devise notifications (Stan Hu)
  - Add application setting to restrict user signups to e-mail domains (Stan Hu)
  - Don't allow a merge request to be merged when its title starts with "WIP".
  - Add a page title to every page.
  - Allow primary email to be set to an email that you've already added.
  - Fix clone URL field and X11 Primary selection (Dmitry Medvinsky)
  - Ignore invalid lines in .gitmodules
  - Fix "Cannot move project" error message from popping up after a successful transfer (Stan Hu)
  - Redirect to sign in page after signing out.
  - Fix "Hello @username." references not working by no longer allowing usernames to end in period.
  - Fix "Revspec not found" errors when viewing diffs in a forked project with submodules (Stan Hu)
  - Improve project page UI
  - Fix broken file browsing with relative submodule in personal projects (Stan Hu)
  - Add "Reply quoting selected text" shortcut key (`r`)
  - Fix bug causing `@whatever` inside an issue's first code block to be picked up as a user mention.
  - Fix bug causing `@whatever` inside an inline code snippet (backtick-style) to be picked up as a user mention.
  - When use change branches link at MR form - save source branch selection instead of target one
  - Improve handling of large diffs
  - Added GitLab Event header for project hooks
  - Add Two-factor authentication (2FA) for GitLab logins
  - Show Atom feed buttons everywhere where applicable.
  - Add project activity atom feed.
  - Don't crash when an MR from a fork has a cross-reference comment from the target project on one of its commits.
  - Explain how to get a new password reset token in welcome emails
  - Include commit comments in MR from a forked project.
  - Group milestones by title in the dashboard and all other issue views.
  - Query issues, merge requests and milestones with their IID through API (Julien Bianchi)
  - Add default project and snippet visibility settings to the admin web UI.
  - Show incompatible projects in Google Code import status (Stan Hu)
  - Fix bug where commit data would not appear in some subdirectories (Stan Hu)
  - Task lists are now usable in comments, and will show up in Markdown previews.
  - Fix bug where avatar filenames were not actually deleted from the database during removal (Stan Hu)
  - Fix bug where Slack service channel was not saved in admin template settings. (Stan Hu)
  - Protect OmniAuth request phase against CSRF.
  - Don't send notifications to mentioned users that don't have access to the project in question.
  - Add search issues/MR by number
  - Change plots to bar graphs in commit statistics screen
  - Move snippets UI to fluid layout
  - Improve UI for sidebar. Increase separation between navigation and content
  - Improve new project command options (Ben Bodenmiller)
  - Add common method to force UTF-8 and use it to properly handle non-ascii OAuth user properties (Onur Küçük)
  - Prevent sending empty messages to HipChat (Chulki Lee)
  - Improve UI for mobile phones on dashboard and project pages
  - Add room notification and message color option for HipChat
  - Allow to use non-ASCII letters and dashes in project and namespace name. (Jakub Jirutka)
  - Add footnotes support to Markdown (Guillaume Delbergue)
  - Add current_sign_in_at to UserFull REST api.
  - Make Sidekiq MemoryKiller shutdown signal configurable
  - Add "Create Merge Request" buttons to commits and branches pages and push event.
  - Show user roles by comments.
  - Fix automatic blocking of auto-created users from Active Directory.
  - Call merge request webhook for each new commits (Arthur Gautier)
  - Use SIGKILL by default in Sidekiq::MemoryKiller
  - Fix mentioning of private groups.
  - Add style for <kbd> element in markdown
  - Spin spinner icon next to "Checking for CI status..." on MR page.
  - Fix reference links in dashboard activity and ATOM feeds.
  - Ensure that the first added admin performs repository imports

v 7.10.4
  - Fix migrations broken in 7.10.2
  - Make tags for GitLab installations running on MySQL case sensitive
  - Get Gitorious importer to work again.
  - Fix adding new group members from admin area
  - Fix DB error when trying to tag a repository (Stan Hu)
  - Fix Error 500 when searching Wiki pages (Stan Hu)
  - Unescape branch names in compare commit (Stan Hu)
  - Order commit comments chronologically in API.

v 7.10.2
  - Fix CI links on MR page

v 7.10.0
  - Ignore submodules that are defined in .gitmodules but are checked in as directories.
  - Allow projects to be imported from Google Code.
  - Remove access control for uploaded images to fix broken images in emails (Hannes Rosenögger)
  - Allow users to be invited by email to join a group or project.
  - Don't crash when project repository doesn't exist.
  - Add config var to block auto-created LDAP users.
  - Don't use HTML ellipsis in EmailsOnPush subject truncated commit message.
  - Set EmailsOnPush reply-to address to committer email when enabled.
  - Fix broken file browsing with a submodule that contains a relative link (Stan Hu)
  - Fix persistent XSS vulnerability around profile website URLs.
  - Fix project import URL regex to prevent arbitary local repos from being imported.
  - Fix directory traversal vulnerability around uploads routes.
  - Fix directory traversal vulnerability around help pages.
  - Don't leak existence of project via search autocomplete.
  - Don't leak existence of group or project via search.
  - Fix bug where Wiki pages that included a '/' were no longer accessible (Stan Hu)
  - Fix bug where error messages from Dropzone would not be displayed on the issues page (Stan Hu)
  - Add a rake task to check repository integrity with `git fsck`
  - Add ability to configure Reply-To address in gitlab.yml (Stan Hu)
  - Move current user to the top of the list in assignee/author filters (Stan Hu)
  - Fix broken side-by-side diff view on merge request page (Stan Hu)
  - Set Application controller default URL options to ensure all url_for calls are consistent (Stan Hu)
  - Allow HTML tags in Markdown input
  - Fix code unfold not working on Compare commits page (Stan Hu)
  - Fix generating SSH key fingerprints with OpenSSH 6.8. (Sašo Stanovnik)
  - Fix "Import projects from" button to show the correct instructions (Stan Hu)
  - Fix dots in Wiki slugs causing errors (Stan Hu)
  - Make maximum attachment size configurable via Application Settings (Stan Hu)
  - Update poltergeist to version 1.6.0 to support PhantomJS 2.0 (Zeger-Jan van de Weg)
  - Fix cross references when usernames, milestones, or project names contain underscores (Stan Hu)
  - Disable reference creation for comments surrounded by code/preformatted blocks (Stan Hu)
  - Reduce Rack Attack false positives causing 403 errors during HTTP authentication (Stan Hu)
  - enable line wrapping per default and remove the checkbox to toggle it (Hannes Rosenögger)
  - Fix a link in the patch update guide
  - Add a service to support external wikis (Hannes Rosenögger)
  - Omit the "email patches" link and fix plain diff view for merge commits
  - List new commits for newly pushed branch in activity view.
  - Add sidetiq gem dependency to match EE
  - Add changelog, license and contribution guide links to project tab bar.
  - Improve diff UI
  - Fix alignment of navbar toggle button (Cody Mize)
  - Fix checkbox rendering for nested task lists
  - Identical look of selectboxes in UI
  - Upgrade the gitlab_git gem to version 7.1.3
  - Move "Import existing repository by URL" option to button.
  - Improve error message when save profile has error.
  - Passing the name of pushed ref to CI service (requires GitLab CI 7.9+)
  - Add location field to user profile
  - Fix print view for markdown files and wiki pages
  - Fix errors when deleting old backups
  - Improve GitLab performance when working with git repositories
  - Add tag message and last commit to tag hook (Kamil Trzciński)
  - Restrict permissions on backup files
  - Improve oauth accounts UI in profile page
  - Add ability to unlink connected accounts
  - Replace commits calendar with faster contribution calendar that includes issues and merge requests
  - Add inifinite scroll to user page activity
  - Don't include system notes in issue/MR comment count.
  - Don't mark merge request as updated when merge status relative to target branch changes.
  - Link note avatar to user.
  - Make Git-over-SSH errors more descriptive.
  - Fix EmailsOnPush.
  - Refactor issue filtering
  - AJAX selectbox for issue assignee and author filters
  - Fix issue with missing options in issue filtering dropdown if selected one
  - Prevent holding Control-Enter or Command-Enter from posting comment multiple times.
  - Prevent note form from being cleared when submitting failed.
  - Improve file icons rendering on tree (Sullivan Sénéchal)
  - API: Add pagination to project events
  - Get issue links in notification mail to work again.
  - Don't show commit comment button when user is not signed in.
  - Fix admin user projects lists.
  - Don't leak private group existence by redirecting from namespace controller to group controller.
  - Ability to skip some items from backup (database, respositories or uploads)
  - Archive repositories in background worker.
  - Import GitHub, Bitbucket or GitLab.com projects owned by authenticated user into current namespace.
  - Project labels are now available over the API under the "tag_list" field (Cristian Medina)
  - Fixed link paths for HTTP and SSH on the admin project view (Jeremy Maziarz)
  - Fix and improve help rendering (Sullivan Sénéchal)
  - Fix final line in EmailsOnPush email diff being rendered as error.
  - Prevent duplicate Buildkite service creation.
  - Fix git over ssh errors 'fatal: protocol error: bad line length character'
  - Automatically setup GitLab CI project for forks if origin project has GitLab CI enabled
  - Bust group page project list cache when namespace name or path changes.
  - Explicitly set image alt-attribute to prevent graphical glitches if gravatars could not be loaded
  - Allow user to choose a public email to show on public profile
  - Remove truncation from issue titles on milestone page (Jason Blanchard)
  - Fix stuck Merge Request merging events from old installations (Ben Bodenmiller)
  - Fix merge request comments on files with multiple commits
  - Fix Resource Owner Password Authentication Flow
  - Add icons to Add dropdown items.
  - Allow admin to create public deploy keys that are accessible to any project.
  - Warn when gitlab-shell version doesn't match requirement.
  - Skip email confirmation when set by admin or via LDAP.
  - Only allow users to reference groups, projects, issues, MRs, commits they have access to.

v 7.9.4
  - Security: Fix project import URL regex to prevent arbitary local repos from being imported
  - Fixed issue where only 25 commits would load in file listings
  - Fix LDAP identities  after config update

v 7.9.3
  - Contains no changes

v 7.9.2
  - Contains no changes

v 7.9.1
  - Include missing events and fix save functionality in admin service template settings form (Stan Hu)
  - Fix "Import projects from" button to show the correct instructions (Stan Hu)
  - Fix OAuth2 issue importing a new project from GitHub and GitLab (Stan Hu)
  - Fix for LDAP with commas in DN
  - Fix missing events and in admin Slack service template settings form (Stan Hu)
  - Don't show commit comment button when user is not signed in.
  - Downgrade gemnasium-gitlab-service gem

v 7.9.0
  - Add HipChat integration documentation (Stan Hu)
  - Update documentation for object_kind field in Webhook push and tag push Webhooks (Stan Hu)
  - Fix broken email images (Hannes Rosenögger)
  - Automatically config git if user forgot, where possible (Zeger-Jan van de Weg)
  - Fix mass SQL statements on initial push (Hannes Rosenögger)
  - Add tag push notifications and normalize HipChat and Slack messages to be consistent (Stan Hu)
  - Add comment notification events to HipChat and Slack services (Stan Hu)
  - Add issue and merge request events to HipChat and Slack services (Stan Hu)
  - Fix merge request URL passed to Webhooks. (Stan Hu)
  - Fix bug that caused a server error when editing a comment to "+1" or "-1" (Stan Hu)
  - Fix code preview theme setting for comments, issues, merge requests, and snippets (Stan Hu)
  - Move labels/milestones tabs to sidebar
  - Upgrade Rails gem to version 4.1.9.
  - Improve error messages for file edit failures
  - Improve UI for commits, issues and merge request lists
  - Fix commit comments on first line of diff not rendering in Merge Request Discussion view.
  - Allow admins to override restricted project visibility settings.
  - Move restricted visibility settings from gitlab.yml into the web UI.
  - Improve trigger merge request hook when source project branch has been updated (Kirill Zaitsev)
  - Save web edit in new branch
  - Fix ordering of imported but unchanged projects (Marco Wessel)
  - Mobile UI improvements: make aside content expandable
  - Expose avatar_url in projects API
  - Fix checkbox alignment on the application settings page.
  - Generalize image upload in drag and drop in markdown to all files (Hannes Rosenögger)
  - Fix mass-unassignment of issues (Robert Speicher)
  - Fix hidden diff comments in merge request discussion view
  - Allow user confirmation to be skipped for new users via API
  - Add a service to send updates to an Irker gateway (Romain Coltel)
  - Add brakeman (security scanner for Ruby on Rails)
  - Slack username and channel options
  - Add grouped milestones from all projects to dashboard.
  - Webhook sends pusher email as well as commiter
  - Add Bitbucket omniauth provider.
  - Add Bitbucket importer.
  - Support referencing issues to a project whose name starts with a digit
  - Condense commits already in target branch when updating merge request source branch.
  - Send notifications and leave system comments when bulk updating issues.
  - Automatically link commit ranges to compare page: sha1...sha4 or sha1..sha4 (includes sha1 in comparison)
  - Move groups page from profile to dashboard
  - Starred projects page at dashboard
  - Blocking user does not remove him/her from project/groups but show blocked label
  - Change subject of EmailsOnPush emails to include namespace, project and branch.
  - Change subject of EmailsOnPush emails to include first commit message when multiple were pushed.
  - Remove confusing footer from EmailsOnPush mail body.
  - Add list of changed files to EmailsOnPush emails.
  - Add option to send EmailsOnPush emails from committer email if domain matches.
  - Add option to disable code diffs in EmailOnPush emails.
  - Wrap commit message in EmailsOnPush email.
  - Send EmailsOnPush emails when deleting commits using force push.
  - Fix EmailsOnPush email comparison link to include first commit.
  - Fix highliht of selected lines in file
  - Reject access to group/project avatar if the user doesn't have access.
  - Add database migration to clean group duplicates with same path and name (Make sure you have a backup before update)
  - Add GitLab active users count to rake gitlab:check
  - Starred projects page at dashboard
  - Make email display name configurable
  - Improve json validation in hook data
  - Use Emoji One
  - Updated emoji help documentation to properly reference EmojiOne.
  - Fix missing GitHub organisation repositories on import page.
  - Added blue theme
  - Remove annoying notice messages when create/update merge request
  - Allow smb:// links in Markdown text.
  - Filter merge request by title or description at Merge Requests page
  - Block user if he/she was blocked in Active Directory
  - Fix import pages not working after first load.
  - Use custom LDAP label in LDAP signin form.
  - Execute hooks and services when branch or tag is created or deleted through web interface.
  - Block and unblock user if he/she was blocked/unblocked in Active Directory
  - Raise recommended number of unicorn workers from 2 to 3
  - Use same layout and interactivity for project members as group members.
  - Prevent gitlab-shell character encoding issues by receiving its changes as raw data.
  - Ability to unsubscribe/subscribe to issue or merge request
  - Delete deploy key when last connection to a project is destroyed.
  - Fix invalid Atom feeds when using emoji, horizontal rules, or images (Christian Walther)
  - Backup of repositories with tar instead of git bundle (only now are git-annex files included in the backup)
  - Add canceled status for CI
  - Send EmailsOnPush email when branch or tag is created or deleted.
  - Faster merge request processing for large repository
  - Prevent doubling AJAX request with each commit visit via Turbolink
  - Prevent unnecessary doubling of js events on import pages and user calendar

v 7.8.4
  - Fix issue_tracker_id substitution in custom issue trackers
  - Fix path and name duplication in namespaces

v 7.8.3
  - Bump version of gitlab_git fixing annotated tags without message

v 7.8.2
  - Fix service migration issue when upgrading from versions prior to 7.3
  - Fix setting of the default use project limit via admin UI
  - Fix showing of already imported projects for GitLab and Gitorious importers
  - Fix response of push to repository to return "Not found" if user doesn't have access
  - Fix check if user is allowed to view the file attachment
  - Fix import check for case sensetive namespaces
  - Increase timeout for Git-over-HTTP requests to 1 hour since large pulls/pushes can take a long time.
  - Properly handle autosave local storage exceptions.
  - Escape wildcards when searching LDAP by username.

v 7.8.1
  - Fix run of custom post receive hooks
  - Fix migration that caused issues when upgrading to version 7.8 from versions prior to 7.3
  - Fix the warning for LDAP users about need to set password
  - Fix avatars which were not shown for non logged in users
  - Fix urls for the issues when relative url was enabled

v 7.8.0
  - Fix access control and protection against XSS for note attachments and other uploads.
  - Replace highlight.js with rouge-fork rugments (Stefan Tatschner)
  - Make project search case insensitive (Hannes Rosenögger)
  - Include issue/mr participants in list of recipients for reassign/close/reopen emails
  - Expose description in groups API
  - Better UI for project services page
  - Cleaner UI for web editor
  - Add diff syntax highlighting in email-on-push service notifications (Hannes Rosenögger)
  - Add API endpoint to fetch all changes on a MergeRequest (Jeroen van Baarsen)
  - View note image attachments in new tab when clicked instead of downloading them
  - Improve sorting logic in UI and API. Explicitly define what sorting method is used by default
  - Fix overflow at sidebar when have several items
  - Add notes for label changes in issue and merge requests
  - Show tags in commit view (Hannes Rosenögger)
  - Only count a user's vote once on a merge request or issue (Michael Clarke)
  - Increase font size when browse source files and diffs
  - Service Templates now let you set default values for all services
  - Create new file in empty repository using GitLab UI
  - Ability to clone project using oauth2 token
  - Upgrade Sidekiq gem to version 3.3.0
  - Stop git zombie creation during force push check
  - Show success/error messages for test setting button in services
  - Added Rubocop for code style checks
  - Fix commits pagination
  - Async load a branch information at the commit page
  - Disable blacklist validation for project names
  - Allow configuring protection of the default branch upon first push (Marco Wessel)
  - Add gitlab.com importer
  - Add an ability to login with gitlab.com
  - Add a commit calendar to the user profile (Hannes Rosenögger)
  - Submit comment on command-enter
  - Notify all members of a group when that group is mentioned in a comment, for example: `@gitlab-org` or `@sales`.
  - Extend issue clossing pattern to include "Resolve", "Resolves", "Resolved", "Resolving" and "Close" (Julien Bianchi and Hannes Rosenögger)
  - Fix long broadcast message cut-off on left sidebar (Visay Keo)
  - Add Project Avatars (Steven Thonus and Hannes Rosenögger)
  - Password reset token validity increased from 2 hours to 2 days since it is also send on account creation.
  - Edit group members via API
  - Enable raw image paste from clipboard, currently Chrome only (Marco Cyriacks)
  - Add action property to merge request hook (Julien Bianchi)
  - Remove duplicates from group milestone participants list.
  - Add a new API function that retrieves all issues assigned to a single milestone (Justin Whear and Hannes Rosenögger)
  - API: Access groups with their path (Julien Bianchi)
  - Added link to milestone and keeping resource context on smaller viewports for issues and merge requests (Jason Blanchard)
  - Allow notification email to be set separately from primary email.
  - API: Add support for editing an existing project (Mika Mäenpää and Hannes Rosenögger)
  - Don't have Markdown preview fail for long comments/wiki pages.
  - When test webhook - show error message instead of 500 error page if connection to hook url was reset
  - Added support for firing system hooks on group create/destroy and adding/removing users to group (Boyan Tabakov)
  - Added persistent collapse button for left side nav bar (Jason Blanchard)
  - Prevent losing unsaved comments by automatically restoring them when comment page is loaded again.
  - Don't allow page to be scaled on mobile.
  - Clean the username acquired from OAuth/LDAP so it doesn't fail username validation and block signing up.
  - Show assignees in merge request index page (Kelvin Mutuma)
  - Link head panel titles to relevant root page.
  - Allow users that signed up via OAuth to set their password in order to use Git over HTTP(S).
  - Show users button to share their newly created public or internal projects on twitter
  - Add quick help links to the GitLab pricing and feature comparison pages.
  - Fix duplicate authorized applications in user profile and incorrect application client count in admin area.
  - Make sure Markdown previews always use the same styling as the eventual destination.
  - Remove deprecated Group#owner_id from API
  - Show projects user contributed to on user page. Show stars near project on user page.
  - Improve database performance for GitLab
  - Add Asana service (Jeremy Benoist)
  - Improve project webhooks with extra data

v 7.7.2
  - Update GitLab Shell to version 2.4.2 that fixes a bug when developers can push to protected branch
  - Fix issue when LDAP user can't login with existing GitLab account

v 7.7.1
  - Improve mention autocomplete performance
  - Show setup instructions for GitHub import if disabled
  - Allow use http for OAuth applications

v 7.7.0
  - Import from GitHub.com feature
  - Add Jetbrains Teamcity CI service (Jason Lippert)
  - Mention notification level
  - Markdown preview in wiki (Yuriy Glukhov)
  - Raise group avatar filesize limit to 200kb
  - OAuth applications feature
  - Show user SSH keys in admin area
  - Developer can push to protected branches option
  - Set project path instead of project name in create form
  - Block Git HTTP access after 10 failed authentication attempts
  - Updates to the messages returned by API (sponsored by O'Reilly Media)
  - New UI layout with side navigation
  - Add alert message in case of outdated browser (IE < 10)
  - Added API support for sorting projects
  - Update gitlab_git to version 7.0.0.rc14
  - Add API project search filter option for authorized projects
  - Fix File blame not respecting branch selection
  - Change some of application settings on fly in admin area UI
  - Redesign signin/signup pages
  - Close standard input in Gitlab::Popen.popen
  - Trigger GitLab CI when push tags
  - When accept merge request - do merge using sidaekiq job
  - Enable web signups by default
  - Fixes for diff comments: drag-n-drop images, selecting images
  - Fixes for edit comments: drag-n-drop images, preview mode, selecting images, save & update
  - Remove password strength indicator



v 7.6.0
  - Fork repository to groups
  - New rugged version
  - Add CRON=1 backup setting for quiet backups
  - Fix failing wiki restore
  - Add optional Sidekiq MemoryKiller middleware (enabled via SIDEKIQ_MAX_RSS env variable)
  - Monokai highlighting style now more faithful to original design (Mark Riedesel)
  - Create project with repository in synchrony
  - Added ability to create empty repo or import existing one if project does not have repository
  - Reactivate highlight.js language autodetection
  - Mobile UI improvements
  - Change maximum avatar file size from 100KB to 200KB
  - Strict validation for snippet file names
  - Enable Markdown preview for issues, merge requests, milestones, and notes (Vinnie Okada)
  - In the docker directory is a container template based on the Omnibus packages.
  - Update Sidekiq to version 2.17.8
  - Add author filter to project issues and merge requests pages
  - Atom feed for user activity
  - Support multiple omniauth providers for the same user
  - Rendering cross reference in issue title and tooltip for merge request
  - Show username in comments
  - Possibility to create Milestones or Labels when Issues are disabled
  - Fix bug with showing gpg signature in tag

v 7.5.3
  - Bump gitlab_git to 7.0.0.rc12 (includes Rugged 0.21.2)

v 7.5.2
  - Don't log Sidekiq arguments by default
  - Fix restore of wiki repositories from backups

v 7.5.1
  - Add missing timestamps to 'members' table

v 7.5.0
  - API: Add support for Hipchat (Kevin Houdebert)
  - Add time zone configuration in gitlab.yml (Sullivan Senechal)
  - Fix LDAP authentication for Git HTTP access
  - Run 'GC.start' after every EmailsOnPushWorker job
  - Fix LDAP config lookup for provider 'ldap'
  - Drop all sequences during Postgres database restore
  - Project title links to project homepage (Ben Bodenmiller)
  - Add Atlassian Bamboo CI service (Drew Blessing)
  - Mentioned @user will receive email even if he is not participating in issue or commit
  - Session API: Use case-insensitive authentication like in UI (Andrey Krivko)
  - Tie up loose ends with annotated tags: API & UI (Sean Edge)
  - Return valid json for deleting branch via API (sponsored by O'Reilly Media)
  - Expose username in project events API (sponsored by O'Reilly Media)
  - Adds comments to commits in the API
  - Performance improvements
  - Fix post-receive issue for projects with deleted forks
  - New gitlab-shell version with custom hooks support
  - Improve code
  - GitLab CI 5.2+ support (does not support older versions)
  - Fixed bug when you can not push commits starting with 000000 to protected branches
  - Added a password strength indicator
  - Change project name and path in one form
  - Display renamed files in diff views (Vinnie Okada)
  - Fix raw view for public snippets
  - Use secret token with GitLab internal API.
  - Add missing timestamps to 'members' table

v 7.4.5
  - Bump gitlab_git to 7.0.0.rc12 (includes Rugged 0.21.2)

v 7.4.4
  - No changes

v 7.4.3
  - Fix raw snippets view
  - Fix security issue for member api
  - Fix buildbox integration

v 7.4.2
  - Fix internal snippet exposing for unauthenticated users

v 7.4.1
  - Fix LDAP authentication for Git HTTP access
  - Fix LDAP config lookup for provider 'ldap'
  - Fix public snippets
  - Fix 500 error on projects with nested submodules

v 7.4.0
  - Refactored membership logic
  - Improve error reporting on users API (Julien Bianchi)
  - Refactor test coverage tools usage. Use SIMPLECOV=true to generate it locally
  - Default branch is protected by default
  - Increase unicorn timeout to 60 seconds
  - Sort search autocomplete projects by stars count so most popular go first
  - Add README to tab on project show page
  - Do not delete tmp/repositories itself during clean-up, only its contents
  - Support for backup uploads to remote storage
  - Prevent notes polling when there are not notes
  - Internal ForkService: Prepare support for fork to a given namespace
  - API: Add support for forking a project via the API (Bernhard Kaindl)
  - API: filter project issues by milestone (Julien Bianchi)
  - Fail harder in the backup script
  - Changes to Slack service structure, only webhook url needed
  - Zen mode for wiki and milestones (Robert Schilling)
  - Move Emoji parsing to html-pipeline-gitlab (Robert Schilling)
  - Font Awesome 4.2 integration (Sullivan Senechal)
  - Add Pushover service integration (Sullivan Senechal)
  - Add select field type for services options (Sullivan Senechal)
  - Add cross-project references to the Markdown parser (Vinnie Okada)
  - Add task lists to issue and merge request descriptions (Vinnie Okada)
  - Snippets can be public, internal or private
  - Improve danger zone: ask project path to confirm data-loss action
  - Raise exception on forgery
  - Show build coverage in Merge Requests (requires GitLab CI v5.1)
  - New milestone and label links on issue edit form
  - Improved repository graphs
  - Improve event note display in dashboard and project activity views (Vinnie Okada)
  - Add users sorting to admin area
  - UI improvements
  - Fix ambiguous sha problem with mentioned commit
  - Fixed bug with apostrophe when at mentioning users
  - Add active directory ldap option
  - Developers can push to wiki repo. Protected branches does not affect wiki repo any more
  - Faster rev list
  - Fix branch removal

v 7.3.2
  - Fix creating new file via web editor
  - Use gitlab-shell v2.0.1

v 7.3.1
  - Fix ref parsing in Gitlab::GitAccess
  - Fix error 500 when viewing diff on a file with changed permissions
  - Fix adding comments to MR when source branch is master
  - Fix error 500 when searching description contains relative link

v 7.3.0
  - Always set the 'origin' remote in satellite actions
  - Write authorized_keys in tmp/ during tests
  - Use sockets to connect to Redis
  - Add dormant New Relic gem (can be enabled via environment variables)
  - Expire Rack sessions after 1 week
  - Cleaner signin/signup pages
  - Improved comments UI
  - Better search with filtering, pagination etc
  - Added a checkbox to toggle line wrapping in diff (Yuriy Glukhov)
  - Prevent project stars duplication when fork project
  - Use the default Unicorn socket backlog value of 1024
  - Support Unix domain sockets for Redis
  - Store session Redis keys in 'session:gitlab:' namespace
  - Deprecate LDAP account takeover based on partial LDAP email / GitLab username match
  - Use /bin/sh instead of Bash in bin/web, bin/background_jobs (Pavel Novitskiy)
  - Keyboard shortcuts for productivity (Robert Schilling)
  - API: filter issues by state (Julien Bianchi)
  - API: filter issues by labels (Julien Bianchi)
  - Add system hook for ssh key changes
  - Add blob permalink link (Ciro Santilli)
  - Create annotated tags through UI and API (Sean Edge)
  - Snippets search (Charles Bushong)
  - Comment new push to existing MR
  - Add 'ci' to the blacklist of forbidden names
  - Improve text filtering on issues page
  - Comment & Close button
  - Process git push --all much faster
  - Don't allow edit of system notes
  - Project wiki search (Ralf Seidler)
  - Enabled Shibboleth authentication support (Matus Banas)
  - Zen mode (fullscreen) for issues/MR/notes (Robert Schilling)
  - Add ability to configure webhook timeout via gitlab.yml (Wes Gurney)
  - Sort project merge requests in asc or desc order for updated_at or created_at field (sponsored by O'Reilly Media)
  - Add Redis socket support to 'rake gitlab:shell:install'

v 7.2.1
  - Delete orphaned labels during label migration (James Brooks)
  - Security: prevent XSS with stricter MIME types for raw repo files

v 7.2.0
  - Explore page
  - Add project stars (Ciro Santilli)
  - Log Sidekiq arguments
  - Better labels: colors, ability to rename and remove
  - Improve the way merge request collects diffs
  - Improve compare page for large diffs
  - Expose the full commit message via API
  - Fix 500 error on repository rename
  - Fix bug when MR download patch return invalid diff
  - Test gitlab-shell integration
  - Repository import timeout increased from 2 to 4 minutes allowing larger repos to be imported
  - API for labels (Robert Schilling)
  - API: ability to set an import url when creating project for specific user

v 7.1.1
  - Fix cpu usage issue in Firefox
  - Fix redirect loop when changing password by new user
  - Fix 500 error on new merge request page

v 7.1.0
  - Remove observers
  - Improve MR discussions
  - Filter by description on Issues#index page
  - Fix bug with namespace select when create new project page
  - Show README link after description for non-master members
  - Add @all mention for comments
  - Dont show reply button if user is not signed in
  - Expose more information for issues with webhook
  - Add a mention of the merge request into the default merge request commit message
  - Improve code highlight, introduce support for more languages like Go, Clojure, Erlang etc
  - Fix concurrency issue in repository download
  - Dont allow repository name start with ?
  - Improve email threading (Pierre de La Morinerie)
  - Cleaner help page
  - Group milestones
  - Improved email notifications
  - Contributors API (sponsored by Mobbr)
  - Fix LDAP TLS authentication (Boris HUISGEN)
  - Show VERSION information on project sidebar
  - Improve branch removal logic when accept MR
  - Fix bug where comment form is spawned inside the Reply button
  - Remove Dir.chdir from Satellite#lock for thread-safety
  - Increased default git max_size value from 5MB to 20MB in gitlab.yml. Please update your configs!
  - Show error message in case of timeout in satellite when create MR
  - Show first 100 files for huge diff instead of hiding all
  - Change default admin email from admin@local.host to admin@example.com

v 7.0.0
  - The CPU no longer overheats when you hold down the spacebar
  - Improve edit file UI
  - Add ability to upload group avatar when create
  - Protected branch cannot be removed
  - Developers can remove normal branches with UI
  - Remove branch via API (sponsored by O'Reilly Media)
  - Move protected branches page to Project settings area
  - Redirect to Files view when create new branch via UI
  - Drag and drop upload of image in every markdown-area (Earle Randolph Bunao and Neil Francis Calabroso)
  - Refactor the markdown relative links processing
  - Make it easier to implement other CI services for GitLab
  - Group masters can create projects in group
  - Deprecate ruby 1.9.3 support
  - Only masters can rewrite/remove git tags
  - Add X-Frame-Options SAMEORIGIN to Nginx config so Sidekiq admin is visible
  - UI improvements
  - Case-insensetive search for issues
  - Update to rails 4.1
  - Improve performance of application for projects and groups with a lot of members
  - Formally support Ruby 2.1
  - Include Nginx gitlab-ssl config
  - Add manual language detection for highlight.js
  - Added example.com/:username routing
  - Show notice if your profile is public
  - UI improvements for mobile devices
  - Improve diff rendering performance
  - Drag-n-drop for issues and merge requests between states at milestone page
  - Fix '0 commits' message for huge repositories on project home page
  - Prevent 500 error page when visit commit page from large repo
  - Add notice about huge push over http to unicorn config
  - File action in satellites uses default 30 seconds timeout instead of old 10 seconds one
  - Overall performance improvements
  - Skip init script check on omnibus-gitlab
  - Be more selective when killing stray Sidekiqs
  - Check LDAP user filter during sign-in
  - Remove wall feature (no data loss - you can take it from database)
  - Dont expose user emails via API unless you are admin
  - Detect issues closed by Merge Request description
  - Better email subject lines from email on push service (Alex Elman)
  - Enable identicon for gravatar be default

v 6.9.2
  - Revert the commit that broke the LDAP user filter

v 6.9.1
  - Fix scroll to highlighted line
  - Fix the pagination on load for commits page

v 6.9.0
  - Store Rails cache data in the Redis `cache:gitlab` namespace
  - Adjust MySQL limits for existing installations
  - Add db index on project_id+iid column. This prevents duplicate on iid (During migration duplicates will be removed)
  - Markdown preview or diff during editing via web editor (Evgeniy Sokovikov)
  - Give the Rails cache its own Redis namespace
  - Add ability to set different ssh host, if different from http/https
  - Fix syntax highlighting for code comments blocks
  - Improve comments loading logic
  - Stop refreshing comments when the tab is hidden
  - Improve issue and merge request mobile UI (Drew Blessing)
  - Document how to convert a backup to PostgreSQL
  - Fix locale bug in backup manager
  - Fix can not automerge when MR description is too long
  - Fix wiki backup skip bug
  - Two Step MR creation process
  - Remove unwanted files from satellite working directory with git clean -fdx
  - Accept merge request via API (sponsored by O'Reilly Media)
  - Add more access checks during API calls
  - Block SSH access for 'disabled' Active Directory users
  - Labels for merge requests (Drew Blessing)
  - Threaded emails by setting a Message-ID (Philip Blatter)

v 6.8.0
  - Ability to at mention users that are participating in issue and merge req. discussion
  - Enabled GZip Compression for assets in example Nginx, make sure that Nginx is compiled with --with-http_gzip_static_module flag (this is default in Ubuntu)
  - Make user search case-insensitive (Christopher Arnold)
  - Remove omniauth-ldap nickname bug workaround
  - Drop all tables before restoring a Postgres backup
  - Make the repository downloads path configurable
  - Create branches via API (sponsored by O'Reilly Media)
  - Changed permission of gitlab-satellites directory not to be world accessible
  - Protected branch does not allow force push
  - Fix popen bug in `rake gitlab:satellites:create`
  - Disable connection reaping for MySQL
  - Allow oauth signup without email for twitter and github
  - Fix faulty namespace names that caused 500 on user creation
  - Option to disable standard login
  - Clean old created archives from repository downloads directory
  - Fix download link for huge MR diffs
  - Expose event and mergerequest timestamps in API
  - Fix emails on push service when only one commit is pushed

v 6.7.3
  - Fix the merge notification email not being sent (Pierre de La Morinerie)
  - Drop all tables before restoring a Postgres backup
  - Remove yanked modernizr gem

v 6.7.2
  - Fix upgrader script

v 6.7.1
  - Fix GitLab CI integration

v 6.7.0
  - Increased the example Nginx client_max_body_size from 5MB to 20MB, consider updating it manually on existing installations
  - Add support for Gemnasium as a Project Service (Olivier Gonzalez)
  - Add edit file button to MergeRequest diff
  - Public groups (Jason Hollingsworth)
  - Cleaner headers in Notification Emails (Pierre de La Morinerie)
  - Blob and tree gfm links to anchors work
  - Piwik Integration (Sebastian Winkler)
  - Show contribution guide link for new issue form (Jeroen van Baarsen)
  - Fix CI status for merge requests from fork
  - Added option to remove issue assignee on project issue page and issue edit page (Jason Blanchard)
  - New page load indicator that includes a spinner that scrolls with the page
  - Converted all the help sections into markdown
  - LDAP user filters
  - Streamline the content of notification emails (Pierre de La Morinerie)
  - Fixes a bug with group member administration (Matt DeTullio)
  - Sort tag names using VersionSorter (Robert Speicher)
  - Add GFM autocompletion for MergeRequests (Robert Speicher)
  - Add webhook when a new tag is pushed (Jeroen van Baarsen)
  - Add button for toggling inline comments in diff view
  - Add retry feature for repository import
  - Reuse the GitLab LDAP connection within each request
  - Changed markdown new line behaviour to conform to markdown standards
  - Fix global search
  - Faster authorized_keys rebuilding in `rake gitlab:shell:setup` (requires gitlab-shell 1.8.5)
  - Create and Update MR calls now support the description parameter (Greg Messner)
  - Markdown relative links in the wiki link to wiki pages, markdown relative links in repositories link to files in the repository
  - Added Slack service integration (Federico Ravasio)
  - Better API responses for access_levels (sponsored by O'Reilly Media)
  - Requires at least 2 unicorn workers
  - Requires gitlab-shell v1.9+
  - Replaced gemoji(due to closed licencing problem) with Phantom Open Emoji library(combined SIL Open Font License, MIT License and the CC 3.0 License)
  - Fix `/:username.keys` response content type (Dmitry Medvinsky)

v 6.6.5
  - Added option to remove issue assignee on project issue page and issue edit page (Jason Blanchard)
  - Hide mr close button for comment form if merge request was closed or inline comment
  - Adds ability to reopen closed merge request

v 6.6.4
  - Add missing html escape for highlighted code blocks in comments, issues

v 6.6.3
  - Fix 500 error when edit yourself from admin area
  - Hide private groups for public profiles

v 6.6.2
  - Fix 500 error on branch/tag create or remove via UI

v 6.6.1
  - Fix 500 error on files tab if submodules presents

v 6.6.0
  - Retrieving user ssh keys publically(github style): http://__HOST__/__USERNAME__.keys
  - Permissions: Developer now can manage issue tracker (modify any issue)
  - Improve Code Compare page performance
  - Group avatar
  - Pygments.rb replaced with highlight.js
  - Improve Merge request diff store logic
  - Improve render performnace for MR show page
  - Fixed Assembla hardcoded project name
  - Jira integration documentation
  - Refactored app/services
  - Remove snippet expiration
  - Mobile UI improvements (Drew Blessing)
  - Fix block/remove UI for admin::users#show page
  - Show users' group membership on users' activity page (Robert Djurasaj)
  - User pages are visible without login if user is authorized to a public project
  - Markdown rendered headers have id derived from their name and link to their id
  - Improve application to work faster with large groups (100+ members)
  - Multiple emails per user
  - Show last commit for file when view file source
  - Restyle Issue#show page and MR#show page
  - Ability to filter by multiple labels for Issues page
  - Rails version to 4.0.3
  - Fixed attachment identifier displaying underneath note text (Jason Blanchard)

v 6.5.1
  - Fix branch selectbox when create merge request from fork

v 6.5.0
  - Dropdown menus on issue#show page for assignee and milestone (Jason Blanchard)
  - Add color custimization and previewing to broadcast messages
  - Fixed notes anchors
  - Load new comments in issues dynamically
  - Added sort options to Public page
  - New filters (assigned/authored/all) for Dashboard#issues/merge_requests (sponsored by Say Media)
  - Add project visibility icons to dashboard
  - Enable secure cookies if https used
  - Protect users/confirmation with rack_attack
  - Default HTTP headers to protect against MIME-sniffing, force https if enabled
  - Bootstrap 3 with responsive UI
  - New repository download formats: tar.bz2, zip, tar (Jason Hollingsworth)
  - Restyled accept widgets for MR
  - SCSS refactored
  - Use jquery timeago plugin
  - Fix 500 error for rdoc files
  - Ability to customize merge commit message (sponsored by Say Media)
  - Search autocomplete via ajax
  - Add website url to user profile
  - Files API supports base64 encoded content (sponsored by O'Reilly Media)
  - Added support for Go's repository retrieval (Bruno Albuquerque)

v6.4.3
  - Don't use unicorn worker killer if PhusionPassenger is defined

v6.4.2
  - Fixed wrong behaviour of script/upgrade.rb

v6.4.1
  - Fixed bug with repository rename
  - Fixed bug with project transfer

v 6.4.0
  - Added sorting to project issues page (Jason Blanchard)
  - Assembla integration (Carlos Paramio)
  - Fixed another 500 error with submodules
  - UI: More compact issues page
  - Minimal password length increased to 8 symbols
  - Side-by-side diff view (Steven Thonus)
  - Internal projects (Jason Hollingsworth)
  - Allow removal of avatar (Drew Blessing)
  - Project webhooks now support issues and merge request events
  - Visiting project page while not logged in will redirect to sign-in instead of 404 (Jason Hollingsworth)
  - Expire event cache on avatar creation/removal (Drew Blessing)
  - Archiving old projects (Steven Thonus)
  - Rails 4
  - Add time ago tooltips to show actual date/time
  - UI: Fixed UI for admin system hooks
  - Ruby script for easier GitLab upgrade
  - Do not remove Merge requests if fork project was removed
  - Improve sign-in/signup UX
  - Add resend confirmation link to sign-in page
  - Set noreply@HOSTNAME for reply_to field in all emails
  - Show GitLab API version on Admin#dashboard
  - API Cross-origin resource sharing
  - Show READMe link at project home page
  - Show repo size for projects in Admin area

v 6.3.0
  - API for adding gitlab-ci service
  - Init script now waits for pids to appear after (re)starting before reporting status (Rovanion Luckey)
  - Restyle project home page
  - Grammar fixes
  - Show branches list (which branches contains commit) on commit page (Andrew Kumanyaev)
  - Security improvements
  - Added support for GitLab CI 4.0
  - Fixed issue with 500 error when group did not exist
  - Ability to leave project
  - You can create file in repo using UI
  - You can remove file from repo using UI
  - API: dropped default_branch attribute from project during creation
  - Project default_branch is not stored in db any more. It takes from repo now.
  - Admin broadcast messages
  - UI improvements
  - Dont show last push widget if user removed this branch
  - Fix 500 error for repos with newline in file name
  - Extended html titles
  - API: create/update/delete repo files
  - Admin can transfer project to any namespace
  - API: projects/all for admin users
  - Fix recent branches order

v 6.2.4
  - Security: Cast API private_token to string (CVE-2013-4580)
  - Security: Require gitlab-shell 1.7.8 (CVE-2013-4581, CVE-2013-4582, CVE-2013-4583)
  - Fix for Git SSH access for LDAP users

v 6.2.3
  - Security: More protection against CVE-2013-4489
  - Security: Require gitlab-shell 1.7.4 (CVE-2013-4490, CVE-2013-4546)
  - Fix sidekiq rake tasks

v 6.2.2
  - Security: Update gitlab_git (CVE-2013-4489)

v 6.2.1
  - Security: Fix issue with generated passwords for new users

v 6.2.0
  - Public project pages are now visible to everyone (files, issues, wik, etc.)
    THIS MEANS YOUR ISSUES AND WIKI FOR PUBLIC PROJECTS ARE PUBLICLY VISIBLE AFTER THE UPGRADE
  - Add group access to permissions page
  - Require current password to change one
  - Group owner or admin can remove other group owners
  - Remove group transfer since we have multiple owners
  - Respect authorization in Repository API
  - Improve UI for Project#files page
  - Add more security specs
  - Added search for projects by name to api (Izaak Alpert)
  - Make default user theme configurable (Izaak Alpert)
  - Update logic for validates_merge_request for tree of MR (Andrew Kumanyaev)
  - Rake tasks for webhooks management (Jonhnny Weslley)
  - Extended User API to expose admin and can_create_group for user creation/updating (Boyan Tabakov)
  - API: Remove group
  - API: Remove project
  - Avatar upload on profile page with a maximum of 100KB (Steven Thonus)
  - Store the sessions in Redis instead of the cookie store
  - Fixed relative links in markdown
  - User must confirm their email if signup enabled
  - User must confirm changed email

v 6.1.0
  - Project specific IDs for issues, mr, milestones
    Above items will get a new id and for example all bookmarked issue urls will change.
    Old issue urls are redirected to the new one if the issue id is too high for an internal id.
  - Description field added to Merge Request
  - API: Sudo api calls (Izaak Alpert)
  - API: Group membership api (Izaak Alpert)
  - Improved commit diff
  - Improved large commit handling (Boyan Tabakov)
  - Rewrite: Init script now less prone to errors and keeps better track of the service (Rovanion Luckey)
  - Link issues, merge requests, and commits when they reference each other with GFM (Ash Wilson)
  - Close issues automatically when pushing commits with a special message
  - Improve user removal from admin area
  - Invalidate events cache when project was moved
  - Remove deprecated classes and rake tasks
  - Add event filter for group and project show pages
  - Add links to create branch/tag from project home page
  - Add public-project? checkbox to new-project view
  - Improved compare page. Added link to proceed into Merge Request
  - Send an email to a user when they are added to group
  - New landing page when you have 0 projects

v 6.0.0
  - Feature: Replace teams with group membership
    We introduce group membership in 6.0 as a replacement for teams.
    The old combination of groups and teams was confusing for a lot of people.
    And when the members of a team where changed this wasn't reflected in the project permissions.
    In GitLab 6.0 you will be able to add members to a group with a permission level for each member.
    These group members will have access to the projects in that group.
    Any changes to group members will immediately be reflected in the project permissions.
    You can even have multiple owners for a group, greatly simplifying administration.
  - Feature: Ability to have multiple owners for group
  - Feature: Merge Requests between fork and project (Izaak Alpert)
  - Feature: Generate fingerprint for ssh keys
  - Feature: Ability to create and remove branches with UI
  - Feature: Ability to create and remove git tags with UI
  - Feature: Groups page in profile. You can leave group there
  - API: Allow login with LDAP credentials
  - Redesign: project settings navigation
  - Redesign: snippets area
  - Redesign: ssh keys page
  - Redesign: buttons, blocks and other ui elements
  - Add comment title to rss feed
  - You can use arrows to navigate at tree view
  - Add project filter on dashboard
  - Cache project graph
  - Drop support of root namespaces
  - Default theme is classic now
  - Cache result of methods like authorize_projects, project.team.members etc
  - Remove $.ready events
  - Fix onclick events being double binded
  - Add notification level to group membership
  - Move all project controllers/views under Projects:: module
  - Move all profile controllers/views under Profiles:: module
  - Apply user project limit only for personal projects
  - Unicorn is default web server again
  - Store satellites lock files inside satellites dir
  - Disabled threadsafety mode in rails
  - Fixed bug with loosing MR comments
  - Improved MR comments logic
  - Render readme file for projects in public area

v 5.4.2
  - Security: Cast API private_token to string (CVE-2013-4580)
  - Security: Require gitlab-shell 1.7.8 (CVE-2013-4581, CVE-2013-4582, CVE-2013-4583)

v 5.4.1
  - Security: Fixes for CVE-2013-4489
  - Security: Require gitlab-shell 1.7.4 (CVE-2013-4490, CVE-2013-4546)

v 5.4.0
  - Ability to edit own comments
  - Documentation improvements
  - Improve dashboard projects page
  - Fixed nav for empty repos
  - GitLab Markdown help page
  - Misspelling fixes
  - Added support of unicorn and fog gems
  - Added client list to API doc
  - Fix PostgreSQL database restoration problem
  - Increase snippet content column size
  - allow project import via git:// url
  - Show participants on issues, including mentions
  - Notify mentioned users with email

v 5.3.0
  - Refactored services
  - Campfire service added
  - HipChat service added
  - Fixed bug with LDAP + git over http
  - Fixed bug with google analytics code being ignored
  - Improve sign-in page if ldap enabled
  - Respect newlines in wall messages
  - Generate the Rails secret token on first run
  - Rename repo feature
  - Init.d: remove gitlab.socket on service start
  - Api: added teams api
  - Api: Prevent blob content being escaped
  - Api: Smart deploy key add behaviour
  - Api: projects/owned.json return user owned project
  - Fix bug with team assignation on project from #4109
  - Advanced snippets: public/private, project/personal (Andrew Kulakov)
  - Repository Graphs (Karlo Nicholas T. Soriano)
  - Fix dashboard lost if comment on commit
  - Update gitlab-grack. Fixes issue with --depth option
  - Fix project events duplicate on project page
  - Fix postgres error when displaying network graph.
  - Fix dashboard event filter when navigate via turbolinks
  - init.d: Ensure socket is removed before starting service
  - Admin area: Style teams:index, group:show pages
  - Own page for failed forking
  - Scrum view for milestone

v 5.2.0
  - Turbolinks
  - Git over http with ldap credentials
  - Diff with better colors and some spacing on the corners
  - Default values for project features
  - Fixed huge_commit view
  - Restyle project clone panel
  - Move Gitlab::Git code to gitlab_git gem
  - Move update docs in repo
  - Requires gitlab-shell v1.4.0
  - Fixed submodules listing under file tab
  - Fork feature (Angus MacArthur)
  - git version check in gitlab:check
  - Shared deploy keys feature
  - Ability to generate default labels set for issues
  - Improve gfm autocomplete (Harold Luo)
  - Added support for Google Analytics
  - Code search feature (Javier Castro)

v 5.1.0
  - You can login with email or username now
  - Corrected project transfer rollback when repository cannot be moved
  - Move both repo and wiki when project transfer requested
  - Admin area: project editing was removed from admin namespace
  - Access: admin user has now access to any project.
  - Notification settings
  - Gitlab::Git set of objects to abstract from grit library
  - Replace Unicorn web server with Puma
  - Backup/Restore refactored. Backup dump project wiki too now
  - Restyled Issues list. Show milestone version in issue row
  - Restyled Merge Request list
  - Backup now dump/restore uploads
  - Improved performance of dashboard (Andrew Kumanyaev)
  - File history now tracks renames (Akzhan Abdulin)
  - Drop wiki migration tools
  - Drop sqlite migration tools
  - project tagging
  - Paginate users in API
  - Restyled network graph (Hiroyuki Sato)

v 5.0.1
  - Fixed issue with gitlab-grit being overridden by grit

v 5.0.0
  - Replaced gitolite with gitlab-shell
  - Removed gitolite-related libraries
  - State machine added
  - Setup gitlab as git user
  - Internal API
  - Show team tab for empty projects
  - Import repository feature
  - Updated rails
  - Use lambda for scopes
  - Redesign admin area -> users
  - Redesign admin area -> user
  - Secure link to file attachments
  - Add validations for Group and Team names
  - Restyle team page for project
  - Update capybara, rspec-rails, poltergeist to recent versions
  - Wiki on git using Gollum
  - Added Solarized Dark theme for code review
  - Don't show user emails in autocomplete lists, profile pages
  - Added settings tab for group, team, project
  - Replace user popup with icons in header
  - Handle project moving with gitlab-shell
  - Added select2-rails for selectboxes with ajax data load
  - Fixed search field on projects page
  - Added teams to search autocomplete
  - Move groups and teams on dashboard sidebar to sub-tabs
  - API: improved return codes and docs. (Felix Gilcher, Sebastian Ziebell)
  - Redesign wall to be more like chat
  - Snippets, Wall features are disabled by default for new projects

v 4.2.0
  - Teams
  - User show page. Via /u/username
  - Show help contents on pages for better navigation
  - Async gitolite calls
  - added satellites logs
  - can_create_group, can_create_team booleans for User
  - Process webhooks async
  - GFM: Fix images escaped inside links
  - Network graph improved
  - Switchable branches for network graph
  - API: Groups
  - Fixed project download

v 4.1.0
  - Optional Sign-Up
  - Discussions
  - Satellites outside of tmp
  - Line numbers for blame
  - Project public mode
  - Public area with unauthorized access
  - Load dashboard events with ajax
  - remember dashboard filter in cookies
  - replace resque with sidekiq
  - fix routing issues
  - cleanup rake tasks
  - fix backup/restore
  - scss cleanup
  - show preview for note images
  - improved network-graph
  - get rid of app/roles/
  - added new classes Team, Repository
  - Reduce amount of gitolite calls
  - Ability to add user in all group projects
  - remove deprecated configs
  - replaced Korolev font with open font
  - restyled admin/dashboard page
  - restyled admin/projects page

v 4.0.0
  - Remove project code and path from API. Use id instead
  - Return valid cloneable url to repo for webhook
  - Fixed backup issue
  - Reorganized settings
  - Fixed commits compare
  - Refactored scss
  - Improve status checks
  - Validates presence of User#name
  - Fixed postgres support
  - Removed sqlite support
  - Modified post-receive hook
  - Milestones can be closed now
  - Show comment events on dashboard
  - Quick add team members via group#people page
  - [API] expose created date for hooks and SSH keys
  - [API] list, create issue notes
  - [API] list, create snippet notes
  - [API] list, create wall notes
  - Remove project code - use path instead
  - added username field to user
  - rake task to fill usernames based on emails create namespaces for users
  - STI Group < Namespace
  - Project has namespace_id
  - Projects with namespaces also namespaced in gitolite and stored in subdir
  - Moving project to group will move it under group namespace
  - Ability to move project from namespaces to another
  - Fixes commit patches getting escaped (see #2036)
  - Support diff and patch generation for commits and merge request
  - MergeReqest doesn't generate a temporary file for the patch any more
  - Update the UI to allow downloading Patch or Diff

v 3.1.0
  - Updated gems
  - Services: Gitlab CI integration
  - Events filter on dashboard
  - Own namespace for redis/resque
  - Optimized commit diff views
  - add alphabetical order for projects admin page
  - Improved web editor
  - Commit stats page
  - Documentation split and cleanup
  - Link to commit authors everywhere
  - Restyled milestones list
  - added Milestone to Merge Request
  - Restyled Top panel
  - Refactored Satellite Code
  - Added file line links
  - moved from capybara-webkit to poltergeist + phantomjs

v 3.0.3
  - Fixed bug with issues list in Chrome
  - New Feature: Import team from another project

v 3.0.2
  - Fixed gitlab:app:setup
  - Fixed application error on empty project in admin area
  - Restyled last push widget

v 3.0.1
  - Fixed git over http

v 3.0.0
  - Projects groups
  - Web Editor
  - Fixed bug with gitolite keys
  - UI improved
  - Increased performance of application
  - Show user avatar in last commit when browsing Files
  - Refactored Gitlab::Merge
  - Use Font Awesome for icons
  - Separate observing of Note and MergeRequests
  - Milestone "All Issues" filter
  - Fix issue close and reopen button text and styles
  - Fix forward/back while browsing Tree hierarchy
  - Show number of notes for commits and merge requests
  - Added support pg from box and update installation doc
  - Reject ssh keys that break gitolite
  - [API] list one project hook
  - [API] edit project hook
  - [API] list project snippets
  - [API] allow to authorize using private token in HTTP header
  - [API] add user creation

v 2.9.1
  - Fixed resque custom config init

v 2.9.0
  - fixed inline notes bugs
  - refactored rspecs
  - refactored gitolite backend
  - added factory_girl
  - restyled projects list on dashboard
  - ssh keys validation to prevent gitolite crash
  - send notifications if changed permission in project
  - scss refactoring. gitlab_bootstrap/ dir
  - fix git push http body bigger than 112k problem
  - list of labels  page under issues tab
  - API for milestones, keys
  - restyled buttons
  - OAuth
  - Comment order changed

v 2.8.1
  - ability to disable gravatars
  - improved MR diff logic
  - ssh key help page

v 2.8.0
  - Gitlab Flavored Markdown
  - Bulk issues update
  - Issues API
  - Cucumber coverage increased
  - Post-receive files fixed
  - UI improved
  - Application cleanup
  - more cucumber
  - capybara-webkit + headless

v 2.7.0
  - Issue Labels
  - Inline diff
  - Git HTTP
  - API
  - UI improved
  - System hooks
  - UI improved
  - Dashboard events endless scroll
  - Source performance increased

v 2.6.0
  - UI polished
  - Improved network graph + keyboard nav
  - Handle huge commits
  - Last Push widget
  - Bugfix
  - Better performance
  - Email in resque
  - Increased test coverage
  - Ability to remove branch with MR accept
  - a lot of code refactored

v 2.5.0
  - UI polished
  - Git blame for file
  - Bugfix
  - Email in resque
  - Better test coverage

v 2.4.0
  - Admin area stats page
  - Ability to block user
  - Simplified dashboard area
  - Improved admin area
  - Bootstrap 2.0
  - Responsive layout
  - Big commits handling
  - Performance improved
  - Milestones

v 2.3.1
  - Issues pagination
  - ssl fixes
  - Merge Request pagination

v 2.3.0
  - Dashboard r1
  - Search r1
  - Project page
  - Close merge request on push
  - Persist MR diff after merge
  - mysql support
  - Documentation

v 2.2.0
  - We’ve added support of LDAP auth
  - Improved permission logic (4 roles system)
  - Protected branches (now only masters can push to protected branches)
  - Usability improved
  - twitter bootstrap integrated
  - compare view between commits
  - wiki feature
  - now you can enable/disable issues, wiki, wall features per project
  - security fixes
  - improved code browsing (ajax branch switch etc)
  - improved per-line commenting
  - git submodules displayed
  - moved to rails 3.2
  - help section improved

v 2.1.0
  - Project tab r1
  - List branches/tags
  - per line comments
  - mass user import

v 2.0.0
  - gitolite as main git host system
  - merge requests
  - project/repo access
  - link to commit/issue feed
  - design tab
  - improved email notifications
  - restyled dashboard
  - bugfix

v 1.2.2
  - common config file gitlab.yml
  - issues restyle
  - snippets restyle
  - clickable news feed header on dashboard
  - bugfix

v 1.2.1
  - bugfix

v 1.2.0
  - new design
  - user dashboard
  - network graph
  - markdown support for comments
  - encoding issues
  - wall like twitter timeline

v 1.1.0
  - project dashboard
  - wall redesigned
  - feature: code snippets
  - fixed horizontal scroll on file preview
  - fixed app crash if commit message has invalid chars
  - bugfix & code cleaning

v 1.0.2
  - fixed bug with empty project
  - added adv validation for project path & code
  - feature: issues can be sortable
  - bugfix
  - username displayed on top panel

v 1.0.1
  - fixed: with invalid source code for commit
  - fixed: lose branch/tag selection when use tree navigation
  - when history clicked - display path
  - bug fix & code cleaning

v 1.0.0
  - bug fix
  - projects preview mode

v 0.9.6
  - css fix
  - new repo empty tree until restart server - fixed

v 0.9.4
  - security improved
  - authorization improved
  - html escaping
  - bug fix
  - increased test coverage
  - design improvements

v 0.9.1
  - increased test coverage
  - design improvements
  - new issue email notification
  - updated app name
  - issue redesigned
  - issue can be edit

v 0.8.0
  - syntax highlight for main file types
  - redesign
  - stability
  - security fixes
  - increased test coverage
  - email notification<|MERGE_RESOLUTION|>--- conflicted
+++ resolved
@@ -46,11 +46,8 @@
   - RailsCache metris now includes fetch_hit/fetch_miss and read_hit/read_miss info.
   - Allow [ci skip] to be in any case and allow [skip ci]. !4785 (simon_w)
   - Set import_url validation to be more strict
-<<<<<<< HEAD
   - Memoize MR merged/closed events retrieval
-=======
   - Don't render discussion notes when requesting diff tab through AJAX
->>>>>>> 8ab3ab9e
   - Add basic system information like memory and disk usage to the admin panel
   - Don't garbage collect commits that have related DB records like comments
   - More descriptive message for git hooks and file locks
