--- conflicted
+++ resolved
@@ -2,12 +2,9 @@
 
 v 8.5.0 (unreleased)
   - Add "visibility" flag to GET /projects api endpoint
-<<<<<<< HEAD
   - Extend IP blokcing mechanism
-=======
   - Upgrade gitlab_git to 7.2.23 to fix commit message mentions in first branch push
   - New UI for pagination
->>>>>>> a4ff270d
 
 v 8.4.0 (unreleased)
   - Allow LDAP users to change their email if it was not set by the LDAP server
