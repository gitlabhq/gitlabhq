--- conflicted
+++ resolved
@@ -113,14 +113,11 @@
   - Fix suggested colors options for new labels in the admin area. !6138
   - Optimize discussion notes resolving and unresolving
   - Fix GitLab import button
-<<<<<<< HEAD
   - Fix confidential issues being exposed as public using gitlab.com export
   - Remove gitorious from import_sources. !6180
   - Scope webhooks/services that will run for confidential issues
-=======
   - Remove gitorious from import_sources
   - Fix confidential issues being exposed as public using gitlab.com export
->>>>>>> 535ce118
 
 v 8.11.4
   - Fix resolving conflicts on forks. !6082
