Please view this file on the master branch, on stable branches it's out of date.

v 7.10.0 (unreleased)
<<<<<<< HEAD
  - Allow HTML tags in Markdown input
=======
  - Update poltergeist to version 1.6.0 to support PhantomJS 2.0 (Zeger-Jan van de Weg)
  - Fix cross references when usernames, milestones, or project names contain underscores (Stan Hu)
  - enable line wrapping per default and remove the checkbox to toggle it (Hannes Rosenögger)
  - extend the commit calendar to show the actual commits made on a date (Hannes Rosenögger)
  - Add a service to support external wikis (Hannes Rosenögger)
  - List new commits for newly pushed branch in activity view.
  - Add changelog, license and contribution guide links to project sidebar.
  - Improve diff UI
  - Fix alignment of navbar toggle button (Cody Mize)
  - Identical look of selectboxes in UI
  - Move "Import existing repository by URL" option to button.
  - Improve error message when save profile has error.
  - Passing the name of pushed ref to CI service (requires GitLab CI 7.9+)
  - Add location field to user profile
>>>>>>> 6cf189f0

v 7.9.0 (unreleased)
  - Add HipChat integration documentation (Stan Hu)
  - Update documentation for object_kind field in Webhook push and tag push Webhooks (Stan Hu)
  - Fix broken email images (Hannes Rosenögger)
  - Automatically config git if user forgot, where possible (Zeger-Jan van de Weg)
  - Fix mass SQL statements on initial push (Hannes Rosenögger)
  - Add tag push notifications and normalize HipChat and Slack messages to be consistent (Stan Hu)
  - Add comment notification events to HipChat and Slack services (Stan Hu)
  - Add issue and merge request events to HipChat and Slack services (Stan Hu)
  - Fix merge request URL passed to Webhooks. (Stan Hu)
  - Fix bug that caused a server error when editing a comment to "+1" or "-1" (Stan Hu)
  - Fix code preview theme setting for comments, issues, merge requests, and snippets (Stan Hu)
  - Move labels/milestones tabs to sidebar
  - Upgrade Rails gem to version 4.1.9.
  - Improve error messages for file edit failures
  - Improve UI for commits, issues and merge request lists
  - Fix commit comments on first line of diff not rendering in Merge Request Discussion view.
  - Allow admins to override restricted project visibility settings.
  - Move restricted visibility settings from gitlab.yml into the web UI.
  - Improve trigger merge request hook when source project branch has been updated (Kirill Zaitsev)
  - Save web edit in new branch
  - Fix ordering of imported but unchanged projects (Marco Wessel)
  - Mobile UI improvements: make aside content expandable
  - Expose avatar_url in projects API
  - Fix checkbox alignment on the application settings page.
  - Generalize image upload in drag and drop in markdown to all files (Hannes Rosenögger)
  - Fix mass-unassignment of issues (Robert Speicher)
  - Fix hidden diff comments in merge request discussion view
  - Allow user confirmation to be skipped for new users via API
  - Add a service to send updates to an Irker gateway (Romain Coltel)
  - Add brakeman (security scanner for Ruby on Rails)
  - Slack username and channel options
  - Add grouped milestones from all projects to dashboard.
  - Web hook sends pusher email as well as commiter
  - Add Bitbucket omniauth provider.
  - Add Bitbucket importer.
  - Support referencing issues to a project whose name starts with a digit
  - Condense commits already in target branch when updating merge request source branch.
  - Send notifications and leave system comments when bulk updating issues.
  - Automatically link commit ranges to compare page: sha1...sha4 or sha1..sha4 (includes sha1 in comparison)
  - Move groups page from profile to dashboard
  - Starred projects page at dashboard
  - Blocking user does not remove him/her from project/groups but show blocked label
  - Change subject of EmailsOnPush emails to include namespace, project and branch.
  - Change subject of EmailsOnPush emails to include first commit message when multiple were pushed.
  - Remove confusing footer from EmailsOnPush mail body.
  - Add list of changed files to EmailsOnPush emails.
  - Add option to send EmailsOnPush emails from committer email if domain matches.
  - Add option to disable code diffs in EmailOnPush emails.
  - Wrap commit message in EmailsOnPush email.
  - Send EmailsOnPush emails when deleting commits using force push.
  - Fix EmailsOnPush email comparison link to include first commit.
  - Fix highliht of selected lines in file
  - Reject access to group/project avatar if the user doesn't have access.
  - Add database migration to clean group duplicates with same path and name (Make sure you have a backup before update)
  - Add GitLab active users count to rake gitlab:check
  - Starred projects page at dashboard
  - Make email display name configurable
  - Improve json validation in hook data
  - Use Emoji One
  - Updated emoji help documentation to properly reference EmojiOne.
  - Fix missing GitHub organisation repositories on import page.
  - Added blue theme
  - Remove annoying notice messages when create/update merge request
  - Allow smb:// links in Markdown text.
  - Filter merge request by title or description at Merge Requests page
  - Block user if he/she was blocked in Active Directory
  - Fix import pages not working after first load.
  - Use custom LDAP label in LDAP signin form.
  - Execute hooks and services when branch or tag is created or deleted through web interface.
  - Block and unblock user if he/she was blocked/unblocked in Active Directory
  - Raise recommended number of unicorn workers from 2 to 3
  - Use same layout and interactivity for project members as group members.
  - Prevent gitlab-shell character encoding issues by receiving its changes as raw data.
  - Ability to unsubscribe/subscribe to issue or merge request
  - Delete deploy key when last connection to a project is destroyed.
  - Fix invalid Atom feeds when using emoji, horizontal rules, or images (Christian Walther)
  - Backup of repositories with tar instead of git bundle (only now are git-annex files included in the backup)
  - Add canceled status for CI

v 7.8.4
  - Fix issue_tracker_id substitution in custom issue trackers
  - Fix path and name duplication in namespaces

v 7.8.3
  - Bump version of gitlab_git fixing annotated tags without message

v 7.8.2
  - Fix service migration issue when upgrading from versions prior to 7.3
  - Fix setting of the default use project limit via admin UI
  - Fix showing of already imported projects for GitLab and Gitorious importers
  - Fix response of push to repository to return "Not found" if user doesn't have access
  - Fix check if user is allowed to view the file attachment
  - Fix import check for case sensetive namespaces
  - Increase timeout for Git-over-HTTP requests to 1 hour since large pulls/pushes can take a long time.
  - Properly handle autosave local storage exceptions.
  - Escape wildcards when searching LDAP by username.

v 7.8.1
  - Fix run of custom post receive hooks
  - Fix migration that caused issues when upgrading to version 7.8 from versions prior to 7.3
  - Fix the warning for LDAP users about need to set password
  - Fix avatars which were not shown for non logged in users
  - Fix urls for the issues when relative url was enabled

v 7.8.0
  - Fix access control and protection against XSS for note attachments and other uploads.
  - Replace highlight.js with rouge-fork rugments (Stefan Tatschner)
  - Make project search case insensitive (Hannes Rosenögger)
  - Include issue/mr participants in list of recipients for reassign/close/reopen emails
  - Expose description in groups API
  - Better UI for project services page
  - Cleaner UI for web editor
  - Add diff syntax highlighting in email-on-push service notifications (Hannes Rosenögger)
  - Add API endpoint to fetch all changes on a MergeRequest (Jeroen van Baarsen)
  - View note image attachments in new tab when clicked instead of downloading them
  - Improve sorting logic in UI and API. Explicitly define what sorting method is used by default
  - Allow more variations for commit messages closing issues (Julien Bianchi and Hannes Rosenögger)
  - Fix overflow at sidebar when have several items
  - Add notes for label changes in issue and merge requests
  - Show tags in commit view (Hannes Rosenögger)
  - Only count a user's vote once on a merge request or issue (Michael Clarke)
  - Increase font size when browse source files and diffs
  - Service Templates now let you set default values for all services
  - Create new file in empty repository using GitLab UI
  - Ability to clone project using oauth2 token
  - Upgrade Sidekiq gem to version 3.3.0
  - Stop git zombie creation during force push check
  - Show success/error messages for test setting button in services
  - Added Rubocop for code style checks
  - Fix commits pagination
  - Async load a branch information at the commit page
  - Disable blacklist validation for project names
  - Allow configuring protection of the default branch upon first push (Marco Wessel)
  - Add gitlab.com importer
  - Add an ability to login with gitlab.com
  - Add a commit calendar to the user profile (Hannes Rosenögger)
  - Submit comment on command-enter
  - Notify all members of a group when that group is mentioned in a comment, for example: `@gitlab-org` or `@sales`.
  - Extend issue clossing pattern to include "Resolve", "Resolves", "Resolved", "Resolving" and "Close"
  - Fix long broadcast message cut-off on left sidebar (Visay Keo)
  - Add Project Avatars (Steven Thonus and Hannes Rosenögger)
  - Password reset token validity increased from 2 hours to 2 days since it is also send on account creation.
  - Edit group members via API
  - Enable raw image paste from clipboard, currently Chrome only (Marco Cyriacks)
  - Add action property to merge request hook (Julien Bianchi)
  - Remove duplicates from group milestone participants list.
  - Add a new API function that retrieves all issues assigned to a single milestone (Justin Whear and Hannes Rosenögger)
  - API: Access groups with their path (Julien Bianchi)
  - Added link to milestone and keeping resource context on smaller viewports for issues and merge requests (Jason Blanchard)
  - Allow notification email to be set separately from primary email.
  - API: Add support for editing an existing project (Mika Mäenpää and Hannes Rosenögger)
  - Don't have Markdown preview fail for long comments/wiki pages.
  - When test web hook - show error message instead of 500 error page if connection to hook url was reset
  - Added support for firing system hooks on group create/destroy and adding/removing users to group (Boyan Tabakov)
  - Added persistent collapse button for left side nav bar (Jason Blanchard)
  - Prevent losing unsaved comments by automatically restoring them when comment page is loaded again.
  - Don't allow page to be scaled on mobile.
  - Clean the username acquired from OAuth/LDAP so it doesn't fail username validation and block signing up.
  - Show assignees in merge request index page (Kelvin Mutuma)
  - Link head panel titles to relevant root page.
  - Allow users that signed up via OAuth to set their password in order to use Git over HTTP(S).
  - Show users button to share their newly created public or internal projects on twitter
  - Add quick help links to the GitLab pricing and feature comparison pages.
  - Fix duplicate authorized applications in user profile and incorrect application client count in admin area.
  - Make sure Markdown previews always use the same styling as the eventual destination.
  - Remove deprecated Group#owner_id from API
  - Show projects user contributed to on user page. Show stars near project on user page.
  - Improve database performance for GitLab
  - Add Asana service (Jeremy Benoist)
  - Improve project web hooks with extra data

v 7.7.2
  - Update GitLab Shell to version 2.4.2 that fixes a bug when developers can push to protected branch
  - Fix issue when LDAP user can't login with existing GitLab account

v 7.7.1
  - Improve mention autocomplete performance
  - Show setup instructions for GitHub import if disabled
  - Allow use http for OAuth applications

v 7.7.0
  - Import from GitHub.com feature
  - Add Jetbrains Teamcity CI service (Jason Lippert)
  - Mention notification level
  - Markdown preview in wiki (Yuriy Glukhov)
  - Raise group avatar filesize limit to 200kb
  - OAuth applications feature
  - Show user SSH keys in admin area
  - Developer can push to protected branches option
  - Set project path instead of project name in create form
  - Block Git HTTP access after 10 failed authentication attempts
  - Updates to the messages returned by API (sponsored by O'Reilly Media)
  - New UI layout with side navigation
  - Add alert message in case of outdated browser (IE < 10)
  - Added API support for sorting projects
  - Update gitlab_git to version 7.0.0.rc14
  - Add API project search filter option for authorized projects
  - Fix File blame not respecting branch selection
  - Change some of application settings on fly in admin area UI
  - Redesign signin/signup pages
  - Close standard input in Gitlab::Popen.popen
  - Trigger GitLab CI when push tags
  - When accept merge request - do merge using sidaekiq job
  - Enable web signups by default
  - Fixes for diff comments: drag-n-drop images, selecting images
  - Fixes for edit comments: drag-n-drop images, preview mode, selecting images, save & update
  - Remove password strength indicator



v 7.6.0
  - Fork repository to groups
  - New rugged version
  - Add CRON=1 backup setting for quiet backups
  - Fix failing wiki restore
  - Add optional Sidekiq MemoryKiller middleware (enabled via SIDEKIQ_MAX_RSS env variable)
  - Monokai highlighting style now more faithful to original design (Mark Riedesel)
  - Create project with repository in synchrony
  - Added ability to create empty repo or import existing one if project does not have repository
  - Reactivate highlight.js language autodetection
  - Mobile UI improvements
  - Change maximum avatar file size from 100KB to 200KB
  - Strict validation for snippet file names
  - Enable Markdown preview for issues, merge requests, milestones, and notes (Vinnie Okada)
  - In the docker directory is a container template based on the Omnibus packages.
  - Update Sidekiq to version 2.17.8
  - Add author filter to project issues and merge requests pages
  - Atom feed for user activity
  - Support multiple omniauth providers for the same user
  - Rendering cross reference in issue title and tooltip for merge request
  - Show username in comments
  - Possibility to create Milestones or Labels when Issues are disabled
  - Fix bug with showing gpg signature in tag

v 7.5.3
  - Bump gitlab_git to 7.0.0.rc12 (includes Rugged 0.21.2)

v 7.5.2
  - Don't log Sidekiq arguments by default
  - Fix restore of wiki repositories from backups

v 7.5.1
  - Add missing timestamps to 'members' table

v 7.5.0
  - API: Add support for Hipchat (Kevin Houdebert)
  - Add time zone configuration in gitlab.yml (Sullivan Senechal)
  - Fix LDAP authentication for Git HTTP access
  - Run 'GC.start' after every EmailsOnPushWorker job
  - Fix LDAP config lookup for provider 'ldap'
  - Drop all sequences during Postgres database restore
  - Project title links to project homepage (Ben Bodenmiller)
  - Add Atlassian Bamboo CI service (Drew Blessing)
  - Mentioned @user will receive email even if he is not participating in issue or commit
  - Session API: Use case-insensitive authentication like in UI (Andrey Krivko)
  - Tie up loose ends with annotated tags: API & UI (Sean Edge)
  - Return valid json for deleting branch via API (sponsored by O'Reilly Media)
  - Expose username in project events API (sponsored by O'Reilly Media)
  - Adds comments to commits in the API
  - Performance improvements
  - Fix post-receive issue for projects with deleted forks
  - New gitlab-shell version with custom hooks support
  - Improve code
  - GitLab CI 5.2+ support (does not support older versions)
  - Fixed bug when you can not push commits starting with 000000 to protected branches
  - Added a password strength indicator
  - Change project name and path in one form
  - Display renamed files in diff views (Vinnie Okada)
  - Fix raw view for public snippets
  - Use secret token with GitLab internal API.
  - Add missing timestamps to 'members' table

v 7.4.3
  - Fix raw snippets view
  - Fix security issue for member api
  - Fix buildbox integration

v 7.4.2
  - Fix internal snippet exposing for unauthenticated users

v 7.4.1
  - Fix LDAP authentication for Git HTTP access
  - Fix LDAP config lookup for provider 'ldap'
  - Fix public snippets
  - Fix 500 error on projects with nested submodules

v 7.4.0
  - Refactored membership logic
  - Improve error reporting on users API (Julien Bianchi)
  - Refactor test coverage tools usage. Use SIMPLECOV=true to generate it locally
  - Default branch is protected by default
  - Increase unicorn timeout to 60 seconds
  - Sort search autocomplete projects by stars count so most popular go first
  - Add README to tab on project show page
  - Do not delete tmp/repositories itself during clean-up, only its contents
  - Support for backup uploads to remote storage
  - Prevent notes polling when there are not notes
  - Internal ForkService: Prepare support for fork to a given namespace
  - API: Add support for forking a project via the API (Bernhard Kaindl)
  - API: filter project issues by milestone (Julien Bianchi)
  - Fail harder in the backup script
  - Changes to Slack service structure, only webhook url needed
  - Zen mode for wiki and milestones (Robert Schilling)
  - Move Emoji parsing to html-pipeline-gitlab (Robert Schilling)
  - Font Awesome 4.2 integration (Sullivan Senechal)
  - Add Pushover service integration (Sullivan Senechal)
  - Add select field type for services options (Sullivan Senechal)
  - Add cross-project references to the Markdown parser (Vinnie Okada)
  - Add task lists to issue and merge request descriptions (Vinnie Okada)
  - Snippets can be public, internal or private
  - Improve danger zone: ask project path to confirm data-loss action
  - Raise exception on forgery
  - Show build coverage in Merge Requests (requires GitLab CI v5.1)
  - New milestone and label links on issue edit form
  - Improved repository graphs
  - Improve event note display in dashboard and project activity views (Vinnie Okada)
  - Add users sorting to admin area
  - UI improvements
  - Fix ambiguous sha problem with mentioned commit
  - Fixed bug with apostrophe when at mentioning users
  - Add active directory ldap option
  - Developers can push to wiki repo. Protected branches does not affect wiki repo any more
  - Faster rev list
  - Fix branch removal

v 7.3.2
  - Fix creating new file via web editor
  - Use gitlab-shell v2.0.1

v 7.3.1
  - Fix ref parsing in Gitlab::GitAccess
  - Fix error 500 when viewing diff on a file with changed permissions
  - Fix adding comments to MR when source branch is master
  - Fix error 500 when searching description contains relative link

v 7.3.0
  - Always set the 'origin' remote in satellite actions
  - Write authorized_keys in tmp/ during tests
  - Use sockets to connect to Redis
  - Add dormant New Relic gem (can be enabled via environment variables)
  - Expire Rack sessions after 1 week
  - Cleaner signin/signup pages
  - Improved comments UI
  - Better search with filtering, pagination etc
  - Added a checkbox to toggle line wrapping in diff (Yuriy Glukhov)
  - Prevent project stars duplication when fork project
  - Use the default Unicorn socket backlog value of 1024
  - Support Unix domain sockets for Redis
  - Store session Redis keys in 'session:gitlab:' namespace
  - Deprecate LDAP account takeover based on partial LDAP email / GitLab username match
  - Use /bin/sh instead of Bash in bin/web, bin/background_jobs (Pavel Novitskiy)
  - Keyboard shortcuts for productivity (Robert Schilling)
  - API: filter issues by state (Julien Bianchi)
  - API: filter issues by labels (Julien Bianchi)
  - Add system hook for ssh key changes
  - Add blob permalink link (Ciro Santilli)
  - Create annotated tags through UI and API (Sean Edge)
  - Snippets search (Charles Bushong)
  - Comment new push to existing MR
  - Add 'ci' to the blacklist of forbidden names
  - Improve text filtering on issues page
  - Comment & Close button
  - Process git push --all much faster
  - Don't allow edit of system notes
  - Project wiki search (Ralf Seidler)
  - Enabled Shibboleth authentication support (Matus Banas)
  - Zen mode (fullscreen) for issues/MR/notes (Robert Schilling)
  - Add ability to configure webhook timeout via gitlab.yml (Wes Gurney)
  - Sort project merge requests in asc or desc order for updated_at or created_at field (sponsored by O'Reilly Media)
  - Add Redis socket support to 'rake gitlab:shell:install'

v 7.2.1
  - Delete orphaned labels during label migration (James Brooks)
  - Security: prevent XSS with stricter MIME types for raw repo files

v 7.2.0
  - Explore page
  - Add project stars (Ciro Santilli)
  - Log Sidekiq arguments
  - Better labels: colors, ability to rename and remove
  - Improve the way merge request collects diffs
  - Improve compare page for large diffs
  - Expose the full commit message via API
  - Fix 500 error on repository rename
  - Fix bug when MR download patch return invalid diff
  - Test gitlab-shell integration
  - Repository import timeout increased from 2 to 4 minutes allowing larger repos to be imported
  - API for labels (Robert Schilling)
  - API: ability to set an import url when creating project for specific user

v 7.1.1
  - Fix cpu usage issue in Firefox
  - Fix redirect loop when changing password by new user
  - Fix 500 error on new merge request page

v 7.1.0
  - Remove observers
  - Improve MR discussions
  - Filter by description on Issues#index page
  - Fix bug with namespace select when create new project page
  - Show README link after description for non-master members
  - Add @all mention for comments
  - Dont show reply button if user is not signed in
  - Expose more information for issues with webhook
  - Add a mention of the merge request into the default merge request commit message
  - Improve code highlight, introduce support for more languages like Go, Clojure, Erlang etc
  - Fix concurrency issue in repository download
  - Dont allow repository name start with ?
  - Improve email threading (Pierre de La Morinerie)
  - Cleaner help page
  - Group milestones
  - Improved email notifications
  - Contributors API (sponsored by Mobbr)
  - Fix LDAP TLS authentication (Boris HUISGEN)
  - Show VERSION information on project sidebar
  - Improve branch removal logic when accept MR
  - Fix bug where comment form is spawned inside the Reply button
  - Remove Dir.chdir from Satellite#lock for thread-safety
  - Increased default git max_size value from 5MB to 20MB in gitlab.yml. Please update your configs!
  - Show error message in case of timeout in satellite when create MR
  - Show first 100 files for huge diff instead of hiding all
  - Change default admin email from admin@local.host to admin@example.com

v 7.0.0
  - The CPU no longer overheats when you hold down the spacebar
  - Improve edit file UI
  - Add ability to upload group avatar when create
  - Protected branch cannot be removed
  - Developers can remove normal branches with UI
  - Remove branch via API (sponsored by O'Reilly Media)
  - Move protected branches page to Project settings area
  - Redirect to Files view when create new branch via UI
  - Drag and drop upload of image in every markdown-area (Earle Randolph Bunao and Neil Francis Calabroso)
  - Refactor the markdown relative links processing
  - Make it easier to implement other CI services for GitLab
  - Group masters can create projects in group
  - Deprecate ruby 1.9.3 support
  - Only masters can rewrite/remove git tags
  - Add X-Frame-Options SAMEORIGIN to Nginx config so Sidekiq admin is visible
  - UI improvements
  - Case-insensetive search for issues
  - Update to rails 4.1
  - Improve performance of application for projects and groups with a lot of members
  - Formally support Ruby 2.1
  - Include Nginx gitlab-ssl config
  - Add manual language detection for highlight.js
  - Added example.com/:username routing
  - Show notice if your profile is public
  - UI improvements for mobile devices
  - Improve diff rendering performance
  - Drag-n-drop for issues and merge requests between states at milestone page
  - Fix '0 commits' message for huge repositories on project home page
  - Prevent 500 error page when visit commit page from large repo
  - Add notice about huge push over http to unicorn config
  - File action in satellites uses default 30 seconds timeout instead of old 10 seconds one
  - Overall performance improvements
  - Skip init script check on omnibus-gitlab
  - Be more selective when killing stray Sidekiqs
  - Check LDAP user filter during sign-in
  - Remove wall feature (no data loss - you can take it from database)
  - Dont expose user emails via API unless you are admin
  - Detect issues closed by Merge Request description
  - Better email subject lines from email on push service (Alex Elman)
  - Enable identicon for gravatar be default

v 6.9.2
  - Revert the commit that broke the LDAP user filter

v 6.9.1
  - Fix scroll to highlighted line
  - Fix the pagination on load for commits page

v 6.9.0
  - Store Rails cache data in the Redis `cache:gitlab` namespace
  - Adjust MySQL limits for existing installations
  - Add db index on project_id+iid column. This prevents duplicate on iid (During migration duplicates will be removed)
  - Markdown preview or diff during editing via web editor (Evgeniy Sokovikov)
  - Give the Rails cache its own Redis namespace
  - Add ability to set different ssh host, if different from http/https
  - Fix syntax highlighting for code comments blocks
  - Improve comments loading logic
  - Stop refreshing comments when the tab is hidden
  - Improve issue and merge request mobile UI (Drew Blessing)
  - Document how to convert a backup to PostgreSQL
  - Fix locale bug in backup manager
  - Fix can not automerge when MR description is too long
  - Fix wiki backup skip bug
  - Two Step MR creation process
  - Remove unwanted files from satellite working directory with git clean -fdx
  - Accept merge request via API (sponsored by O'Reilly Media)
  - Add more access checks during API calls
  - Block SSH access for 'disabled' Active Directory users
  - Labels for merge requests (Drew Blessing)
  - Threaded emails by setting a Message-ID (Philip Blatter)

v 6.8.0
  - Ability to at mention users that are participating in issue and merge req. discussion
  - Enabled GZip Compression for assets in example Nginx, make sure that Nginx is compiled with --with-http_gzip_static_module flag (this is default in Ubuntu)
  - Make user search case-insensitive (Christopher Arnold)
  - Remove omniauth-ldap nickname bug workaround
  - Drop all tables before restoring a Postgres backup
  - Make the repository downloads path configurable
  - Create branches via API (sponsored by O'Reilly Media)
  - Changed permission of gitlab-satellites directory not to be world accessible
  - Protected branch does not allow force push
  - Fix popen bug in `rake gitlab:satellites:create`
  - Disable connection reaping for MySQL
  - Allow oauth signup without email for twitter and github
  - Fix faulty namespace names that caused 500 on user creation
  - Option to disable standard login
  - Clean old created archives from repository downloads directory
  - Fix download link for huge MR diffs
  - Expose event and mergerequest timestamps in API
  - Fix emails on push service when only one commit is pushed

v 6.7.3
  - Fix the merge notification email not being sent (Pierre de La Morinerie)
  - Drop all tables before restoring a Postgres backup
  - Remove yanked modernizr gem

v 6.7.2
  - Fix upgrader script

v 6.7.1
  - Fix GitLab CI integration

v 6.7.0
  - Increased the example Nginx client_max_body_size from 5MB to 20MB, consider updating it manually on existing installations
  - Add support for Gemnasium as a Project Service (Olivier Gonzalez)
  - Add edit file button to MergeRequest diff
  - Public groups (Jason Hollingsworth)
  - Cleaner headers in Notification Emails (Pierre de La Morinerie)
  - Blob and tree gfm links to anchors work
  - Piwik Integration (Sebastian Winkler)
  - Show contribution guide link for new issue form (Jeroen van Baarsen)
  - Fix CI status for merge requests from fork
  - Added option to remove issue assignee on project issue page and issue edit page (Jason Blanchard)
  - New page load indicator that includes a spinner that scrolls with the page
  - Converted all the help sections into markdown
  - LDAP user filters
  - Streamline the content of notification emails (Pierre de La Morinerie)
  - Fixes a bug with group member administration (Matt DeTullio)
  - Sort tag names using VersionSorter (Robert Speicher)
  - Add GFM autocompletion for MergeRequests (Robert Speicher)
  - Add webhook when a new tag is pushed (Jeroen van Baarsen)
  - Add button for toggling inline comments in diff view
  - Add retry feature for repository import
  - Reuse the GitLab LDAP connection within each request
  - Changed markdown new line behaviour to conform to markdown standards
  - Fix global search
  - Faster authorized_keys rebuilding in `rake gitlab:shell:setup` (requires gitlab-shell 1.8.5)
  - Create and Update MR calls now support the description parameter (Greg Messner)
  - Markdown relative links in the wiki link to wiki pages, markdown relative links in repositories link to files in the repository
  - Added Slack service integration (Federico Ravasio)
  - Better API responses for access_levels (sponsored by O'Reilly Media)
  - Requires at least 2 unicorn workers
  - Requires gitlab-shell v1.9+
  - Replaced gemoji(due to closed licencing problem) with Phantom Open Emoji library(combined SIL Open Font License, MIT License and the CC 3.0 License)
  - Fix `/:username.keys` response content type (Dmitry Medvinsky)

v 6.6.5
  - Added option to remove issue assignee on project issue page and issue edit page (Jason Blanchard)
  - Hide mr close button for comment form if merge request was closed or inline comment
  - Adds ability to reopen closed merge request

v 6.6.4
  - Add missing html escape for highlighted code blocks in comments, issues

v 6.6.3
  - Fix 500 error when edit yourself from admin area
  - Hide private groups for public profiles

v 6.6.2
  - Fix 500 error on branch/tag create or remove via UI

v 6.6.1
  - Fix 500 error on files tab if submodules presents

v 6.6.0
  - Retrieving user ssh keys publically(github style): http://__HOST__/__USERNAME__.keys
  - Permissions: Developer now can manage issue tracker (modify any issue)
  - Improve Code Compare page performance
  - Group avatar
  - Pygments.rb replaced with highlight.js
  - Improve Merge request diff store logic
  - Improve render performnace for MR show page
  - Fixed Assembla hardcoded project name
  - Jira integration documentation
  - Refactored app/services
  - Remove snippet expiration
  - Mobile UI improvements (Drew Blessing)
  - Fix block/remove UI for admin::users#show page
  - Show users' group membership on users' activity page (Robert Djurasaj)
  - User pages are visible without login if user is authorized to a public project
  - Markdown rendered headers have id derived from their name and link to their id
  - Improve application to work faster with large groups (100+ members)
  - Multiple emails per user
  - Show last commit for file when view file source
  - Restyle Issue#show page and MR#show page
  - Ability to filter by multiple labels for Issues page
  - Rails version to 4.0.3
  - Fixed attachment identifier displaying underneath note text (Jason Blanchard)

v 6.5.1
  - Fix branch selectbox when create merge request from fork

v 6.5.0
  - Dropdown menus on issue#show page for assignee and milestone (Jason Blanchard)
  - Add color custimization and previewing to broadcast messages
  - Fixed notes anchors
  - Load new comments in issues dynamically
  - Added sort options to Public page
  - New filters (assigned/authored/all) for Dashboard#issues/merge_requests (sponsored by Say Media)
  - Add project visibility icons to dashboard
  - Enable secure cookies if https used
  - Protect users/confirmation with rack_attack
  - Default HTTP headers to protect against MIME-sniffing, force https if enabled
  - Bootstrap 3 with responsive UI
  - New repository download formats: tar.bz2, zip, tar (Jason Hollingsworth)
  - Restyled accept widgets for MR
  - SCSS refactored
  - Use jquery timeago plugin
  - Fix 500 error for rdoc files
  - Ability to customize merge commit message (sponsored by Say Media)
  - Search autocomplete via ajax
  - Add website url to user profile
  - Files API supports base64 encoded content (sponsored by O'Reilly Media)
  - Added support for Go's repository retrieval (Bruno Albuquerque)

v6.4.3
  - Don't use unicorn worker killer if PhusionPassenger is defined

v6.4.2
  - Fixed wrong behaviour of script/upgrade.rb

v6.4.1
  - Fixed bug with repository rename
  - Fixed bug with project transfer

v 6.4.0
  - Added sorting to project issues page (Jason Blanchard)
  - Assembla integration (Carlos Paramio)
  - Fixed another 500 error with submodules
  - UI: More compact issues page
  - Minimal password length increased to 8 symbols
  - Side-by-side diff view (Steven Thonus)
  - Internal projects (Jason Hollingsworth)
  - Allow removal of avatar (Drew Blessing)
  - Project web hooks now support issues and merge request events
  - Visiting project page while not logged in will redirect to sign-in instead of 404 (Jason Hollingsworth)
  - Expire event cache on avatar creation/removal (Drew Blessing)
  - Archiving old projects (Steven Thonus)
  - Rails 4
  - Add time ago tooltips to show actual date/time
  - UI: Fixed UI for admin system hooks
  - Ruby script for easier GitLab upgrade
  - Do not remove Merge requests if fork project was removed
  - Improve sign-in/signup UX
  - Add resend confirmation link to sign-in page
  - Set noreply@HOSTNAME for reply_to field in all emails
  - Show GitLab API version on Admin#dashboard
  - API Cross-origin resource sharing
  - Show READMe link at project home page
  - Show repo size for projects in Admin area

v 6.3.0
  - API for adding gitlab-ci service
  - Init script now waits for pids to appear after (re)starting before reporting status (Rovanion Luckey)
  - Restyle project home page
  - Grammar fixes
  - Show branches list (which branches contains commit) on commit page (Andrew Kumanyaev)
  - Security improvements
  - Added support for GitLab CI 4.0
  - Fixed issue with 500 error when group did not exist
  - Ability to leave project
  - You can create file in repo using UI
  - You can remove file from repo using UI
  - API: dropped default_branch attribute from project during creation
  - Project default_branch is not stored in db any more. It takes from repo now.
  - Admin broadcast messages
  - UI improvements
  - Dont show last push widget if user removed this branch
  - Fix 500 error for repos with newline in file name
  - Extended html titles
  - API: create/update/delete repo files
  - Admin can transfer project to any namespace
  - API: projects/all for admin users
  - Fix recent branches order

v 6.2.4
  - Security: Cast API private_token to string (CVE-2013-4580)
  - Security: Require gitlab-shell 1.7.8 (CVE-2013-4581, CVE-2013-4582, CVE-2013-4583)
  - Fix for Git SSH access for LDAP users

v 6.2.3
  - Security: More protection against CVE-2013-4489
  - Security: Require gitlab-shell 1.7.4 (CVE-2013-4490, CVE-2013-4546)
  - Fix sidekiq rake tasks

v 6.2.2
  - Security: Update gitlab_git (CVE-2013-4489)

v 6.2.1
  - Security: Fix issue with generated passwords for new users

v 6.2.0
  - Public project pages are now visible to everyone (files, issues, wik, etc.)
    THIS MEANS YOUR ISSUES AND WIKI FOR PUBLIC PROJECTS ARE PUBLICLY VISIBLE AFTER THE UPGRADE
  - Add group access to permissions page
  - Require current password to change one
  - Group owner or admin can remove other group owners
  - Remove group transfer since we have multiple owners
  - Respect authorization in Repository API
  - Improve UI for Project#files page
  - Add more security specs
  - Added search for projects by name to api (Izaak Alpert)
  - Make default user theme configurable (Izaak Alpert)
  - Update logic for validates_merge_request for tree of MR (Andrew Kumanyaev)
  - Rake tasks for web hooks management (Jonhnny Weslley)
  - Extended User API to expose admin and can_create_group for user creation/updating (Boyan Tabakov)
  - API: Remove group
  - API: Remove project
  - Avatar upload on profile page with a maximum of 100KB (Steven Thonus)
  - Store the sessions in Redis instead of the cookie store
  - Fixed relative links in markdown
  - User must confirm their email if signup enabled
  - User must confirm changed email

v 6.1.0
  - Project specific IDs for issues, mr, milestones
    Above items will get a new id and for example all bookmarked issue urls will change.
    Old issue urls are redirected to the new one if the issue id is too high for an internal id.
  - Description field added to Merge Request
  - API: Sudo api calls (Izaak Alpert)
  - API: Group membership api (Izaak Alpert)
  - Improved commit diff
  - Improved large commit handling (Boyan Tabakov)
  - Rewrite: Init script now less prone to errors and keeps better track of the service (Rovanion Luckey)
  - Link issues, merge requests, and commits when they reference each other with GFM (Ash Wilson)
  - Close issues automatically when pushing commits with a special message
  - Improve user removal from admin area
  - Invalidate events cache when project was moved
  - Remove deprecated classes and rake tasks
  - Add event filter for group and project show pages
  - Add links to create branch/tag from project home page
  - Add public-project? checkbox to new-project view
  - Improved compare page. Added link to proceed into Merge Request
  - Send an email to a user when they are added to group
  - New landing page when you have 0 projects

v 6.0.0
  - Feature: Replace teams with group membership
    We introduce group membership in 6.0 as a replacement for teams.
    The old combination of groups and teams was confusing for a lot of people.
    And when the members of a team where changed this wasn't reflected in the project permissions.
    In GitLab 6.0 you will be able to add members to a group with a permission level for each member.
    These group members will have access to the projects in that group.
    Any changes to group members will immediately be reflected in the project permissions.
    You can even have multiple owners for a group, greatly simplifying administration.
  - Feature: Ability to have multiple owners for group
  - Feature: Merge Requests between fork and project (Izaak Alpert)
  - Feature: Generate fingerprint for ssh keys
  - Feature: Ability to create and remove branches with UI
  - Feature: Ability to create and remove git tags with UI
  - Feature: Groups page in profile. You can leave group there
  - API: Allow login with LDAP credentials
  - Redesign: project settings navigation
  - Redesign: snippets area
  - Redesign: ssh keys page
  - Redesign: buttons, blocks and other ui elements
  - Add comment title to rss feed
  - You can use arrows to navigate at tree view
  - Add project filter on dashboard
  - Cache project graph
  - Drop support of root namespaces
  - Default theme is classic now
  - Cache result of methods like authorize_projects, project.team.members etc
  - Remove $.ready events
  - Fix onclick events being double binded
  - Add notification level to group membership
  - Move all project controllers/views under Projects:: module
  - Move all profile controllers/views under Profiles:: module
  - Apply user project limit only for personal projects
  - Unicorn is default web server again
  - Store satellites lock files inside satellites dir
  - Disabled threadsafety mode in rails
  - Fixed bug with loosing MR comments
  - Improved MR comments logic
  - Render readme file for projects in public area

v 5.4.2
  - Security: Cast API private_token to string (CVE-2013-4580)
  - Security: Require gitlab-shell 1.7.8 (CVE-2013-4581, CVE-2013-4582, CVE-2013-4583)

v 5.4.1
  - Security: Fixes for CVE-2013-4489
  - Security: Require gitlab-shell 1.7.4 (CVE-2013-4490, CVE-2013-4546)

v 5.4.0
  - Ability to edit own comments
  - Documentation improvements
  - Improve dashboard projects page
  - Fixed nav for empty repos
  - GitLab Markdown help page
  - Misspelling fixes
  - Added support of unicorn and fog gems
  - Added client list to API doc
  - Fix PostgreSQL database restoration problem
  - Increase snippet content column size
  - allow project import via git:// url
  - Show participants on issues, including mentions
  - Notify mentioned users with email

v 5.3.0
  - Refactored services
  - Campfire service added
  - HipChat service added
  - Fixed bug with LDAP + git over http
  - Fixed bug with google analytics code being ignored
  - Improve sign-in page if ldap enabled
  - Respect newlines in wall messages
  - Generate the Rails secret token on first run
  - Rename repo feature
  - Init.d: remove gitlab.socket on service start
  - Api: added teams api
  - Api: Prevent blob content being escaped
  - Api: Smart deploy key add behaviour
  - Api: projects/owned.json return user owned project
  - Fix bug with team assignation on project from #4109
  - Advanced snippets: public/private, project/personal (Andrew Kulakov)
  - Repository Graphs (Karlo Nicholas T. Soriano)
  - Fix dashboard lost if comment on commit
  - Update gitlab-grack. Fixes issue with --depth option
  - Fix project events duplicate on project page
  - Fix postgres error when displaying network graph.
  - Fix dashboard event filter when navigate via turbolinks
  - init.d: Ensure socket is removed before starting service
  - Admin area: Style teams:index, group:show pages
  - Own page for failed forking
  - Scrum view for milestone

v 5.2.0
  - Turbolinks
  - Git over http with ldap credentials
  - Diff with better colors and some spacing on the corners
  - Default values for project features
  - Fixed huge_commit view
  - Restyle project clone panel
  - Move Gitlab::Git code to gitlab_git gem
  - Move update docs in repo
  - Requires gitlab-shell v1.4.0
  - Fixed submodules listing under file tab
  - Fork feature (Angus MacArthur)
  - git version check in gitlab:check
  - Shared deploy keys feature
  - Ability to generate default labels set for issues
  - Improve gfm autocomplete (Harold Luo)
  - Added support for Google Analytics
  - Code search feature (Javier Castro)

v 5.1.0
  - You can login with email or username now
  - Corrected project transfer rollback when repository cannot be moved
  - Move both repo and wiki when project transfer requested
  - Admin area: project editing was removed from admin namespace
  - Access: admin user has now access to any project.
  - Notification settings
  - Gitlab::Git set of objects to abstract from grit library
  - Replace Unicorn web server with Puma
  - Backup/Restore refactored. Backup dump project wiki too now
  - Restyled Issues list. Show milestone version in issue row
  - Restyled Merge Request list
  - Backup now dump/restore uploads
  - Improved performance of dashboard (Andrew Kumanyaev)
  - File history now tracks renames (Akzhan Abdulin)
  - Drop wiki migration tools
  - Drop sqlite migration tools
  - project tagging
  - Paginate users in API
  - Restyled network graph (Hiroyuki Sato)

v 5.0.1
  - Fixed issue with gitlab-grit being overridden by grit

v 5.0.0
  - Replaced gitolite with gitlab-shell
  - Removed gitolite-related libraries
  - State machine added
  - Setup gitlab as git user
  - Internal API
  - Show team tab for empty projects
  - Import repository feature
  - Updated rails
  - Use lambda for scopes
  - Redesign admin area -> users
  - Redesign admin area -> user
  - Secure link to file attachments
  - Add validations for Group and Team names
  - Restyle team page for project
  - Update capybara, rspec-rails, poltergeist to recent versions
  - Wiki on git using Gollum
  - Added Solarized Dark theme for code review
  - Don't show user emails in autocomplete lists, profile pages
  - Added settings tab for group, team, project
  - Replace user popup with icons in header
  - Handle project moving with gitlab-shell
  - Added select2-rails for selectboxes with ajax data load
  - Fixed search field on projects page
  - Added teams to search autocomplete
  - Move groups and teams on dashboard sidebar to sub-tabs
  - API: improved return codes and docs. (Felix Gilcher, Sebastian Ziebell)
  - Redesign wall to be more like chat
  - Snippets, Wall features are disabled by default for new projects

v 4.2.0
  - Teams
  - User show page. Via /u/username
  - Show help contents on pages for better navigation
  - Async gitolite calls
  - added satellites logs
  - can_create_group, can_create_team booleans for User
  - Process web hooks async
  - GFM: Fix images escaped inside links
  - Network graph improved
  - Switchable branches for network graph
  - API: Groups
  - Fixed project download

v 4.1.0
  - Optional Sign-Up
  - Discussions
  - Satellites outside of tmp
  - Line numbers for blame
  - Project public mode
  - Public area with unauthorized access
  - Load dashboard events with ajax
  - remember dashboard filter in cookies
  - replace resque with sidekiq
  - fix routing issues
  - cleanup rake tasks
  - fix backup/restore
  - scss cleanup
  - show preview for note images
  - improved network-graph
  - get rid of app/roles/
  - added new classes Team, Repository
  - Reduce amount of gitolite calls
  - Ability to add user in all group projects
  - remove deprecated configs
  - replaced Korolev font with open font
  - restyled admin/dashboard page
  - restyled admin/projects page

v 4.0.0
  - Remove project code and path from API. Use id instead
  - Return valid cloneable url to repo for web hook
  - Fixed backup issue
  - Reorganized settings
  - Fixed commits compare
  - Refactored scss
  - Improve status checks
  - Validates presence of User#name
  - Fixed postgres support
  - Removed sqlite support
  - Modified post-receive hook
  - Milestones can be closed now
  - Show comment events on dashboard
  - Quick add team members via group#people page
  - [API] expose created date for hooks and SSH keys
  - [API] list, create issue notes
  - [API] list, create snippet notes
  - [API] list, create wall notes
  - Remove project code - use path instead
  - added username field to user
  - rake task to fill usernames based on emails create namespaces for users
  - STI Group < Namespace
  - Project has namespace_id
  - Projects with namespaces also namespaced in gitolite and stored in subdir
  - Moving project to group will move it under group namespace
  - Ability to move project from namespaces to another
  - Fixes commit patches getting escaped (see #2036)
  - Support diff and patch generation for commits and merge request
  - MergeReqest doesn't generate a temporary file for the patch any more
  - Update the UI to allow downloading Patch or Diff

v 3.1.0
  - Updated gems
  - Services: Gitlab CI integration
  - Events filter on dashboard
  - Own namespace for redis/resque
  - Optimized commit diff views
  - add alphabetical order for projects admin page
  - Improved web editor
  - Commit stats page
  - Documentation split and cleanup
  - Link to commit authors everywhere
  - Restyled milestones list
  - added Milestone to Merge Request
  - Restyled Top panel
  - Refactored Satellite Code
  - Added file line links
  - moved from capybara-webkit to poltergeist + phantomjs

v 3.0.3
  - Fixed bug with issues list in Chrome
  - New Feature: Import team from another project

v 3.0.2
  - Fixed gitlab:app:setup
  - Fixed application error on empty project in admin area
  - Restyled last push widget

v 3.0.1
  - Fixed git over http

v 3.0.0
  - Projects groups
  - Web Editor
  - Fixed bug with gitolite keys
  - UI improved
  - Increased performance of application
  - Show user avatar in last commit when browsing Files
  - Refactored Gitlab::Merge
  - Use Font Awesome for icons
  - Separate observing of Note and MergeRequests
  - Milestone "All Issues" filter
  - Fix issue close and reopen button text and styles
  - Fix forward/back while browsing Tree hierarchy
  - Show number of notes for commits and merge requests
  - Added support pg from box and update installation doc
  - Reject ssh keys that break gitolite
  - [API] list one project hook
  - [API] edit project hook
  - [API] list project snippets
  - [API] allow to authorize using private token in HTTP header
  - [API] add user creation

v 2.9.1
  - Fixed resque custom config init

v 2.9.0
  - fixed inline notes bugs
  - refactored rspecs
  - refactored gitolite backend
  - added factory_girl
  - restyled projects list on dashboard
  - ssh keys validation to prevent gitolite crash
  - send notifications if changed permission in project
  - scss refactoring. gitlab_bootstrap/ dir
  - fix git push http body bigger than 112k problem
  - list of labels  page under issues tab
  - API for milestones, keys
  - restyled buttons
  - OAuth
  - Comment order changed

v 2.8.1
  - ability to disable gravatars
  - improved MR diff logic
  - ssh key help page

v 2.8.0
  - Gitlab Flavored Markdown
  - Bulk issues update
  - Issues API
  - Cucumber coverage increased
  - Post-receive files fixed
  - UI improved
  - Application cleanup
  - more cucumber
  - capybara-webkit + headless

v 2.7.0
  - Issue Labels
  - Inline diff
  - Git HTTP
  - API
  - UI improved
  - System hooks
  - UI improved
  - Dashboard events endless scroll
  - Source performance increased

v 2.6.0
  - UI polished
  - Improved network graph + keyboard nav
  - Handle huge commits
  - Last Push widget
  - Bugfix
  - Better performance
  - Email in resque
  - Increased test coverage
  - Ability to remove branch with MR accept
  - a lot of code refactored

v 2.5.0
  - UI polished
  - Git blame for file
  - Bugfix
  - Email in resque
  - Better test coverage

v 2.4.0
  - Admin area stats page
  - Ability to block user
  - Simplified dashboard area
  - Improved admin area
  - Bootstrap 2.0
  - Responsive layout
  - Big commits handling
  - Performance improved
  - Milestones

v 2.3.1
  - Issues pagination
  - ssl fixes
  - Merge Request pagination

v 2.3.0
  - Dashboard r1
  - Search r1
  - Project page
  - Close merge request on push
  - Persist MR diff after merge
  - mysql support
  - Documentation

v 2.2.0
  - We’ve added support of LDAP auth
  - Improved permission logic (4 roles system)
  - Protected branches (now only masters can push to protected branches)
  - Usability improved
  - twitter bootstrap integrated
  - compare view between commits
  - wiki feature
  - now you can enable/disable issues, wiki, wall features per project
  - security fixes
  - improved code browsing (ajax branch switch etc)
  - improved per-line commenting
  - git submodules displayed
  - moved to rails 3.2
  - help section improved

v 2.1.0
  - Project tab r1
  - List branches/tags
  - per line comments
  - mass user import

v 2.0.0
  - gitolite as main git host system
  - merge requests
  - project/repo access
  - link to commit/issue feed
  - design tab
  - improved email notifications
  - restyled dashboard
  - bugfix

v 1.2.2
  - common config file gitlab.yml
  - issues restyle
  - snippets restyle
  - clickable news feed header on dashboard
  - bugfix

v 1.2.1
  - bugfix

v 1.2.0
  - new design
  - user dashboard
  - network graph
  - markdown support for comments
  - encoding issues
  - wall like twitter timeline

v 1.1.0
  - project dashboard
  - wall redesigned
  - feature: code snippets
  - fixed horizontal scroll on file preview
  - fixed app crash if commit message has invalid chars
  - bugfix & code cleaning

v 1.0.2
  - fixed bug with empty project
  - added adv validation for project path & code
  - feature: issues can be sortable
  - bugfix
  - username displayed on top panel

v 1.0.1
  - fixed: with invalid source code for commit
  - fixed: lose branch/tag selection when use tree navigation
  - when history clicked - display path
  - bug fix & code cleaning

v 1.0.0
  - bug fix
  - projects preview mode

v 0.9.6
  - css fix
  - new repo empty tree until restart server - fixed

v 0.9.4
  - security improved
  - authorization improved
  - html escaping
  - bug fix
  - increased test coverage
  - design improvements

v 0.9.1
  - increased test coverage
  - design improvements
  - new issue email notification
  - updated app name
  - issue redesigned
  - issue can be edit

v 0.8.0
  - syntax highlight for main file types
  - redesign
  - stability
  - security fixes
  - increased test coverage
  - email notification<|MERGE_RESOLUTION|>--- conflicted
+++ resolved
@@ -1,9 +1,7 @@
 Please view this file on the master branch, on stable branches it's out of date.
 
 v 7.10.0 (unreleased)
-<<<<<<< HEAD
   - Allow HTML tags in Markdown input
-=======
   - Update poltergeist to version 1.6.0 to support PhantomJS 2.0 (Zeger-Jan van de Weg)
   - Fix cross references when usernames, milestones, or project names contain underscores (Stan Hu)
   - enable line wrapping per default and remove the checkbox to toggle it (Hannes Rosenögger)
@@ -18,7 +16,6 @@
   - Improve error message when save profile has error.
   - Passing the name of pushed ref to CI service (requires GitLab CI 7.9+)
   - Add location field to user profile
->>>>>>> 6cf189f0
 
 v 7.9.0 (unreleased)
   - Add HipChat integration documentation (Stan Hu)
