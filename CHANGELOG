Please view this file on the master branch, on stable branches it's out of date.

v 7.13.0 (unreleased)
  - Update maintenance documentation to explain no need to recompile asssets for omnibus installations (Stan Hu)
  - Support commenting on diffs in side-by-side mode (Stan Hu)
  - Fix JavaScript error when clicking on the comment button on a diff line that has a comment already (Stan Hu)
  - Remove project visibility icons from dashboard projects list
  - Rename "Design" profile settings page to "Preferences".
  - Allow users to customize their default Dashboard page.
  - Update ssl_ciphers in Nginx example to remove DHE settings. This will deny forward secrecy for Android 2.3.7, Java 6 and OpenSSL 0.9.8
  - Convert CRLF newlines to LF when committing using the web editor.

v 7.12.0 (unreleased)
<<<<<<< HEAD
  - Fix Error 500 when one user attempts to access a personal, internal snippet (Stan Hu)
  - Disable changing of target branch in new merge request page when a branch has already been specified (Stan Hu)
=======
  - Fix post-receive errors on a push when an external issue tracker is configured (Stan Hu)
>>>>>>> a96f3e18
  - Update oauth button logos for Twitter and Google to recommended assets
  - Update browser gem to version 0.8.0 for IE11 support (Stan Hu)
  - Fix timeout when rendering file with thousands of lines.
  - Add "Remember me" checkbox to LDAP signin form.
  - Don't notify users mentioned in code blocks or blockquotes.
  - Omit link to generate labels if user does not have access to create them (Stan Hu)
  - Show warning when a comment will add 10 or more people to the discussion.
  - Disable changing of the source branch in merge request update API (Stan Hu)
  - Shorten merge request WIP text.
  - Add option to disallow users from registering any application to use GitLab as an OAuth provider
  - Support editing target branch of merge request (Stan Hu)
  - Refactor permission checks with issues and merge requests project settings (Stan Hu)
  - Fix Markdown preview not working in Edit Milestone page (Stan Hu)
  - Fix Zen Mode not closing with ESC key (Stan Hu)
  - Allow HipChat API version to be blank and default to v2 (Stan Hu)
  - Add file attachment support in Milestone description (Stan Hu)
  - Fix milestone "Browse Issues" button.
  - Set milestone on new issue when creating issue from index with milestone filter active.
  - Make namespace API available to all users (Stan Hu)
  - Add web hook support for note events (Stan Hu)
  - Disable "New Issue" and "New Merge Request" buttons when features are disabled in project settings (Stan Hu)
  - Remove Rack Attack monkey patches and bump to version 4.3.0 (Stan Hu)
  - Fix clone URL losing selection after a single click in Safari and Chrome (Stan Hu)
  - Fix git blame syntax highlighting when different commits break up lines (Stan Hu)
  - Add "Resend confirmation e-mail" link in profile settings (Stan Hu)
  - Allow to configure location of the `.gitlab_shell_secret` file. (Jakub Jirutka)
  - Disabled expansion of top/bottom blobs for new file diffs
  - Update Asciidoctor gem to version 1.5.2. (Jakub Jirutka)
  - Fix resolving of relative links to repository files in AsciiDoc documents. (Jakub Jirutka)
  - Use the user list from the target project in a merge request (Stan Hu)
  - Default extention for wiki pages is now .md instead of .markdown (Jeroen van Baarsen)
  - Add validation to wiki page creation (only [a-zA-Z0-9/_-] are allowed) (Jeroen van Baarsen)
  - Fix new/empty milestones showing 100% completion value (Jonah Bishop)
  - Add a note when an Issue or Merge Request's title changes
  - Consistently refer to MRs as either Accepted or Rejected.
  - Add Accepted and Rejected tabs to MR lists.
  - Prefix EmailsOnPush email subject with `[Git]`.
  - Group project contributions by both name and email.
  - Clarify navigation labels for Project Settings and Group Settings.
  - Move user avatar and logout button to sidebar
  - You can not remove user if he/she is an only owner of group
  - User should be able to leave group. If not - show him proper message
  - User has ability to leave project
  - Add SAML support as an omniauth provider
  - Allow to configure a URL to show after sign out
  - Add an option to automatically sign-in with an Omniauth provider
  - Better performance for web editor (switched from satellites to rugged)
  - GitLab CI service sends .gitlab-ci.yaml in each push call
  - When remove project - move repository and schedule it removal
  - Improve group removing logic
  - Trigger create-hooks on backup restore task
  - Add option to automatically link omniauth and LDAP identities

v 7.11.4
  - Fix missing bullets when creating lists
  - Set rel="nofollow" on external links

v 7.11.3
  - no changes
  - Fix upgrader script (Martins Polakovs)

v 7.11.2
  - no changes

v 7.11.1
  - no changes

v 7.11.0
  - Fall back to Plaintext when Syntaxhighlighting doesn't work. Fixes some buggy lexers (Hannes Rosenögger)
  - Get editing comments to work in Chrome 43 again.
  - Allow special character in users bio. I.e.: I <3 GitLab

v 7.11.0
  - Fix broken view when viewing history of a file that includes a path that used to be another file (Stan Hu)
  - Don't show duplicate deploy keys
  - Fix commit time being displayed in the wrong timezone in some cases (Hannes Rosenögger)
  - Make the first branch pushed to an empty repository the default HEAD (Stan Hu)
  - Fix broken view when using a tag to display a tree that contains git submodules (Stan Hu)
  - Make Reply-To config apply to change e-mail confirmation and other Devise notifications (Stan Hu)
  - Add application setting to restrict user signups to e-mail domains (Stan Hu)
  - Don't allow a merge request to be merged when its title starts with "WIP".
  - Add a page title to every page.
  - Allow primary email to be set to an email that you've already added.
  - Fix clone URL field and X11 Primary selection (Dmitry Medvinsky)
  - Ignore invalid lines in .gitmodules
  - Fix "Cannot move project" error message from popping up after a successful transfer (Stan Hu)
  - Redirect to sign in page after signing out.
  - Fix "Hello @username." references not working by no longer allowing usernames to end in period.
  - Fix "Revspec not found" errors when viewing diffs in a forked project with submodules (Stan Hu)
  - Improve project page UI
  - Fix broken file browsing with relative submodule in personal projects (Stan Hu)
  - Add "Reply quoting selected text" shortcut key (`r`)
  - Fix bug causing `@whatever` inside an issue's first code block to be picked up as a user mention.
  - Fix bug causing `@whatever` inside an inline code snippet (backtick-style) to be picked up as a user mention.
  - When use change branches link at MR form - save source branch selection instead of target one
  - Improve handling of large diffs
  - Added GitLab Event header for project hooks
  - Add Two-factor authentication (2FA) for GitLab logins
  - Show Atom feed buttons everywhere where applicable.
  - Add project activity atom feed.
  - Don't crash when an MR from a fork has a cross-reference comment from the target project on one of its commits.
  - Explain how to get a new password reset token in welcome emails
  - Include commit comments in MR from a forked project.
  - Group milestones by title in the dashboard and all other issue views.
  - Query issues, merge requests and milestones with their IID through API (Julien Bianchi)
  - Add default project and snippet visibility settings to the admin web UI.
  - Show incompatible projects in Google Code import status (Stan Hu)
  - Fix bug where commit data would not appear in some subdirectories (Stan Hu)
  - Task lists are now usable in comments, and will show up in Markdown previews.
  - Fix bug where avatar filenames were not actually deleted from the database during removal (Stan Hu)
  - Fix bug where Slack service channel was not saved in admin template settings. (Stan Hu)
  - Protect OmniAuth request phase against CSRF.
  - Don't send notifications to mentioned users that don't have access to the project in question.
  - Add search issues/MR by number
  - Move snippets UI to fluid layout
  - Improve UI for sidebar. Increase separation between navigation and content
  - Improve new project command options (Ben Bodenmiller)
  - Add common method to force UTF-8 and use it to properly handle non-ascii OAuth user properties (Onur Küçük)
  - Prevent sending empty messages to HipChat (Chulki Lee)
  - Improve UI for mobile phones on dashboard and project pages
  - Add room notification and message color option for HipChat
  - Allow to use non-ASCII letters and dashes in project and namespace name. (Jakub Jirutka)
  - Add footnotes support to Markdown (Guillaume Delbergue)
  - Add current_sign_in_at to UserFull REST api.
  - Make Sidekiq MemoryKiller shutdown signal configurable
  - Add "Create Merge Request" buttons to commits and branches pages and push event.
  - Show user roles by comments.
  - Fix automatic blocking of auto-created users from Active Directory.
  - Call merge request web hook for each new commits (Arthur Gautier)
  - Use SIGKILL by default in Sidekiq::MemoryKiller
  - Fix mentioning of private groups.
  - Add style for <kbd> element in markdown
  - Spin spinner icon next to "Checking for CI status..." on MR page.
  - Fix reference links in dashboard activity and ATOM feeds.
  - Ensure that the first added admin performs repository imports

v 7.10.4
  - Fix migrations broken in 7.10.2
  - Make tags for GitLab installations running on MySQL case sensitive
  - Get Gitorious importer to work again.
  - Fix adding new group members from admin area
  - Fix DB error when trying to tag a repository (Stan Hu)
  - Fix Error 500 when searching Wiki pages (Stan Hu)
  - Unescape branch names in compare commit (Stan Hu)
  - Order commit comments chronologically in API.

v 7.10.2
  - Fix CI links on MR page

v 7.10.0
  - Ignore submodules that are defined in .gitmodules but are checked in as directories.
  - Allow projects to be imported from Google Code.
  - Remove access control for uploaded images to fix broken images in emails (Hannes Rosenögger)
  - Allow users to be invited by email to join a group or project.
  - Don't crash when project repository doesn't exist.
  - Add config var to block auto-created LDAP users.
  - Don't use HTML ellipsis in EmailsOnPush subject truncated commit message.
  - Set EmailsOnPush reply-to address to committer email when enabled.
  - Fix broken file browsing with a submodule that contains a relative link (Stan Hu)
  - Fix persistent XSS vulnerability around profile website URLs.
  - Fix project import URL regex to prevent arbitary local repos from being imported.
  - Fix directory traversal vulnerability around uploads routes.
  - Fix directory traversal vulnerability around help pages.
  - Don't leak existence of project via search autocomplete.
  - Don't leak existence of group or project via search.
  - Fix bug where Wiki pages that included a '/' were no longer accessible (Stan Hu)
  - Fix bug where error messages from Dropzone would not be displayed on the issues page (Stan Hu)
  - Add a rake task to check repository integrity with `git fsck`
  - Add ability to configure Reply-To address in gitlab.yml (Stan Hu)
  - Move current user to the top of the list in assignee/author filters (Stan Hu)
  - Fix broken side-by-side diff view on merge request page (Stan Hu)
  - Set Application controller default URL options to ensure all url_for calls are consistent (Stan Hu)
  - Allow HTML tags in Markdown input
  - Fix code unfold not working on Compare commits page (Stan Hu)
  - Fix generating SSH key fingerprints with OpenSSH 6.8. (Sašo Stanovnik)
  - Fix "Import projects from" button to show the correct instructions (Stan Hu)
  - Fix dots in Wiki slugs causing errors (Stan Hu)
  - Make maximum attachment size configurable via Application Settings (Stan Hu)
  - Update poltergeist to version 1.6.0 to support PhantomJS 2.0 (Zeger-Jan van de Weg)
  - Fix cross references when usernames, milestones, or project names contain underscores (Stan Hu)
  - Disable reference creation for comments surrounded by code/preformatted blocks (Stan Hu)
  - Reduce Rack Attack false positives causing 403 errors during HTTP authentication (Stan Hu)
  - enable line wrapping per default and remove the checkbox to toggle it (Hannes Rosenögger)
  - Fix a link in the patch update guide
  - Add a service to support external wikis (Hannes Rosenögger)
  - Omit the "email patches" link and fix plain diff view for merge commits
  - List new commits for newly pushed branch in activity view.
  - Add sidetiq gem dependency to match EE
  - Add changelog, license and contribution guide links to project tab bar.
  - Improve diff UI
  - Fix alignment of navbar toggle button (Cody Mize)
  - Fix checkbox rendering for nested task lists
  - Identical look of selectboxes in UI
  - Upgrade the gitlab_git gem to version 7.1.3
  - Move "Import existing repository by URL" option to button.
  - Improve error message when save profile has error.
  - Passing the name of pushed ref to CI service (requires GitLab CI 7.9+)
  - Add location field to user profile
  - Fix print view for markdown files and wiki pages
  - Fix errors when deleting old backups
  - Improve GitLab performance when working with git repositories
  - Add tag message and last commit to tag hook (Kamil Trzciński)
  - Restrict permissions on backup files
  - Improve oauth accounts UI in profile page
  - Add ability to unlink connected accounts
  - Replace commits calendar with faster contribution calendar that includes issues and merge requests
  - Add inifinite scroll to user page activity
  - Don't include system notes in issue/MR comment count.
  - Don't mark merge request as updated when merge status relative to target branch changes.
  - Link note avatar to user.
  - Make Git-over-SSH errors more descriptive.
  - Fix EmailsOnPush.
  - Refactor issue filtering
  - AJAX selectbox for issue assignee and author filters
  - Fix issue with missing options in issue filtering dropdown if selected one
  - Prevent holding Control-Enter or Command-Enter from posting comment multiple times.
  - Prevent note form from being cleared when submitting failed.
  - Improve file icons rendering on tree (Sullivan Sénéchal)
  - API: Add pagination to project events
  - Get issue links in notification mail to work again.
  - Don't show commit comment button when user is not signed in.
  - Fix admin user projects lists.
  - Don't leak private group existence by redirecting from namespace controller to group controller.
  - Ability to skip some items from backup (database, respositories or uploads)
  - Archive repositories in background worker.
  - Import GitHub, Bitbucket or GitLab.com projects owned by authenticated user into current namespace.
  - Project labels are now available over the API under the "tag_list" field (Cristian Medina)
  - Fixed link paths for HTTP and SSH on the admin project view (Jeremy Maziarz)
  - Fix and improve help rendering (Sullivan Sénéchal)
  - Fix final line in EmailsOnPush email diff being rendered as error.
  - Prevent duplicate Buildkite service creation.
  - Fix git over ssh errors 'fatal: protocol error: bad line length character'
  - Automatically setup GitLab CI project for forks if origin project has GitLab CI enabled
  - Bust group page project list cache when namespace name or path changes.
  - Explicitly set image alt-attribute to prevent graphical glitches if gravatars could not be loaded
  - Allow user to choose a public email to show on public profile
  - Remove truncation from issue titles on milestone page (Jason Blanchard)
  - Fix stuck Merge Request merging events from old installations (Ben Bodenmiller)
  - Fix merge request comments on files with multiple commits
  - Fix Resource Owner Password Authentication Flow

v 7.9.4
  - Security: Fix project import URL regex to prevent arbitary local repos from being imported
  - Fixed issue where only 25 commits would load in file listings
  - Fix LDAP identities  after config update

v 7.9.3
  - Contains no changes
  - Add icons to Add dropdown items.
  - Allow admin to create public deploy keys that are accessible to any project.
  - Warn when gitlab-shell version doesn't match requirement.
  - Skip email confirmation when set by admin or via LDAP.
  - Only allow users to reference groups, projects, issues, MRs, commits they have access to.

v 7.9.3
  - Contains no changes

v 7.9.2
  - Contains no changes

v 7.9.1
  - Include missing events and fix save functionality in admin service template settings form (Stan Hu)
  - Fix "Import projects from" button to show the correct instructions (Stan Hu)
  - Fix OAuth2 issue importing a new project from GitHub and GitLab (Stan Hu)
  - Fix for LDAP with commas in DN
  - Fix missing events and in admin Slack service template settings form (Stan Hu)
  - Don't show commit comment button when user is not signed in.
  - Downgrade gemnasium-gitlab-service gem

v 7.9.0
  - Add HipChat integration documentation (Stan Hu)
  - Update documentation for object_kind field in Webhook push and tag push Webhooks (Stan Hu)
  - Fix broken email images (Hannes Rosenögger)
  - Automatically config git if user forgot, where possible (Zeger-Jan van de Weg)
  - Fix mass SQL statements on initial push (Hannes Rosenögger)
  - Add tag push notifications and normalize HipChat and Slack messages to be consistent (Stan Hu)
  - Add comment notification events to HipChat and Slack services (Stan Hu)
  - Add issue and merge request events to HipChat and Slack services (Stan Hu)
  - Fix merge request URL passed to Webhooks. (Stan Hu)
  - Fix bug that caused a server error when editing a comment to "+1" or "-1" (Stan Hu)
  - Fix code preview theme setting for comments, issues, merge requests, and snippets (Stan Hu)
  - Move labels/milestones tabs to sidebar
  - Upgrade Rails gem to version 4.1.9.
  - Improve error messages for file edit failures
  - Improve UI for commits, issues and merge request lists
  - Fix commit comments on first line of diff not rendering in Merge Request Discussion view.
  - Allow admins to override restricted project visibility settings.
  - Move restricted visibility settings from gitlab.yml into the web UI.
  - Improve trigger merge request hook when source project branch has been updated (Kirill Zaitsev)
  - Save web edit in new branch
  - Fix ordering of imported but unchanged projects (Marco Wessel)
  - Mobile UI improvements: make aside content expandable
  - Expose avatar_url in projects API
  - Fix checkbox alignment on the application settings page.
  - Generalize image upload in drag and drop in markdown to all files (Hannes Rosenögger)
  - Fix mass-unassignment of issues (Robert Speicher)
  - Fix hidden diff comments in merge request discussion view
  - Allow user confirmation to be skipped for new users via API
  - Add a service to send updates to an Irker gateway (Romain Coltel)
  - Add brakeman (security scanner for Ruby on Rails)
  - Slack username and channel options
  - Add grouped milestones from all projects to dashboard.
  - Web hook sends pusher email as well as commiter
  - Add Bitbucket omniauth provider.
  - Add Bitbucket importer.
  - Support referencing issues to a project whose name starts with a digit
  - Condense commits already in target branch when updating merge request source branch.
  - Send notifications and leave system comments when bulk updating issues.
  - Automatically link commit ranges to compare page: sha1...sha4 or sha1..sha4 (includes sha1 in comparison)
  - Move groups page from profile to dashboard
  - Starred projects page at dashboard
  - Blocking user does not remove him/her from project/groups but show blocked label
  - Change subject of EmailsOnPush emails to include namespace, project and branch.
  - Change subject of EmailsOnPush emails to include first commit message when multiple were pushed.
  - Remove confusing footer from EmailsOnPush mail body.
  - Add list of changed files to EmailsOnPush emails.
  - Add option to send EmailsOnPush emails from committer email if domain matches.
  - Add option to disable code diffs in EmailOnPush emails.
  - Wrap commit message in EmailsOnPush email.
  - Send EmailsOnPush emails when deleting commits using force push.
  - Fix EmailsOnPush email comparison link to include first commit.
  - Fix highliht of selected lines in file
  - Reject access to group/project avatar if the user doesn't have access.
  - Add database migration to clean group duplicates with same path and name (Make sure you have a backup before update)
  - Add GitLab active users count to rake gitlab:check
  - Starred projects page at dashboard
  - Make email display name configurable
  - Improve json validation in hook data
  - Use Emoji One
  - Updated emoji help documentation to properly reference EmojiOne.
  - Fix missing GitHub organisation repositories on import page.
  - Added blue theme
  - Remove annoying notice messages when create/update merge request
  - Allow smb:// links in Markdown text.
  - Filter merge request by title or description at Merge Requests page
  - Block user if he/she was blocked in Active Directory
  - Fix import pages not working after first load.
  - Use custom LDAP label in LDAP signin form.
  - Execute hooks and services when branch or tag is created or deleted through web interface.
  - Block and unblock user if he/she was blocked/unblocked in Active Directory
  - Raise recommended number of unicorn workers from 2 to 3
  - Use same layout and interactivity for project members as group members.
  - Prevent gitlab-shell character encoding issues by receiving its changes as raw data.
  - Ability to unsubscribe/subscribe to issue or merge request
  - Delete deploy key when last connection to a project is destroyed.
  - Fix invalid Atom feeds when using emoji, horizontal rules, or images (Christian Walther)
  - Backup of repositories with tar instead of git bundle (only now are git-annex files included in the backup)
  - Add canceled status for CI
  - Send EmailsOnPush email when branch or tag is created or deleted.
  - Faster merge request processing for large repository
  - Prevent doubling AJAX request with each commit visit via Turbolink
  - Prevent unnecessary doubling of js events on import pages and user calendar

v 7.8.4
  - Fix issue_tracker_id substitution in custom issue trackers
  - Fix path and name duplication in namespaces

v 7.8.3
  - Bump version of gitlab_git fixing annotated tags without message

v 7.8.2
  - Fix service migration issue when upgrading from versions prior to 7.3
  - Fix setting of the default use project limit via admin UI
  - Fix showing of already imported projects for GitLab and Gitorious importers
  - Fix response of push to repository to return "Not found" if user doesn't have access
  - Fix check if user is allowed to view the file attachment
  - Fix import check for case sensetive namespaces
  - Increase timeout for Git-over-HTTP requests to 1 hour since large pulls/pushes can take a long time.
  - Properly handle autosave local storage exceptions.
  - Escape wildcards when searching LDAP by username.

v 7.8.1
  - Fix run of custom post receive hooks
  - Fix migration that caused issues when upgrading to version 7.8 from versions prior to 7.3
  - Fix the warning for LDAP users about need to set password
  - Fix avatars which were not shown for non logged in users
  - Fix urls for the issues when relative url was enabled

v 7.8.0
  - Fix access control and protection against XSS for note attachments and other uploads.
  - Replace highlight.js with rouge-fork rugments (Stefan Tatschner)
  - Make project search case insensitive (Hannes Rosenögger)
  - Include issue/mr participants in list of recipients for reassign/close/reopen emails
  - Expose description in groups API
  - Better UI for project services page
  - Cleaner UI for web editor
  - Add diff syntax highlighting in email-on-push service notifications (Hannes Rosenögger)
  - Add API endpoint to fetch all changes on a MergeRequest (Jeroen van Baarsen)
  - View note image attachments in new tab when clicked instead of downloading them
  - Improve sorting logic in UI and API. Explicitly define what sorting method is used by default
  - Fix overflow at sidebar when have several items
  - Add notes for label changes in issue and merge requests
  - Show tags in commit view (Hannes Rosenögger)
  - Only count a user's vote once on a merge request or issue (Michael Clarke)
  - Increase font size when browse source files and diffs
  - Service Templates now let you set default values for all services
  - Create new file in empty repository using GitLab UI
  - Ability to clone project using oauth2 token
  - Upgrade Sidekiq gem to version 3.3.0
  - Stop git zombie creation during force push check
  - Show success/error messages for test setting button in services
  - Added Rubocop for code style checks
  - Fix commits pagination
  - Async load a branch information at the commit page
  - Disable blacklist validation for project names
  - Allow configuring protection of the default branch upon first push (Marco Wessel)
  - Add gitlab.com importer
  - Add an ability to login with gitlab.com
  - Add a commit calendar to the user profile (Hannes Rosenögger)
  - Submit comment on command-enter
  - Notify all members of a group when that group is mentioned in a comment, for example: `@gitlab-org` or `@sales`.
  - Extend issue clossing pattern to include "Resolve", "Resolves", "Resolved", "Resolving" and "Close" (Julien Bianchi and Hannes Rosenögger)
  - Fix long broadcast message cut-off on left sidebar (Visay Keo)
  - Add Project Avatars (Steven Thonus and Hannes Rosenögger)
  - Password reset token validity increased from 2 hours to 2 days since it is also send on account creation.
  - Edit group members via API
  - Enable raw image paste from clipboard, currently Chrome only (Marco Cyriacks)
  - Add action property to merge request hook (Julien Bianchi)
  - Remove duplicates from group milestone participants list.
  - Add a new API function that retrieves all issues assigned to a single milestone (Justin Whear and Hannes Rosenögger)
  - API: Access groups with their path (Julien Bianchi)
  - Added link to milestone and keeping resource context on smaller viewports for issues and merge requests (Jason Blanchard)
  - Allow notification email to be set separately from primary email.
  - API: Add support for editing an existing project (Mika Mäenpää and Hannes Rosenögger)
  - Don't have Markdown preview fail for long comments/wiki pages.
  - When test web hook - show error message instead of 500 error page if connection to hook url was reset
  - Added support for firing system hooks on group create/destroy and adding/removing users to group (Boyan Tabakov)
  - Added persistent collapse button for left side nav bar (Jason Blanchard)
  - Prevent losing unsaved comments by automatically restoring them when comment page is loaded again.
  - Don't allow page to be scaled on mobile.
  - Clean the username acquired from OAuth/LDAP so it doesn't fail username validation and block signing up.
  - Show assignees in merge request index page (Kelvin Mutuma)
  - Link head panel titles to relevant root page.
  - Allow users that signed up via OAuth to set their password in order to use Git over HTTP(S).
  - Show users button to share their newly created public or internal projects on twitter
  - Add quick help links to the GitLab pricing and feature comparison pages.
  - Fix duplicate authorized applications in user profile and incorrect application client count in admin area.
  - Make sure Markdown previews always use the same styling as the eventual destination.
  - Remove deprecated Group#owner_id from API
  - Show projects user contributed to on user page. Show stars near project on user page.
  - Improve database performance for GitLab
  - Add Asana service (Jeremy Benoist)
  - Improve project web hooks with extra data

v 7.7.2
  - Update GitLab Shell to version 2.4.2 that fixes a bug when developers can push to protected branch
  - Fix issue when LDAP user can't login with existing GitLab account

v 7.7.1
  - Improve mention autocomplete performance
  - Show setup instructions for GitHub import if disabled
  - Allow use http for OAuth applications

v 7.7.0
  - Import from GitHub.com feature
  - Add Jetbrains Teamcity CI service (Jason Lippert)
  - Mention notification level
  - Markdown preview in wiki (Yuriy Glukhov)
  - Raise group avatar filesize limit to 200kb
  - OAuth applications feature
  - Show user SSH keys in admin area
  - Developer can push to protected branches option
  - Set project path instead of project name in create form
  - Block Git HTTP access after 10 failed authentication attempts
  - Updates to the messages returned by API (sponsored by O'Reilly Media)
  - New UI layout with side navigation
  - Add alert message in case of outdated browser (IE < 10)
  - Added API support for sorting projects
  - Update gitlab_git to version 7.0.0.rc14
  - Add API project search filter option for authorized projects
  - Fix File blame not respecting branch selection
  - Change some of application settings on fly in admin area UI
  - Redesign signin/signup pages
  - Close standard input in Gitlab::Popen.popen
  - Trigger GitLab CI when push tags
  - When accept merge request - do merge using sidaekiq job
  - Enable web signups by default
  - Fixes for diff comments: drag-n-drop images, selecting images
  - Fixes for edit comments: drag-n-drop images, preview mode, selecting images, save & update
  - Remove password strength indicator



v 7.6.0
  - Fork repository to groups
  - New rugged version
  - Add CRON=1 backup setting for quiet backups
  - Fix failing wiki restore
  - Add optional Sidekiq MemoryKiller middleware (enabled via SIDEKIQ_MAX_RSS env variable)
  - Monokai highlighting style now more faithful to original design (Mark Riedesel)
  - Create project with repository in synchrony
  - Added ability to create empty repo or import existing one if project does not have repository
  - Reactivate highlight.js language autodetection
  - Mobile UI improvements
  - Change maximum avatar file size from 100KB to 200KB
  - Strict validation for snippet file names
  - Enable Markdown preview for issues, merge requests, milestones, and notes (Vinnie Okada)
  - In the docker directory is a container template based on the Omnibus packages.
  - Update Sidekiq to version 2.17.8
  - Add author filter to project issues and merge requests pages
  - Atom feed for user activity
  - Support multiple omniauth providers for the same user
  - Rendering cross reference in issue title and tooltip for merge request
  - Show username in comments
  - Possibility to create Milestones or Labels when Issues are disabled
  - Fix bug with showing gpg signature in tag

v 7.5.3
  - Bump gitlab_git to 7.0.0.rc12 (includes Rugged 0.21.2)

v 7.5.2
  - Don't log Sidekiq arguments by default
  - Fix restore of wiki repositories from backups

v 7.5.1
  - Add missing timestamps to 'members' table

v 7.5.0
  - API: Add support for Hipchat (Kevin Houdebert)
  - Add time zone configuration in gitlab.yml (Sullivan Senechal)
  - Fix LDAP authentication for Git HTTP access
  - Run 'GC.start' after every EmailsOnPushWorker job
  - Fix LDAP config lookup for provider 'ldap'
  - Drop all sequences during Postgres database restore
  - Project title links to project homepage (Ben Bodenmiller)
  - Add Atlassian Bamboo CI service (Drew Blessing)
  - Mentioned @user will receive email even if he is not participating in issue or commit
  - Session API: Use case-insensitive authentication like in UI (Andrey Krivko)
  - Tie up loose ends with annotated tags: API & UI (Sean Edge)
  - Return valid json for deleting branch via API (sponsored by O'Reilly Media)
  - Expose username in project events API (sponsored by O'Reilly Media)
  - Adds comments to commits in the API
  - Performance improvements
  - Fix post-receive issue for projects with deleted forks
  - New gitlab-shell version with custom hooks support
  - Improve code
  - GitLab CI 5.2+ support (does not support older versions)
  - Fixed bug when you can not push commits starting with 000000 to protected branches
  - Added a password strength indicator
  - Change project name and path in one form
  - Display renamed files in diff views (Vinnie Okada)
  - Fix raw view for public snippets
  - Use secret token with GitLab internal API.
  - Add missing timestamps to 'members' table

v 7.4.5
  - Bump gitlab_git to 7.0.0.rc12 (includes Rugged 0.21.2)

v 7.4.4
  - No changes

v 7.4.3
  - Fix raw snippets view
  - Fix security issue for member api
  - Fix buildbox integration

v 7.4.2
  - Fix internal snippet exposing for unauthenticated users

v 7.4.1
  - Fix LDAP authentication for Git HTTP access
  - Fix LDAP config lookup for provider 'ldap'
  - Fix public snippets
  - Fix 500 error on projects with nested submodules

v 7.4.0
  - Refactored membership logic
  - Improve error reporting on users API (Julien Bianchi)
  - Refactor test coverage tools usage. Use SIMPLECOV=true to generate it locally
  - Default branch is protected by default
  - Increase unicorn timeout to 60 seconds
  - Sort search autocomplete projects by stars count so most popular go first
  - Add README to tab on project show page
  - Do not delete tmp/repositories itself during clean-up, only its contents
  - Support for backup uploads to remote storage
  - Prevent notes polling when there are not notes
  - Internal ForkService: Prepare support for fork to a given namespace
  - API: Add support for forking a project via the API (Bernhard Kaindl)
  - API: filter project issues by milestone (Julien Bianchi)
  - Fail harder in the backup script
  - Changes to Slack service structure, only webhook url needed
  - Zen mode for wiki and milestones (Robert Schilling)
  - Move Emoji parsing to html-pipeline-gitlab (Robert Schilling)
  - Font Awesome 4.2 integration (Sullivan Senechal)
  - Add Pushover service integration (Sullivan Senechal)
  - Add select field type for services options (Sullivan Senechal)
  - Add cross-project references to the Markdown parser (Vinnie Okada)
  - Add task lists to issue and merge request descriptions (Vinnie Okada)
  - Snippets can be public, internal or private
  - Improve danger zone: ask project path to confirm data-loss action
  - Raise exception on forgery
  - Show build coverage in Merge Requests (requires GitLab CI v5.1)
  - New milestone and label links on issue edit form
  - Improved repository graphs
  - Improve event note display in dashboard and project activity views (Vinnie Okada)
  - Add users sorting to admin area
  - UI improvements
  - Fix ambiguous sha problem with mentioned commit
  - Fixed bug with apostrophe when at mentioning users
  - Add active directory ldap option
  - Developers can push to wiki repo. Protected branches does not affect wiki repo any more
  - Faster rev list
  - Fix branch removal

v 7.3.2
  - Fix creating new file via web editor
  - Use gitlab-shell v2.0.1

v 7.3.1
  - Fix ref parsing in Gitlab::GitAccess
  - Fix error 500 when viewing diff on a file with changed permissions
  - Fix adding comments to MR when source branch is master
  - Fix error 500 when searching description contains relative link

v 7.3.0
  - Always set the 'origin' remote in satellite actions
  - Write authorized_keys in tmp/ during tests
  - Use sockets to connect to Redis
  - Add dormant New Relic gem (can be enabled via environment variables)
  - Expire Rack sessions after 1 week
  - Cleaner signin/signup pages
  - Improved comments UI
  - Better search with filtering, pagination etc
  - Added a checkbox to toggle line wrapping in diff (Yuriy Glukhov)
  - Prevent project stars duplication when fork project
  - Use the default Unicorn socket backlog value of 1024
  - Support Unix domain sockets for Redis
  - Store session Redis keys in 'session:gitlab:' namespace
  - Deprecate LDAP account takeover based on partial LDAP email / GitLab username match
  - Use /bin/sh instead of Bash in bin/web, bin/background_jobs (Pavel Novitskiy)
  - Keyboard shortcuts for productivity (Robert Schilling)
  - API: filter issues by state (Julien Bianchi)
  - API: filter issues by labels (Julien Bianchi)
  - Add system hook for ssh key changes
  - Add blob permalink link (Ciro Santilli)
  - Create annotated tags through UI and API (Sean Edge)
  - Snippets search (Charles Bushong)
  - Comment new push to existing MR
  - Add 'ci' to the blacklist of forbidden names
  - Improve text filtering on issues page
  - Comment & Close button
  - Process git push --all much faster
  - Don't allow edit of system notes
  - Project wiki search (Ralf Seidler)
  - Enabled Shibboleth authentication support (Matus Banas)
  - Zen mode (fullscreen) for issues/MR/notes (Robert Schilling)
  - Add ability to configure webhook timeout via gitlab.yml (Wes Gurney)
  - Sort project merge requests in asc or desc order for updated_at or created_at field (sponsored by O'Reilly Media)
  - Add Redis socket support to 'rake gitlab:shell:install'

v 7.2.1
  - Delete orphaned labels during label migration (James Brooks)
  - Security: prevent XSS with stricter MIME types for raw repo files

v 7.2.0
  - Explore page
  - Add project stars (Ciro Santilli)
  - Log Sidekiq arguments
  - Better labels: colors, ability to rename and remove
  - Improve the way merge request collects diffs
  - Improve compare page for large diffs
  - Expose the full commit message via API
  - Fix 500 error on repository rename
  - Fix bug when MR download patch return invalid diff
  - Test gitlab-shell integration
  - Repository import timeout increased from 2 to 4 minutes allowing larger repos to be imported
  - API for labels (Robert Schilling)
  - API: ability to set an import url when creating project for specific user

v 7.1.1
  - Fix cpu usage issue in Firefox
  - Fix redirect loop when changing password by new user
  - Fix 500 error on new merge request page

v 7.1.0
  - Remove observers
  - Improve MR discussions
  - Filter by description on Issues#index page
  - Fix bug with namespace select when create new project page
  - Show README link after description for non-master members
  - Add @all mention for comments
  - Dont show reply button if user is not signed in
  - Expose more information for issues with webhook
  - Add a mention of the merge request into the default merge request commit message
  - Improve code highlight, introduce support for more languages like Go, Clojure, Erlang etc
  - Fix concurrency issue in repository download
  - Dont allow repository name start with ?
  - Improve email threading (Pierre de La Morinerie)
  - Cleaner help page
  - Group milestones
  - Improved email notifications
  - Contributors API (sponsored by Mobbr)
  - Fix LDAP TLS authentication (Boris HUISGEN)
  - Show VERSION information on project sidebar
  - Improve branch removal logic when accept MR
  - Fix bug where comment form is spawned inside the Reply button
  - Remove Dir.chdir from Satellite#lock for thread-safety
  - Increased default git max_size value from 5MB to 20MB in gitlab.yml. Please update your configs!
  - Show error message in case of timeout in satellite when create MR
  - Show first 100 files for huge diff instead of hiding all
  - Change default admin email from admin@local.host to admin@example.com

v 7.0.0
  - The CPU no longer overheats when you hold down the spacebar
  - Improve edit file UI
  - Add ability to upload group avatar when create
  - Protected branch cannot be removed
  - Developers can remove normal branches with UI
  - Remove branch via API (sponsored by O'Reilly Media)
  - Move protected branches page to Project settings area
  - Redirect to Files view when create new branch via UI
  - Drag and drop upload of image in every markdown-area (Earle Randolph Bunao and Neil Francis Calabroso)
  - Refactor the markdown relative links processing
  - Make it easier to implement other CI services for GitLab
  - Group masters can create projects in group
  - Deprecate ruby 1.9.3 support
  - Only masters can rewrite/remove git tags
  - Add X-Frame-Options SAMEORIGIN to Nginx config so Sidekiq admin is visible
  - UI improvements
  - Case-insensetive search for issues
  - Update to rails 4.1
  - Improve performance of application for projects and groups with a lot of members
  - Formally support Ruby 2.1
  - Include Nginx gitlab-ssl config
  - Add manual language detection for highlight.js
  - Added example.com/:username routing
  - Show notice if your profile is public
  - UI improvements for mobile devices
  - Improve diff rendering performance
  - Drag-n-drop for issues and merge requests between states at milestone page
  - Fix '0 commits' message for huge repositories on project home page
  - Prevent 500 error page when visit commit page from large repo
  - Add notice about huge push over http to unicorn config
  - File action in satellites uses default 30 seconds timeout instead of old 10 seconds one
  - Overall performance improvements
  - Skip init script check on omnibus-gitlab
  - Be more selective when killing stray Sidekiqs
  - Check LDAP user filter during sign-in
  - Remove wall feature (no data loss - you can take it from database)
  - Dont expose user emails via API unless you are admin
  - Detect issues closed by Merge Request description
  - Better email subject lines from email on push service (Alex Elman)
  - Enable identicon for gravatar be default

v 6.9.2
  - Revert the commit that broke the LDAP user filter

v 6.9.1
  - Fix scroll to highlighted line
  - Fix the pagination on load for commits page

v 6.9.0
  - Store Rails cache data in the Redis `cache:gitlab` namespace
  - Adjust MySQL limits for existing installations
  - Add db index on project_id+iid column. This prevents duplicate on iid (During migration duplicates will be removed)
  - Markdown preview or diff during editing via web editor (Evgeniy Sokovikov)
  - Give the Rails cache its own Redis namespace
  - Add ability to set different ssh host, if different from http/https
  - Fix syntax highlighting for code comments blocks
  - Improve comments loading logic
  - Stop refreshing comments when the tab is hidden
  - Improve issue and merge request mobile UI (Drew Blessing)
  - Document how to convert a backup to PostgreSQL
  - Fix locale bug in backup manager
  - Fix can not automerge when MR description is too long
  - Fix wiki backup skip bug
  - Two Step MR creation process
  - Remove unwanted files from satellite working directory with git clean -fdx
  - Accept merge request via API (sponsored by O'Reilly Media)
  - Add more access checks during API calls
  - Block SSH access for 'disabled' Active Directory users
  - Labels for merge requests (Drew Blessing)
  - Threaded emails by setting a Message-ID (Philip Blatter)

v 6.8.0
  - Ability to at mention users that are participating in issue and merge req. discussion
  - Enabled GZip Compression for assets in example Nginx, make sure that Nginx is compiled with --with-http_gzip_static_module flag (this is default in Ubuntu)
  - Make user search case-insensitive (Christopher Arnold)
  - Remove omniauth-ldap nickname bug workaround
  - Drop all tables before restoring a Postgres backup
  - Make the repository downloads path configurable
  - Create branches via API (sponsored by O'Reilly Media)
  - Changed permission of gitlab-satellites directory not to be world accessible
  - Protected branch does not allow force push
  - Fix popen bug in `rake gitlab:satellites:create`
  - Disable connection reaping for MySQL
  - Allow oauth signup without email for twitter and github
  - Fix faulty namespace names that caused 500 on user creation
  - Option to disable standard login
  - Clean old created archives from repository downloads directory
  - Fix download link for huge MR diffs
  - Expose event and mergerequest timestamps in API
  - Fix emails on push service when only one commit is pushed

v 6.7.3
  - Fix the merge notification email not being sent (Pierre de La Morinerie)
  - Drop all tables before restoring a Postgres backup
  - Remove yanked modernizr gem

v 6.7.2
  - Fix upgrader script

v 6.7.1
  - Fix GitLab CI integration

v 6.7.0
  - Increased the example Nginx client_max_body_size from 5MB to 20MB, consider updating it manually on existing installations
  - Add support for Gemnasium as a Project Service (Olivier Gonzalez)
  - Add edit file button to MergeRequest diff
  - Public groups (Jason Hollingsworth)
  - Cleaner headers in Notification Emails (Pierre de La Morinerie)
  - Blob and tree gfm links to anchors work
  - Piwik Integration (Sebastian Winkler)
  - Show contribution guide link for new issue form (Jeroen van Baarsen)
  - Fix CI status for merge requests from fork
  - Added option to remove issue assignee on project issue page and issue edit page (Jason Blanchard)
  - New page load indicator that includes a spinner that scrolls with the page
  - Converted all the help sections into markdown
  - LDAP user filters
  - Streamline the content of notification emails (Pierre de La Morinerie)
  - Fixes a bug with group member administration (Matt DeTullio)
  - Sort tag names using VersionSorter (Robert Speicher)
  - Add GFM autocompletion for MergeRequests (Robert Speicher)
  - Add webhook when a new tag is pushed (Jeroen van Baarsen)
  - Add button for toggling inline comments in diff view
  - Add retry feature for repository import
  - Reuse the GitLab LDAP connection within each request
  - Changed markdown new line behaviour to conform to markdown standards
  - Fix global search
  - Faster authorized_keys rebuilding in `rake gitlab:shell:setup` (requires gitlab-shell 1.8.5)
  - Create and Update MR calls now support the description parameter (Greg Messner)
  - Markdown relative links in the wiki link to wiki pages, markdown relative links in repositories link to files in the repository
  - Added Slack service integration (Federico Ravasio)
  - Better API responses for access_levels (sponsored by O'Reilly Media)
  - Requires at least 2 unicorn workers
  - Requires gitlab-shell v1.9+
  - Replaced gemoji(due to closed licencing problem) with Phantom Open Emoji library(combined SIL Open Font License, MIT License and the CC 3.0 License)
  - Fix `/:username.keys` response content type (Dmitry Medvinsky)

v 6.6.5
  - Added option to remove issue assignee on project issue page and issue edit page (Jason Blanchard)
  - Hide mr close button for comment form if merge request was closed or inline comment
  - Adds ability to reopen closed merge request

v 6.6.4
  - Add missing html escape for highlighted code blocks in comments, issues

v 6.6.3
  - Fix 500 error when edit yourself from admin area
  - Hide private groups for public profiles

v 6.6.2
  - Fix 500 error on branch/tag create or remove via UI

v 6.6.1
  - Fix 500 error on files tab if submodules presents

v 6.6.0
  - Retrieving user ssh keys publically(github style): http://__HOST__/__USERNAME__.keys
  - Permissions: Developer now can manage issue tracker (modify any issue)
  - Improve Code Compare page performance
  - Group avatar
  - Pygments.rb replaced with highlight.js
  - Improve Merge request diff store logic
  - Improve render performnace for MR show page
  - Fixed Assembla hardcoded project name
  - Jira integration documentation
  - Refactored app/services
  - Remove snippet expiration
  - Mobile UI improvements (Drew Blessing)
  - Fix block/remove UI for admin::users#show page
  - Show users' group membership on users' activity page (Robert Djurasaj)
  - User pages are visible without login if user is authorized to a public project
  - Markdown rendered headers have id derived from their name and link to their id
  - Improve application to work faster with large groups (100+ members)
  - Multiple emails per user
  - Show last commit for file when view file source
  - Restyle Issue#show page and MR#show page
  - Ability to filter by multiple labels for Issues page
  - Rails version to 4.0.3
  - Fixed attachment identifier displaying underneath note text (Jason Blanchard)

v 6.5.1
  - Fix branch selectbox when create merge request from fork

v 6.5.0
  - Dropdown menus on issue#show page for assignee and milestone (Jason Blanchard)
  - Add color custimization and previewing to broadcast messages
  - Fixed notes anchors
  - Load new comments in issues dynamically
  - Added sort options to Public page
  - New filters (assigned/authored/all) for Dashboard#issues/merge_requests (sponsored by Say Media)
  - Add project visibility icons to dashboard
  - Enable secure cookies if https used
  - Protect users/confirmation with rack_attack
  - Default HTTP headers to protect against MIME-sniffing, force https if enabled
  - Bootstrap 3 with responsive UI
  - New repository download formats: tar.bz2, zip, tar (Jason Hollingsworth)
  - Restyled accept widgets for MR
  - SCSS refactored
  - Use jquery timeago plugin
  - Fix 500 error for rdoc files
  - Ability to customize merge commit message (sponsored by Say Media)
  - Search autocomplete via ajax
  - Add website url to user profile
  - Files API supports base64 encoded content (sponsored by O'Reilly Media)
  - Added support for Go's repository retrieval (Bruno Albuquerque)

v6.4.3
  - Don't use unicorn worker killer if PhusionPassenger is defined

v6.4.2
  - Fixed wrong behaviour of script/upgrade.rb

v6.4.1
  - Fixed bug with repository rename
  - Fixed bug with project transfer

v 6.4.0
  - Added sorting to project issues page (Jason Blanchard)
  - Assembla integration (Carlos Paramio)
  - Fixed another 500 error with submodules
  - UI: More compact issues page
  - Minimal password length increased to 8 symbols
  - Side-by-side diff view (Steven Thonus)
  - Internal projects (Jason Hollingsworth)
  - Allow removal of avatar (Drew Blessing)
  - Project web hooks now support issues and merge request events
  - Visiting project page while not logged in will redirect to sign-in instead of 404 (Jason Hollingsworth)
  - Expire event cache on avatar creation/removal (Drew Blessing)
  - Archiving old projects (Steven Thonus)
  - Rails 4
  - Add time ago tooltips to show actual date/time
  - UI: Fixed UI for admin system hooks
  - Ruby script for easier GitLab upgrade
  - Do not remove Merge requests if fork project was removed
  - Improve sign-in/signup UX
  - Add resend confirmation link to sign-in page
  - Set noreply@HOSTNAME for reply_to field in all emails
  - Show GitLab API version on Admin#dashboard
  - API Cross-origin resource sharing
  - Show READMe link at project home page
  - Show repo size for projects in Admin area

v 6.3.0
  - API for adding gitlab-ci service
  - Init script now waits for pids to appear after (re)starting before reporting status (Rovanion Luckey)
  - Restyle project home page
  - Grammar fixes
  - Show branches list (which branches contains commit) on commit page (Andrew Kumanyaev)
  - Security improvements
  - Added support for GitLab CI 4.0
  - Fixed issue with 500 error when group did not exist
  - Ability to leave project
  - You can create file in repo using UI
  - You can remove file from repo using UI
  - API: dropped default_branch attribute from project during creation
  - Project default_branch is not stored in db any more. It takes from repo now.
  - Admin broadcast messages
  - UI improvements
  - Dont show last push widget if user removed this branch
  - Fix 500 error for repos with newline in file name
  - Extended html titles
  - API: create/update/delete repo files
  - Admin can transfer project to any namespace
  - API: projects/all for admin users
  - Fix recent branches order

v 6.2.4
  - Security: Cast API private_token to string (CVE-2013-4580)
  - Security: Require gitlab-shell 1.7.8 (CVE-2013-4581, CVE-2013-4582, CVE-2013-4583)
  - Fix for Git SSH access for LDAP users

v 6.2.3
  - Security: More protection against CVE-2013-4489
  - Security: Require gitlab-shell 1.7.4 (CVE-2013-4490, CVE-2013-4546)
  - Fix sidekiq rake tasks

v 6.2.2
  - Security: Update gitlab_git (CVE-2013-4489)

v 6.2.1
  - Security: Fix issue with generated passwords for new users

v 6.2.0
  - Public project pages are now visible to everyone (files, issues, wik, etc.)
    THIS MEANS YOUR ISSUES AND WIKI FOR PUBLIC PROJECTS ARE PUBLICLY VISIBLE AFTER THE UPGRADE
  - Add group access to permissions page
  - Require current password to change one
  - Group owner or admin can remove other group owners
  - Remove group transfer since we have multiple owners
  - Respect authorization in Repository API
  - Improve UI for Project#files page
  - Add more security specs
  - Added search for projects by name to api (Izaak Alpert)
  - Make default user theme configurable (Izaak Alpert)
  - Update logic for validates_merge_request for tree of MR (Andrew Kumanyaev)
  - Rake tasks for web hooks management (Jonhnny Weslley)
  - Extended User API to expose admin and can_create_group for user creation/updating (Boyan Tabakov)
  - API: Remove group
  - API: Remove project
  - Avatar upload on profile page with a maximum of 100KB (Steven Thonus)
  - Store the sessions in Redis instead of the cookie store
  - Fixed relative links in markdown
  - User must confirm their email if signup enabled
  - User must confirm changed email

v 6.1.0
  - Project specific IDs for issues, mr, milestones
    Above items will get a new id and for example all bookmarked issue urls will change.
    Old issue urls are redirected to the new one if the issue id is too high for an internal id.
  - Description field added to Merge Request
  - API: Sudo api calls (Izaak Alpert)
  - API: Group membership api (Izaak Alpert)
  - Improved commit diff
  - Improved large commit handling (Boyan Tabakov)
  - Rewrite: Init script now less prone to errors and keeps better track of the service (Rovanion Luckey)
  - Link issues, merge requests, and commits when they reference each other with GFM (Ash Wilson)
  - Close issues automatically when pushing commits with a special message
  - Improve user removal from admin area
  - Invalidate events cache when project was moved
  - Remove deprecated classes and rake tasks
  - Add event filter for group and project show pages
  - Add links to create branch/tag from project home page
  - Add public-project? checkbox to new-project view
  - Improved compare page. Added link to proceed into Merge Request
  - Send an email to a user when they are added to group
  - New landing page when you have 0 projects

v 6.0.0
  - Feature: Replace teams with group membership
    We introduce group membership in 6.0 as a replacement for teams.
    The old combination of groups and teams was confusing for a lot of people.
    And when the members of a team where changed this wasn't reflected in the project permissions.
    In GitLab 6.0 you will be able to add members to a group with a permission level for each member.
    These group members will have access to the projects in that group.
    Any changes to group members will immediately be reflected in the project permissions.
    You can even have multiple owners for a group, greatly simplifying administration.
  - Feature: Ability to have multiple owners for group
  - Feature: Merge Requests between fork and project (Izaak Alpert)
  - Feature: Generate fingerprint for ssh keys
  - Feature: Ability to create and remove branches with UI
  - Feature: Ability to create and remove git tags with UI
  - Feature: Groups page in profile. You can leave group there
  - API: Allow login with LDAP credentials
  - Redesign: project settings navigation
  - Redesign: snippets area
  - Redesign: ssh keys page
  - Redesign: buttons, blocks and other ui elements
  - Add comment title to rss feed
  - You can use arrows to navigate at tree view
  - Add project filter on dashboard
  - Cache project graph
  - Drop support of root namespaces
  - Default theme is classic now
  - Cache result of methods like authorize_projects, project.team.members etc
  - Remove $.ready events
  - Fix onclick events being double binded
  - Add notification level to group membership
  - Move all project controllers/views under Projects:: module
  - Move all profile controllers/views under Profiles:: module
  - Apply user project limit only for personal projects
  - Unicorn is default web server again
  - Store satellites lock files inside satellites dir
  - Disabled threadsafety mode in rails
  - Fixed bug with loosing MR comments
  - Improved MR comments logic
  - Render readme file for projects in public area

v 5.4.2
  - Security: Cast API private_token to string (CVE-2013-4580)
  - Security: Require gitlab-shell 1.7.8 (CVE-2013-4581, CVE-2013-4582, CVE-2013-4583)

v 5.4.1
  - Security: Fixes for CVE-2013-4489
  - Security: Require gitlab-shell 1.7.4 (CVE-2013-4490, CVE-2013-4546)

v 5.4.0
  - Ability to edit own comments
  - Documentation improvements
  - Improve dashboard projects page
  - Fixed nav for empty repos
  - GitLab Markdown help page
  - Misspelling fixes
  - Added support of unicorn and fog gems
  - Added client list to API doc
  - Fix PostgreSQL database restoration problem
  - Increase snippet content column size
  - allow project import via git:// url
  - Show participants on issues, including mentions
  - Notify mentioned users with email

v 5.3.0
  - Refactored services
  - Campfire service added
  - HipChat service added
  - Fixed bug with LDAP + git over http
  - Fixed bug with google analytics code being ignored
  - Improve sign-in page if ldap enabled
  - Respect newlines in wall messages
  - Generate the Rails secret token on first run
  - Rename repo feature
  - Init.d: remove gitlab.socket on service start
  - Api: added teams api
  - Api: Prevent blob content being escaped
  - Api: Smart deploy key add behaviour
  - Api: projects/owned.json return user owned project
  - Fix bug with team assignation on project from #4109
  - Advanced snippets: public/private, project/personal (Andrew Kulakov)
  - Repository Graphs (Karlo Nicholas T. Soriano)
  - Fix dashboard lost if comment on commit
  - Update gitlab-grack. Fixes issue with --depth option
  - Fix project events duplicate on project page
  - Fix postgres error when displaying network graph.
  - Fix dashboard event filter when navigate via turbolinks
  - init.d: Ensure socket is removed before starting service
  - Admin area: Style teams:index, group:show pages
  - Own page for failed forking
  - Scrum view for milestone

v 5.2.0
  - Turbolinks
  - Git over http with ldap credentials
  - Diff with better colors and some spacing on the corners
  - Default values for project features
  - Fixed huge_commit view
  - Restyle project clone panel
  - Move Gitlab::Git code to gitlab_git gem
  - Move update docs in repo
  - Requires gitlab-shell v1.4.0
  - Fixed submodules listing under file tab
  - Fork feature (Angus MacArthur)
  - git version check in gitlab:check
  - Shared deploy keys feature
  - Ability to generate default labels set for issues
  - Improve gfm autocomplete (Harold Luo)
  - Added support for Google Analytics
  - Code search feature (Javier Castro)

v 5.1.0
  - You can login with email or username now
  - Corrected project transfer rollback when repository cannot be moved
  - Move both repo and wiki when project transfer requested
  - Admin area: project editing was removed from admin namespace
  - Access: admin user has now access to any project.
  - Notification settings
  - Gitlab::Git set of objects to abstract from grit library
  - Replace Unicorn web server with Puma
  - Backup/Restore refactored. Backup dump project wiki too now
  - Restyled Issues list. Show milestone version in issue row
  - Restyled Merge Request list
  - Backup now dump/restore uploads
  - Improved performance of dashboard (Andrew Kumanyaev)
  - File history now tracks renames (Akzhan Abdulin)
  - Drop wiki migration tools
  - Drop sqlite migration tools
  - project tagging
  - Paginate users in API
  - Restyled network graph (Hiroyuki Sato)

v 5.0.1
  - Fixed issue with gitlab-grit being overridden by grit

v 5.0.0
  - Replaced gitolite with gitlab-shell
  - Removed gitolite-related libraries
  - State machine added
  - Setup gitlab as git user
  - Internal API
  - Show team tab for empty projects
  - Import repository feature
  - Updated rails
  - Use lambda for scopes
  - Redesign admin area -> users
  - Redesign admin area -> user
  - Secure link to file attachments
  - Add validations for Group and Team names
  - Restyle team page for project
  - Update capybara, rspec-rails, poltergeist to recent versions
  - Wiki on git using Gollum
  - Added Solarized Dark theme for code review
  - Don't show user emails in autocomplete lists, profile pages
  - Added settings tab for group, team, project
  - Replace user popup with icons in header
  - Handle project moving with gitlab-shell
  - Added select2-rails for selectboxes with ajax data load
  - Fixed search field on projects page
  - Added teams to search autocomplete
  - Move groups and teams on dashboard sidebar to sub-tabs
  - API: improved return codes and docs. (Felix Gilcher, Sebastian Ziebell)
  - Redesign wall to be more like chat
  - Snippets, Wall features are disabled by default for new projects

v 4.2.0
  - Teams
  - User show page. Via /u/username
  - Show help contents on pages for better navigation
  - Async gitolite calls
  - added satellites logs
  - can_create_group, can_create_team booleans for User
  - Process web hooks async
  - GFM: Fix images escaped inside links
  - Network graph improved
  - Switchable branches for network graph
  - API: Groups
  - Fixed project download

v 4.1.0
  - Optional Sign-Up
  - Discussions
  - Satellites outside of tmp
  - Line numbers for blame
  - Project public mode
  - Public area with unauthorized access
  - Load dashboard events with ajax
  - remember dashboard filter in cookies
  - replace resque with sidekiq
  - fix routing issues
  - cleanup rake tasks
  - fix backup/restore
  - scss cleanup
  - show preview for note images
  - improved network-graph
  - get rid of app/roles/
  - added new classes Team, Repository
  - Reduce amount of gitolite calls
  - Ability to add user in all group projects
  - remove deprecated configs
  - replaced Korolev font with open font
  - restyled admin/dashboard page
  - restyled admin/projects page

v 4.0.0
  - Remove project code and path from API. Use id instead
  - Return valid cloneable url to repo for web hook
  - Fixed backup issue
  - Reorganized settings
  - Fixed commits compare
  - Refactored scss
  - Improve status checks
  - Validates presence of User#name
  - Fixed postgres support
  - Removed sqlite support
  - Modified post-receive hook
  - Milestones can be closed now
  - Show comment events on dashboard
  - Quick add team members via group#people page
  - [API] expose created date for hooks and SSH keys
  - [API] list, create issue notes
  - [API] list, create snippet notes
  - [API] list, create wall notes
  - Remove project code - use path instead
  - added username field to user
  - rake task to fill usernames based on emails create namespaces for users
  - STI Group < Namespace
  - Project has namespace_id
  - Projects with namespaces also namespaced in gitolite and stored in subdir
  - Moving project to group will move it under group namespace
  - Ability to move project from namespaces to another
  - Fixes commit patches getting escaped (see #2036)
  - Support diff and patch generation for commits and merge request
  - MergeReqest doesn't generate a temporary file for the patch any more
  - Update the UI to allow downloading Patch or Diff

v 3.1.0
  - Updated gems
  - Services: Gitlab CI integration
  - Events filter on dashboard
  - Own namespace for redis/resque
  - Optimized commit diff views
  - add alphabetical order for projects admin page
  - Improved web editor
  - Commit stats page
  - Documentation split and cleanup
  - Link to commit authors everywhere
  - Restyled milestones list
  - added Milestone to Merge Request
  - Restyled Top panel
  - Refactored Satellite Code
  - Added file line links
  - moved from capybara-webkit to poltergeist + phantomjs

v 3.0.3
  - Fixed bug with issues list in Chrome
  - New Feature: Import team from another project

v 3.0.2
  - Fixed gitlab:app:setup
  - Fixed application error on empty project in admin area
  - Restyled last push widget

v 3.0.1
  - Fixed git over http

v 3.0.0
  - Projects groups
  - Web Editor
  - Fixed bug with gitolite keys
  - UI improved
  - Increased performance of application
  - Show user avatar in last commit when browsing Files
  - Refactored Gitlab::Merge
  - Use Font Awesome for icons
  - Separate observing of Note and MergeRequests
  - Milestone "All Issues" filter
  - Fix issue close and reopen button text and styles
  - Fix forward/back while browsing Tree hierarchy
  - Show number of notes for commits and merge requests
  - Added support pg from box and update installation doc
  - Reject ssh keys that break gitolite
  - [API] list one project hook
  - [API] edit project hook
  - [API] list project snippets
  - [API] allow to authorize using private token in HTTP header
  - [API] add user creation

v 2.9.1
  - Fixed resque custom config init

v 2.9.0
  - fixed inline notes bugs
  - refactored rspecs
  - refactored gitolite backend
  - added factory_girl
  - restyled projects list on dashboard
  - ssh keys validation to prevent gitolite crash
  - send notifications if changed permission in project
  - scss refactoring. gitlab_bootstrap/ dir
  - fix git push http body bigger than 112k problem
  - list of labels  page under issues tab
  - API for milestones, keys
  - restyled buttons
  - OAuth
  - Comment order changed

v 2.8.1
  - ability to disable gravatars
  - improved MR diff logic
  - ssh key help page

v 2.8.0
  - Gitlab Flavored Markdown
  - Bulk issues update
  - Issues API
  - Cucumber coverage increased
  - Post-receive files fixed
  - UI improved
  - Application cleanup
  - more cucumber
  - capybara-webkit + headless

v 2.7.0
  - Issue Labels
  - Inline diff
  - Git HTTP
  - API
  - UI improved
  - System hooks
  - UI improved
  - Dashboard events endless scroll
  - Source performance increased

v 2.6.0
  - UI polished
  - Improved network graph + keyboard nav
  - Handle huge commits
  - Last Push widget
  - Bugfix
  - Better performance
  - Email in resque
  - Increased test coverage
  - Ability to remove branch with MR accept
  - a lot of code refactored

v 2.5.0
  - UI polished
  - Git blame for file
  - Bugfix
  - Email in resque
  - Better test coverage

v 2.4.0
  - Admin area stats page
  - Ability to block user
  - Simplified dashboard area
  - Improved admin area
  - Bootstrap 2.0
  - Responsive layout
  - Big commits handling
  - Performance improved
  - Milestones

v 2.3.1
  - Issues pagination
  - ssl fixes
  - Merge Request pagination

v 2.3.0
  - Dashboard r1
  - Search r1
  - Project page
  - Close merge request on push
  - Persist MR diff after merge
  - mysql support
  - Documentation

v 2.2.0
  - We’ve added support of LDAP auth
  - Improved permission logic (4 roles system)
  - Protected branches (now only masters can push to protected branches)
  - Usability improved
  - twitter bootstrap integrated
  - compare view between commits
  - wiki feature
  - now you can enable/disable issues, wiki, wall features per project
  - security fixes
  - improved code browsing (ajax branch switch etc)
  - improved per-line commenting
  - git submodules displayed
  - moved to rails 3.2
  - help section improved

v 2.1.0
  - Project tab r1
  - List branches/tags
  - per line comments
  - mass user import

v 2.0.0
  - gitolite as main git host system
  - merge requests
  - project/repo access
  - link to commit/issue feed
  - design tab
  - improved email notifications
  - restyled dashboard
  - bugfix

v 1.2.2
  - common config file gitlab.yml
  - issues restyle
  - snippets restyle
  - clickable news feed header on dashboard
  - bugfix

v 1.2.1
  - bugfix

v 1.2.0
  - new design
  - user dashboard
  - network graph
  - markdown support for comments
  - encoding issues
  - wall like twitter timeline

v 1.1.0
  - project dashboard
  - wall redesigned
  - feature: code snippets
  - fixed horizontal scroll on file preview
  - fixed app crash if commit message has invalid chars
  - bugfix & code cleaning

v 1.0.2
  - fixed bug with empty project
  - added adv validation for project path & code
  - feature: issues can be sortable
  - bugfix
  - username displayed on top panel

v 1.0.1
  - fixed: with invalid source code for commit
  - fixed: lose branch/tag selection when use tree navigation
  - when history clicked - display path
  - bug fix & code cleaning

v 1.0.0
  - bug fix
  - projects preview mode

v 0.9.6
  - css fix
  - new repo empty tree until restart server - fixed

v 0.9.4
  - security improved
  - authorization improved
  - html escaping
  - bug fix
  - increased test coverage
  - design improvements

v 0.9.1
  - increased test coverage
  - design improvements
  - new issue email notification
  - updated app name
  - issue redesigned
  - issue can be edit

v 0.8.0
  - syntax highlight for main file types
  - redesign
  - stability
  - security fixes
  - increased test coverage
  - email notification<|MERGE_RESOLUTION|>--- conflicted
+++ resolved
@@ -11,12 +11,9 @@
   - Convert CRLF newlines to LF when committing using the web editor.
 
 v 7.12.0 (unreleased)
-<<<<<<< HEAD
   - Fix Error 500 when one user attempts to access a personal, internal snippet (Stan Hu)
   - Disable changing of target branch in new merge request page when a branch has already been specified (Stan Hu)
-=======
   - Fix post-receive errors on a push when an external issue tracker is configured (Stan Hu)
->>>>>>> a96f3e18
   - Update oauth button logos for Twitter and Google to recommended assets
   - Update browser gem to version 0.8.0 for IE11 support (Stan Hu)
   - Fix timeout when rendering file with thousands of lines.
