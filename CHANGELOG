Please view this file on the master branch, on stable branches it's out of date.

v 7.10.0 (unreleased)
  - Include missing events and fix save functionality in admin service template settings form (Stan Hu)
  - Fix "Import projects from" button to show the correct instructions (Stan Hu)
  - Fix dots in Wiki slugs causing errors (Stan Hu)
  - Fix OAuth2 issue importing a new project from GitHub and GitLab (Stan Hu)
  - Update poltergeist to version 1.6.0 to support PhantomJS 2.0 (Zeger-Jan van de Weg)
  - Fix cross references when usernames, milestones, or project names contain underscores (Stan Hu)
  - Disable reference creation for comments surrounded by code/preformatted blocks (Stan Hu)
  - enable line wrapping per default and remove the checkbox to toggle it (Hannes Rosenögger)
  - extend the commit calendar to show the actual commits made on a date (Hannes Rosenögger)
  - Fix a link in the patch update guide
  - Add a service to support external wikis (Hannes Rosenögger)
  - List new commits for newly pushed branch in activity view.
  - Add sidetiq gem dependency to match EE
  - Add changelog, license and contribution guide links to project sidebar.
  - Improve diff UI
  - Fix alignment of navbar toggle button (Cody Mize)
  - Identical look of selectboxes in UI
  - Move "Import existing repository by URL" option to button.
  - Improve error message when save profile has error.
  - Passing the name of pushed ref to CI service (requires GitLab CI 7.9+)
  - Add location field to user profile
  - Fix print view for markdown files and wiki pages
  - Improve GitLab performance when working with git repositories
  - Add tag message and last commit to tag hook (Kamil Trzciński)
  - Restrict permissions on backup files
  - Improve oauth accounts UI in profile page
  - Add ability to unlink connected accounts
<<<<<<< HEAD
  - Replace commits calendar with faster contribution calendar that includes issues and merge requests
  - Add inifinite scroll to user page activity
  - Don't show commit comment button when user is not signed in.
=======
  - Don't include system notes in issue/MR comment count.
>>>>>>> 6b92236e

v 7.9.0
  - Send EmailsOnPush email when branch or tag is created or deleted.

v 7.9.0 (unreleased)
  - Add HipChat integration documentation (Stan Hu)
  - Update documentation for object_kind field in Webhook push and tag push Webhooks (Stan Hu)
  - Fix broken email images (Hannes Rosenögger)
  - Automatically config git if user forgot, where possible (Zeger-Jan van de Weg)
  - Fix mass SQL statements on initial push (Hannes Rosenögger)
  - Add tag push notifications and normalize HipChat and Slack messages to be consistent (Stan Hu)
  - Add comment notification events to HipChat and Slack services (Stan Hu)
  - Add issue and merge request events to HipChat and Slack services (Stan Hu)
  - Fix merge request URL passed to Webhooks. (Stan Hu)
  - Fix bug that caused a server error when editing a comment to "+1" or "-1" (Stan Hu)
  - Fix code preview theme setting for comments, issues, merge requests, and snippets (Stan Hu)
  - Move labels/milestones tabs to sidebar
  - Upgrade Rails gem to version 4.1.9.
  - Improve error messages for file edit failures
  - Improve UI for commits, issues and merge request lists
  - Fix commit comments on first line of diff not rendering in Merge Request Discussion view.
  - Allow admins to override restricted project visibility settings.
  - Move restricted visibility settings from gitlab.yml into the web UI.
  - Improve trigger merge request hook when source project branch has been updated (Kirill Zaitsev)
  - Save web edit in new branch
  - Fix ordering of imported but unchanged projects (Marco Wessel)
  - Mobile UI improvements: make aside content expandable
  - Expose avatar_url in projects API
  - Fix checkbox alignment on the application settings page.
  - Generalize image upload in drag and drop in markdown to all files (Hannes Rosenögger)
  - Fix mass-unassignment of issues (Robert Speicher)
  - Fix hidden diff comments in merge request discussion view
  - Allow user confirmation to be skipped for new users via API
  - Add a service to send updates to an Irker gateway (Romain Coltel)
  - Add brakeman (security scanner for Ruby on Rails)
  - Slack username and channel options
  - Add grouped milestones from all projects to dashboard.
  - Web hook sends pusher email as well as commiter
  - Add Bitbucket omniauth provider.
  - Add Bitbucket importer.
  - Support referencing issues to a project whose name starts with a digit
  - Condense commits already in target branch when updating merge request source branch.
  - Send notifications and leave system comments when bulk updating issues.
  - Automatically link commit ranges to compare page: sha1...sha4 or sha1..sha4 (includes sha1 in comparison)
  - Move groups page from profile to dashboard
  - Starred projects page at dashboard
  - Blocking user does not remove him/her from project/groups but show blocked label
  - Change subject of EmailsOnPush emails to include namespace, project and branch.
  - Change subject of EmailsOnPush emails to include first commit message when multiple were pushed.
  - Remove confusing footer from EmailsOnPush mail body.
  - Add list of changed files to EmailsOnPush emails.
  - Add option to send EmailsOnPush emails from committer email if domain matches.
  - Add option to disable code diffs in EmailOnPush emails.
  - Wrap commit message in EmailsOnPush email.
  - Send EmailsOnPush emails when deleting commits using force push.
  - Fix EmailsOnPush email comparison link to include first commit.
  - Fix highliht of selected lines in file
  - Reject access to group/project avatar if the user doesn't have access.
  - Add database migration to clean group duplicates with same path and name (Make sure you have a backup before update)
  - Add GitLab active users count to rake gitlab:check
  - Starred projects page at dashboard
  - Make email display name configurable
  - Improve json validation in hook data
  - Use Emoji One
  - Updated emoji help documentation to properly reference EmojiOne.
  - Fix missing GitHub organisation repositories on import page.
  - Added blue theme
  - Remove annoying notice messages when create/update merge request
  - Allow smb:// links in Markdown text.
  - Filter merge request by title or description at Merge Requests page
  - Block user if he/she was blocked in Active Directory
  - Fix import pages not working after first load.
  - Use custom LDAP label in LDAP signin form.
  - Execute hooks and services when branch or tag is created or deleted through web interface.
  - Block and unblock user if he/she was blocked/unblocked in Active Directory
  - Raise recommended number of unicorn workers from 2 to 3
  - Use same layout and interactivity for project members as group members.
  - Prevent gitlab-shell character encoding issues by receiving its changes as raw data.
  - Ability to unsubscribe/subscribe to issue or merge request
  - Delete deploy key when last connection to a project is destroyed.
  - Fix invalid Atom feeds when using emoji, horizontal rules, or images (Christian Walther)
  - Backup of repositories with tar instead of git bundle (only now are git-annex files included in the backup)
  - Add canceled status for CI

v 7.8.4
  - Fix issue_tracker_id substitution in custom issue trackers
  - Fix path and name duplication in namespaces

v 7.8.3
  - Bump version of gitlab_git fixing annotated tags without message

v 7.8.2
  - Fix service migration issue when upgrading from versions prior to 7.3
  - Fix setting of the default use project limit via admin UI
  - Fix showing of already imported projects for GitLab and Gitorious importers
  - Fix response of push to repository to return "Not found" if user doesn't have access
  - Fix check if user is allowed to view the file attachment
  - Fix import check for case sensetive namespaces
  - Increase timeout for Git-over-HTTP requests to 1 hour since large pulls/pushes can take a long time.
  - Properly handle autosave local storage exceptions.
  - Escape wildcards when searching LDAP by username.

v 7.8.1
  - Fix run of custom post receive hooks
  - Fix migration that caused issues when upgrading to version 7.8 from versions prior to 7.3
  - Fix the warning for LDAP users about need to set password
  - Fix avatars which were not shown for non logged in users
  - Fix urls for the issues when relative url was enabled

v 7.8.0
  - Fix access control and protection against XSS for note attachments and other uploads.
  - Replace highlight.js with rouge-fork rugments (Stefan Tatschner)
  - Make project search case insensitive (Hannes Rosenögger)
  - Include issue/mr participants in list of recipients for reassign/close/reopen emails
  - Expose description in groups API
  - Better UI for project services page
  - Cleaner UI for web editor
  - Add diff syntax highlighting in email-on-push service notifications (Hannes Rosenögger)
  - Add API endpoint to fetch all changes on a MergeRequest (Jeroen van Baarsen)
  - View note image attachments in new tab when clicked instead of downloading them
  - Improve sorting logic in UI and API. Explicitly define what sorting method is used by default
  - Allow more variations for commit messages closing issues (Julien Bianchi and Hannes Rosenögger)
  - Fix overflow at sidebar when have several items
  - Add notes for label changes in issue and merge requests
  - Show tags in commit view (Hannes Rosenögger)
  - Only count a user's vote once on a merge request or issue (Michael Clarke)
  - Increase font size when browse source files and diffs
  - Service Templates now let you set default values for all services
  - Create new file in empty repository using GitLab UI
  - Ability to clone project using oauth2 token
  - Upgrade Sidekiq gem to version 3.3.0
  - Stop git zombie creation during force push check
  - Show success/error messages for test setting button in services
  - Added Rubocop for code style checks
  - Fix commits pagination
  - Async load a branch information at the commit page
  - Disable blacklist validation for project names
  - Allow configuring protection of the default branch upon first push (Marco Wessel)
  - Add gitlab.com importer
  - Add an ability to login with gitlab.com
  - Add a commit calendar to the user profile (Hannes Rosenögger)
  - Submit comment on command-enter
  - Notify all members of a group when that group is mentioned in a comment, for example: `@gitlab-org` or `@sales`.
  - Extend issue clossing pattern to include "Resolve", "Resolves", "Resolved", "Resolving" and "Close"
  - Fix long broadcast message cut-off on left sidebar (Visay Keo)
  - Add Project Avatars (Steven Thonus and Hannes Rosenögger)
  - Password reset token validity increased from 2 hours to 2 days since it is also send on account creation.
  - Edit group members via API
  - Enable raw image paste from clipboard, currently Chrome only (Marco Cyriacks)
  - Add action property to merge request hook (Julien Bianchi)
  - Remove duplicates from group milestone participants list.
  - Add a new API function that retrieves all issues assigned to a single milestone (Justin Whear and Hannes Rosenögger)
  - API: Access groups with their path (Julien Bianchi)
  - Added link to milestone and keeping resource context on smaller viewports for issues and merge requests (Jason Blanchard)
  - Allow notification email to be set separately from primary email.
  - API: Add support for editing an existing project (Mika Mäenpää and Hannes Rosenögger)
  - Don't have Markdown preview fail for long comments/wiki pages.
  - When test web hook - show error message instead of 500 error page if connection to hook url was reset
  - Added support for firing system hooks on group create/destroy and adding/removing users to group (Boyan Tabakov)
  - Added persistent collapse button for left side nav bar (Jason Blanchard)
  - Prevent losing unsaved comments by automatically restoring them when comment page is loaded again.
  - Don't allow page to be scaled on mobile.
  - Clean the username acquired from OAuth/LDAP so it doesn't fail username validation and block signing up.
  - Show assignees in merge request index page (Kelvin Mutuma)
  - Link head panel titles to relevant root page.
  - Allow users that signed up via OAuth to set their password in order to use Git over HTTP(S).
  - Show users button to share their newly created public or internal projects on twitter
  - Add quick help links to the GitLab pricing and feature comparison pages.
  - Fix duplicate authorized applications in user profile and incorrect application client count in admin area.
  - Make sure Markdown previews always use the same styling as the eventual destination.
  - Remove deprecated Group#owner_id from API
  - Show projects user contributed to on user page. Show stars near project on user page.
  - Improve database performance for GitLab
  - Add Asana service (Jeremy Benoist)
  - Improve project web hooks with extra data

v 7.7.2
  - Update GitLab Shell to version 2.4.2 that fixes a bug when developers can push to protected branch
  - Fix issue when LDAP user can't login with existing GitLab account

v 7.7.1
  - Improve mention autocomplete performance
  - Show setup instructions for GitHub import if disabled
  - Allow use http for OAuth applications

v 7.7.0
  - Import from GitHub.com feature
  - Add Jetbrains Teamcity CI service (Jason Lippert)
  - Mention notification level
  - Markdown preview in wiki (Yuriy Glukhov)
  - Raise group avatar filesize limit to 200kb
  - OAuth applications feature
  - Show user SSH keys in admin area
  - Developer can push to protected branches option
  - Set project path instead of project name in create form
  - Block Git HTTP access after 10 failed authentication attempts
  - Updates to the messages returned by API (sponsored by O'Reilly Media)
  - New UI layout with side navigation
  - Add alert message in case of outdated browser (IE < 10)
  - Added API support for sorting projects
  - Update gitlab_git to version 7.0.0.rc14
  - Add API project search filter option for authorized projects
  - Fix File blame not respecting branch selection
  - Change some of application settings on fly in admin area UI
  - Redesign signin/signup pages
  - Close standard input in Gitlab::Popen.popen
  - Trigger GitLab CI when push tags
  - When accept merge request - do merge using sidaekiq job
  - Enable web signups by default
  - Fixes for diff comments: drag-n-drop images, selecting images
  - Fixes for edit comments: drag-n-drop images, preview mode, selecting images, save & update
  - Remove password strength indicator



v 7.6.0
  - Fork repository to groups
  - New rugged version
  - Add CRON=1 backup setting for quiet backups
  - Fix failing wiki restore
  - Add optional Sidekiq MemoryKiller middleware (enabled via SIDEKIQ_MAX_RSS env variable)
  - Monokai highlighting style now more faithful to original design (Mark Riedesel)
  - Create project with repository in synchrony
  - Added ability to create empty repo or import existing one if project does not have repository
  - Reactivate highlight.js language autodetection
  - Mobile UI improvements
  - Change maximum avatar file size from 100KB to 200KB
  - Strict validation for snippet file names
  - Enable Markdown preview for issues, merge requests, milestones, and notes (Vinnie Okada)
  - In the docker directory is a container template based on the Omnibus packages.
  - Update Sidekiq to version 2.17.8
  - Add author filter to project issues and merge requests pages
  - Atom feed for user activity
  - Support multiple omniauth providers for the same user
  - Rendering cross reference in issue title and tooltip for merge request
  - Show username in comments
  - Possibility to create Milestones or Labels when Issues are disabled
  - Fix bug with showing gpg signature in tag

v 7.5.3
  - Bump gitlab_git to 7.0.0.rc12 (includes Rugged 0.21.2)

v 7.5.2
  - Don't log Sidekiq arguments by default
  - Fix restore of wiki repositories from backups

v 7.5.1
  - Add missing timestamps to 'members' table

v 7.5.0
  - API: Add support for Hipchat (Kevin Houdebert)
  - Add time zone configuration in gitlab.yml (Sullivan Senechal)
  - Fix LDAP authentication for Git HTTP access
  - Run 'GC.start' after every EmailsOnPushWorker job
  - Fix LDAP config lookup for provider 'ldap'
  - Drop all sequences during Postgres database restore
  - Project title links to project homepage (Ben Bodenmiller)
  - Add Atlassian Bamboo CI service (Drew Blessing)
  - Mentioned @user will receive email even if he is not participating in issue or commit
  - Session API: Use case-insensitive authentication like in UI (Andrey Krivko)
  - Tie up loose ends with annotated tags: API & UI (Sean Edge)
  - Return valid json for deleting branch via API (sponsored by O'Reilly Media)
  - Expose username in project events API (sponsored by O'Reilly Media)
  - Adds comments to commits in the API
  - Performance improvements
  - Fix post-receive issue for projects with deleted forks
  - New gitlab-shell version with custom hooks support
  - Improve code
  - GitLab CI 5.2+ support (does not support older versions)
  - Fixed bug when you can not push commits starting with 000000 to protected branches
  - Added a password strength indicator
  - Change project name and path in one form
  - Display renamed files in diff views (Vinnie Okada)
  - Fix raw view for public snippets
  - Use secret token with GitLab internal API.
  - Add missing timestamps to 'members' table

v 7.4.3
  - Fix raw snippets view
  - Fix security issue for member api
  - Fix buildbox integration

v 7.4.2
  - Fix internal snippet exposing for unauthenticated users

v 7.4.1
  - Fix LDAP authentication for Git HTTP access
  - Fix LDAP config lookup for provider 'ldap'
  - Fix public snippets
  - Fix 500 error on projects with nested submodules

v 7.4.0
  - Refactored membership logic
  - Improve error reporting on users API (Julien Bianchi)
  - Refactor test coverage tools usage. Use SIMPLECOV=true to generate it locally
  - Default branch is protected by default
  - Increase unicorn timeout to 60 seconds
  - Sort search autocomplete projects by stars count so most popular go first
  - Add README to tab on project show page
  - Do not delete tmp/repositories itself during clean-up, only its contents
  - Support for backup uploads to remote storage
  - Prevent notes polling when there are not notes
  - Internal ForkService: Prepare support for fork to a given namespace
  - API: Add support for forking a project via the API (Bernhard Kaindl)
  - API: filter project issues by milestone (Julien Bianchi)
  - Fail harder in the backup script
  - Changes to Slack service structure, only webhook url needed
  - Zen mode for wiki and milestones (Robert Schilling)
  - Move Emoji parsing to html-pipeline-gitlab (Robert Schilling)
  - Font Awesome 4.2 integration (Sullivan Senechal)
  - Add Pushover service integration (Sullivan Senechal)
  - Add select field type for services options (Sullivan Senechal)
  - Add cross-project references to the Markdown parser (Vinnie Okada)
  - Add task lists to issue and merge request descriptions (Vinnie Okada)
  - Snippets can be public, internal or private
  - Improve danger zone: ask project path to confirm data-loss action
  - Raise exception on forgery
  - Show build coverage in Merge Requests (requires GitLab CI v5.1)
  - New milestone and label links on issue edit form
  - Improved repository graphs
  - Improve event note display in dashboard and project activity views (Vinnie Okada)
  - Add users sorting to admin area
  - UI improvements
  - Fix ambiguous sha problem with mentioned commit
  - Fixed bug with apostrophe when at mentioning users
  - Add active directory ldap option
  - Developers can push to wiki repo. Protected branches does not affect wiki repo any more
  - Faster rev list
  - Fix branch removal

v 7.3.2
  - Fix creating new file via web editor
  - Use gitlab-shell v2.0.1

v 7.3.1
  - Fix ref parsing in Gitlab::GitAccess
  - Fix error 500 when viewing diff on a file with changed permissions
  - Fix adding comments to MR when source branch is master
  - Fix error 500 when searching description contains relative link

v 7.3.0
  - Always set the 'origin' remote in satellite actions
  - Write authorized_keys in tmp/ during tests
  - Use sockets to connect to Redis
  - Add dormant New Relic gem (can be enabled via environment variables)
  - Expire Rack sessions after 1 week
  - Cleaner signin/signup pages
  - Improved comments UI
  - Better search with filtering, pagination etc
  - Added a checkbox to toggle line wrapping in diff (Yuriy Glukhov)
  - Prevent project stars duplication when fork project
  - Use the default Unicorn socket backlog value of 1024
  - Support Unix domain sockets for Redis
  - Store session Redis keys in 'session:gitlab:' namespace
  - Deprecate LDAP account takeover based on partial LDAP email / GitLab username match
  - Use /bin/sh instead of Bash in bin/web, bin/background_jobs (Pavel Novitskiy)
  - Keyboard shortcuts for productivity (Robert Schilling)
  - API: filter issues by state (Julien Bianchi)
  - API: filter issues by labels (Julien Bianchi)
  - Add system hook for ssh key changes
  - Add blob permalink link (Ciro Santilli)
  - Create annotated tags through UI and API (Sean Edge)
  - Snippets search (Charles Bushong)
  - Comment new push to existing MR
  - Add 'ci' to the blacklist of forbidden names
  - Improve text filtering on issues page
  - Comment & Close button
  - Process git push --all much faster
  - Don't allow edit of system notes
  - Project wiki search (Ralf Seidler)
  - Enabled Shibboleth authentication support (Matus Banas)
  - Zen mode (fullscreen) for issues/MR/notes (Robert Schilling)
  - Add ability to configure webhook timeout via gitlab.yml (Wes Gurney)
  - Sort project merge requests in asc or desc order for updated_at or created_at field (sponsored by O'Reilly Media)
  - Add Redis socket support to 'rake gitlab:shell:install'

v 7.2.1
  - Delete orphaned labels during label migration (James Brooks)
  - Security: prevent XSS with stricter MIME types for raw repo files

v 7.2.0
  - Explore page
  - Add project stars (Ciro Santilli)
  - Log Sidekiq arguments
  - Better labels: colors, ability to rename and remove
  - Improve the way merge request collects diffs
  - Improve compare page for large diffs
  - Expose the full commit message via API
  - Fix 500 error on repository rename
  - Fix bug when MR download patch return invalid diff
  - Test gitlab-shell integration
  - Repository import timeout increased from 2 to 4 minutes allowing larger repos to be imported
  - API for labels (Robert Schilling)
  - API: ability to set an import url when creating project for specific user

v 7.1.1
  - Fix cpu usage issue in Firefox
  - Fix redirect loop when changing password by new user
  - Fix 500 error on new merge request page

v 7.1.0
  - Remove observers
  - Improve MR discussions
  - Filter by description on Issues#index page
  - Fix bug with namespace select when create new project page
  - Show README link after description for non-master members
  - Add @all mention for comments
  - Dont show reply button if user is not signed in
  - Expose more information for issues with webhook
  - Add a mention of the merge request into the default merge request commit message
  - Improve code highlight, introduce support for more languages like Go, Clojure, Erlang etc
  - Fix concurrency issue in repository download
  - Dont allow repository name start with ?
  - Improve email threading (Pierre de La Morinerie)
  - Cleaner help page
  - Group milestones
  - Improved email notifications
  - Contributors API (sponsored by Mobbr)
  - Fix LDAP TLS authentication (Boris HUISGEN)
  - Show VERSION information on project sidebar
  - Improve branch removal logic when accept MR
  - Fix bug where comment form is spawned inside the Reply button
  - Remove Dir.chdir from Satellite#lock for thread-safety
  - Increased default git max_size value from 5MB to 20MB in gitlab.yml. Please update your configs!
  - Show error message in case of timeout in satellite when create MR
  - Show first 100 files for huge diff instead of hiding all
  - Change default admin email from admin@local.host to admin@example.com

v 7.0.0
  - The CPU no longer overheats when you hold down the spacebar
  - Improve edit file UI
  - Add ability to upload group avatar when create
  - Protected branch cannot be removed
  - Developers can remove normal branches with UI
  - Remove branch via API (sponsored by O'Reilly Media)
  - Move protected branches page to Project settings area
  - Redirect to Files view when create new branch via UI
  - Drag and drop upload of image in every markdown-area (Earle Randolph Bunao and Neil Francis Calabroso)
  - Refactor the markdown relative links processing
  - Make it easier to implement other CI services for GitLab
  - Group masters can create projects in group
  - Deprecate ruby 1.9.3 support
  - Only masters can rewrite/remove git tags
  - Add X-Frame-Options SAMEORIGIN to Nginx config so Sidekiq admin is visible
  - UI improvements
  - Case-insensetive search for issues
  - Update to rails 4.1
  - Improve performance of application for projects and groups with a lot of members
  - Formally support Ruby 2.1
  - Include Nginx gitlab-ssl config
  - Add manual language detection for highlight.js
  - Added example.com/:username routing
  - Show notice if your profile is public
  - UI improvements for mobile devices
  - Improve diff rendering performance
  - Drag-n-drop for issues and merge requests between states at milestone page
  - Fix '0 commits' message for huge repositories on project home page
  - Prevent 500 error page when visit commit page from large repo
  - Add notice about huge push over http to unicorn config
  - File action in satellites uses default 30 seconds timeout instead of old 10 seconds one
  - Overall performance improvements
  - Skip init script check on omnibus-gitlab
  - Be more selective when killing stray Sidekiqs
  - Check LDAP user filter during sign-in
  - Remove wall feature (no data loss - you can take it from database)
  - Dont expose user emails via API unless you are admin
  - Detect issues closed by Merge Request description
  - Better email subject lines from email on push service (Alex Elman)
  - Enable identicon for gravatar be default

v 6.9.2
  - Revert the commit that broke the LDAP user filter

v 6.9.1
  - Fix scroll to highlighted line
  - Fix the pagination on load for commits page

v 6.9.0
  - Store Rails cache data in the Redis `cache:gitlab` namespace
  - Adjust MySQL limits for existing installations
  - Add db index on project_id+iid column. This prevents duplicate on iid (During migration duplicates will be removed)
  - Markdown preview or diff during editing via web editor (Evgeniy Sokovikov)
  - Give the Rails cache its own Redis namespace
  - Add ability to set different ssh host, if different from http/https
  - Fix syntax highlighting for code comments blocks
  - Improve comments loading logic
  - Stop refreshing comments when the tab is hidden
  - Improve issue and merge request mobile UI (Drew Blessing)
  - Document how to convert a backup to PostgreSQL
  - Fix locale bug in backup manager
  - Fix can not automerge when MR description is too long
  - Fix wiki backup skip bug
  - Two Step MR creation process
  - Remove unwanted files from satellite working directory with git clean -fdx
  - Accept merge request via API (sponsored by O'Reilly Media)
  - Add more access checks during API calls
  - Block SSH access for 'disabled' Active Directory users
  - Labels for merge requests (Drew Blessing)
  - Threaded emails by setting a Message-ID (Philip Blatter)

v 6.8.0
  - Ability to at mention users that are participating in issue and merge req. discussion
  - Enabled GZip Compression for assets in example Nginx, make sure that Nginx is compiled with --with-http_gzip_static_module flag (this is default in Ubuntu)
  - Make user search case-insensitive (Christopher Arnold)
  - Remove omniauth-ldap nickname bug workaround
  - Drop all tables before restoring a Postgres backup
  - Make the repository downloads path configurable
  - Create branches via API (sponsored by O'Reilly Media)
  - Changed permission of gitlab-satellites directory not to be world accessible
  - Protected branch does not allow force push
  - Fix popen bug in `rake gitlab:satellites:create`
  - Disable connection reaping for MySQL
  - Allow oauth signup without email for twitter and github
  - Fix faulty namespace names that caused 500 on user creation
  - Option to disable standard login
  - Clean old created archives from repository downloads directory
  - Fix download link for huge MR diffs
  - Expose event and mergerequest timestamps in API
  - Fix emails on push service when only one commit is pushed

v 6.7.3
  - Fix the merge notification email not being sent (Pierre de La Morinerie)
  - Drop all tables before restoring a Postgres backup
  - Remove yanked modernizr gem

v 6.7.2
  - Fix upgrader script

v 6.7.1
  - Fix GitLab CI integration

v 6.7.0
  - Increased the example Nginx client_max_body_size from 5MB to 20MB, consider updating it manually on existing installations
  - Add support for Gemnasium as a Project Service (Olivier Gonzalez)
  - Add edit file button to MergeRequest diff
  - Public groups (Jason Hollingsworth)
  - Cleaner headers in Notification Emails (Pierre de La Morinerie)
  - Blob and tree gfm links to anchors work
  - Piwik Integration (Sebastian Winkler)
  - Show contribution guide link for new issue form (Jeroen van Baarsen)
  - Fix CI status for merge requests from fork
  - Added option to remove issue assignee on project issue page and issue edit page (Jason Blanchard)
  - New page load indicator that includes a spinner that scrolls with the page
  - Converted all the help sections into markdown
  - LDAP user filters
  - Streamline the content of notification emails (Pierre de La Morinerie)
  - Fixes a bug with group member administration (Matt DeTullio)
  - Sort tag names using VersionSorter (Robert Speicher)
  - Add GFM autocompletion for MergeRequests (Robert Speicher)
  - Add webhook when a new tag is pushed (Jeroen van Baarsen)
  - Add button for toggling inline comments in diff view
  - Add retry feature for repository import
  - Reuse the GitLab LDAP connection within each request
  - Changed markdown new line behaviour to conform to markdown standards
  - Fix global search
  - Faster authorized_keys rebuilding in `rake gitlab:shell:setup` (requires gitlab-shell 1.8.5)
  - Create and Update MR calls now support the description parameter (Greg Messner)
  - Markdown relative links in the wiki link to wiki pages, markdown relative links in repositories link to files in the repository
  - Added Slack service integration (Federico Ravasio)
  - Better API responses for access_levels (sponsored by O'Reilly Media)
  - Requires at least 2 unicorn workers
  - Requires gitlab-shell v1.9+
  - Replaced gemoji(due to closed licencing problem) with Phantom Open Emoji library(combined SIL Open Font License, MIT License and the CC 3.0 License)
  - Fix `/:username.keys` response content type (Dmitry Medvinsky)

v 6.6.5
  - Added option to remove issue assignee on project issue page and issue edit page (Jason Blanchard)
  - Hide mr close button for comment form if merge request was closed or inline comment
  - Adds ability to reopen closed merge request

v 6.6.4
  - Add missing html escape for highlighted code blocks in comments, issues

v 6.6.3
  - Fix 500 error when edit yourself from admin area
  - Hide private groups for public profiles

v 6.6.2
  - Fix 500 error on branch/tag create or remove via UI

v 6.6.1
  - Fix 500 error on files tab if submodules presents

v 6.6.0
  - Retrieving user ssh keys publically(github style): http://__HOST__/__USERNAME__.keys
  - Permissions: Developer now can manage issue tracker (modify any issue)
  - Improve Code Compare page performance
  - Group avatar
  - Pygments.rb replaced with highlight.js
  - Improve Merge request diff store logic
  - Improve render performnace for MR show page
  - Fixed Assembla hardcoded project name
  - Jira integration documentation
  - Refactored app/services
  - Remove snippet expiration
  - Mobile UI improvements (Drew Blessing)
  - Fix block/remove UI for admin::users#show page
  - Show users' group membership on users' activity page (Robert Djurasaj)
  - User pages are visible without login if user is authorized to a public project
  - Markdown rendered headers have id derived from their name and link to their id
  - Improve application to work faster with large groups (100+ members)
  - Multiple emails per user
  - Show last commit for file when view file source
  - Restyle Issue#show page and MR#show page
  - Ability to filter by multiple labels for Issues page
  - Rails version to 4.0.3
  - Fixed attachment identifier displaying underneath note text (Jason Blanchard)

v 6.5.1
  - Fix branch selectbox when create merge request from fork

v 6.5.0
  - Dropdown menus on issue#show page for assignee and milestone (Jason Blanchard)
  - Add color custimization and previewing to broadcast messages
  - Fixed notes anchors
  - Load new comments in issues dynamically
  - Added sort options to Public page
  - New filters (assigned/authored/all) for Dashboard#issues/merge_requests (sponsored by Say Media)
  - Add project visibility icons to dashboard
  - Enable secure cookies if https used
  - Protect users/confirmation with rack_attack
  - Default HTTP headers to protect against MIME-sniffing, force https if enabled
  - Bootstrap 3 with responsive UI
  - New repository download formats: tar.bz2, zip, tar (Jason Hollingsworth)
  - Restyled accept widgets for MR
  - SCSS refactored
  - Use jquery timeago plugin
  - Fix 500 error for rdoc files
  - Ability to customize merge commit message (sponsored by Say Media)
  - Search autocomplete via ajax
  - Add website url to user profile
  - Files API supports base64 encoded content (sponsored by O'Reilly Media)
  - Added support for Go's repository retrieval (Bruno Albuquerque)

v6.4.3
  - Don't use unicorn worker killer if PhusionPassenger is defined

v6.4.2
  - Fixed wrong behaviour of script/upgrade.rb

v6.4.1
  - Fixed bug with repository rename
  - Fixed bug with project transfer

v 6.4.0
  - Added sorting to project issues page (Jason Blanchard)
  - Assembla integration (Carlos Paramio)
  - Fixed another 500 error with submodules
  - UI: More compact issues page
  - Minimal password length increased to 8 symbols
  - Side-by-side diff view (Steven Thonus)
  - Internal projects (Jason Hollingsworth)
  - Allow removal of avatar (Drew Blessing)
  - Project web hooks now support issues and merge request events
  - Visiting project page while not logged in will redirect to sign-in instead of 404 (Jason Hollingsworth)
  - Expire event cache on avatar creation/removal (Drew Blessing)
  - Archiving old projects (Steven Thonus)
  - Rails 4
  - Add time ago tooltips to show actual date/time
  - UI: Fixed UI for admin system hooks
  - Ruby script for easier GitLab upgrade
  - Do not remove Merge requests if fork project was removed
  - Improve sign-in/signup UX
  - Add resend confirmation link to sign-in page
  - Set noreply@HOSTNAME for reply_to field in all emails
  - Show GitLab API version on Admin#dashboard
  - API Cross-origin resource sharing
  - Show READMe link at project home page
  - Show repo size for projects in Admin area

v 6.3.0
  - API for adding gitlab-ci service
  - Init script now waits for pids to appear after (re)starting before reporting status (Rovanion Luckey)
  - Restyle project home page
  - Grammar fixes
  - Show branches list (which branches contains commit) on commit page (Andrew Kumanyaev)
  - Security improvements
  - Added support for GitLab CI 4.0
  - Fixed issue with 500 error when group did not exist
  - Ability to leave project
  - You can create file in repo using UI
  - You can remove file from repo using UI
  - API: dropped default_branch attribute from project during creation
  - Project default_branch is not stored in db any more. It takes from repo now.
  - Admin broadcast messages
  - UI improvements
  - Dont show last push widget if user removed this branch
  - Fix 500 error for repos with newline in file name
  - Extended html titles
  - API: create/update/delete repo files
  - Admin can transfer project to any namespace
  - API: projects/all for admin users
  - Fix recent branches order

v 6.2.4
  - Security: Cast API private_token to string (CVE-2013-4580)
  - Security: Require gitlab-shell 1.7.8 (CVE-2013-4581, CVE-2013-4582, CVE-2013-4583)
  - Fix for Git SSH access for LDAP users

v 6.2.3
  - Security: More protection against CVE-2013-4489
  - Security: Require gitlab-shell 1.7.4 (CVE-2013-4490, CVE-2013-4546)
  - Fix sidekiq rake tasks

v 6.2.2
  - Security: Update gitlab_git (CVE-2013-4489)

v 6.2.1
  - Security: Fix issue with generated passwords for new users

v 6.2.0
  - Public project pages are now visible to everyone (files, issues, wik, etc.)
    THIS MEANS YOUR ISSUES AND WIKI FOR PUBLIC PROJECTS ARE PUBLICLY VISIBLE AFTER THE UPGRADE
  - Add group access to permissions page
  - Require current password to change one
  - Group owner or admin can remove other group owners
  - Remove group transfer since we have multiple owners
  - Respect authorization in Repository API
  - Improve UI for Project#files page
  - Add more security specs
  - Added search for projects by name to api (Izaak Alpert)
  - Make default user theme configurable (Izaak Alpert)
  - Update logic for validates_merge_request for tree of MR (Andrew Kumanyaev)
  - Rake tasks for web hooks management (Jonhnny Weslley)
  - Extended User API to expose admin and can_create_group for user creation/updating (Boyan Tabakov)
  - API: Remove group
  - API: Remove project
  - Avatar upload on profile page with a maximum of 100KB (Steven Thonus)
  - Store the sessions in Redis instead of the cookie store
  - Fixed relative links in markdown
  - User must confirm their email if signup enabled
  - User must confirm changed email

v 6.1.0
  - Project specific IDs for issues, mr, milestones
    Above items will get a new id and for example all bookmarked issue urls will change.
    Old issue urls are redirected to the new one if the issue id is too high for an internal id.
  - Description field added to Merge Request
  - API: Sudo api calls (Izaak Alpert)
  - API: Group membership api (Izaak Alpert)
  - Improved commit diff
  - Improved large commit handling (Boyan Tabakov)
  - Rewrite: Init script now less prone to errors and keeps better track of the service (Rovanion Luckey)
  - Link issues, merge requests, and commits when they reference each other with GFM (Ash Wilson)
  - Close issues automatically when pushing commits with a special message
  - Improve user removal from admin area
  - Invalidate events cache when project was moved
  - Remove deprecated classes and rake tasks
  - Add event filter for group and project show pages
  - Add links to create branch/tag from project home page
  - Add public-project? checkbox to new-project view
  - Improved compare page. Added link to proceed into Merge Request
  - Send an email to a user when they are added to group
  - New landing page when you have 0 projects

v 6.0.0
  - Feature: Replace teams with group membership
    We introduce group membership in 6.0 as a replacement for teams.
    The old combination of groups and teams was confusing for a lot of people.
    And when the members of a team where changed this wasn't reflected in the project permissions.
    In GitLab 6.0 you will be able to add members to a group with a permission level for each member.
    These group members will have access to the projects in that group.
    Any changes to group members will immediately be reflected in the project permissions.
    You can even have multiple owners for a group, greatly simplifying administration.
  - Feature: Ability to have multiple owners for group
  - Feature: Merge Requests between fork and project (Izaak Alpert)
  - Feature: Generate fingerprint for ssh keys
  - Feature: Ability to create and remove branches with UI
  - Feature: Ability to create and remove git tags with UI
  - Feature: Groups page in profile. You can leave group there
  - API: Allow login with LDAP credentials
  - Redesign: project settings navigation
  - Redesign: snippets area
  - Redesign: ssh keys page
  - Redesign: buttons, blocks and other ui elements
  - Add comment title to rss feed
  - You can use arrows to navigate at tree view
  - Add project filter on dashboard
  - Cache project graph
  - Drop support of root namespaces
  - Default theme is classic now
  - Cache result of methods like authorize_projects, project.team.members etc
  - Remove $.ready events
  - Fix onclick events being double binded
  - Add notification level to group membership
  - Move all project controllers/views under Projects:: module
  - Move all profile controllers/views under Profiles:: module
  - Apply user project limit only for personal projects
  - Unicorn is default web server again
  - Store satellites lock files inside satellites dir
  - Disabled threadsafety mode in rails
  - Fixed bug with loosing MR comments
  - Improved MR comments logic
  - Render readme file for projects in public area

v 5.4.2
  - Security: Cast API private_token to string (CVE-2013-4580)
  - Security: Require gitlab-shell 1.7.8 (CVE-2013-4581, CVE-2013-4582, CVE-2013-4583)

v 5.4.1
  - Security: Fixes for CVE-2013-4489
  - Security: Require gitlab-shell 1.7.4 (CVE-2013-4490, CVE-2013-4546)

v 5.4.0
  - Ability to edit own comments
  - Documentation improvements
  - Improve dashboard projects page
  - Fixed nav for empty repos
  - GitLab Markdown help page
  - Misspelling fixes
  - Added support of unicorn and fog gems
  - Added client list to API doc
  - Fix PostgreSQL database restoration problem
  - Increase snippet content column size
  - allow project import via git:// url
  - Show participants on issues, including mentions
  - Notify mentioned users with email

v 5.3.0
  - Refactored services
  - Campfire service added
  - HipChat service added
  - Fixed bug with LDAP + git over http
  - Fixed bug with google analytics code being ignored
  - Improve sign-in page if ldap enabled
  - Respect newlines in wall messages
  - Generate the Rails secret token on first run
  - Rename repo feature
  - Init.d: remove gitlab.socket on service start
  - Api: added teams api
  - Api: Prevent blob content being escaped
  - Api: Smart deploy key add behaviour
  - Api: projects/owned.json return user owned project
  - Fix bug with team assignation on project from #4109
  - Advanced snippets: public/private, project/personal (Andrew Kulakov)
  - Repository Graphs (Karlo Nicholas T. Soriano)
  - Fix dashboard lost if comment on commit
  - Update gitlab-grack. Fixes issue with --depth option
  - Fix project events duplicate on project page
  - Fix postgres error when displaying network graph.
  - Fix dashboard event filter when navigate via turbolinks
  - init.d: Ensure socket is removed before starting service
  - Admin area: Style teams:index, group:show pages
  - Own page for failed forking
  - Scrum view for milestone

v 5.2.0
  - Turbolinks
  - Git over http with ldap credentials
  - Diff with better colors and some spacing on the corners
  - Default values for project features
  - Fixed huge_commit view
  - Restyle project clone panel
  - Move Gitlab::Git code to gitlab_git gem
  - Move update docs in repo
  - Requires gitlab-shell v1.4.0
  - Fixed submodules listing under file tab
  - Fork feature (Angus MacArthur)
  - git version check in gitlab:check
  - Shared deploy keys feature
  - Ability to generate default labels set for issues
  - Improve gfm autocomplete (Harold Luo)
  - Added support for Google Analytics
  - Code search feature (Javier Castro)

v 5.1.0
  - You can login with email or username now
  - Corrected project transfer rollback when repository cannot be moved
  - Move both repo and wiki when project transfer requested
  - Admin area: project editing was removed from admin namespace
  - Access: admin user has now access to any project.
  - Notification settings
  - Gitlab::Git set of objects to abstract from grit library
  - Replace Unicorn web server with Puma
  - Backup/Restore refactored. Backup dump project wiki too now
  - Restyled Issues list. Show milestone version in issue row
  - Restyled Merge Request list
  - Backup now dump/restore uploads
  - Improved performance of dashboard (Andrew Kumanyaev)
  - File history now tracks renames (Akzhan Abdulin)
  - Drop wiki migration tools
  - Drop sqlite migration tools
  - project tagging
  - Paginate users in API
  - Restyled network graph (Hiroyuki Sato)

v 5.0.1
  - Fixed issue with gitlab-grit being overridden by grit

v 5.0.0
  - Replaced gitolite with gitlab-shell
  - Removed gitolite-related libraries
  - State machine added
  - Setup gitlab as git user
  - Internal API
  - Show team tab for empty projects
  - Import repository feature
  - Updated rails
  - Use lambda for scopes
  - Redesign admin area -> users
  - Redesign admin area -> user
  - Secure link to file attachments
  - Add validations for Group and Team names
  - Restyle team page for project
  - Update capybara, rspec-rails, poltergeist to recent versions
  - Wiki on git using Gollum
  - Added Solarized Dark theme for code review
  - Don't show user emails in autocomplete lists, profile pages
  - Added settings tab for group, team, project
  - Replace user popup with icons in header
  - Handle project moving with gitlab-shell
  - Added select2-rails for selectboxes with ajax data load
  - Fixed search field on projects page
  - Added teams to search autocomplete
  - Move groups and teams on dashboard sidebar to sub-tabs
  - API: improved return codes and docs. (Felix Gilcher, Sebastian Ziebell)
  - Redesign wall to be more like chat
  - Snippets, Wall features are disabled by default for new projects

v 4.2.0
  - Teams
  - User show page. Via /u/username
  - Show help contents on pages for better navigation
  - Async gitolite calls
  - added satellites logs
  - can_create_group, can_create_team booleans for User
  - Process web hooks async
  - GFM: Fix images escaped inside links
  - Network graph improved
  - Switchable branches for network graph
  - API: Groups
  - Fixed project download

v 4.1.0
  - Optional Sign-Up
  - Discussions
  - Satellites outside of tmp
  - Line numbers for blame
  - Project public mode
  - Public area with unauthorized access
  - Load dashboard events with ajax
  - remember dashboard filter in cookies
  - replace resque with sidekiq
  - fix routing issues
  - cleanup rake tasks
  - fix backup/restore
  - scss cleanup
  - show preview for note images
  - improved network-graph
  - get rid of app/roles/
  - added new classes Team, Repository
  - Reduce amount of gitolite calls
  - Ability to add user in all group projects
  - remove deprecated configs
  - replaced Korolev font with open font
  - restyled admin/dashboard page
  - restyled admin/projects page

v 4.0.0
  - Remove project code and path from API. Use id instead
  - Return valid cloneable url to repo for web hook
  - Fixed backup issue
  - Reorganized settings
  - Fixed commits compare
  - Refactored scss
  - Improve status checks
  - Validates presence of User#name
  - Fixed postgres support
  - Removed sqlite support
  - Modified post-receive hook
  - Milestones can be closed now
  - Show comment events on dashboard
  - Quick add team members via group#people page
  - [API] expose created date for hooks and SSH keys
  - [API] list, create issue notes
  - [API] list, create snippet notes
  - [API] list, create wall notes
  - Remove project code - use path instead
  - added username field to user
  - rake task to fill usernames based on emails create namespaces for users
  - STI Group < Namespace
  - Project has namespace_id
  - Projects with namespaces also namespaced in gitolite and stored in subdir
  - Moving project to group will move it under group namespace
  - Ability to move project from namespaces to another
  - Fixes commit patches getting escaped (see #2036)
  - Support diff and patch generation for commits and merge request
  - MergeReqest doesn't generate a temporary file for the patch any more
  - Update the UI to allow downloading Patch or Diff

v 3.1.0
  - Updated gems
  - Services: Gitlab CI integration
  - Events filter on dashboard
  - Own namespace for redis/resque
  - Optimized commit diff views
  - add alphabetical order for projects admin page
  - Improved web editor
  - Commit stats page
  - Documentation split and cleanup
  - Link to commit authors everywhere
  - Restyled milestones list
  - added Milestone to Merge Request
  - Restyled Top panel
  - Refactored Satellite Code
  - Added file line links
  - moved from capybara-webkit to poltergeist + phantomjs

v 3.0.3
  - Fixed bug with issues list in Chrome
  - New Feature: Import team from another project

v 3.0.2
  - Fixed gitlab:app:setup
  - Fixed application error on empty project in admin area
  - Restyled last push widget

v 3.0.1
  - Fixed git over http

v 3.0.0
  - Projects groups
  - Web Editor
  - Fixed bug with gitolite keys
  - UI improved
  - Increased performance of application
  - Show user avatar in last commit when browsing Files
  - Refactored Gitlab::Merge
  - Use Font Awesome for icons
  - Separate observing of Note and MergeRequests
  - Milestone "All Issues" filter
  - Fix issue close and reopen button text and styles
  - Fix forward/back while browsing Tree hierarchy
  - Show number of notes for commits and merge requests
  - Added support pg from box and update installation doc
  - Reject ssh keys that break gitolite
  - [API] list one project hook
  - [API] edit project hook
  - [API] list project snippets
  - [API] allow to authorize using private token in HTTP header
  - [API] add user creation

v 2.9.1
  - Fixed resque custom config init

v 2.9.0
  - fixed inline notes bugs
  - refactored rspecs
  - refactored gitolite backend
  - added factory_girl
  - restyled projects list on dashboard
  - ssh keys validation to prevent gitolite crash
  - send notifications if changed permission in project
  - scss refactoring. gitlab_bootstrap/ dir
  - fix git push http body bigger than 112k problem
  - list of labels  page under issues tab
  - API for milestones, keys
  - restyled buttons
  - OAuth
  - Comment order changed

v 2.8.1
  - ability to disable gravatars
  - improved MR diff logic
  - ssh key help page

v 2.8.0
  - Gitlab Flavored Markdown
  - Bulk issues update
  - Issues API
  - Cucumber coverage increased
  - Post-receive files fixed
  - UI improved
  - Application cleanup
  - more cucumber
  - capybara-webkit + headless

v 2.7.0
  - Issue Labels
  - Inline diff
  - Git HTTP
  - API
  - UI improved
  - System hooks
  - UI improved
  - Dashboard events endless scroll
  - Source performance increased

v 2.6.0
  - UI polished
  - Improved network graph + keyboard nav
  - Handle huge commits
  - Last Push widget
  - Bugfix
  - Better performance
  - Email in resque
  - Increased test coverage
  - Ability to remove branch with MR accept
  - a lot of code refactored

v 2.5.0
  - UI polished
  - Git blame for file
  - Bugfix
  - Email in resque
  - Better test coverage

v 2.4.0
  - Admin area stats page
  - Ability to block user
  - Simplified dashboard area
  - Improved admin area
  - Bootstrap 2.0
  - Responsive layout
  - Big commits handling
  - Performance improved
  - Milestones

v 2.3.1
  - Issues pagination
  - ssl fixes
  - Merge Request pagination

v 2.3.0
  - Dashboard r1
  - Search r1
  - Project page
  - Close merge request on push
  - Persist MR diff after merge
  - mysql support
  - Documentation

v 2.2.0
  - We’ve added support of LDAP auth
  - Improved permission logic (4 roles system)
  - Protected branches (now only masters can push to protected branches)
  - Usability improved
  - twitter bootstrap integrated
  - compare view between commits
  - wiki feature
  - now you can enable/disable issues, wiki, wall features per project
  - security fixes
  - improved code browsing (ajax branch switch etc)
  - improved per-line commenting
  - git submodules displayed
  - moved to rails 3.2
  - help section improved

v 2.1.0
  - Project tab r1
  - List branches/tags
  - per line comments
  - mass user import

v 2.0.0
  - gitolite as main git host system
  - merge requests
  - project/repo access
  - link to commit/issue feed
  - design tab
  - improved email notifications
  - restyled dashboard
  - bugfix

v 1.2.2
  - common config file gitlab.yml
  - issues restyle
  - snippets restyle
  - clickable news feed header on dashboard
  - bugfix

v 1.2.1
  - bugfix

v 1.2.0
  - new design
  - user dashboard
  - network graph
  - markdown support for comments
  - encoding issues
  - wall like twitter timeline

v 1.1.0
  - project dashboard
  - wall redesigned
  - feature: code snippets
  - fixed horizontal scroll on file preview
  - fixed app crash if commit message has invalid chars
  - bugfix & code cleaning

v 1.0.2
  - fixed bug with empty project
  - added adv validation for project path & code
  - feature: issues can be sortable
  - bugfix
  - username displayed on top panel

v 1.0.1
  - fixed: with invalid source code for commit
  - fixed: lose branch/tag selection when use tree navigation
  - when history clicked - display path
  - bug fix & code cleaning

v 1.0.0
  - bug fix
  - projects preview mode

v 0.9.6
  - css fix
  - new repo empty tree until restart server - fixed

v 0.9.4
  - security improved
  - authorization improved
  - html escaping
  - bug fix
  - increased test coverage
  - design improvements

v 0.9.1
  - increased test coverage
  - design improvements
  - new issue email notification
  - updated app name
  - issue redesigned
  - issue can be edit

v 0.8.0
  - syntax highlight for main file types
  - redesign
  - stability
  - security fixes
  - increased test coverage
  - email notification<|MERGE_RESOLUTION|>--- conflicted
+++ resolved
@@ -28,13 +28,10 @@
   - Restrict permissions on backup files
   - Improve oauth accounts UI in profile page
   - Add ability to unlink connected accounts
-<<<<<<< HEAD
   - Replace commits calendar with faster contribution calendar that includes issues and merge requests
   - Add inifinite scroll to user page activity
   - Don't show commit comment button when user is not signed in.
-=======
   - Don't include system notes in issue/MR comment count.
->>>>>>> 6b92236e
 
 v 7.9.0
   - Send EmailsOnPush email when branch or tag is created or deleted.
