Please view this file on the master branch, on stable branches it's out of date.

v 7.13.0 (unreleased)
  - Fix Merge Request webhook to properly fire "merge" action when accepted from the web UI
  - Add `two_factor_enabled` field to admin user API (Stan Hu)
  - Fix invalid timestamps in RSS feeds (Rowan Wookey)
  - Fix error when deleting a user who has projects (Stan Hu)
  - Fix downloading of patches on public merge requests when user logged out (Stan Hu)
  - Update maintenance documentation to explain no need to recompile asssets for omnibus installations (Stan Hu)
  - Support commenting on diffs in side-by-side mode (Stan Hu)
  - Fix JavaScript error when clicking on the comment button on a diff line that has a comment already (Stan Hu)
  - Remove project visibility icons from dashboard projects list
  - Rename "Design" profile settings page to "Preferences".
  - Allow users to customize their default Dashboard page.
  - Update ssl_ciphers in Nginx example to remove DHE settings. This will deny forward secrecy for Android 2.3.7, Java 6 and OpenSSL 0.9.8
  - Admin can edit and remove user identities
  - Convert CRLF newlines to LF when committing using the web editor.
  - API request /projects/:project_id/merge_requests?state=closed will return only closed merge requests without merged one. If you need ones that were merged - use state=merged.  
  - Allow Administrators to filter the user list by those with or without Two-factor Authentication enabled.
  - Show a user's Two-factor Authentication status in the administration area.
<<<<<<< HEAD
  - Explicit error when commit not found in the CI
=======
  - Improve performance for issue and merge request pages 
>>>>>>> 82f372c7

v 7.12.0 (unreleased)
  - Fix Error 500 when one user attempts to access a personal, internal snippet (Stan Hu)
  - Disable changing of target branch in new merge request page when a branch has already been specified (Stan Hu)
  - Fix post-receive errors on a push when an external issue tracker is configured (Stan Hu)
  - Update oauth button logos for Twitter and Google to recommended assets
  - Fix hooks for web based events with external issue references (Daniel Gerhardt)
  - Update browser gem to version 0.8.0 for IE11 support (Stan Hu)
  - Fix timeout when rendering file with thousands of lines.
  - Add "Remember me" checkbox to LDAP signin form.
  - Add session expiration delay configuration through UI application settings
  - Fix external issue tracker hook/test for HTTPS URLs (Daniel Gerhardt)
  - Don't notify users mentioned in code blocks or blockquotes.
  - Omit link to generate labels if user does not have access to create them (Stan Hu)
  - Show warning when a comment will add 10 or more people to the discussion.
  - Disable changing of the source branch in merge request update API (Stan Hu)
  - Shorten merge request WIP text.
  - Add option to disallow users from registering any application to use GitLab as an OAuth provider
  - Support editing target branch of merge request (Stan Hu)
  - Refactor permission checks with issues and merge requests project settings (Stan Hu)
  - Fix Markdown preview not working in Edit Milestone page (Stan Hu)
  - Fix Zen Mode not closing with ESC key (Stan Hu)
  - Allow HipChat API version to be blank and default to v2 (Stan Hu)
  - Add file attachment support in Milestone description (Stan Hu)
  - Fix milestone "Browse Issues" button.
  - Set milestone on new issue when creating issue from index with milestone filter active.
  - Make namespace API available to all users (Stan Hu)
  - Add web hook support for note events (Stan Hu)
  - Disable "New Issue" and "New Merge Request" buttons when features are disabled in project settings (Stan Hu)
  - Remove Rack Attack monkey patches and bump to version 4.3.0 (Stan Hu)
  - Fix clone URL losing selection after a single click in Safari and Chrome (Stan Hu)
  - Fix git blame syntax highlighting when different commits break up lines (Stan Hu)
  - Add "Resend confirmation e-mail" link in profile settings (Stan Hu)
  - Allow to configure location of the `.gitlab_shell_secret` file. (Jakub Jirutka)
  - Disabled expansion of top/bottom blobs for new file diffs
  - Update Asciidoctor gem to version 1.5.2. (Jakub Jirutka)
  - Fix resolving of relative links to repository files in AsciiDoc documents. (Jakub Jirutka)
  - Use the user list from the target project in a merge request (Stan Hu)
  - Default extention for wiki pages is now .md instead of .markdown (Jeroen van Baarsen)
  - Add validation to wiki page creation (only [a-zA-Z0-9/_-] are allowed) (Jeroen van Baarsen)
  - Fix new/empty milestones showing 100% completion value (Jonah Bishop)
  - Add a note when an Issue or Merge Request's title changes
  - Consistently refer to MRs as either Merged or Closed.
  - Add Merged tab to MR lists.
  - Prefix EmailsOnPush email subject with `[Git]`.
  - Group project contributions by both name and email.
  - Clarify navigation labels for Project Settings and Group Settings.
  - Move user avatar and logout button to sidebar
  - You can not remove user if he/she is an only owner of group
  - User should be able to leave group. If not - show him proper message
  - User has ability to leave project
  - Add SAML support as an omniauth provider
  - Allow to configure a URL to show after sign out
  - Add an option to automatically sign-in with an Omniauth provider
  - Better performance for web editor (switched from satellites to rugged)
  - GitLab CI service sends .gitlab-ci.yml in each push call
  - When remove project - move repository and schedule it removal
  - Improve group removing logic
  - Trigger create-hooks on backup restore task
  - Add option to automatically link omniauth and LDAP identities

v 7.11.4
  - Fix missing bullets when creating lists
  - Set rel="nofollow" on external links

v 7.11.3
  - no changes
  - Fix upgrader script (Martins Polakovs)

v 7.11.2
  - no changes

v 7.11.1
  - no changes

v 7.11.0
  - Fall back to Plaintext when Syntaxhighlighting doesn't work. Fixes some buggy lexers (Hannes Rosenögger)
  - Get editing comments to work in Chrome 43 again.
  - Allow special character in users bio. I.e.: I <3 GitLab

v 7.11.0
  - Fix broken view when viewing history of a file that includes a path that used to be another file (Stan Hu)
  - Don't show duplicate deploy keys
  - Fix commit time being displayed in the wrong timezone in some cases (Hannes Rosenögger)
  - Make the first branch pushed to an empty repository the default HEAD (Stan Hu)
  - Fix broken view when using a tag to display a tree that contains git submodules (Stan Hu)
  - Make Reply-To config apply to change e-mail confirmation and other Devise notifications (Stan Hu)
  - Add application setting to restrict user signups to e-mail domains (Stan Hu)
  - Don't allow a merge request to be merged when its title starts with "WIP".
  - Add a page title to every page.
  - Allow primary email to be set to an email that you've already added.
  - Fix clone URL field and X11 Primary selection (Dmitry Medvinsky)
  - Ignore invalid lines in .gitmodules
  - Fix "Cannot move project" error message from popping up after a successful transfer (Stan Hu)
  - Redirect to sign in page after signing out.
  - Fix "Hello @username." references not working by no longer allowing usernames to end in period.
  - Fix "Revspec not found" errors when viewing diffs in a forked project with submodules (Stan Hu)
  - Improve project page UI
  - Fix broken file browsing with relative submodule in personal projects (Stan Hu)
  - Add "Reply quoting selected text" shortcut key (`r`)
  - Fix bug causing `@whatever` inside an issue's first code block to be picked up as a user mention.
  - Fix bug causing `@whatever` inside an inline code snippet (backtick-style) to be picked up as a user mention.
  - When use change branches link at MR form - save source branch selection instead of target one
  - Improve handling of large diffs
  - Added GitLab Event header for project hooks
  - Add Two-factor authentication (2FA) for GitLab logins
  - Show Atom feed buttons everywhere where applicable.
  - Add project activity atom feed.
  - Don't crash when an MR from a fork has a cross-reference comment from the target project on one of its commits.
  - Explain how to get a new password reset token in welcome emails
  - Include commit comments in MR from a forked project.
  - Group milestones by title in the dashboard and all other issue views.
  - Query issues, merge requests and milestones with their IID through API (Julien Bianchi)
  - Add default project and snippet visibility settings to the admin web UI.
  - Show incompatible projects in Google Code import status (Stan Hu)
  - Fix bug where commit data would not appear in some subdirectories (Stan Hu)
  - Task lists are now usable in comments, and will show up in Markdown previews.
  - Fix bug where avatar filenames were not actually deleted from the database during removal (Stan Hu)
  - Fix bug where Slack service channel was not saved in admin template settings. (Stan Hu)
  - Protect OmniAuth request phase against CSRF.
  - Don't send notifications to mentioned users that don't have access to the project in question.
  - Add search issues/MR by number
  - Move snippets UI to fluid layout
  - Improve UI for sidebar. Increase separation between navigation and content
  - Improve new project command options (Ben Bodenmiller)
  - Add common method to force UTF-8 and use it to properly handle non-ascii OAuth user properties (Onur Küçük)
  - Prevent sending empty messages to HipChat (Chulki Lee)
  - Improve UI for mobile phones on dashboard and project pages
  - Add room notification and message color option for HipChat
  - Allow to use non-ASCII letters and dashes in project and namespace name. (Jakub Jirutka)
  - Add footnotes support to Markdown (Guillaume Delbergue)
  - Add current_sign_in_at to UserFull REST api.
  - Make Sidekiq MemoryKiller shutdown signal configurable
  - Add "Create Merge Request" buttons to commits and branches pages and push event.
  - Show user roles by comments.
  - Fix automatic blocking of auto-created users from Active Directory.
  - Call merge request web hook for each new commits (Arthur Gautier)
  - Use SIGKILL by default in Sidekiq::MemoryKiller
  - Fix mentioning of private groups.
  - Add style for <kbd> element in markdown
  - Spin spinner icon next to "Checking for CI status..." on MR page.
  - Fix reference links in dashboard activity and ATOM feeds.
  - Ensure that the first added admin performs repository imports

v 7.10.4
  - Fix migrations broken in 7.10.2
  - Make tags for GitLab installations running on MySQL case sensitive
  - Get Gitorious importer to work again.
  - Fix adding new group members from admin area
  - Fix DB error when trying to tag a repository (Stan Hu)
  - Fix Error 500 when searching Wiki pages (Stan Hu)
  - Unescape branch names in compare commit (Stan Hu)
  - Order commit comments chronologically in API.

v 7.10.2
  - Fix CI links on MR page

v 7.10.0
  - Ignore submodules that are defined in .gitmodules but are checked in as directories.
  - Allow projects to be imported from Google Code.
  - Remove access control for uploaded images to fix broken images in emails (Hannes Rosenögger)
  - Allow users to be invited by email to join a group or project.
  - Don't crash when project repository doesn't exist.
  - Add config var to block auto-created LDAP users.
  - Don't use HTML ellipsis in EmailsOnPush subject truncated commit message.
  - Set EmailsOnPush reply-to address to committer email when enabled.
  - Fix broken file browsing with a submodule that contains a relative link (Stan Hu)
  - Fix persistent XSS vulnerability around profile website URLs.
  - Fix project import URL regex to prevent arbitary local repos from being imported.
  - Fix directory traversal vulnerability around uploads routes.
  - Fix directory traversal vulnerability around help pages.
  - Don't leak existence of project via search autocomplete.
  - Don't leak existence of group or project via search.
  - Fix bug where Wiki pages that included a '/' were no longer accessible (Stan Hu)
  - Fix bug where error messages from Dropzone would not be displayed on the issues page (Stan Hu)
  - Add a rake task to check repository integrity with `git fsck`
  - Add ability to configure Reply-To address in gitlab.yml (Stan Hu)
  - Move current user to the top of the list in assignee/author filters (Stan Hu)
  - Fix broken side-by-side diff view on merge request page (Stan Hu)
  - Set Application controller default URL options to ensure all url_for calls are consistent (Stan Hu)
  - Allow HTML tags in Markdown input
  - Fix code unfold not working on Compare commits page (Stan Hu)
  - Fix generating SSH key fingerprints with OpenSSH 6.8. (Sašo Stanovnik)
  - Fix "Import projects from" button to show the correct instructions (Stan Hu)
  - Fix dots in Wiki slugs causing errors (Stan Hu)
  - Make maximum attachment size configurable via Application Settings (Stan Hu)
  - Update poltergeist to version 1.6.0 to support PhantomJS 2.0 (Zeger-Jan van de Weg)
  - Fix cross references when usernames, milestones, or project names contain underscores (Stan Hu)
  - Disable reference creation for comments surrounded by code/preformatted blocks (Stan Hu)
  - Reduce Rack Attack false positives causing 403 errors during HTTP authentication (Stan Hu)
  - enable line wrapping per default and remove the checkbox to toggle it (Hannes Rosenögger)
  - Fix a link in the patch update guide
  - Add a service to support external wikis (Hannes Rosenögger)
  - Omit the "email patches" link and fix plain diff view for merge commits
  - List new commits for newly pushed branch in activity view.
  - Add sidetiq gem dependency to match EE
  - Add changelog, license and contribution guide links to project tab bar.
  - Improve diff UI
  - Fix alignment of navbar toggle button (Cody Mize)
  - Fix checkbox rendering for nested task lists
  - Identical look of selectboxes in UI
  - Upgrade the gitlab_git gem to version 7.1.3
  - Move "Import existing repository by URL" option to button.
  - Improve error message when save profile has error.
  - Passing the name of pushed ref to CI service (requires GitLab CI 7.9+)
  - Add location field to user profile
  - Fix print view for markdown files and wiki pages
  - Fix errors when deleting old backups
  - Improve GitLab performance when working with git repositories
  - Add tag message and last commit to tag hook (Kamil Trzciński)
  - Restrict permissions on backup files
  - Improve oauth accounts UI in profile page
  - Add ability to unlink connected accounts
  - Replace commits calendar with faster contribution calendar that includes issues and merge requests
  - Add inifinite scroll to user page activity
  - Don't include system notes in issue/MR comment count.
  - Don't mark merge request as updated when merge status relative to target branch changes.
  - Link note avatar to user.
  - Make Git-over-SSH errors more descriptive.
  - Fix EmailsOnPush.
  - Refactor issue filtering
  - AJAX selectbox for issue assignee and author filters
  - Fix issue with missing options in issue filtering dropdown if selected one
  - Prevent holding Control-Enter or Command-Enter from posting comment multiple times.
  - Prevent note form from being cleared when submitting failed.
  - Improve file icons rendering on tree (Sullivan Sénéchal)
  - API: Add pagination to project events
  - Get issue links in notification mail to work again.
  - Don't show commit comment button when user is not signed in.
  - Fix admin user projects lists.
  - Don't leak private group existence by redirecting from namespace controller to group controller.
  - Ability to skip some items from backup (database, respositories or uploads)
  - Archive repositories in background worker.
  - Import GitHub, Bitbucket or GitLab.com projects owned by authenticated user into current namespace.
  - Project labels are now available over the API under the "tag_list" field (Cristian Medina)
  - Fixed link paths for HTTP and SSH on the admin project view (Jeremy Maziarz)
  - Fix and improve help rendering (Sullivan Sénéchal)
  - Fix final line in EmailsOnPush email diff being rendered as error.
  - Prevent duplicate Buildkite service creation.
  - Fix git over ssh errors 'fatal: protocol error: bad line length character'
  - Automatically setup GitLab CI project for forks if origin project has GitLab CI enabled
  - Bust group page project list cache when namespace name or path changes.
  - Explicitly set image alt-attribute to prevent graphical glitches if gravatars could not be loaded
  - Allow user to choose a public email to show on public profile
  - Remove truncation from issue titles on milestone page (Jason Blanchard)
  - Fix stuck Merge Request merging events from old installations (Ben Bodenmiller)
  - Fix merge request comments on files with multiple commits
  - Fix Resource Owner Password Authentication Flow

v 7.9.4
  - Security: Fix project import URL regex to prevent arbitary local repos from being imported
  - Fixed issue where only 25 commits would load in file listings
  - Fix LDAP identities  after config update

v 7.9.3
  - Contains no changes
  - Add icons to Add dropdown items.
  - Allow admin to create public deploy keys that are accessible to any project.
  - Warn when gitlab-shell version doesn't match requirement.
  - Skip email confirmation when set by admin or via LDAP.
  - Only allow users to reference groups, projects, issues, MRs, commits they have access to.

v 7.9.3
  - Contains no changes

v 7.9.2
  - Contains no changes

v 7.9.1
  - Include missing events and fix save functionality in admin service template settings form (Stan Hu)
  - Fix "Import projects from" button to show the correct instructions (Stan Hu)
  - Fix OAuth2 issue importing a new project from GitHub and GitLab (Stan Hu)
  - Fix for LDAP with commas in DN
  - Fix missing events and in admin Slack service template settings form (Stan Hu)
  - Don't show commit comment button when user is not signed in.
  - Downgrade gemnasium-gitlab-service gem

v 7.9.0
  - Add HipChat integration documentation (Stan Hu)
  - Update documentation for object_kind field in Webhook push and tag push Webhooks (Stan Hu)
  - Fix broken email images (Hannes Rosenögger)
  - Automatically config git if user forgot, where possible (Zeger-Jan van de Weg)
  - Fix mass SQL statements on initial push (Hannes Rosenögger)
  - Add tag push notifications and normalize HipChat and Slack messages to be consistent (Stan Hu)
  - Add comment notification events to HipChat and Slack services (Stan Hu)
  - Add issue and merge request events to HipChat and Slack services (Stan Hu)
  - Fix merge request URL passed to Webhooks. (Stan Hu)
  - Fix bug that caused a server error when editing a comment to "+1" or "-1" (Stan Hu)
  - Fix code preview theme setting for comments, issues, merge requests, and snippets (Stan Hu)
  - Move labels/milestones tabs to sidebar
  - Upgrade Rails gem to version 4.1.9.
  - Improve error messages for file edit failures
  - Improve UI for commits, issues and merge request lists
  - Fix commit comments on first line of diff not rendering in Merge Request Discussion view.
  - Allow admins to override restricted project visibility settings.
  - Move restricted visibility settings from gitlab.yml into the web UI.
  - Improve trigger merge request hook when source project branch has been updated (Kirill Zaitsev)
  - Save web edit in new branch
  - Fix ordering of imported but unchanged projects (Marco Wessel)
  - Mobile UI improvements: make aside content expandable
  - Expose avatar_url in projects API
  - Fix checkbox alignment on the application settings page.
  - Generalize image upload in drag and drop in markdown to all files (Hannes Rosenögger)
  - Fix mass-unassignment of issues (Robert Speicher)
  - Fix hidden diff comments in merge request discussion view
  - Allow user confirmation to be skipped for new users via API
  - Add a service to send updates to an Irker gateway (Romain Coltel)
  - Add brakeman (security scanner for Ruby on Rails)
  - Slack username and channel options
  - Add grouped milestones from all projects to dashboard.
  - Web hook sends pusher email as well as commiter
  - Add Bitbucket omniauth provider.
  - Add Bitbucket importer.
  - Support referencing issues to a project whose name starts with a digit
  - Condense commits already in target branch when updating merge request source branch.
  - Send notifications and leave system comments when bulk updating issues.
  - Automatically link commit ranges to compare page: sha1...sha4 or sha1..sha4 (includes sha1 in comparison)
  - Move groups page from profile to dashboard
  - Starred projects page at dashboard
  - Blocking user does not remove him/her from project/groups but show blocked label
  - Change subject of EmailsOnPush emails to include namespace, project and branch.
  - Change subject of EmailsOnPush emails to include first commit message when multiple were pushed.
  - Remove confusing footer from EmailsOnPush mail body.
  - Add list of changed files to EmailsOnPush emails.
  - Add option to send EmailsOnPush emails from committer email if domain matches.
  - Add option to disable code diffs in EmailOnPush emails.
  - Wrap commit message in EmailsOnPush email.
  - Send EmailsOnPush emails when deleting commits using force push.
  - Fix EmailsOnPush email comparison link to include first commit.
  - Fix highliht of selected lines in file
  - Reject access to group/project avatar if the user doesn't have access.
  - Add database migration to clean group duplicates with same path and name (Make sure you have a backup before update)
  - Add GitLab active users count to rake gitlab:check
  - Starred projects page at dashboard
  - Make email display name configurable
  - Improve json validation in hook data
  - Use Emoji One
  - Updated emoji help documentation to properly reference EmojiOne.
  - Fix missing GitHub organisation repositories on import page.
  - Added blue theme
  - Remove annoying notice messages when create/update merge request
  - Allow smb:// links in Markdown text.
  - Filter merge request by title or description at Merge Requests page
  - Block user if he/she was blocked in Active Directory
  - Fix import pages not working after first load.
  - Use custom LDAP label in LDAP signin form.
  - Execute hooks and services when branch or tag is created or deleted through web interface.
  - Block and unblock user if he/she was blocked/unblocked in Active Directory
  - Raise recommended number of unicorn workers from 2 to 3
  - Use same layout and interactivity for project members as group members.
  - Prevent gitlab-shell character encoding issues by receiving its changes as raw data.
  - Ability to unsubscribe/subscribe to issue or merge request
  - Delete deploy key when last connection to a project is destroyed.
  - Fix invalid Atom feeds when using emoji, horizontal rules, or images (Christian Walther)
  - Backup of repositories with tar instead of git bundle (only now are git-annex files included in the backup)
  - Add canceled status for CI
  - Send EmailsOnPush email when branch or tag is created or deleted.
  - Faster merge request processing for large repository
  - Prevent doubling AJAX request with each commit visit via Turbolink
  - Prevent unnecessary doubling of js events on import pages and user calendar

v 7.8.4
  - Fix issue_tracker_id substitution in custom issue trackers
  - Fix path and name duplication in namespaces

v 7.8.3
  - Bump version of gitlab_git fixing annotated tags without message

v 7.8.2
  - Fix service migration issue when upgrading from versions prior to 7.3
  - Fix setting of the default use project limit via admin UI
  - Fix showing of already imported projects for GitLab and Gitorious importers
  - Fix response of push to repository to return "Not found" if user doesn't have access
  - Fix check if user is allowed to view the file attachment
  - Fix import check for case sensetive namespaces
  - Increase timeout for Git-over-HTTP requests to 1 hour since large pulls/pushes can take a long time.
  - Properly handle autosave local storage exceptions.
  - Escape wildcards when searching LDAP by username.

v 7.8.1
  - Fix run of custom post receive hooks
  - Fix migration that caused issues when upgrading to version 7.8 from versions prior to 7.3
  - Fix the warning for LDAP users about need to set password
  - Fix avatars which were not shown for non logged in users
  - Fix urls for the issues when relative url was enabled

v 7.8.0
  - Fix access control and protection against XSS for note attachments and other uploads.
  - Replace highlight.js with rouge-fork rugments (Stefan Tatschner)
  - Make project search case insensitive (Hannes Rosenögger)
  - Include issue/mr participants in list of recipients for reassign/close/reopen emails
  - Expose description in groups API
  - Better UI for project services page
  - Cleaner UI for web editor
  - Add diff syntax highlighting in email-on-push service notifications (Hannes Rosenögger)
  - Add API endpoint to fetch all changes on a MergeRequest (Jeroen van Baarsen)
  - View note image attachments in new tab when clicked instead of downloading them
  - Improve sorting logic in UI and API. Explicitly define what sorting method is used by default
  - Fix overflow at sidebar when have several items
  - Add notes for label changes in issue and merge requests
  - Show tags in commit view (Hannes Rosenögger)
  - Only count a user's vote once on a merge request or issue (Michael Clarke)
  - Increase font size when browse source files and diffs
  - Service Templates now let you set default values for all services
  - Create new file in empty repository using GitLab UI
  - Ability to clone project using oauth2 token
  - Upgrade Sidekiq gem to version 3.3.0
  - Stop git zombie creation during force push check
  - Show success/error messages for test setting button in services
  - Added Rubocop for code style checks
  - Fix commits pagination
  - Async load a branch information at the commit page
  - Disable blacklist validation for project names
  - Allow configuring protection of the default branch upon first push (Marco Wessel)
  - Add gitlab.com importer
  - Add an ability to login with gitlab.com
  - Add a commit calendar to the user profile (Hannes Rosenögger)
  - Submit comment on command-enter
  - Notify all members of a group when that group is mentioned in a comment, for example: `@gitlab-org` or `@sales`.
  - Extend issue clossing pattern to include "Resolve", "Resolves", "Resolved", "Resolving" and "Close" (Julien Bianchi and Hannes Rosenögger)
  - Fix long broadcast message cut-off on left sidebar (Visay Keo)
  - Add Project Avatars (Steven Thonus and Hannes Rosenögger)
  - Password reset token validity increased from 2 hours to 2 days since it is also send on account creation.
  - Edit group members via API
  - Enable raw image paste from clipboard, currently Chrome only (Marco Cyriacks)
  - Add action property to merge request hook (Julien Bianchi)
  - Remove duplicates from group milestone participants list.
  - Add a new API function that retrieves all issues assigned to a single milestone (Justin Whear and Hannes Rosenögger)
  - API: Access groups with their path (Julien Bianchi)
  - Added link to milestone and keeping resource context on smaller viewports for issues and merge requests (Jason Blanchard)
  - Allow notification email to be set separately from primary email.
  - API: Add support for editing an existing project (Mika Mäenpää and Hannes Rosenögger)
  - Don't have Markdown preview fail for long comments/wiki pages.
  - When test web hook - show error message instead of 500 error page if connection to hook url was reset
  - Added support for firing system hooks on group create/destroy and adding/removing users to group (Boyan Tabakov)
  - Added persistent collapse button for left side nav bar (Jason Blanchard)
  - Prevent losing unsaved comments by automatically restoring them when comment page is loaded again.
  - Don't allow page to be scaled on mobile.
  - Clean the username acquired from OAuth/LDAP so it doesn't fail username validation and block signing up.
  - Show assignees in merge request index page (Kelvin Mutuma)
  - Link head panel titles to relevant root page.
  - Allow users that signed up via OAuth to set their password in order to use Git over HTTP(S).
  - Show users button to share their newly created public or internal projects on twitter
  - Add quick help links to the GitLab pricing and feature comparison pages.
  - Fix duplicate authorized applications in user profile and incorrect application client count in admin area.
  - Make sure Markdown previews always use the same styling as the eventual destination.
  - Remove deprecated Group#owner_id from API
  - Show projects user contributed to on user page. Show stars near project on user page.
  - Improve database performance for GitLab
  - Add Asana service (Jeremy Benoist)
  - Improve project web hooks with extra data

v 7.7.2
  - Update GitLab Shell to version 2.4.2 that fixes a bug when developers can push to protected branch
  - Fix issue when LDAP user can't login with existing GitLab account

v 7.7.1
  - Improve mention autocomplete performance
  - Show setup instructions for GitHub import if disabled
  - Allow use http for OAuth applications

v 7.7.0
  - Import from GitHub.com feature
  - Add Jetbrains Teamcity CI service (Jason Lippert)
  - Mention notification level
  - Markdown preview in wiki (Yuriy Glukhov)
  - Raise group avatar filesize limit to 200kb
  - OAuth applications feature
  - Show user SSH keys in admin area
  - Developer can push to protected branches option
  - Set project path instead of project name in create form
  - Block Git HTTP access after 10 failed authentication attempts
  - Updates to the messages returned by API (sponsored by O'Reilly Media)
  - New UI layout with side navigation
  - Add alert message in case of outdated browser (IE < 10)
  - Added API support for sorting projects
  - Update gitlab_git to version 7.0.0.rc14
  - Add API project search filter option for authorized projects
  - Fix File blame not respecting branch selection
  - Change some of application settings on fly in admin area UI
  - Redesign signin/signup pages
  - Close standard input in Gitlab::Popen.popen
  - Trigger GitLab CI when push tags
  - When accept merge request - do merge using sidaekiq job
  - Enable web signups by default
  - Fixes for diff comments: drag-n-drop images, selecting images
  - Fixes for edit comments: drag-n-drop images, preview mode, selecting images, save & update
  - Remove password strength indicator



v 7.6.0
  - Fork repository to groups
  - New rugged version
  - Add CRON=1 backup setting for quiet backups
  - Fix failing wiki restore
  - Add optional Sidekiq MemoryKiller middleware (enabled via SIDEKIQ_MAX_RSS env variable)
  - Monokai highlighting style now more faithful to original design (Mark Riedesel)
  - Create project with repository in synchrony
  - Added ability to create empty repo or import existing one if project does not have repository
  - Reactivate highlight.js language autodetection
  - Mobile UI improvements
  - Change maximum avatar file size from 100KB to 200KB
  - Strict validation for snippet file names
  - Enable Markdown preview for issues, merge requests, milestones, and notes (Vinnie Okada)
  - In the docker directory is a container template based on the Omnibus packages.
  - Update Sidekiq to version 2.17.8
  - Add author filter to project issues and merge requests pages
  - Atom feed for user activity
  - Support multiple omniauth providers for the same user
  - Rendering cross reference in issue title and tooltip for merge request
  - Show username in comments
  - Possibility to create Milestones or Labels when Issues are disabled
  - Fix bug with showing gpg signature in tag

v 7.5.3
  - Bump gitlab_git to 7.0.0.rc12 (includes Rugged 0.21.2)

v 7.5.2
  - Don't log Sidekiq arguments by default
  - Fix restore of wiki repositories from backups

v 7.5.1
  - Add missing timestamps to 'members' table

v 7.5.0
  - API: Add support for Hipchat (Kevin Houdebert)
  - Add time zone configuration in gitlab.yml (Sullivan Senechal)
  - Fix LDAP authentication for Git HTTP access
  - Run 'GC.start' after every EmailsOnPushWorker job
  - Fix LDAP config lookup for provider 'ldap'
  - Drop all sequences during Postgres database restore
  - Project title links to project homepage (Ben Bodenmiller)
  - Add Atlassian Bamboo CI service (Drew Blessing)
  - Mentioned @user will receive email even if he is not participating in issue or commit
  - Session API: Use case-insensitive authentication like in UI (Andrey Krivko)
  - Tie up loose ends with annotated tags: API & UI (Sean Edge)
  - Return valid json for deleting branch via API (sponsored by O'Reilly Media)
  - Expose username in project events API (sponsored by O'Reilly Media)
  - Adds comments to commits in the API
  - Performance improvements
  - Fix post-receive issue for projects with deleted forks
  - New gitlab-shell version with custom hooks support
  - Improve code
  - GitLab CI 5.2+ support (does not support older versions)
  - Fixed bug when you can not push commits starting with 000000 to protected branches
  - Added a password strength indicator
  - Change project name and path in one form
  - Display renamed files in diff views (Vinnie Okada)
  - Fix raw view for public snippets
  - Use secret token with GitLab internal API.
  - Add missing timestamps to 'members' table

v 7.4.5
  - Bump gitlab_git to 7.0.0.rc12 (includes Rugged 0.21.2)

v 7.4.4
  - No changes

v 7.4.3
  - Fix raw snippets view
  - Fix security issue for member api
  - Fix buildbox integration

v 7.4.2
  - Fix internal snippet exposing for unauthenticated users

v 7.4.1
  - Fix LDAP authentication for Git HTTP access
  - Fix LDAP config lookup for provider 'ldap'
  - Fix public snippets
  - Fix 500 error on projects with nested submodules

v 7.4.0
  - Refactored membership logic
  - Improve error reporting on users API (Julien Bianchi)
  - Refactor test coverage tools usage. Use SIMPLECOV=true to generate it locally
  - Default branch is protected by default
  - Increase unicorn timeout to 60 seconds
  - Sort search autocomplete projects by stars count so most popular go first
  - Add README to tab on project show page
  - Do not delete tmp/repositories itself during clean-up, only its contents
  - Support for backup uploads to remote storage
  - Prevent notes polling when there are not notes
  - Internal ForkService: Prepare support for fork to a given namespace
  - API: Add support for forking a project via the API (Bernhard Kaindl)
  - API: filter project issues by milestone (Julien Bianchi)
  - Fail harder in the backup script
  - Changes to Slack service structure, only webhook url needed
  - Zen mode for wiki and milestones (Robert Schilling)
  - Move Emoji parsing to html-pipeline-gitlab (Robert Schilling)
  - Font Awesome 4.2 integration (Sullivan Senechal)
  - Add Pushover service integration (Sullivan Senechal)
  - Add select field type for services options (Sullivan Senechal)
  - Add cross-project references to the Markdown parser (Vinnie Okada)
  - Add task lists to issue and merge request descriptions (Vinnie Okada)
  - Snippets can be public, internal or private
  - Improve danger zone: ask project path to confirm data-loss action
  - Raise exception on forgery
  - Show build coverage in Merge Requests (requires GitLab CI v5.1)
  - New milestone and label links on issue edit form
  - Improved repository graphs
  - Improve event note display in dashboard and project activity views (Vinnie Okada)
  - Add users sorting to admin area
  - UI improvements
  - Fix ambiguous sha problem with mentioned commit
  - Fixed bug with apostrophe when at mentioning users
  - Add active directory ldap option
  - Developers can push to wiki repo. Protected branches does not affect wiki repo any more
  - Faster rev list
  - Fix branch removal

v 7.3.2
  - Fix creating new file via web editor
  - Use gitlab-shell v2.0.1

v 7.3.1
  - Fix ref parsing in Gitlab::GitAccess
  - Fix error 500 when viewing diff on a file with changed permissions
  - Fix adding comments to MR when source branch is master
  - Fix error 500 when searching description contains relative link

v 7.3.0
  - Always set the 'origin' remote in satellite actions
  - Write authorized_keys in tmp/ during tests
  - Use sockets to connect to Redis
  - Add dormant New Relic gem (can be enabled via environment variables)
  - Expire Rack sessions after 1 week
  - Cleaner signin/signup pages
  - Improved comments UI
  - Better search with filtering, pagination etc
  - Added a checkbox to toggle line wrapping in diff (Yuriy Glukhov)
  - Prevent project stars duplication when fork project
  - Use the default Unicorn socket backlog value of 1024
  - Support Unix domain sockets for Redis
  - Store session Redis keys in 'session:gitlab:' namespace
  - Deprecate LDAP account takeover based on partial LDAP email / GitLab username match
  - Use /bin/sh instead of Bash in bin/web, bin/background_jobs (Pavel Novitskiy)
  - Keyboard shortcuts for productivity (Robert Schilling)
  - API: filter issues by state (Julien Bianchi)
  - API: filter issues by labels (Julien Bianchi)
  - Add system hook for ssh key changes
  - Add blob permalink link (Ciro Santilli)
  - Create annotated tags through UI and API (Sean Edge)
  - Snippets search (Charles Bushong)
  - Comment new push to existing MR
  - Add 'ci' to the blacklist of forbidden names
  - Improve text filtering on issues page
  - Comment & Close button
  - Process git push --all much faster
  - Don't allow edit of system notes
  - Project wiki search (Ralf Seidler)
  - Enabled Shibboleth authentication support (Matus Banas)
  - Zen mode (fullscreen) for issues/MR/notes (Robert Schilling)
  - Add ability to configure webhook timeout via gitlab.yml (Wes Gurney)
  - Sort project merge requests in asc or desc order for updated_at or created_at field (sponsored by O'Reilly Media)
  - Add Redis socket support to 'rake gitlab:shell:install'

v 7.2.1
  - Delete orphaned labels during label migration (James Brooks)
  - Security: prevent XSS with stricter MIME types for raw repo files

v 7.2.0
  - Explore page
  - Add project stars (Ciro Santilli)
  - Log Sidekiq arguments
  - Better labels: colors, ability to rename and remove
  - Improve the way merge request collects diffs
  - Improve compare page for large diffs
  - Expose the full commit message via API
  - Fix 500 error on repository rename
  - Fix bug when MR download patch return invalid diff
  - Test gitlab-shell integration
  - Repository import timeout increased from 2 to 4 minutes allowing larger repos to be imported
  - API for labels (Robert Schilling)
  - API: ability to set an import url when creating project for specific user

v 7.1.1
  - Fix cpu usage issue in Firefox
  - Fix redirect loop when changing password by new user
  - Fix 500 error on new merge request page

v 7.1.0
  - Remove observers
  - Improve MR discussions
  - Filter by description on Issues#index page
  - Fix bug with namespace select when create new project page
  - Show README link after description for non-master members
  - Add @all mention for comments
  - Dont show reply button if user is not signed in
  - Expose more information for issues with webhook
  - Add a mention of the merge request into the default merge request commit message
  - Improve code highlight, introduce support for more languages like Go, Clojure, Erlang etc
  - Fix concurrency issue in repository download
  - Dont allow repository name start with ?
  - Improve email threading (Pierre de La Morinerie)
  - Cleaner help page
  - Group milestones
  - Improved email notifications
  - Contributors API (sponsored by Mobbr)
  - Fix LDAP TLS authentication (Boris HUISGEN)
  - Show VERSION information on project sidebar
  - Improve branch removal logic when accept MR
  - Fix bug where comment form is spawned inside the Reply button
  - Remove Dir.chdir from Satellite#lock for thread-safety
  - Increased default git max_size value from 5MB to 20MB in gitlab.yml. Please update your configs!
  - Show error message in case of timeout in satellite when create MR
  - Show first 100 files for huge diff instead of hiding all
  - Change default admin email from admin@local.host to admin@example.com

v 7.0.0
  - The CPU no longer overheats when you hold down the spacebar
  - Improve edit file UI
  - Add ability to upload group avatar when create
  - Protected branch cannot be removed
  - Developers can remove normal branches with UI
  - Remove branch via API (sponsored by O'Reilly Media)
  - Move protected branches page to Project settings area
  - Redirect to Files view when create new branch via UI
  - Drag and drop upload of image in every markdown-area (Earle Randolph Bunao and Neil Francis Calabroso)
  - Refactor the markdown relative links processing
  - Make it easier to implement other CI services for GitLab
  - Group masters can create projects in group
  - Deprecate ruby 1.9.3 support
  - Only masters can rewrite/remove git tags
  - Add X-Frame-Options SAMEORIGIN to Nginx config so Sidekiq admin is visible
  - UI improvements
  - Case-insensetive search for issues
  - Update to rails 4.1
  - Improve performance of application for projects and groups with a lot of members
  - Formally support Ruby 2.1
  - Include Nginx gitlab-ssl config
  - Add manual language detection for highlight.js
  - Added example.com/:username routing
  - Show notice if your profile is public
  - UI improvements for mobile devices
  - Improve diff rendering performance
  - Drag-n-drop for issues and merge requests between states at milestone page
  - Fix '0 commits' message for huge repositories on project home page
  - Prevent 500 error page when visit commit page from large repo
  - Add notice about huge push over http to unicorn config
  - File action in satellites uses default 30 seconds timeout instead of old 10 seconds one
  - Overall performance improvements
  - Skip init script check on omnibus-gitlab
  - Be more selective when killing stray Sidekiqs
  - Check LDAP user filter during sign-in
  - Remove wall feature (no data loss - you can take it from database)
  - Dont expose user emails via API unless you are admin
  - Detect issues closed by Merge Request description
  - Better email subject lines from email on push service (Alex Elman)
  - Enable identicon for gravatar be default

v 6.9.2
  - Revert the commit that broke the LDAP user filter

v 6.9.1
  - Fix scroll to highlighted line
  - Fix the pagination on load for commits page

v 6.9.0
  - Store Rails cache data in the Redis `cache:gitlab` namespace
  - Adjust MySQL limits for existing installations
  - Add db index on project_id+iid column. This prevents duplicate on iid (During migration duplicates will be removed)
  - Markdown preview or diff during editing via web editor (Evgeniy Sokovikov)
  - Give the Rails cache its own Redis namespace
  - Add ability to set different ssh host, if different from http/https
  - Fix syntax highlighting for code comments blocks
  - Improve comments loading logic
  - Stop refreshing comments when the tab is hidden
  - Improve issue and merge request mobile UI (Drew Blessing)
  - Document how to convert a backup to PostgreSQL
  - Fix locale bug in backup manager
  - Fix can not automerge when MR description is too long
  - Fix wiki backup skip bug
  - Two Step MR creation process
  - Remove unwanted files from satellite working directory with git clean -fdx
  - Accept merge request via API (sponsored by O'Reilly Media)
  - Add more access checks during API calls
  - Block SSH access for 'disabled' Active Directory users
  - Labels for merge requests (Drew Blessing)
  - Threaded emails by setting a Message-ID (Philip Blatter)

v 6.8.0
  - Ability to at mention users that are participating in issue and merge req. discussion
  - Enabled GZip Compression for assets in example Nginx, make sure that Nginx is compiled with --with-http_gzip_static_module flag (this is default in Ubuntu)
  - Make user search case-insensitive (Christopher Arnold)
  - Remove omniauth-ldap nickname bug workaround
  - Drop all tables before restoring a Postgres backup
  - Make the repository downloads path configurable
  - Create branches via API (sponsored by O'Reilly Media)
  - Changed permission of gitlab-satellites directory not to be world accessible
  - Protected branch does not allow force push
  - Fix popen bug in `rake gitlab:satellites:create`
  - Disable connection reaping for MySQL
  - Allow oauth signup without email for twitter and github
  - Fix faulty namespace names that caused 500 on user creation
  - Option to disable standard login
  - Clean old created archives from repository downloads directory
  - Fix download link for huge MR diffs
  - Expose event and mergerequest timestamps in API
  - Fix emails on push service when only one commit is pushed

v 6.7.3
  - Fix the merge notification email not being sent (Pierre de La Morinerie)
  - Drop all tables before restoring a Postgres backup
  - Remove yanked modernizr gem

v 6.7.2
  - Fix upgrader script

v 6.7.1
  - Fix GitLab CI integration

v 6.7.0
  - Increased the example Nginx client_max_body_size from 5MB to 20MB, consider updating it manually on existing installations
  - Add support for Gemnasium as a Project Service (Olivier Gonzalez)
  - Add edit file button to MergeRequest diff
  - Public groups (Jason Hollingsworth)
  - Cleaner headers in Notification Emails (Pierre de La Morinerie)
  - Blob and tree gfm links to anchors work
  - Piwik Integration (Sebastian Winkler)
  - Show contribution guide link for new issue form (Jeroen van Baarsen)
  - Fix CI status for merge requests from fork
  - Added option to remove issue assignee on project issue page and issue edit page (Jason Blanchard)
  - New page load indicator that includes a spinner that scrolls with the page
  - Converted all the help sections into markdown
  - LDAP user filters
  - Streamline the content of notification emails (Pierre de La Morinerie)
  - Fixes a bug with group member administration (Matt DeTullio)
  - Sort tag names using VersionSorter (Robert Speicher)
  - Add GFM autocompletion for MergeRequests (Robert Speicher)
  - Add webhook when a new tag is pushed (Jeroen van Baarsen)
  - Add button for toggling inline comments in diff view
  - Add retry feature for repository import
  - Reuse the GitLab LDAP connection within each request
  - Changed markdown new line behaviour to conform to markdown standards
  - Fix global search
  - Faster authorized_keys rebuilding in `rake gitlab:shell:setup` (requires gitlab-shell 1.8.5)
  - Create and Update MR calls now support the description parameter (Greg Messner)
  - Markdown relative links in the wiki link to wiki pages, markdown relative links in repositories link to files in the repository
  - Added Slack service integration (Federico Ravasio)
  - Better API responses for access_levels (sponsored by O'Reilly Media)
  - Requires at least 2 unicorn workers
  - Requires gitlab-shell v1.9+
  - Replaced gemoji(due to closed licencing problem) with Phantom Open Emoji library(combined SIL Open Font License, MIT License and the CC 3.0 License)
  - Fix `/:username.keys` response content type (Dmitry Medvinsky)

v 6.6.5
  - Added option to remove issue assignee on project issue page and issue edit page (Jason Blanchard)
  - Hide mr close button for comment form if merge request was closed or inline comment
  - Adds ability to reopen closed merge request

v 6.6.4
  - Add missing html escape for highlighted code blocks in comments, issues

v 6.6.3
  - Fix 500 error when edit yourself from admin area
  - Hide private groups for public profiles

v 6.6.2
  - Fix 500 error on branch/tag create or remove via UI

v 6.6.1
  - Fix 500 error on files tab if submodules presents

v 6.6.0
  - Retrieving user ssh keys publically(github style): http://__HOST__/__USERNAME__.keys
  - Permissions: Developer now can manage issue tracker (modify any issue)
  - Improve Code Compare page performance
  - Group avatar
  - Pygments.rb replaced with highlight.js
  - Improve Merge request diff store logic
  - Improve render performnace for MR show page
  - Fixed Assembla hardcoded project name
  - Jira integration documentation
  - Refactored app/services
  - Remove snippet expiration
  - Mobile UI improvements (Drew Blessing)
  - Fix block/remove UI for admin::users#show page
  - Show users' group membership on users' activity page (Robert Djurasaj)
  - User pages are visible without login if user is authorized to a public project
  - Markdown rendered headers have id derived from their name and link to their id
  - Improve application to work faster with large groups (100+ members)
  - Multiple emails per user
  - Show last commit for file when view file source
  - Restyle Issue#show page and MR#show page
  - Ability to filter by multiple labels for Issues page
  - Rails version to 4.0.3
  - Fixed attachment identifier displaying underneath note text (Jason Blanchard)

v 6.5.1
  - Fix branch selectbox when create merge request from fork

v 6.5.0
  - Dropdown menus on issue#show page for assignee and milestone (Jason Blanchard)
  - Add color custimization and previewing to broadcast messages
  - Fixed notes anchors
  - Load new comments in issues dynamically
  - Added sort options to Public page
  - New filters (assigned/authored/all) for Dashboard#issues/merge_requests (sponsored by Say Media)
  - Add project visibility icons to dashboard
  - Enable secure cookies if https used
  - Protect users/confirmation with rack_attack
  - Default HTTP headers to protect against MIME-sniffing, force https if enabled
  - Bootstrap 3 with responsive UI
  - New repository download formats: tar.bz2, zip, tar (Jason Hollingsworth)
  - Restyled accept widgets for MR
  - SCSS refactored
  - Use jquery timeago plugin
  - Fix 500 error for rdoc files
  - Ability to customize merge commit message (sponsored by Say Media)
  - Search autocomplete via ajax
  - Add website url to user profile
  - Files API supports base64 encoded content (sponsored by O'Reilly Media)
  - Added support for Go's repository retrieval (Bruno Albuquerque)

v6.4.3
  - Don't use unicorn worker killer if PhusionPassenger is defined

v6.4.2
  - Fixed wrong behaviour of script/upgrade.rb

v6.4.1
  - Fixed bug with repository rename
  - Fixed bug with project transfer

v 6.4.0
  - Added sorting to project issues page (Jason Blanchard)
  - Assembla integration (Carlos Paramio)
  - Fixed another 500 error with submodules
  - UI: More compact issues page
  - Minimal password length increased to 8 symbols
  - Side-by-side diff view (Steven Thonus)
  - Internal projects (Jason Hollingsworth)
  - Allow removal of avatar (Drew Blessing)
  - Project web hooks now support issues and merge request events
  - Visiting project page while not logged in will redirect to sign-in instead of 404 (Jason Hollingsworth)
  - Expire event cache on avatar creation/removal (Drew Blessing)
  - Archiving old projects (Steven Thonus)
  - Rails 4
  - Add time ago tooltips to show actual date/time
  - UI: Fixed UI for admin system hooks
  - Ruby script for easier GitLab upgrade
  - Do not remove Merge requests if fork project was removed
  - Improve sign-in/signup UX
  - Add resend confirmation link to sign-in page
  - Set noreply@HOSTNAME for reply_to field in all emails
  - Show GitLab API version on Admin#dashboard
  - API Cross-origin resource sharing
  - Show READMe link at project home page
  - Show repo size for projects in Admin area

v 6.3.0
  - API for adding gitlab-ci service
  - Init script now waits for pids to appear after (re)starting before reporting status (Rovanion Luckey)
  - Restyle project home page
  - Grammar fixes
  - Show branches list (which branches contains commit) on commit page (Andrew Kumanyaev)
  - Security improvements
  - Added support for GitLab CI 4.0
  - Fixed issue with 500 error when group did not exist
  - Ability to leave project
  - You can create file in repo using UI
  - You can remove file from repo using UI
  - API: dropped default_branch attribute from project during creation
  - Project default_branch is not stored in db any more. It takes from repo now.
  - Admin broadcast messages
  - UI improvements
  - Dont show last push widget if user removed this branch
  - Fix 500 error for repos with newline in file name
  - Extended html titles
  - API: create/update/delete repo files
  - Admin can transfer project to any namespace
  - API: projects/all for admin users
  - Fix recent branches order

v 6.2.4
  - Security: Cast API private_token to string (CVE-2013-4580)
  - Security: Require gitlab-shell 1.7.8 (CVE-2013-4581, CVE-2013-4582, CVE-2013-4583)
  - Fix for Git SSH access for LDAP users

v 6.2.3
  - Security: More protection against CVE-2013-4489
  - Security: Require gitlab-shell 1.7.4 (CVE-2013-4490, CVE-2013-4546)
  - Fix sidekiq rake tasks

v 6.2.2
  - Security: Update gitlab_git (CVE-2013-4489)

v 6.2.1
  - Security: Fix issue with generated passwords for new users

v 6.2.0
  - Public project pages are now visible to everyone (files, issues, wik, etc.)
    THIS MEANS YOUR ISSUES AND WIKI FOR PUBLIC PROJECTS ARE PUBLICLY VISIBLE AFTER THE UPGRADE
  - Add group access to permissions page
  - Require current password to change one
  - Group owner or admin can remove other group owners
  - Remove group transfer since we have multiple owners
  - Respect authorization in Repository API
  - Improve UI for Project#files page
  - Add more security specs
  - Added search for projects by name to api (Izaak Alpert)
  - Make default user theme configurable (Izaak Alpert)
  - Update logic for validates_merge_request for tree of MR (Andrew Kumanyaev)
  - Rake tasks for web hooks management (Jonhnny Weslley)
  - Extended User API to expose admin and can_create_group for user creation/updating (Boyan Tabakov)
  - API: Remove group
  - API: Remove project
  - Avatar upload on profile page with a maximum of 100KB (Steven Thonus)
  - Store the sessions in Redis instead of the cookie store
  - Fixed relative links in markdown
  - User must confirm their email if signup enabled
  - User must confirm changed email

v 6.1.0
  - Project specific IDs for issues, mr, milestones
    Above items will get a new id and for example all bookmarked issue urls will change.
    Old issue urls are redirected to the new one if the issue id is too high for an internal id.
  - Description field added to Merge Request
  - API: Sudo api calls (Izaak Alpert)
  - API: Group membership api (Izaak Alpert)
  - Improved commit diff
  - Improved large commit handling (Boyan Tabakov)
  - Rewrite: Init script now less prone to errors and keeps better track of the service (Rovanion Luckey)
  - Link issues, merge requests, and commits when they reference each other with GFM (Ash Wilson)
  - Close issues automatically when pushing commits with a special message
  - Improve user removal from admin area
  - Invalidate events cache when project was moved
  - Remove deprecated classes and rake tasks
  - Add event filter for group and project show pages
  - Add links to create branch/tag from project home page
  - Add public-project? checkbox to new-project view
  - Improved compare page. Added link to proceed into Merge Request
  - Send an email to a user when they are added to group
  - New landing page when you have 0 projects

v 6.0.0
  - Feature: Replace teams with group membership
    We introduce group membership in 6.0 as a replacement for teams.
    The old combination of groups and teams was confusing for a lot of people.
    And when the members of a team where changed this wasn't reflected in the project permissions.
    In GitLab 6.0 you will be able to add members to a group with a permission level for each member.
    These group members will have access to the projects in that group.
    Any changes to group members will immediately be reflected in the project permissions.
    You can even have multiple owners for a group, greatly simplifying administration.
  - Feature: Ability to have multiple owners for group
  - Feature: Merge Requests between fork and project (Izaak Alpert)
  - Feature: Generate fingerprint for ssh keys
  - Feature: Ability to create and remove branches with UI
  - Feature: Ability to create and remove git tags with UI
  - Feature: Groups page in profile. You can leave group there
  - API: Allow login with LDAP credentials
  - Redesign: project settings navigation
  - Redesign: snippets area
  - Redesign: ssh keys page
  - Redesign: buttons, blocks and other ui elements
  - Add comment title to rss feed
  - You can use arrows to navigate at tree view
  - Add project filter on dashboard
  - Cache project graph
  - Drop support of root namespaces
  - Default theme is classic now
  - Cache result of methods like authorize_projects, project.team.members etc
  - Remove $.ready events
  - Fix onclick events being double binded
  - Add notification level to group membership
  - Move all project controllers/views under Projects:: module
  - Move all profile controllers/views under Profiles:: module
  - Apply user project limit only for personal projects
  - Unicorn is default web server again
  - Store satellites lock files inside satellites dir
  - Disabled threadsafety mode in rails
  - Fixed bug with loosing MR comments
  - Improved MR comments logic
  - Render readme file for projects in public area

v 5.4.2
  - Security: Cast API private_token to string (CVE-2013-4580)
  - Security: Require gitlab-shell 1.7.8 (CVE-2013-4581, CVE-2013-4582, CVE-2013-4583)

v 5.4.1
  - Security: Fixes for CVE-2013-4489
  - Security: Require gitlab-shell 1.7.4 (CVE-2013-4490, CVE-2013-4546)

v 5.4.0
  - Ability to edit own comments
  - Documentation improvements
  - Improve dashboard projects page
  - Fixed nav for empty repos
  - GitLab Markdown help page
  - Misspelling fixes
  - Added support of unicorn and fog gems
  - Added client list to API doc
  - Fix PostgreSQL database restoration problem
  - Increase snippet content column size
  - allow project import via git:// url
  - Show participants on issues, including mentions
  - Notify mentioned users with email

v 5.3.0
  - Refactored services
  - Campfire service added
  - HipChat service added
  - Fixed bug with LDAP + git over http
  - Fixed bug with google analytics code being ignored
  - Improve sign-in page if ldap enabled
  - Respect newlines in wall messages
  - Generate the Rails secret token on first run
  - Rename repo feature
  - Init.d: remove gitlab.socket on service start
  - Api: added teams api
  - Api: Prevent blob content being escaped
  - Api: Smart deploy key add behaviour
  - Api: projects/owned.json return user owned project
  - Fix bug with team assignation on project from #4109
  - Advanced snippets: public/private, project/personal (Andrew Kulakov)
  - Repository Graphs (Karlo Nicholas T. Soriano)
  - Fix dashboard lost if comment on commit
  - Update gitlab-grack. Fixes issue with --depth option
  - Fix project events duplicate on project page
  - Fix postgres error when displaying network graph.
  - Fix dashboard event filter when navigate via turbolinks
  - init.d: Ensure socket is removed before starting service
  - Admin area: Style teams:index, group:show pages
  - Own page for failed forking
  - Scrum view for milestone

v 5.2.0
  - Turbolinks
  - Git over http with ldap credentials
  - Diff with better colors and some spacing on the corners
  - Default values for project features
  - Fixed huge_commit view
  - Restyle project clone panel
  - Move Gitlab::Git code to gitlab_git gem
  - Move update docs in repo
  - Requires gitlab-shell v1.4.0
  - Fixed submodules listing under file tab
  - Fork feature (Angus MacArthur)
  - git version check in gitlab:check
  - Shared deploy keys feature
  - Ability to generate default labels set for issues
  - Improve gfm autocomplete (Harold Luo)
  - Added support for Google Analytics
  - Code search feature (Javier Castro)

v 5.1.0
  - You can login with email or username now
  - Corrected project transfer rollback when repository cannot be moved
  - Move both repo and wiki when project transfer requested
  - Admin area: project editing was removed from admin namespace
  - Access: admin user has now access to any project.
  - Notification settings
  - Gitlab::Git set of objects to abstract from grit library
  - Replace Unicorn web server with Puma
  - Backup/Restore refactored. Backup dump project wiki too now
  - Restyled Issues list. Show milestone version in issue row
  - Restyled Merge Request list
  - Backup now dump/restore uploads
  - Improved performance of dashboard (Andrew Kumanyaev)
  - File history now tracks renames (Akzhan Abdulin)
  - Drop wiki migration tools
  - Drop sqlite migration tools
  - project tagging
  - Paginate users in API
  - Restyled network graph (Hiroyuki Sato)

v 5.0.1
  - Fixed issue with gitlab-grit being overridden by grit

v 5.0.0
  - Replaced gitolite with gitlab-shell
  - Removed gitolite-related libraries
  - State machine added
  - Setup gitlab as git user
  - Internal API
  - Show team tab for empty projects
  - Import repository feature
  - Updated rails
  - Use lambda for scopes
  - Redesign admin area -> users
  - Redesign admin area -> user
  - Secure link to file attachments
  - Add validations for Group and Team names
  - Restyle team page for project
  - Update capybara, rspec-rails, poltergeist to recent versions
  - Wiki on git using Gollum
  - Added Solarized Dark theme for code review
  - Don't show user emails in autocomplete lists, profile pages
  - Added settings tab for group, team, project
  - Replace user popup with icons in header
  - Handle project moving with gitlab-shell
  - Added select2-rails for selectboxes with ajax data load
  - Fixed search field on projects page
  - Added teams to search autocomplete
  - Move groups and teams on dashboard sidebar to sub-tabs
  - API: improved return codes and docs. (Felix Gilcher, Sebastian Ziebell)
  - Redesign wall to be more like chat
  - Snippets, Wall features are disabled by default for new projects

v 4.2.0
  - Teams
  - User show page. Via /u/username
  - Show help contents on pages for better navigation
  - Async gitolite calls
  - added satellites logs
  - can_create_group, can_create_team booleans for User
  - Process web hooks async
  - GFM: Fix images escaped inside links
  - Network graph improved
  - Switchable branches for network graph
  - API: Groups
  - Fixed project download

v 4.1.0
  - Optional Sign-Up
  - Discussions
  - Satellites outside of tmp
  - Line numbers for blame
  - Project public mode
  - Public area with unauthorized access
  - Load dashboard events with ajax
  - remember dashboard filter in cookies
  - replace resque with sidekiq
  - fix routing issues
  - cleanup rake tasks
  - fix backup/restore
  - scss cleanup
  - show preview for note images
  - improved network-graph
  - get rid of app/roles/
  - added new classes Team, Repository
  - Reduce amount of gitolite calls
  - Ability to add user in all group projects
  - remove deprecated configs
  - replaced Korolev font with open font
  - restyled admin/dashboard page
  - restyled admin/projects page

v 4.0.0
  - Remove project code and path from API. Use id instead
  - Return valid cloneable url to repo for web hook
  - Fixed backup issue
  - Reorganized settings
  - Fixed commits compare
  - Refactored scss
  - Improve status checks
  - Validates presence of User#name
  - Fixed postgres support
  - Removed sqlite support
  - Modified post-receive hook
  - Milestones can be closed now
  - Show comment events on dashboard
  - Quick add team members via group#people page
  - [API] expose created date for hooks and SSH keys
  - [API] list, create issue notes
  - [API] list, create snippet notes
  - [API] list, create wall notes
  - Remove project code - use path instead
  - added username field to user
  - rake task to fill usernames based on emails create namespaces for users
  - STI Group < Namespace
  - Project has namespace_id
  - Projects with namespaces also namespaced in gitolite and stored in subdir
  - Moving project to group will move it under group namespace
  - Ability to move project from namespaces to another
  - Fixes commit patches getting escaped (see #2036)
  - Support diff and patch generation for commits and merge request
  - MergeReqest doesn't generate a temporary file for the patch any more
  - Update the UI to allow downloading Patch or Diff

v 3.1.0
  - Updated gems
  - Services: Gitlab CI integration
  - Events filter on dashboard
  - Own namespace for redis/resque
  - Optimized commit diff views
  - add alphabetical order for projects admin page
  - Improved web editor
  - Commit stats page
  - Documentation split and cleanup
  - Link to commit authors everywhere
  - Restyled milestones list
  - added Milestone to Merge Request
  - Restyled Top panel
  - Refactored Satellite Code
  - Added file line links
  - moved from capybara-webkit to poltergeist + phantomjs

v 3.0.3
  - Fixed bug with issues list in Chrome
  - New Feature: Import team from another project

v 3.0.2
  - Fixed gitlab:app:setup
  - Fixed application error on empty project in admin area
  - Restyled last push widget

v 3.0.1
  - Fixed git over http

v 3.0.0
  - Projects groups
  - Web Editor
  - Fixed bug with gitolite keys
  - UI improved
  - Increased performance of application
  - Show user avatar in last commit when browsing Files
  - Refactored Gitlab::Merge
  - Use Font Awesome for icons
  - Separate observing of Note and MergeRequests
  - Milestone "All Issues" filter
  - Fix issue close and reopen button text and styles
  - Fix forward/back while browsing Tree hierarchy
  - Show number of notes for commits and merge requests
  - Added support pg from box and update installation doc
  - Reject ssh keys that break gitolite
  - [API] list one project hook
  - [API] edit project hook
  - [API] list project snippets
  - [API] allow to authorize using private token in HTTP header
  - [API] add user creation

v 2.9.1
  - Fixed resque custom config init

v 2.9.0
  - fixed inline notes bugs
  - refactored rspecs
  - refactored gitolite backend
  - added factory_girl
  - restyled projects list on dashboard
  - ssh keys validation to prevent gitolite crash
  - send notifications if changed permission in project
  - scss refactoring. gitlab_bootstrap/ dir
  - fix git push http body bigger than 112k problem
  - list of labels  page under issues tab
  - API for milestones, keys
  - restyled buttons
  - OAuth
  - Comment order changed

v 2.8.1
  - ability to disable gravatars
  - improved MR diff logic
  - ssh key help page

v 2.8.0
  - Gitlab Flavored Markdown
  - Bulk issues update
  - Issues API
  - Cucumber coverage increased
  - Post-receive files fixed
  - UI improved
  - Application cleanup
  - more cucumber
  - capybara-webkit + headless

v 2.7.0
  - Issue Labels
  - Inline diff
  - Git HTTP
  - API
  - UI improved
  - System hooks
  - UI improved
  - Dashboard events endless scroll
  - Source performance increased

v 2.6.0
  - UI polished
  - Improved network graph + keyboard nav
  - Handle huge commits
  - Last Push widget
  - Bugfix
  - Better performance
  - Email in resque
  - Increased test coverage
  - Ability to remove branch with MR accept
  - a lot of code refactored

v 2.5.0
  - UI polished
  - Git blame for file
  - Bugfix
  - Email in resque
  - Better test coverage

v 2.4.0
  - Admin area stats page
  - Ability to block user
  - Simplified dashboard area
  - Improved admin area
  - Bootstrap 2.0
  - Responsive layout
  - Big commits handling
  - Performance improved
  - Milestones

v 2.3.1
  - Issues pagination
  - ssl fixes
  - Merge Request pagination

v 2.3.0
  - Dashboard r1
  - Search r1
  - Project page
  - Close merge request on push
  - Persist MR diff after merge
  - mysql support
  - Documentation

v 2.2.0
  - We’ve added support of LDAP auth
  - Improved permission logic (4 roles system)
  - Protected branches (now only masters can push to protected branches)
  - Usability improved
  - twitter bootstrap integrated
  - compare view between commits
  - wiki feature
  - now you can enable/disable issues, wiki, wall features per project
  - security fixes
  - improved code browsing (ajax branch switch etc)
  - improved per-line commenting
  - git submodules displayed
  - moved to rails 3.2
  - help section improved

v 2.1.0
  - Project tab r1
  - List branches/tags
  - per line comments
  - mass user import

v 2.0.0
  - gitolite as main git host system
  - merge requests
  - project/repo access
  - link to commit/issue feed
  - design tab
  - improved email notifications
  - restyled dashboard
  - bugfix

v 1.2.2
  - common config file gitlab.yml
  - issues restyle
  - snippets restyle
  - clickable news feed header on dashboard
  - bugfix

v 1.2.1
  - bugfix

v 1.2.0
  - new design
  - user dashboard
  - network graph
  - markdown support for comments
  - encoding issues
  - wall like twitter timeline

v 1.1.0
  - project dashboard
  - wall redesigned
  - feature: code snippets
  - fixed horizontal scroll on file preview
  - fixed app crash if commit message has invalid chars
  - bugfix & code cleaning

v 1.0.2
  - fixed bug with empty project
  - added adv validation for project path & code
  - feature: issues can be sortable
  - bugfix
  - username displayed on top panel

v 1.0.1
  - fixed: with invalid source code for commit
  - fixed: lose branch/tag selection when use tree navigation
  - when history clicked - display path
  - bug fix & code cleaning

v 1.0.0
  - bug fix
  - projects preview mode

v 0.9.6
  - css fix
  - new repo empty tree until restart server - fixed

v 0.9.4
  - security improved
  - authorization improved
  - html escaping
  - bug fix
  - increased test coverage
  - design improvements

v 0.9.1
  - increased test coverage
  - design improvements
  - new issue email notification
  - updated app name
  - issue redesigned
  - issue can be edit

v 0.8.0
  - syntax highlight for main file types
  - redesign
  - stability
  - security fixes
  - increased test coverage
  - email notification<|MERGE_RESOLUTION|>--- conflicted
+++ resolved
@@ -18,11 +18,8 @@
   - API request /projects/:project_id/merge_requests?state=closed will return only closed merge requests without merged one. If you need ones that were merged - use state=merged.  
   - Allow Administrators to filter the user list by those with or without Two-factor Authentication enabled.
   - Show a user's Two-factor Authentication status in the administration area.
-<<<<<<< HEAD
   - Explicit error when commit not found in the CI
-=======
   - Improve performance for issue and merge request pages 
->>>>>>> 82f372c7
 
 v 7.12.0 (unreleased)
   - Fix Error 500 when one user attempts to access a personal, internal snippet (Stan Hu)
