--- conflicted
+++ resolved
@@ -10,11 +10,8 @@
   - Display last commit of deleted branch in push events !4699 (winniehell)
   - Apply the trusted_proxies config to the rack request object for use with rack_attack
   - Add Sidekiq queue duration to transaction metrics.
-<<<<<<< HEAD
   - Add a new column `artifacts_size` to table `ci_builds` !4964
-=======
   - Let Workhorse serve format-patch diffs
->>>>>>> 021b6aef
   - Make images fit to the size of the viewport !4810
   - Fix check for New Branch button on Issue page !4630 (winniehell)
   - Fix MR-auto-close text added to description. !4836
