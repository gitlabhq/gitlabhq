Please view this file on the master branch, on stable branches it's out of date.

v 8.1.0 (unreleased)
<<<<<<< HEAD
  - Include full path of source and target branch names in New Merge Request page (Stan Hu)
=======
  - Fix Message-ID header to be RFC 2111-compliant to prevent e-mails being dropped (Stan Hu)
>>>>>>> 2e92600b
  - Add user preference to view activities as default dashboard (Stan Hu)
  - Add option to admin area to sign in as a specific user (Pavel Forkert)
  - Show CI status on all pages where commits list is rendered
  - Automatically enable CI when push .gitlab-ci.yml file to repository
  - Move CI charts to project graphs area
  - Fix cases where Markdown did not render links in activity feed (Stan Hu)
  - Add first and last to pagination (Zeger-Jan van de Weg)
  - Show CI status on commit page
  - Show CI status on Your projects page and Starred projects page
  - Remove "Continuous Integration" page from dashboard
  - Add notes and SSL verification entries to hook APIs (Ben Boeckel)
  - Fix grammar in admin area "labels" .nothing-here-block when no labels exist.
  - Move CI runners page to project settings area
  - Move CI variables page to project settings area
  - Move CI triggers page to project settings area
  - Move CI project settings page to CE project settings area
  - Fix bug when removed file was not appearing in merge request diff
  - Note the original location of a moved project when notifying users of the move
  - Improve error message when merging fails

v 8.0.3
  - Fix URL shown in Slack notifications
  - Fix bug where projects would appear to be stuck in the forked import state (Stan Hu)
  - Fix Error 500 in creating merge requests with > 1000 diffs (Stan Hu)

v 8.0.2
  - Fix default avatar not rendering in network graph (Stan Hu)
  - Skip check_initd_configured_correctly on omnibus installs
  - Prevent double-prefixing of help page paths
  - Clarify confirmation text on user deletion
  - Make commit graphs responsive to window width changes (Stan Hu)
  - Fix top margin for sign-in button on public pages
  - Fix LDAP attribute mapping
  - Remove git refs used internally by GitLab from network graph (Stan Hu)
  - Use standard Markdown font in Markdown preview instead of fixed-width font (Stan Hu)
  - Fix Reply by email for non-UTF-8 messages.
  - Add option to use StartTLS with Reply by email IMAP server.
  - Allow AWS S3 Server-Side Encryption with Amazon S3-Managed Keys for backups (Paul Beattie)

v 8.0.1
  - Remove git refs used internally by GitLab from network graph (Stan Hu)
  - Improve CI migration procedure and documentation

v 8.0.0
  - Fix Markdown links not showing up in dashboard activity feed (Stan Hu)
  - Remove milestones from merge requests when milestones are deleted (Stan Hu)
  - Fix HTML link that was improperly escaped in new user e-mail (Stan Hu)
  - Fix broken sort in merge request API (Stan Hu)
  - Bump rouge to 1.10.1 to remove warning noise and fix other syntax highlighting bugs (Stan Hu)
  - Gracefully handle errors in syntax highlighting by leaving the block unformatted (Stan Hu)
  - Add "replace" and "upload" functionalities to allow user replace existing file and upload new file into current repository
  - Fix URL construction for merge requests, issues, notes, and commits for relative URL config (Stan Hu)
  - Fix emoji URLs in Markdown when relative_url_root is used (Stan Hu)
  - Omit filename in Content-Disposition header in raw file download to avoid RFC 6266 encoding issues (Stan HU)
  - Fix broken Wiki Page History (Stan Hu)
  - Import forked repositories asynchronously to prevent large repositories from timing out (Stan Hu)
  - Prevent anchors from being hidden by header (Stan Hu)
  - Fix bug where only the first 15 Bitbucket issues would be imported (Stan Hu)
  - Sort issues by creation date in Bitbucket importer (Stan Hu)
  - Prevent too many redirects upon login when home page URL is set to external_url (Stan Hu)
  - Improve dropdown positioning on the project home page (Hannes Rosenögger)
  - Upgrade browser gem to 1.0.0 to avoid warning in IE11 compatibilty mode (Stan Hu)
  - Remove user OAuth tokens from the database and request new tokens each session (Stan Hu)
  - Restrict users API endpoints to use integer IDs (Stan Hu)
  - Only show recent push event if the branch still exists or a recent merge request has not been created (Stan Hu)
  - Remove satellites
  - Better performance for web editor (switched from satellites to rugged)
  - Faster merge
  - Ability to fetch merge requests from refs/merge-requests/:id
  - Allow displaying of archived projects in the admin interface (Artem Sidorenko)
  - Allow configuration of import sources for new projects (Artem Sidorenko)
  - Search for comments should be case insensetive
  - Create cross-reference for closing references on commits pushed to non-default branches (Maël Valais)
  - Ability to search milestones
  - Gracefully handle SMTP user input errors (e.g. incorrect email addresses) to prevent Sidekiq retries (Stan Hu)
  - Move dashboard activity to separate page (for your projects and starred projects)
  - Improve performance of git blame
  - Limit content width to 1200px for most of pages to improve readability on big screens
  - Fix 500 error when submit project snippet without body
  - Improve search page usability
  - Bring more UI consistency in way how projects, snippets and groups lists are rendered
  - Make all profiles and group public
  - Fixed login failure when extern_uid changes (Joel Koglin)
  - Don't notify users without access to the project when they are (accidentally) mentioned in a note.
  - Retrieving oauth token with LDAP credentials
  - Load Application settings from running database unless env var USE_DB=false
  - Added Drone CI integration (Kirill Zaitsev)
  - Allow developers to retry builds
  - Hide advanced project options for non-admin users
  - Fail builds if no .gitlab-ci.yml is found
  - Refactored service API and added automatically service docs generator (Kirill Zaitsev)
  - Added web_url key project hook_attrs (Kirill Zaitsev)
  - Add ability to get user information by ID of an SSH key via the API
  - Fix bug which IE cannot show image at markdown when the image is raw file of gitlab
  - Add support for Crowd
  - Global Labels that are available to all projects
  - Fix highlighting of deleted lines in diffs.
  - Project notification level can be set on the project page itself
  - Added service API endpoint to retrieve service parameters (Petheő Bence)
  - Add FogBugz project import (Jared Szechy)
  - Sort users autocomplete lists by user (Allister Antosik)
  - Webhook for issue now contains repository field (Jungkook Park)
  - Add ability to add custom text to the help page (Jeroen van Baarsen)
  - Add pg_schema to backup config
  - Fix references to target project issues in Merge Requests markdown preview and textareas (Francesco Levorato)
  - Redirect from incorrectly cased group or project path to correct one (Francesco Levorato)
  - Removed API calls from CE to CI

v 7.14.3
  - No changes

v 7.14.2
  - Upgrade gitlab_git to 7.2.15 to fix `git blame` errors with ISO-encoded files (Stan Hu)
  - Allow configuration of LDAP attributes GitLab will use for the new user account.

v 7.14.1
  - Improve abuse reports management from admin area
  - Fix "Reload with full diff" URL button in compare branch view (Stan Hu)
  - Disabled DNS lookups for SSH in docker image (Rowan Wookey)
  - Only include base URL in OmniAuth full_host parameter (Stan Hu)
  - Fix Error 500 in API when accessing a group that has an avatar (Stan Hu)
  - Ability to enable SSL verification for Webhooks

v 7.14.0
  - Fix bug where non-project members of the target project could set labels on new merge requests.
  - Update default robots.txt rules to disallow crawling of irrelevant pages (Ben Bodenmiller)
  - Fix redirection after sign in when using auto_sign_in_with_provider
  - Upgrade gitlab_git to 7.2.14 to ignore CRLFs in .gitmodules (Stan Hu)
  - Clear cache to prevent listing deleted branches after MR removes source branch (Stan Hu)
  - Provide more feedback what went wrong if HipChat service failed test (Stan Hu)
  - Fix bug where backslashes in inline diffs could be dropped (Stan Hu)
  - Disable turbolinks when linking to Bitbucket import status (Stan Hu)
  - Fix broken code import and display error messages if something went wrong with creating project (Stan Hu)
  - Fix corrupted binary files when using API files endpoint (Stan Hu)
  - Bump Haml to 4.0.7 to speed up textarea rendering (Stan Hu)
  - Show incompatible projects in Bitbucket import status (Stan Hu)
  - Fix coloring of diffs on MR Discussion-tab (Gert Goet)
  - Fix "Network" and "Graphs" pages for branches with encoded slashes (Stan Hu)
  - Fix errors deleting and creating branches with encoded slashes (Stan Hu)
  - Always add current user to autocomplete controller to support filter by "Me" (Stan Hu)
  - Fix multi-line syntax highlighting (Stan Hu)
  - Fix network graph when branch name has single quotes (Stan Hu)
  - Add "Confirm user" button in user admin page (Stan Hu)
  - Upgrade gitlab_git to version 7.2.6 to fix Error 500 when creating network graphs (Stan Hu)
  - Add support for Unicode filenames in relative links (Hiroyuki Sato)
  - Fix URL used for refreshing notes if relative_url is present (Bartłomiej Święcki)
  - Fix commit data retrieval when branch name has single quotes (Stan Hu)
  - Check that project was actually created rather than just validated in import:repos task (Stan Hu)
  - Fix full screen mode for snippet comments (Daniel Gerhardt)
  - Fix 404 error in files view after deleting the last file in a repository (Stan Hu)
  - Fix the "Reload with full diff" URL button (Stan Hu)
  - Fix label read access for unauthenticated users (Daniel Gerhardt)
  - Fix access to disabled features for unauthenticated users (Daniel Gerhardt)
  - Fix OAuth provider bug where GitLab would not go return to the redirect_uri after sign-in (Stan Hu)
  - Fix file upload dialog for comment editing (Daniel Gerhardt)
  - Set OmniAuth full_host parameter to ensure redirect URIs are correct (Stan Hu)
  - Return comments in created order in merge request API (Stan Hu)
  - Disable internal issue tracker controller if external tracker is used (Stan Hu)
  - Expire Rails cache entries after two weeks to prevent endless Redis growth
  - Add support for destroying project milestones (Stan Hu)
  - Allow custom backup archive permissions
  - Add project star and fork count, group avatar URL and user/group web URL attributes to API
  - Show who last edited a comment if it wasn't the original author
  - Send notification to all participants when MR is merged.
  - Add ability to manage user email addresses via the API.
  - Show buttons to add license, changelog and contribution guide if they're missing.
  - Tweak project page buttons.
  - Disabled autocapitalize and autocorrect on login field (Daryl Chan)
  - Mention group and project name in creation, update and deletion notices (Achilleas Pipinellis)
  - Update gravatar link on profile page to link to configured gravatar host (Ben Bodenmiller)
  - Remove redis-store TTL monkey patch
  - Add support for CI skipped status
  - Fetch code from forks to refs/merge-requests/:id/head when merge request created
  - Remove comments and email addresses when publicly exposing ssh keys (Zeger-Jan van de Weg)
  - Add "Check out branch" button to the MR page.
  - Improve MR merge widget text and UI consistency.
  - Improve text in MR "How To Merge" modal.
  - Cache all events
  - Order commits by date when comparing branches
  - Fix bug causing error when the target branch of a symbolic ref was deleted
  - Include branch/tag name in archive file and directory name
  - Add dropzone upload progress
  - Add a label for merged branches on branches page (Florent Baldino)
  - Detect .mkd and .mkdn files as markdown (Ben Boeckel)
  - Fix: User search feature in admin area does not respect filters
  - Set max-width for README, issue and merge request description for easier read on big screens
  - Update Flowdock integration to support new Flowdock API (Boyan Tabakov)
  - Remove author from files view (Sven Strickroth)
  - Fix infinite loop when SAML was incorrectly configured.

v 7.13.5
  - Satellites reverted

v 7.13.4
  - Allow users to send abuse reports

v 7.13.3
  - Fix bug causing Bitbucket importer to crash when OAuth application had been removed.
  - Allow users to send abuse reports
  - Remove satellites
  - Link username to profile on Group Members page (Tom Webster)

v 7.13.2
  - Fix randomly failed spec
  - Create project services on Project creation
  - Add admin_merge_request ability to Developer level and up
  - Fix Error 500 when browsing projects with no HEAD (Stan Hu)
  - Fix labels / assignee / milestone for the merge requests when issues are disabled
  - Show the first tab automatically on MergeRequests#new
  - Add rake task 'gitlab:update_commit_count' (Daniel Gerhardt)
  - Fix Gmail Actions

v 7.13.1
  - Fix: Label modifications are not reflected in existing notes and in the issue list
  - Fix: Label not shown in the Issue list, although it's set through web interface
  - Fix: Group/project references are linked incorrectly
  - Improve documentation
  - Fix of migration: Check if session_expire_delay column exists before adding the column
  - Fix: ActionView::Template::Error
  - Fix: "Create Merge Request" isn't always shown in event for newly pushed branch
  - Fix bug causing "Remove source-branch" option not to work for merge requests from the same project.
  - Render Note field hints consistently for "new" and "edit" forms

v 7.13.0
  - Remove repository graph log to fix slow cache updates after push event (Stan Hu)
  - Only enable HSTS header for HTTPS and port 443 (Stan Hu)
  - Fix user autocomplete for unauthenticated users accessing public projects (Stan Hu)
  - Fix redirection to home page URL for unauthorized users (Daniel Gerhardt)
  - Add branch switching support for graphs (Daniel Gerhardt)
  - Fix external issue tracker hook/test for HTTPS URLs (Daniel Gerhardt)
  - Remove link leading to a 404 error in Deploy Keys page (Stan Hu)
  - Add support for unlocking users in admin settings (Stan Hu)
  - Add Irker service configuration options (Stan Hu)
  - Fix order of issues imported from GitHub (Hiroyuki Sato)
  - Bump rugments to 1.0.0beta8 to fix C prototype function highlighting (Jonathon Reinhart)
  - Fix Merge Request webhook to properly fire "merge" action when accepted from the web UI
  - Add `two_factor_enabled` field to admin user API (Stan Hu)
  - Fix invalid timestamps in RSS feeds (Rowan Wookey)
  - Fix downloading of patches on public merge requests when user logged out (Stan Hu)
  - Fix Error 500 when relative submodule resolves to a namespace that has a different name from its path (Stan Hu)
  - Extract the longest-matching ref from a commit path when multiple matches occur (Stan Hu)
  - Update maintenance documentation to explain no need to recompile asssets for omnibus installations (Stan Hu)
  - Support commenting on diffs in side-by-side mode (Stan Hu)
  - Fix JavaScript error when clicking on the comment button on a diff line that has a comment already (Stan Hu)
  - Return 40x error codes if branch could not be deleted in UI (Stan Hu)
  - Remove project visibility icons from dashboard projects list
  - Rename "Design" profile settings page to "Preferences".
  - Allow users to customize their default Dashboard page.
  - Update ssl_ciphers in Nginx example to remove DHE settings. This will deny forward secrecy for Android 2.3.7, Java 6 and OpenSSL 0.9.8
  - Admin can edit and remove user identities
  - Convert CRLF newlines to LF when committing using the web editor.
  - API request /projects/:project_id/merge_requests?state=closed will return only closed merge requests without merged one. If you need ones that were merged - use state=merged.
  - Allow Administrators to filter the user list by those with or without Two-factor Authentication enabled.
  - Show a user's Two-factor Authentication status in the administration area.
  - Explicit error when commit not found in the CI
  - Improve performance for issue and merge request pages
  - Users with guest access level can not set assignee, labels or milestones for issue and merge request
  - Reporter role can manage issue tracker now: edit any issue, set assignee or milestone and manage labels
  - Better performance for pages with events list, issues list and commits list
  - Faster automerge check and merge itself when source and target branches are in same repository
  - Correctly show anonymous authorized applications under Profile > Applications.
  - Query Optimization in MySQL.
  - Allow users to be blocked and unblocked via the API
  - Use native Postgres database cleaning during backup restore
  - Redesign project page. Show README as default instead of activity. Move project activity to separate page
  - Make left menu more hierarchical and less contextual by adding back item at top
  - A fork can’t have a visibility level that is greater than the original project.
  - Faster code search in repository and wiki. Fixes search page timeout for big repositories
  - Allow administrators to disable 2FA for a specific user
  - Add error message for SSH key linebreaks
  - Store commits count in database (will populate with valid values only after first push)
  - Rebuild cache after push to repository in background job
  - Fix transferring of project to another group using the API.

v 7.12.2
  - Correctly show anonymous authorized applications under Profile > Applications.
  - Faster automerge check and merge itself when source and target branches are in same repository
  - Audit log for user authentication
  - Allow custom label to be set for authentication providers.

v 7.12.1
  - Fix error when deleting a user who has projects (Stan Hu)
  - Fix post-receive errors on a push when an external issue tracker is configured (Stan Hu)
  - Add SAML to list of social_provider (Matt Firtion)
  - Fix merge requests API scope to keep compatibility in 7.12.x patch release (Dmitriy Zaporozhets)
  - Fix closed merge request scope at milestone page (Dmitriy Zaporozhets)
  - Revert merge request states renaming
  - Fix hooks for web based events with external issue references (Daniel Gerhardt)
  - Improve performance for issue and merge request pages
  - Compress database dumps to reduce backup size

v 7.12.0
  - Fix Error 500 when one user attempts to access a personal, internal snippet (Stan Hu)
  - Disable changing of target branch in new merge request page when a branch has already been specified (Stan Hu)
  - Fix post-receive errors on a push when an external issue tracker is configured (Stan Hu)
  - Update oauth button logos for Twitter and Google to recommended assets
  - Update browser gem to version 0.8.0 for IE11 support (Stan Hu)
  - Fix timeout when rendering file with thousands of lines.
  - Add "Remember me" checkbox to LDAP signin form.
  - Add session expiration delay configuration through UI application settings
  - Don't notify users mentioned in code blocks or blockquotes.
  - Omit link to generate labels if user does not have access to create them (Stan Hu)
  - Show warning when a comment will add 10 or more people to the discussion.
  - Disable changing of the source branch in merge request update API (Stan Hu)
  - Shorten merge request WIP text.
  - Add option to disallow users from registering any application to use GitLab as an OAuth provider
  - Support editing target branch of merge request (Stan Hu)
  - Refactor permission checks with issues and merge requests project settings (Stan Hu)
  - Fix Markdown preview not working in Edit Milestone page (Stan Hu)
  - Fix Zen Mode not closing with ESC key (Stan Hu)
  - Allow HipChat API version to be blank and default to v2 (Stan Hu)
  - Add file attachment support in Milestone description (Stan Hu)
  - Fix milestone "Browse Issues" button.
  - Set milestone on new issue when creating issue from index with milestone filter active.
  - Make namespace API available to all users (Stan Hu)
  - Add web hook support for note events (Stan Hu)
  - Disable "New Issue" and "New Merge Request" buttons when features are disabled in project settings (Stan Hu)
  - Remove Rack Attack monkey patches and bump to version 4.3.0 (Stan Hu)
  - Fix clone URL losing selection after a single click in Safari and Chrome (Stan Hu)
  - Fix git blame syntax highlighting when different commits break up lines (Stan Hu)
  - Add "Resend confirmation e-mail" link in profile settings (Stan Hu)
  - Allow to configure location of the `.gitlab_shell_secret` file. (Jakub Jirutka)
  - Disabled expansion of top/bottom blobs for new file diffs
  - Update Asciidoctor gem to version 1.5.2. (Jakub Jirutka)
  - Fix resolving of relative links to repository files in AsciiDoc documents. (Jakub Jirutka)
  - Use the user list from the target project in a merge request (Stan Hu)
  - Default extention for wiki pages is now .md instead of .markdown (Jeroen van Baarsen)
  - Add validation to wiki page creation (only [a-zA-Z0-9/_-] are allowed) (Jeroen van Baarsen)
  - Fix new/empty milestones showing 100% completion value (Jonah Bishop)
  - Add a note when an Issue or Merge Request's title changes
  - Consistently refer to MRs as either Merged or Closed.
  - Add Merged tab to MR lists.
  - Prefix EmailsOnPush email subject with `[Git]`.
  - Group project contributions by both name and email.
  - Clarify navigation labels for Project Settings and Group Settings.
  - Move user avatar and logout button to sidebar
  - You can not remove user if he/she is an only owner of group
  - User should be able to leave group. If not - show him proper message
  - User has ability to leave project
  - Add SAML support as an omniauth provider
  - Allow to configure a URL to show after sign out
  - Add an option to automatically sign-in with an Omniauth provider
  - GitLab CI service sends .gitlab-ci.yml in each push call
  - When remove project - move repository and schedule it removal
  - Improve group removing logic
  - Trigger create-hooks on backup restore task
  - Add option to automatically link omniauth and LDAP identities
  - Allow special character in users bio. I.e.: I <3 GitLab

v 7.11.4
  - Fix missing bullets when creating lists
  - Set rel="nofollow" on external links

v 7.11.3
  - no changes
  - Fix upgrader script (Martins Polakovs)

v 7.11.2
  - no changes

v 7.11.1
  - no changes

v 7.11.0
  - Fall back to Plaintext when Syntaxhighlighting doesn't work. Fixes some buggy lexers (Hannes Rosenögger)
  - Get editing comments to work in Chrome 43 again.
  - Fix broken view when viewing history of a file that includes a path that used to be another file (Stan Hu)
  - Don't show duplicate deploy keys
  - Fix commit time being displayed in the wrong timezone in some cases (Hannes Rosenögger)
  - Make the first branch pushed to an empty repository the default HEAD (Stan Hu)
  - Fix broken view when using a tag to display a tree that contains git submodules (Stan Hu)
  - Make Reply-To config apply to change e-mail confirmation and other Devise notifications (Stan Hu)
  - Add application setting to restrict user signups to e-mail domains (Stan Hu)
  - Don't allow a merge request to be merged when its title starts with "WIP".
  - Add a page title to every page.
  - Allow primary email to be set to an email that you've already added.
  - Fix clone URL field and X11 Primary selection (Dmitry Medvinsky)
  - Ignore invalid lines in .gitmodules
  - Fix "Cannot move project" error message from popping up after a successful transfer (Stan Hu)
  - Redirect to sign in page after signing out.
  - Fix "Hello @username." references not working by no longer allowing usernames to end in period.
  - Fix "Revspec not found" errors when viewing diffs in a forked project with submodules (Stan Hu)
  - Improve project page UI
  - Fix broken file browsing with relative submodule in personal projects (Stan Hu)
  - Add "Reply quoting selected text" shortcut key (`r`)
  - Fix bug causing `@whatever` inside an issue's first code block to be picked up as a user mention.
  - Fix bug causing `@whatever` inside an inline code snippet (backtick-style) to be picked up as a user mention.
  - When use change branches link at MR form - save source branch selection instead of target one
  - Improve handling of large diffs
  - Added GitLab Event header for project hooks
  - Add Two-factor authentication (2FA) for GitLab logins
  - Show Atom feed buttons everywhere where applicable.
  - Add project activity atom feed.
  - Don't crash when an MR from a fork has a cross-reference comment from the target project on one of its commits.
  - Explain how to get a new password reset token in welcome emails
  - Include commit comments in MR from a forked project.
  - Group milestones by title in the dashboard and all other issue views.
  - Query issues, merge requests and milestones with their IID through API (Julien Bianchi)
  - Add default project and snippet visibility settings to the admin web UI.
  - Show incompatible projects in Google Code import status (Stan Hu)
  - Fix bug where commit data would not appear in some subdirectories (Stan Hu)
  - Task lists are now usable in comments, and will show up in Markdown previews.
  - Fix bug where avatar filenames were not actually deleted from the database during removal (Stan Hu)
  - Fix bug where Slack service channel was not saved in admin template settings. (Stan Hu)
  - Protect OmniAuth request phase against CSRF.
  - Don't send notifications to mentioned users that don't have access to the project in question.
  - Add search issues/MR by number
  - Change plots to bar graphs in commit statistics screen
  - Move snippets UI to fluid layout
  - Improve UI for sidebar. Increase separation between navigation and content
  - Improve new project command options (Ben Bodenmiller)
  - Add common method to force UTF-8 and use it to properly handle non-ascii OAuth user properties (Onur Küçük)
  - Prevent sending empty messages to HipChat (Chulki Lee)
  - Improve UI for mobile phones on dashboard and project pages
  - Add room notification and message color option for HipChat
  - Allow to use non-ASCII letters and dashes in project and namespace name. (Jakub Jirutka)
  - Add footnotes support to Markdown (Guillaume Delbergue)
  - Add current_sign_in_at to UserFull REST api.
  - Make Sidekiq MemoryKiller shutdown signal configurable
  - Add "Create Merge Request" buttons to commits and branches pages and push event.
  - Show user roles by comments.
  - Fix automatic blocking of auto-created users from Active Directory.
  - Call merge request web hook for each new commits (Arthur Gautier)
  - Use SIGKILL by default in Sidekiq::MemoryKiller
  - Fix mentioning of private groups.
  - Add style for <kbd> element in markdown
  - Spin spinner icon next to "Checking for CI status..." on MR page.
  - Fix reference links in dashboard activity and ATOM feeds.
  - Ensure that the first added admin performs repository imports

v 7.10.4
  - Fix migrations broken in 7.10.2
  - Make tags for GitLab installations running on MySQL case sensitive
  - Get Gitorious importer to work again.
  - Fix adding new group members from admin area
  - Fix DB error when trying to tag a repository (Stan Hu)
  - Fix Error 500 when searching Wiki pages (Stan Hu)
  - Unescape branch names in compare commit (Stan Hu)
  - Order commit comments chronologically in API.

v 7.10.2
  - Fix CI links on MR page

v 7.10.0
  - Ignore submodules that are defined in .gitmodules but are checked in as directories.
  - Allow projects to be imported from Google Code.
  - Remove access control for uploaded images to fix broken images in emails (Hannes Rosenögger)
  - Allow users to be invited by email to join a group or project.
  - Don't crash when project repository doesn't exist.
  - Add config var to block auto-created LDAP users.
  - Don't use HTML ellipsis in EmailsOnPush subject truncated commit message.
  - Set EmailsOnPush reply-to address to committer email when enabled.
  - Fix broken file browsing with a submodule that contains a relative link (Stan Hu)
  - Fix persistent XSS vulnerability around profile website URLs.
  - Fix project import URL regex to prevent arbitary local repos from being imported.
  - Fix directory traversal vulnerability around uploads routes.
  - Fix directory traversal vulnerability around help pages.
  - Don't leak existence of project via search autocomplete.
  - Don't leak existence of group or project via search.
  - Fix bug where Wiki pages that included a '/' were no longer accessible (Stan Hu)
  - Fix bug where error messages from Dropzone would not be displayed on the issues page (Stan Hu)
  - Add a rake task to check repository integrity with `git fsck`
  - Add ability to configure Reply-To address in gitlab.yml (Stan Hu)
  - Move current user to the top of the list in assignee/author filters (Stan Hu)
  - Fix broken side-by-side diff view on merge request page (Stan Hu)
  - Set Application controller default URL options to ensure all url_for calls are consistent (Stan Hu)
  - Allow HTML tags in Markdown input
  - Fix code unfold not working on Compare commits page (Stan Hu)
  - Fix generating SSH key fingerprints with OpenSSH 6.8. (Sašo Stanovnik)
  - Fix "Import projects from" button to show the correct instructions (Stan Hu)
  - Fix dots in Wiki slugs causing errors (Stan Hu)
  - Make maximum attachment size configurable via Application Settings (Stan Hu)
  - Update poltergeist to version 1.6.0 to support PhantomJS 2.0 (Zeger-Jan van de Weg)
  - Fix cross references when usernames, milestones, or project names contain underscores (Stan Hu)
  - Disable reference creation for comments surrounded by code/preformatted blocks (Stan Hu)
  - Reduce Rack Attack false positives causing 403 errors during HTTP authentication (Stan Hu)
  - enable line wrapping per default and remove the checkbox to toggle it (Hannes Rosenögger)
  - Fix a link in the patch update guide
  - Add a service to support external wikis (Hannes Rosenögger)
  - Omit the "email patches" link and fix plain diff view for merge commits
  - List new commits for newly pushed branch in activity view.
  - Add sidetiq gem dependency to match EE
  - Add changelog, license and contribution guide links to project tab bar.
  - Improve diff UI
  - Fix alignment of navbar toggle button (Cody Mize)
  - Fix checkbox rendering for nested task lists
  - Identical look of selectboxes in UI
  - Upgrade the gitlab_git gem to version 7.1.3
  - Move "Import existing repository by URL" option to button.
  - Improve error message when save profile has error.
  - Passing the name of pushed ref to CI service (requires GitLab CI 7.9+)
  - Add location field to user profile
  - Fix print view for markdown files and wiki pages
  - Fix errors when deleting old backups
  - Improve GitLab performance when working with git repositories
  - Add tag message and last commit to tag hook (Kamil Trzciński)
  - Restrict permissions on backup files
  - Improve oauth accounts UI in profile page
  - Add ability to unlink connected accounts
  - Replace commits calendar with faster contribution calendar that includes issues and merge requests
  - Add inifinite scroll to user page activity
  - Don't include system notes in issue/MR comment count.
  - Don't mark merge request as updated when merge status relative to target branch changes.
  - Link note avatar to user.
  - Make Git-over-SSH errors more descriptive.
  - Fix EmailsOnPush.
  - Refactor issue filtering
  - AJAX selectbox for issue assignee and author filters
  - Fix issue with missing options in issue filtering dropdown if selected one
  - Prevent holding Control-Enter or Command-Enter from posting comment multiple times.
  - Prevent note form from being cleared when submitting failed.
  - Improve file icons rendering on tree (Sullivan Sénéchal)
  - API: Add pagination to project events
  - Get issue links in notification mail to work again.
  - Don't show commit comment button when user is not signed in.
  - Fix admin user projects lists.
  - Don't leak private group existence by redirecting from namespace controller to group controller.
  - Ability to skip some items from backup (database, respositories or uploads)
  - Archive repositories in background worker.
  - Import GitHub, Bitbucket or GitLab.com projects owned by authenticated user into current namespace.
  - Project labels are now available over the API under the "tag_list" field (Cristian Medina)
  - Fixed link paths for HTTP and SSH on the admin project view (Jeremy Maziarz)
  - Fix and improve help rendering (Sullivan Sénéchal)
  - Fix final line in EmailsOnPush email diff being rendered as error.
  - Prevent duplicate Buildkite service creation.
  - Fix git over ssh errors 'fatal: protocol error: bad line length character'
  - Automatically setup GitLab CI project for forks if origin project has GitLab CI enabled
  - Bust group page project list cache when namespace name or path changes.
  - Explicitly set image alt-attribute to prevent graphical glitches if gravatars could not be loaded
  - Allow user to choose a public email to show on public profile
  - Remove truncation from issue titles on milestone page (Jason Blanchard)
  - Fix stuck Merge Request merging events from old installations (Ben Bodenmiller)
  - Fix merge request comments on files with multiple commits
  - Fix Resource Owner Password Authentication Flow

v 7.9.4
  - Security: Fix project import URL regex to prevent arbitary local repos from being imported
  - Fixed issue where only 25 commits would load in file listings
  - Fix LDAP identities  after config update

v 7.9.3
  - Contains no changes
  - Add icons to Add dropdown items.
  - Allow admin to create public deploy keys that are accessible to any project.
  - Warn when gitlab-shell version doesn't match requirement.
  - Skip email confirmation when set by admin or via LDAP.
  - Only allow users to reference groups, projects, issues, MRs, commits they have access to.

v 7.9.3
  - Contains no changes

v 7.9.2
  - Contains no changes

v 7.9.1
  - Include missing events and fix save functionality in admin service template settings form (Stan Hu)
  - Fix "Import projects from" button to show the correct instructions (Stan Hu)
  - Fix OAuth2 issue importing a new project from GitHub and GitLab (Stan Hu)
  - Fix for LDAP with commas in DN
  - Fix missing events and in admin Slack service template settings form (Stan Hu)
  - Don't show commit comment button when user is not signed in.
  - Downgrade gemnasium-gitlab-service gem

v 7.9.0
  - Add HipChat integration documentation (Stan Hu)
  - Update documentation for object_kind field in Webhook push and tag push Webhooks (Stan Hu)
  - Fix broken email images (Hannes Rosenögger)
  - Automatically config git if user forgot, where possible (Zeger-Jan van de Weg)
  - Fix mass SQL statements on initial push (Hannes Rosenögger)
  - Add tag push notifications and normalize HipChat and Slack messages to be consistent (Stan Hu)
  - Add comment notification events to HipChat and Slack services (Stan Hu)
  - Add issue and merge request events to HipChat and Slack services (Stan Hu)
  - Fix merge request URL passed to Webhooks. (Stan Hu)
  - Fix bug that caused a server error when editing a comment to "+1" or "-1" (Stan Hu)
  - Fix code preview theme setting for comments, issues, merge requests, and snippets (Stan Hu)
  - Move labels/milestones tabs to sidebar
  - Upgrade Rails gem to version 4.1.9.
  - Improve error messages for file edit failures
  - Improve UI for commits, issues and merge request lists
  - Fix commit comments on first line of diff not rendering in Merge Request Discussion view.
  - Allow admins to override restricted project visibility settings.
  - Move restricted visibility settings from gitlab.yml into the web UI.
  - Improve trigger merge request hook when source project branch has been updated (Kirill Zaitsev)
  - Save web edit in new branch
  - Fix ordering of imported but unchanged projects (Marco Wessel)
  - Mobile UI improvements: make aside content expandable
  - Expose avatar_url in projects API
  - Fix checkbox alignment on the application settings page.
  - Generalize image upload in drag and drop in markdown to all files (Hannes Rosenögger)
  - Fix mass-unassignment of issues (Robert Speicher)
  - Fix hidden diff comments in merge request discussion view
  - Allow user confirmation to be skipped for new users via API
  - Add a service to send updates to an Irker gateway (Romain Coltel)
  - Add brakeman (security scanner for Ruby on Rails)
  - Slack username and channel options
  - Add grouped milestones from all projects to dashboard.
  - Web hook sends pusher email as well as commiter
  - Add Bitbucket omniauth provider.
  - Add Bitbucket importer.
  - Support referencing issues to a project whose name starts with a digit
  - Condense commits already in target branch when updating merge request source branch.
  - Send notifications and leave system comments when bulk updating issues.
  - Automatically link commit ranges to compare page: sha1...sha4 or sha1..sha4 (includes sha1 in comparison)
  - Move groups page from profile to dashboard
  - Starred projects page at dashboard
  - Blocking user does not remove him/her from project/groups but show blocked label
  - Change subject of EmailsOnPush emails to include namespace, project and branch.
  - Change subject of EmailsOnPush emails to include first commit message when multiple were pushed.
  - Remove confusing footer from EmailsOnPush mail body.
  - Add list of changed files to EmailsOnPush emails.
  - Add option to send EmailsOnPush emails from committer email if domain matches.
  - Add option to disable code diffs in EmailOnPush emails.
  - Wrap commit message in EmailsOnPush email.
  - Send EmailsOnPush emails when deleting commits using force push.
  - Fix EmailsOnPush email comparison link to include first commit.
  - Fix highliht of selected lines in file
  - Reject access to group/project avatar if the user doesn't have access.
  - Add database migration to clean group duplicates with same path and name (Make sure you have a backup before update)
  - Add GitLab active users count to rake gitlab:check
  - Starred projects page at dashboard
  - Make email display name configurable
  - Improve json validation in hook data
  - Use Emoji One
  - Updated emoji help documentation to properly reference EmojiOne.
  - Fix missing GitHub organisation repositories on import page.
  - Added blue theme
  - Remove annoying notice messages when create/update merge request
  - Allow smb:// links in Markdown text.
  - Filter merge request by title or description at Merge Requests page
  - Block user if he/she was blocked in Active Directory
  - Fix import pages not working after first load.
  - Use custom LDAP label in LDAP signin form.
  - Execute hooks and services when branch or tag is created or deleted through web interface.
  - Block and unblock user if he/she was blocked/unblocked in Active Directory
  - Raise recommended number of unicorn workers from 2 to 3
  - Use same layout and interactivity for project members as group members.
  - Prevent gitlab-shell character encoding issues by receiving its changes as raw data.
  - Ability to unsubscribe/subscribe to issue or merge request
  - Delete deploy key when last connection to a project is destroyed.
  - Fix invalid Atom feeds when using emoji, horizontal rules, or images (Christian Walther)
  - Backup of repositories with tar instead of git bundle (only now are git-annex files included in the backup)
  - Add canceled status for CI
  - Send EmailsOnPush email when branch or tag is created or deleted.
  - Faster merge request processing for large repository
  - Prevent doubling AJAX request with each commit visit via Turbolink
  - Prevent unnecessary doubling of js events on import pages and user calendar

v 7.8.4
  - Fix issue_tracker_id substitution in custom issue trackers
  - Fix path and name duplication in namespaces

v 7.8.3
  - Bump version of gitlab_git fixing annotated tags without message

v 7.8.2
  - Fix service migration issue when upgrading from versions prior to 7.3
  - Fix setting of the default use project limit via admin UI
  - Fix showing of already imported projects for GitLab and Gitorious importers
  - Fix response of push to repository to return "Not found" if user doesn't have access
  - Fix check if user is allowed to view the file attachment
  - Fix import check for case sensetive namespaces
  - Increase timeout for Git-over-HTTP requests to 1 hour since large pulls/pushes can take a long time.
  - Properly handle autosave local storage exceptions.
  - Escape wildcards when searching LDAP by username.

v 7.8.1
  - Fix run of custom post receive hooks
  - Fix migration that caused issues when upgrading to version 7.8 from versions prior to 7.3
  - Fix the warning for LDAP users about need to set password
  - Fix avatars which were not shown for non logged in users
  - Fix urls for the issues when relative url was enabled

v 7.8.0
  - Fix access control and protection against XSS for note attachments and other uploads.
  - Replace highlight.js with rouge-fork rugments (Stefan Tatschner)
  - Make project search case insensitive (Hannes Rosenögger)
  - Include issue/mr participants in list of recipients for reassign/close/reopen emails
  - Expose description in groups API
  - Better UI for project services page
  - Cleaner UI for web editor
  - Add diff syntax highlighting in email-on-push service notifications (Hannes Rosenögger)
  - Add API endpoint to fetch all changes on a MergeRequest (Jeroen van Baarsen)
  - View note image attachments in new tab when clicked instead of downloading them
  - Improve sorting logic in UI and API. Explicitly define what sorting method is used by default
  - Fix overflow at sidebar when have several items
  - Add notes for label changes in issue and merge requests
  - Show tags in commit view (Hannes Rosenögger)
  - Only count a user's vote once on a merge request or issue (Michael Clarke)
  - Increase font size when browse source files and diffs
  - Service Templates now let you set default values for all services
  - Create new file in empty repository using GitLab UI
  - Ability to clone project using oauth2 token
  - Upgrade Sidekiq gem to version 3.3.0
  - Stop git zombie creation during force push check
  - Show success/error messages for test setting button in services
  - Added Rubocop for code style checks
  - Fix commits pagination
  - Async load a branch information at the commit page
  - Disable blacklist validation for project names
  - Allow configuring protection of the default branch upon first push (Marco Wessel)
  - Add gitlab.com importer
  - Add an ability to login with gitlab.com
  - Add a commit calendar to the user profile (Hannes Rosenögger)
  - Submit comment on command-enter
  - Notify all members of a group when that group is mentioned in a comment, for example: `@gitlab-org` or `@sales`.
  - Extend issue clossing pattern to include "Resolve", "Resolves", "Resolved", "Resolving" and "Close" (Julien Bianchi and Hannes Rosenögger)
  - Fix long broadcast message cut-off on left sidebar (Visay Keo)
  - Add Project Avatars (Steven Thonus and Hannes Rosenögger)
  - Password reset token validity increased from 2 hours to 2 days since it is also send on account creation.
  - Edit group members via API
  - Enable raw image paste from clipboard, currently Chrome only (Marco Cyriacks)
  - Add action property to merge request hook (Julien Bianchi)
  - Remove duplicates from group milestone participants list.
  - Add a new API function that retrieves all issues assigned to a single milestone (Justin Whear and Hannes Rosenögger)
  - API: Access groups with their path (Julien Bianchi)
  - Added link to milestone and keeping resource context on smaller viewports for issues and merge requests (Jason Blanchard)
  - Allow notification email to be set separately from primary email.
  - API: Add support for editing an existing project (Mika Mäenpää and Hannes Rosenögger)
  - Don't have Markdown preview fail for long comments/wiki pages.
  - When test web hook - show error message instead of 500 error page if connection to hook url was reset
  - Added support for firing system hooks on group create/destroy and adding/removing users to group (Boyan Tabakov)
  - Added persistent collapse button for left side nav bar (Jason Blanchard)
  - Prevent losing unsaved comments by automatically restoring them when comment page is loaded again.
  - Don't allow page to be scaled on mobile.
  - Clean the username acquired from OAuth/LDAP so it doesn't fail username validation and block signing up.
  - Show assignees in merge request index page (Kelvin Mutuma)
  - Link head panel titles to relevant root page.
  - Allow users that signed up via OAuth to set their password in order to use Git over HTTP(S).
  - Show users button to share their newly created public or internal projects on twitter
  - Add quick help links to the GitLab pricing and feature comparison pages.
  - Fix duplicate authorized applications in user profile and incorrect application client count in admin area.
  - Make sure Markdown previews always use the same styling as the eventual destination.
  - Remove deprecated Group#owner_id from API
  - Show projects user contributed to on user page. Show stars near project on user page.
  - Improve database performance for GitLab
  - Add Asana service (Jeremy Benoist)
  - Improve project web hooks with extra data

v 7.7.2
  - Update GitLab Shell to version 2.4.2 that fixes a bug when developers can push to protected branch
  - Fix issue when LDAP user can't login with existing GitLab account

v 7.7.1
  - Improve mention autocomplete performance
  - Show setup instructions for GitHub import if disabled
  - Allow use http for OAuth applications

v 7.7.0
  - Import from GitHub.com feature
  - Add Jetbrains Teamcity CI service (Jason Lippert)
  - Mention notification level
  - Markdown preview in wiki (Yuriy Glukhov)
  - Raise group avatar filesize limit to 200kb
  - OAuth applications feature
  - Show user SSH keys in admin area
  - Developer can push to protected branches option
  - Set project path instead of project name in create form
  - Block Git HTTP access after 10 failed authentication attempts
  - Updates to the messages returned by API (sponsored by O'Reilly Media)
  - New UI layout with side navigation
  - Add alert message in case of outdated browser (IE < 10)
  - Added API support for sorting projects
  - Update gitlab_git to version 7.0.0.rc14
  - Add API project search filter option for authorized projects
  - Fix File blame not respecting branch selection
  - Change some of application settings on fly in admin area UI
  - Redesign signin/signup pages
  - Close standard input in Gitlab::Popen.popen
  - Trigger GitLab CI when push tags
  - When accept merge request - do merge using sidaekiq job
  - Enable web signups by default
  - Fixes for diff comments: drag-n-drop images, selecting images
  - Fixes for edit comments: drag-n-drop images, preview mode, selecting images, save & update
  - Remove password strength indicator



v 7.6.0
  - Fork repository to groups
  - New rugged version
  - Add CRON=1 backup setting for quiet backups
  - Fix failing wiki restore
  - Add optional Sidekiq MemoryKiller middleware (enabled via SIDEKIQ_MAX_RSS env variable)
  - Monokai highlighting style now more faithful to original design (Mark Riedesel)
  - Create project with repository in synchrony
  - Added ability to create empty repo or import existing one if project does not have repository
  - Reactivate highlight.js language autodetection
  - Mobile UI improvements
  - Change maximum avatar file size from 100KB to 200KB
  - Strict validation for snippet file names
  - Enable Markdown preview for issues, merge requests, milestones, and notes (Vinnie Okada)
  - In the docker directory is a container template based on the Omnibus packages.
  - Update Sidekiq to version 2.17.8
  - Add author filter to project issues and merge requests pages
  - Atom feed for user activity
  - Support multiple omniauth providers for the same user
  - Rendering cross reference in issue title and tooltip for merge request
  - Show username in comments
  - Possibility to create Milestones or Labels when Issues are disabled
  - Fix bug with showing gpg signature in tag

v 7.5.3
  - Bump gitlab_git to 7.0.0.rc12 (includes Rugged 0.21.2)

v 7.5.2
  - Don't log Sidekiq arguments by default
  - Fix restore of wiki repositories from backups

v 7.5.1
  - Add missing timestamps to 'members' table

v 7.5.0
  - API: Add support for Hipchat (Kevin Houdebert)
  - Add time zone configuration in gitlab.yml (Sullivan Senechal)
  - Fix LDAP authentication for Git HTTP access
  - Run 'GC.start' after every EmailsOnPushWorker job
  - Fix LDAP config lookup for provider 'ldap'
  - Drop all sequences during Postgres database restore
  - Project title links to project homepage (Ben Bodenmiller)
  - Add Atlassian Bamboo CI service (Drew Blessing)
  - Mentioned @user will receive email even if he is not participating in issue or commit
  - Session API: Use case-insensitive authentication like in UI (Andrey Krivko)
  - Tie up loose ends with annotated tags: API & UI (Sean Edge)
  - Return valid json for deleting branch via API (sponsored by O'Reilly Media)
  - Expose username in project events API (sponsored by O'Reilly Media)
  - Adds comments to commits in the API
  - Performance improvements
  - Fix post-receive issue for projects with deleted forks
  - New gitlab-shell version with custom hooks support
  - Improve code
  - GitLab CI 5.2+ support (does not support older versions)
  - Fixed bug when you can not push commits starting with 000000 to protected branches
  - Added a password strength indicator
  - Change project name and path in one form
  - Display renamed files in diff views (Vinnie Okada)
  - Fix raw view for public snippets
  - Use secret token with GitLab internal API.
  - Add missing timestamps to 'members' table

v 7.4.5
  - Bump gitlab_git to 7.0.0.rc12 (includes Rugged 0.21.2)

v 7.4.4
  - No changes

v 7.4.3
  - Fix raw snippets view
  - Fix security issue for member api
  - Fix buildbox integration

v 7.4.2
  - Fix internal snippet exposing for unauthenticated users

v 7.4.1
  - Fix LDAP authentication for Git HTTP access
  - Fix LDAP config lookup for provider 'ldap'
  - Fix public snippets
  - Fix 500 error on projects with nested submodules

v 7.4.0
  - Refactored membership logic
  - Improve error reporting on users API (Julien Bianchi)
  - Refactor test coverage tools usage. Use SIMPLECOV=true to generate it locally
  - Default branch is protected by default
  - Increase unicorn timeout to 60 seconds
  - Sort search autocomplete projects by stars count so most popular go first
  - Add README to tab on project show page
  - Do not delete tmp/repositories itself during clean-up, only its contents
  - Support for backup uploads to remote storage
  - Prevent notes polling when there are not notes
  - Internal ForkService: Prepare support for fork to a given namespace
  - API: Add support for forking a project via the API (Bernhard Kaindl)
  - API: filter project issues by milestone (Julien Bianchi)
  - Fail harder in the backup script
  - Changes to Slack service structure, only webhook url needed
  - Zen mode for wiki and milestones (Robert Schilling)
  - Move Emoji parsing to html-pipeline-gitlab (Robert Schilling)
  - Font Awesome 4.2 integration (Sullivan Senechal)
  - Add Pushover service integration (Sullivan Senechal)
  - Add select field type for services options (Sullivan Senechal)
  - Add cross-project references to the Markdown parser (Vinnie Okada)
  - Add task lists to issue and merge request descriptions (Vinnie Okada)
  - Snippets can be public, internal or private
  - Improve danger zone: ask project path to confirm data-loss action
  - Raise exception on forgery
  - Show build coverage in Merge Requests (requires GitLab CI v5.1)
  - New milestone and label links on issue edit form
  - Improved repository graphs
  - Improve event note display in dashboard and project activity views (Vinnie Okada)
  - Add users sorting to admin area
  - UI improvements
  - Fix ambiguous sha problem with mentioned commit
  - Fixed bug with apostrophe when at mentioning users
  - Add active directory ldap option
  - Developers can push to wiki repo. Protected branches does not affect wiki repo any more
  - Faster rev list
  - Fix branch removal

v 7.3.2
  - Fix creating new file via web editor
  - Use gitlab-shell v2.0.1

v 7.3.1
  - Fix ref parsing in Gitlab::GitAccess
  - Fix error 500 when viewing diff on a file with changed permissions
  - Fix adding comments to MR when source branch is master
  - Fix error 500 when searching description contains relative link

v 7.3.0
  - Always set the 'origin' remote in satellite actions
  - Write authorized_keys in tmp/ during tests
  - Use sockets to connect to Redis
  - Add dormant New Relic gem (can be enabled via environment variables)
  - Expire Rack sessions after 1 week
  - Cleaner signin/signup pages
  - Improved comments UI
  - Better search with filtering, pagination etc
  - Added a checkbox to toggle line wrapping in diff (Yuriy Glukhov)
  - Prevent project stars duplication when fork project
  - Use the default Unicorn socket backlog value of 1024
  - Support Unix domain sockets for Redis
  - Store session Redis keys in 'session:gitlab:' namespace
  - Deprecate LDAP account takeover based on partial LDAP email / GitLab username match
  - Use /bin/sh instead of Bash in bin/web, bin/background_jobs (Pavel Novitskiy)
  - Keyboard shortcuts for productivity (Robert Schilling)
  - API: filter issues by state (Julien Bianchi)
  - API: filter issues by labels (Julien Bianchi)
  - Add system hook for ssh key changes
  - Add blob permalink link (Ciro Santilli)
  - Create annotated tags through UI and API (Sean Edge)
  - Snippets search (Charles Bushong)
  - Comment new push to existing MR
  - Add 'ci' to the blacklist of forbidden names
  - Improve text filtering on issues page
  - Comment & Close button
  - Process git push --all much faster
  - Don't allow edit of system notes
  - Project wiki search (Ralf Seidler)
  - Enabled Shibboleth authentication support (Matus Banas)
  - Zen mode (fullscreen) for issues/MR/notes (Robert Schilling)
  - Add ability to configure webhook timeout via gitlab.yml (Wes Gurney)
  - Sort project merge requests in asc or desc order for updated_at or created_at field (sponsored by O'Reilly Media)
  - Add Redis socket support to 'rake gitlab:shell:install'

v 7.2.1
  - Delete orphaned labels during label migration (James Brooks)
  - Security: prevent XSS with stricter MIME types for raw repo files

v 7.2.0
  - Explore page
  - Add project stars (Ciro Santilli)
  - Log Sidekiq arguments
  - Better labels: colors, ability to rename and remove
  - Improve the way merge request collects diffs
  - Improve compare page for large diffs
  - Expose the full commit message via API
  - Fix 500 error on repository rename
  - Fix bug when MR download patch return invalid diff
  - Test gitlab-shell integration
  - Repository import timeout increased from 2 to 4 minutes allowing larger repos to be imported
  - API for labels (Robert Schilling)
  - API: ability to set an import url when creating project for specific user

v 7.1.1
  - Fix cpu usage issue in Firefox
  - Fix redirect loop when changing password by new user
  - Fix 500 error on new merge request page

v 7.1.0
  - Remove observers
  - Improve MR discussions
  - Filter by description on Issues#index page
  - Fix bug with namespace select when create new project page
  - Show README link after description for non-master members
  - Add @all mention for comments
  - Dont show reply button if user is not signed in
  - Expose more information for issues with webhook
  - Add a mention of the merge request into the default merge request commit message
  - Improve code highlight, introduce support for more languages like Go, Clojure, Erlang etc
  - Fix concurrency issue in repository download
  - Dont allow repository name start with ?
  - Improve email threading (Pierre de La Morinerie)
  - Cleaner help page
  - Group milestones
  - Improved email notifications
  - Contributors API (sponsored by Mobbr)
  - Fix LDAP TLS authentication (Boris HUISGEN)
  - Show VERSION information on project sidebar
  - Improve branch removal logic when accept MR
  - Fix bug where comment form is spawned inside the Reply button
  - Remove Dir.chdir from Satellite#lock for thread-safety
  - Increased default git max_size value from 5MB to 20MB in gitlab.yml. Please update your configs!
  - Show error message in case of timeout in satellite when create MR
  - Show first 100 files for huge diff instead of hiding all
  - Change default admin email from admin@local.host to admin@example.com

v 7.0.0
  - The CPU no longer overheats when you hold down the spacebar
  - Improve edit file UI
  - Add ability to upload group avatar when create
  - Protected branch cannot be removed
  - Developers can remove normal branches with UI
  - Remove branch via API (sponsored by O'Reilly Media)
  - Move protected branches page to Project settings area
  - Redirect to Files view when create new branch via UI
  - Drag and drop upload of image in every markdown-area (Earle Randolph Bunao and Neil Francis Calabroso)
  - Refactor the markdown relative links processing
  - Make it easier to implement other CI services for GitLab
  - Group masters can create projects in group
  - Deprecate ruby 1.9.3 support
  - Only masters can rewrite/remove git tags
  - Add X-Frame-Options SAMEORIGIN to Nginx config so Sidekiq admin is visible
  - UI improvements
  - Case-insensetive search for issues
  - Update to rails 4.1
  - Improve performance of application for projects and groups with a lot of members
  - Formally support Ruby 2.1
  - Include Nginx gitlab-ssl config
  - Add manual language detection for highlight.js
  - Added example.com/:username routing
  - Show notice if your profile is public
  - UI improvements for mobile devices
  - Improve diff rendering performance
  - Drag-n-drop for issues and merge requests between states at milestone page
  - Fix '0 commits' message for huge repositories on project home page
  - Prevent 500 error page when visit commit page from large repo
  - Add notice about huge push over http to unicorn config
  - File action in satellites uses default 30 seconds timeout instead of old 10 seconds one
  - Overall performance improvements
  - Skip init script check on omnibus-gitlab
  - Be more selective when killing stray Sidekiqs
  - Check LDAP user filter during sign-in
  - Remove wall feature (no data loss - you can take it from database)
  - Dont expose user emails via API unless you are admin
  - Detect issues closed by Merge Request description
  - Better email subject lines from email on push service (Alex Elman)
  - Enable identicon for gravatar be default

v 6.9.2
  - Revert the commit that broke the LDAP user filter

v 6.9.1
  - Fix scroll to highlighted line
  - Fix the pagination on load for commits page

v 6.9.0
  - Store Rails cache data in the Redis `cache:gitlab` namespace
  - Adjust MySQL limits for existing installations
  - Add db index on project_id+iid column. This prevents duplicate on iid (During migration duplicates will be removed)
  - Markdown preview or diff during editing via web editor (Evgeniy Sokovikov)
  - Give the Rails cache its own Redis namespace
  - Add ability to set different ssh host, if different from http/https
  - Fix syntax highlighting for code comments blocks
  - Improve comments loading logic
  - Stop refreshing comments when the tab is hidden
  - Improve issue and merge request mobile UI (Drew Blessing)
  - Document how to convert a backup to PostgreSQL
  - Fix locale bug in backup manager
  - Fix can not automerge when MR description is too long
  - Fix wiki backup skip bug
  - Two Step MR creation process
  - Remove unwanted files from satellite working directory with git clean -fdx
  - Accept merge request via API (sponsored by O'Reilly Media)
  - Add more access checks during API calls
  - Block SSH access for 'disabled' Active Directory users
  - Labels for merge requests (Drew Blessing)
  - Threaded emails by setting a Message-ID (Philip Blatter)

v 6.8.0
  - Ability to at mention users that are participating in issue and merge req. discussion
  - Enabled GZip Compression for assets in example Nginx, make sure that Nginx is compiled with --with-http_gzip_static_module flag (this is default in Ubuntu)
  - Make user search case-insensitive (Christopher Arnold)
  - Remove omniauth-ldap nickname bug workaround
  - Drop all tables before restoring a Postgres backup
  - Make the repository downloads path configurable
  - Create branches via API (sponsored by O'Reilly Media)
  - Changed permission of gitlab-satellites directory not to be world accessible
  - Protected branch does not allow force push
  - Fix popen bug in `rake gitlab:satellites:create`
  - Disable connection reaping for MySQL
  - Allow oauth signup without email for twitter and github
  - Fix faulty namespace names that caused 500 on user creation
  - Option to disable standard login
  - Clean old created archives from repository downloads directory
  - Fix download link for huge MR diffs
  - Expose event and mergerequest timestamps in API
  - Fix emails on push service when only one commit is pushed

v 6.7.3
  - Fix the merge notification email not being sent (Pierre de La Morinerie)
  - Drop all tables before restoring a Postgres backup
  - Remove yanked modernizr gem

v 6.7.2
  - Fix upgrader script

v 6.7.1
  - Fix GitLab CI integration

v 6.7.0
  - Increased the example Nginx client_max_body_size from 5MB to 20MB, consider updating it manually on existing installations
  - Add support for Gemnasium as a Project Service (Olivier Gonzalez)
  - Add edit file button to MergeRequest diff
  - Public groups (Jason Hollingsworth)
  - Cleaner headers in Notification Emails (Pierre de La Morinerie)
  - Blob and tree gfm links to anchors work
  - Piwik Integration (Sebastian Winkler)
  - Show contribution guide link for new issue form (Jeroen van Baarsen)
  - Fix CI status for merge requests from fork
  - Added option to remove issue assignee on project issue page and issue edit page (Jason Blanchard)
  - New page load indicator that includes a spinner that scrolls with the page
  - Converted all the help sections into markdown
  - LDAP user filters
  - Streamline the content of notification emails (Pierre de La Morinerie)
  - Fixes a bug with group member administration (Matt DeTullio)
  - Sort tag names using VersionSorter (Robert Speicher)
  - Add GFM autocompletion for MergeRequests (Robert Speicher)
  - Add webhook when a new tag is pushed (Jeroen van Baarsen)
  - Add button for toggling inline comments in diff view
  - Add retry feature for repository import
  - Reuse the GitLab LDAP connection within each request
  - Changed markdown new line behaviour to conform to markdown standards
  - Fix global search
  - Faster authorized_keys rebuilding in `rake gitlab:shell:setup` (requires gitlab-shell 1.8.5)
  - Create and Update MR calls now support the description parameter (Greg Messner)
  - Markdown relative links in the wiki link to wiki pages, markdown relative links in repositories link to files in the repository
  - Added Slack service integration (Federico Ravasio)
  - Better API responses for access_levels (sponsored by O'Reilly Media)
  - Requires at least 2 unicorn workers
  - Requires gitlab-shell v1.9+
  - Replaced gemoji(due to closed licencing problem) with Phantom Open Emoji library(combined SIL Open Font License, MIT License and the CC 3.0 License)
  - Fix `/:username.keys` response content type (Dmitry Medvinsky)

v 6.6.5
  - Added option to remove issue assignee on project issue page and issue edit page (Jason Blanchard)
  - Hide mr close button for comment form if merge request was closed or inline comment
  - Adds ability to reopen closed merge request

v 6.6.4
  - Add missing html escape for highlighted code blocks in comments, issues

v 6.6.3
  - Fix 500 error when edit yourself from admin area
  - Hide private groups for public profiles

v 6.6.2
  - Fix 500 error on branch/tag create or remove via UI

v 6.6.1
  - Fix 500 error on files tab if submodules presents

v 6.6.0
  - Retrieving user ssh keys publically(github style): http://__HOST__/__USERNAME__.keys
  - Permissions: Developer now can manage issue tracker (modify any issue)
  - Improve Code Compare page performance
  - Group avatar
  - Pygments.rb replaced with highlight.js
  - Improve Merge request diff store logic
  - Improve render performnace for MR show page
  - Fixed Assembla hardcoded project name
  - Jira integration documentation
  - Refactored app/services
  - Remove snippet expiration
  - Mobile UI improvements (Drew Blessing)
  - Fix block/remove UI for admin::users#show page
  - Show users' group membership on users' activity page (Robert Djurasaj)
  - User pages are visible without login if user is authorized to a public project
  - Markdown rendered headers have id derived from their name and link to their id
  - Improve application to work faster with large groups (100+ members)
  - Multiple emails per user
  - Show last commit for file when view file source
  - Restyle Issue#show page and MR#show page
  - Ability to filter by multiple labels for Issues page
  - Rails version to 4.0.3
  - Fixed attachment identifier displaying underneath note text (Jason Blanchard)

v 6.5.1
  - Fix branch selectbox when create merge request from fork

v 6.5.0
  - Dropdown menus on issue#show page for assignee and milestone (Jason Blanchard)
  - Add color custimization and previewing to broadcast messages
  - Fixed notes anchors
  - Load new comments in issues dynamically
  - Added sort options to Public page
  - New filters (assigned/authored/all) for Dashboard#issues/merge_requests (sponsored by Say Media)
  - Add project visibility icons to dashboard
  - Enable secure cookies if https used
  - Protect users/confirmation with rack_attack
  - Default HTTP headers to protect against MIME-sniffing, force https if enabled
  - Bootstrap 3 with responsive UI
  - New repository download formats: tar.bz2, zip, tar (Jason Hollingsworth)
  - Restyled accept widgets for MR
  - SCSS refactored
  - Use jquery timeago plugin
  - Fix 500 error for rdoc files
  - Ability to customize merge commit message (sponsored by Say Media)
  - Search autocomplete via ajax
  - Add website url to user profile
  - Files API supports base64 encoded content (sponsored by O'Reilly Media)
  - Added support for Go's repository retrieval (Bruno Albuquerque)

v6.4.3
  - Don't use unicorn worker killer if PhusionPassenger is defined

v6.4.2
  - Fixed wrong behaviour of script/upgrade.rb

v6.4.1
  - Fixed bug with repository rename
  - Fixed bug with project transfer

v 6.4.0
  - Added sorting to project issues page (Jason Blanchard)
  - Assembla integration (Carlos Paramio)
  - Fixed another 500 error with submodules
  - UI: More compact issues page
  - Minimal password length increased to 8 symbols
  - Side-by-side diff view (Steven Thonus)
  - Internal projects (Jason Hollingsworth)
  - Allow removal of avatar (Drew Blessing)
  - Project web hooks now support issues and merge request events
  - Visiting project page while not logged in will redirect to sign-in instead of 404 (Jason Hollingsworth)
  - Expire event cache on avatar creation/removal (Drew Blessing)
  - Archiving old projects (Steven Thonus)
  - Rails 4
  - Add time ago tooltips to show actual date/time
  - UI: Fixed UI for admin system hooks
  - Ruby script for easier GitLab upgrade
  - Do not remove Merge requests if fork project was removed
  - Improve sign-in/signup UX
  - Add resend confirmation link to sign-in page
  - Set noreply@HOSTNAME for reply_to field in all emails
  - Show GitLab API version on Admin#dashboard
  - API Cross-origin resource sharing
  - Show READMe link at project home page
  - Show repo size for projects in Admin area

v 6.3.0
  - API for adding gitlab-ci service
  - Init script now waits for pids to appear after (re)starting before reporting status (Rovanion Luckey)
  - Restyle project home page
  - Grammar fixes
  - Show branches list (which branches contains commit) on commit page (Andrew Kumanyaev)
  - Security improvements
  - Added support for GitLab CI 4.0
  - Fixed issue with 500 error when group did not exist
  - Ability to leave project
  - You can create file in repo using UI
  - You can remove file from repo using UI
  - API: dropped default_branch attribute from project during creation
  - Project default_branch is not stored in db any more. It takes from repo now.
  - Admin broadcast messages
  - UI improvements
  - Dont show last push widget if user removed this branch
  - Fix 500 error for repos with newline in file name
  - Extended html titles
  - API: create/update/delete repo files
  - Admin can transfer project to any namespace
  - API: projects/all for admin users
  - Fix recent branches order

v 6.2.4
  - Security: Cast API private_token to string (CVE-2013-4580)
  - Security: Require gitlab-shell 1.7.8 (CVE-2013-4581, CVE-2013-4582, CVE-2013-4583)
  - Fix for Git SSH access for LDAP users

v 6.2.3
  - Security: More protection against CVE-2013-4489
  - Security: Require gitlab-shell 1.7.4 (CVE-2013-4490, CVE-2013-4546)
  - Fix sidekiq rake tasks

v 6.2.2
  - Security: Update gitlab_git (CVE-2013-4489)

v 6.2.1
  - Security: Fix issue with generated passwords for new users

v 6.2.0
  - Public project pages are now visible to everyone (files, issues, wik, etc.)
    THIS MEANS YOUR ISSUES AND WIKI FOR PUBLIC PROJECTS ARE PUBLICLY VISIBLE AFTER THE UPGRADE
  - Add group access to permissions page
  - Require current password to change one
  - Group owner or admin can remove other group owners
  - Remove group transfer since we have multiple owners
  - Respect authorization in Repository API
  - Improve UI for Project#files page
  - Add more security specs
  - Added search for projects by name to api (Izaak Alpert)
  - Make default user theme configurable (Izaak Alpert)
  - Update logic for validates_merge_request for tree of MR (Andrew Kumanyaev)
  - Rake tasks for web hooks management (Jonhnny Weslley)
  - Extended User API to expose admin and can_create_group for user creation/updating (Boyan Tabakov)
  - API: Remove group
  - API: Remove project
  - Avatar upload on profile page with a maximum of 100KB (Steven Thonus)
  - Store the sessions in Redis instead of the cookie store
  - Fixed relative links in markdown
  - User must confirm their email if signup enabled
  - User must confirm changed email

v 6.1.0
  - Project specific IDs for issues, mr, milestones
    Above items will get a new id and for example all bookmarked issue urls will change.
    Old issue urls are redirected to the new one if the issue id is too high for an internal id.
  - Description field added to Merge Request
  - API: Sudo api calls (Izaak Alpert)
  - API: Group membership api (Izaak Alpert)
  - Improved commit diff
  - Improved large commit handling (Boyan Tabakov)
  - Rewrite: Init script now less prone to errors and keeps better track of the service (Rovanion Luckey)
  - Link issues, merge requests, and commits when they reference each other with GFM (Ash Wilson)
  - Close issues automatically when pushing commits with a special message
  - Improve user removal from admin area
  - Invalidate events cache when project was moved
  - Remove deprecated classes and rake tasks
  - Add event filter for group and project show pages
  - Add links to create branch/tag from project home page
  - Add public-project? checkbox to new-project view
  - Improved compare page. Added link to proceed into Merge Request
  - Send an email to a user when they are added to group
  - New landing page when you have 0 projects

v 6.0.0
  - Feature: Replace teams with group membership
    We introduce group membership in 6.0 as a replacement for teams.
    The old combination of groups and teams was confusing for a lot of people.
    And when the members of a team where changed this wasn't reflected in the project permissions.
    In GitLab 6.0 you will be able to add members to a group with a permission level for each member.
    These group members will have access to the projects in that group.
    Any changes to group members will immediately be reflected in the project permissions.
    You can even have multiple owners for a group, greatly simplifying administration.
  - Feature: Ability to have multiple owners for group
  - Feature: Merge Requests between fork and project (Izaak Alpert)
  - Feature: Generate fingerprint for ssh keys
  - Feature: Ability to create and remove branches with UI
  - Feature: Ability to create and remove git tags with UI
  - Feature: Groups page in profile. You can leave group there
  - API: Allow login with LDAP credentials
  - Redesign: project settings navigation
  - Redesign: snippets area
  - Redesign: ssh keys page
  - Redesign: buttons, blocks and other ui elements
  - Add comment title to rss feed
  - You can use arrows to navigate at tree view
  - Add project filter on dashboard
  - Cache project graph
  - Drop support of root namespaces
  - Default theme is classic now
  - Cache result of methods like authorize_projects, project.team.members etc
  - Remove $.ready events
  - Fix onclick events being double binded
  - Add notification level to group membership
  - Move all project controllers/views under Projects:: module
  - Move all profile controllers/views under Profiles:: module
  - Apply user project limit only for personal projects
  - Unicorn is default web server again
  - Store satellites lock files inside satellites dir
  - Disabled threadsafety mode in rails
  - Fixed bug with loosing MR comments
  - Improved MR comments logic
  - Render readme file for projects in public area

v 5.4.2
  - Security: Cast API private_token to string (CVE-2013-4580)
  - Security: Require gitlab-shell 1.7.8 (CVE-2013-4581, CVE-2013-4582, CVE-2013-4583)

v 5.4.1
  - Security: Fixes for CVE-2013-4489
  - Security: Require gitlab-shell 1.7.4 (CVE-2013-4490, CVE-2013-4546)

v 5.4.0
  - Ability to edit own comments
  - Documentation improvements
  - Improve dashboard projects page
  - Fixed nav for empty repos
  - GitLab Markdown help page
  - Misspelling fixes
  - Added support of unicorn and fog gems
  - Added client list to API doc
  - Fix PostgreSQL database restoration problem
  - Increase snippet content column size
  - allow project import via git:// url
  - Show participants on issues, including mentions
  - Notify mentioned users with email

v 5.3.0
  - Refactored services
  - Campfire service added
  - HipChat service added
  - Fixed bug with LDAP + git over http
  - Fixed bug with google analytics code being ignored
  - Improve sign-in page if ldap enabled
  - Respect newlines in wall messages
  - Generate the Rails secret token on first run
  - Rename repo feature
  - Init.d: remove gitlab.socket on service start
  - Api: added teams api
  - Api: Prevent blob content being escaped
  - Api: Smart deploy key add behaviour
  - Api: projects/owned.json return user owned project
  - Fix bug with team assignation on project from #4109
  - Advanced snippets: public/private, project/personal (Andrew Kulakov)
  - Repository Graphs (Karlo Nicholas T. Soriano)
  - Fix dashboard lost if comment on commit
  - Update gitlab-grack. Fixes issue with --depth option
  - Fix project events duplicate on project page
  - Fix postgres error when displaying network graph.
  - Fix dashboard event filter when navigate via turbolinks
  - init.d: Ensure socket is removed before starting service
  - Admin area: Style teams:index, group:show pages
  - Own page for failed forking
  - Scrum view for milestone

v 5.2.0
  - Turbolinks
  - Git over http with ldap credentials
  - Diff with better colors and some spacing on the corners
  - Default values for project features
  - Fixed huge_commit view
  - Restyle project clone panel
  - Move Gitlab::Git code to gitlab_git gem
  - Move update docs in repo
  - Requires gitlab-shell v1.4.0
  - Fixed submodules listing under file tab
  - Fork feature (Angus MacArthur)
  - git version check in gitlab:check
  - Shared deploy keys feature
  - Ability to generate default labels set for issues
  - Improve gfm autocomplete (Harold Luo)
  - Added support for Google Analytics
  - Code search feature (Javier Castro)

v 5.1.0
  - You can login with email or username now
  - Corrected project transfer rollback when repository cannot be moved
  - Move both repo and wiki when project transfer requested
  - Admin area: project editing was removed from admin namespace
  - Access: admin user has now access to any project.
  - Notification settings
  - Gitlab::Git set of objects to abstract from grit library
  - Replace Unicorn web server with Puma
  - Backup/Restore refactored. Backup dump project wiki too now
  - Restyled Issues list. Show milestone version in issue row
  - Restyled Merge Request list
  - Backup now dump/restore uploads
  - Improved performance of dashboard (Andrew Kumanyaev)
  - File history now tracks renames (Akzhan Abdulin)
  - Drop wiki migration tools
  - Drop sqlite migration tools
  - project tagging
  - Paginate users in API
  - Restyled network graph (Hiroyuki Sato)

v 5.0.1
  - Fixed issue with gitlab-grit being overridden by grit

v 5.0.0
  - Replaced gitolite with gitlab-shell
  - Removed gitolite-related libraries
  - State machine added
  - Setup gitlab as git user
  - Internal API
  - Show team tab for empty projects
  - Import repository feature
  - Updated rails
  - Use lambda for scopes
  - Redesign admin area -> users
  - Redesign admin area -> user
  - Secure link to file attachments
  - Add validations for Group and Team names
  - Restyle team page for project
  - Update capybara, rspec-rails, poltergeist to recent versions
  - Wiki on git using Gollum
  - Added Solarized Dark theme for code review
  - Don't show user emails in autocomplete lists, profile pages
  - Added settings tab for group, team, project
  - Replace user popup with icons in header
  - Handle project moving with gitlab-shell
  - Added select2-rails for selectboxes with ajax data load
  - Fixed search field on projects page
  - Added teams to search autocomplete
  - Move groups and teams on dashboard sidebar to sub-tabs
  - API: improved return codes and docs. (Felix Gilcher, Sebastian Ziebell)
  - Redesign wall to be more like chat
  - Snippets, Wall features are disabled by default for new projects

v 4.2.0
  - Teams
  - User show page. Via /u/username
  - Show help contents on pages for better navigation
  - Async gitolite calls
  - added satellites logs
  - can_create_group, can_create_team booleans for User
  - Process web hooks async
  - GFM: Fix images escaped inside links
  - Network graph improved
  - Switchable branches for network graph
  - API: Groups
  - Fixed project download

v 4.1.0
  - Optional Sign-Up
  - Discussions
  - Satellites outside of tmp
  - Line numbers for blame
  - Project public mode
  - Public area with unauthorized access
  - Load dashboard events with ajax
  - remember dashboard filter in cookies
  - replace resque with sidekiq
  - fix routing issues
  - cleanup rake tasks
  - fix backup/restore
  - scss cleanup
  - show preview for note images
  - improved network-graph
  - get rid of app/roles/
  - added new classes Team, Repository
  - Reduce amount of gitolite calls
  - Ability to add user in all group projects
  - remove deprecated configs
  - replaced Korolev font with open font
  - restyled admin/dashboard page
  - restyled admin/projects page

v 4.0.0
  - Remove project code and path from API. Use id instead
  - Return valid cloneable url to repo for web hook
  - Fixed backup issue
  - Reorganized settings
  - Fixed commits compare
  - Refactored scss
  - Improve status checks
  - Validates presence of User#name
  - Fixed postgres support
  - Removed sqlite support
  - Modified post-receive hook
  - Milestones can be closed now
  - Show comment events on dashboard
  - Quick add team members via group#people page
  - [API] expose created date for hooks and SSH keys
  - [API] list, create issue notes
  - [API] list, create snippet notes
  - [API] list, create wall notes
  - Remove project code - use path instead
  - added username field to user
  - rake task to fill usernames based on emails create namespaces for users
  - STI Group < Namespace
  - Project has namespace_id
  - Projects with namespaces also namespaced in gitolite and stored in subdir
  - Moving project to group will move it under group namespace
  - Ability to move project from namespaces to another
  - Fixes commit patches getting escaped (see #2036)
  - Support diff and patch generation for commits and merge request
  - MergeReqest doesn't generate a temporary file for the patch any more
  - Update the UI to allow downloading Patch or Diff

v 3.1.0
  - Updated gems
  - Services: Gitlab CI integration
  - Events filter on dashboard
  - Own namespace for redis/resque
  - Optimized commit diff views
  - add alphabetical order for projects admin page
  - Improved web editor
  - Commit stats page
  - Documentation split and cleanup
  - Link to commit authors everywhere
  - Restyled milestones list
  - added Milestone to Merge Request
  - Restyled Top panel
  - Refactored Satellite Code
  - Added file line links
  - moved from capybara-webkit to poltergeist + phantomjs

v 3.0.3
  - Fixed bug with issues list in Chrome
  - New Feature: Import team from another project

v 3.0.2
  - Fixed gitlab:app:setup
  - Fixed application error on empty project in admin area
  - Restyled last push widget

v 3.0.1
  - Fixed git over http

v 3.0.0
  - Projects groups
  - Web Editor
  - Fixed bug with gitolite keys
  - UI improved
  - Increased performance of application
  - Show user avatar in last commit when browsing Files
  - Refactored Gitlab::Merge
  - Use Font Awesome for icons
  - Separate observing of Note and MergeRequests
  - Milestone "All Issues" filter
  - Fix issue close and reopen button text and styles
  - Fix forward/back while browsing Tree hierarchy
  - Show number of notes for commits and merge requests
  - Added support pg from box and update installation doc
  - Reject ssh keys that break gitolite
  - [API] list one project hook
  - [API] edit project hook
  - [API] list project snippets
  - [API] allow to authorize using private token in HTTP header
  - [API] add user creation

v 2.9.1
  - Fixed resque custom config init

v 2.9.0
  - fixed inline notes bugs
  - refactored rspecs
  - refactored gitolite backend
  - added factory_girl
  - restyled projects list on dashboard
  - ssh keys validation to prevent gitolite crash
  - send notifications if changed permission in project
  - scss refactoring. gitlab_bootstrap/ dir
  - fix git push http body bigger than 112k problem
  - list of labels  page under issues tab
  - API for milestones, keys
  - restyled buttons
  - OAuth
  - Comment order changed

v 2.8.1
  - ability to disable gravatars
  - improved MR diff logic
  - ssh key help page

v 2.8.0
  - Gitlab Flavored Markdown
  - Bulk issues update
  - Issues API
  - Cucumber coverage increased
  - Post-receive files fixed
  - UI improved
  - Application cleanup
  - more cucumber
  - capybara-webkit + headless

v 2.7.0
  - Issue Labels
  - Inline diff
  - Git HTTP
  - API
  - UI improved
  - System hooks
  - UI improved
  - Dashboard events endless scroll
  - Source performance increased

v 2.6.0
  - UI polished
  - Improved network graph + keyboard nav
  - Handle huge commits
  - Last Push widget
  - Bugfix
  - Better performance
  - Email in resque
  - Increased test coverage
  - Ability to remove branch with MR accept
  - a lot of code refactored

v 2.5.0
  - UI polished
  - Git blame for file
  - Bugfix
  - Email in resque
  - Better test coverage

v 2.4.0
  - Admin area stats page
  - Ability to block user
  - Simplified dashboard area
  - Improved admin area
  - Bootstrap 2.0
  - Responsive layout
  - Big commits handling
  - Performance improved
  - Milestones

v 2.3.1
  - Issues pagination
  - ssl fixes
  - Merge Request pagination

v 2.3.0
  - Dashboard r1
  - Search r1
  - Project page
  - Close merge request on push
  - Persist MR diff after merge
  - mysql support
  - Documentation

v 2.2.0
  - We’ve added support of LDAP auth
  - Improved permission logic (4 roles system)
  - Protected branches (now only masters can push to protected branches)
  - Usability improved
  - twitter bootstrap integrated
  - compare view between commits
  - wiki feature
  - now you can enable/disable issues, wiki, wall features per project
  - security fixes
  - improved code browsing (ajax branch switch etc)
  - improved per-line commenting
  - git submodules displayed
  - moved to rails 3.2
  - help section improved

v 2.1.0
  - Project tab r1
  - List branches/tags
  - per line comments
  - mass user import

v 2.0.0
  - gitolite as main git host system
  - merge requests
  - project/repo access
  - link to commit/issue feed
  - design tab
  - improved email notifications
  - restyled dashboard
  - bugfix

v 1.2.2
  - common config file gitlab.yml
  - issues restyle
  - snippets restyle
  - clickable news feed header on dashboard
  - bugfix

v 1.2.1
  - bugfix

v 1.2.0
  - new design
  - user dashboard
  - network graph
  - markdown support for comments
  - encoding issues
  - wall like twitter timeline

v 1.1.0
  - project dashboard
  - wall redesigned
  - feature: code snippets
  - fixed horizontal scroll on file preview
  - fixed app crash if commit message has invalid chars
  - bugfix & code cleaning

v 1.0.2
  - fixed bug with empty project
  - added adv validation for project path & code
  - feature: issues can be sortable
  - bugfix
  - username displayed on top panel

v 1.0.1
  - fixed: with invalid source code for commit
  - fixed: lose branch/tag selection when use tree navigation
  - when history clicked - display path
  - bug fix & code cleaning

v 1.0.0
  - bug fix
  - projects preview mode

v 0.9.6
  - css fix
  - new repo empty tree until restart server - fixed

v 0.9.4
  - security improved
  - authorization improved
  - html escaping
  - bug fix
  - increased test coverage
  - design improvements

v 0.9.1
  - increased test coverage
  - design improvements
  - new issue email notification
  - updated app name
  - issue redesigned
  - issue can be edit

v 0.8.0
  - syntax highlight for main file types
  - redesign
  - stability
  - security fixes
  - increased test coverage
  - email notification<|MERGE_RESOLUTION|>--- conflicted
+++ resolved
@@ -1,11 +1,8 @@
 Please view this file on the master branch, on stable branches it's out of date.
 
 v 8.1.0 (unreleased)
-<<<<<<< HEAD
   - Include full path of source and target branch names in New Merge Request page (Stan Hu)
-=======
   - Fix Message-ID header to be RFC 2111-compliant to prevent e-mails being dropped (Stan Hu)
->>>>>>> 2e92600b
   - Add user preference to view activities as default dashboard (Stan Hu)
   - Add option to admin area to sign in as a specific user (Pavel Forkert)
   - Show CI status on all pages where commits list is rendered
