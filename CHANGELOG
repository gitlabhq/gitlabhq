Please view this file on the master branch, on stable branches it's out of date.

v 8.5.0 (unreleased)
  - Ensure rake tasks that don't need a DB connection can be run without one
  - Add "visibility" flag to GET /projects api endpoint
  - Ignore binary files in code search to prevent Error 500 (Stan Hu)
  - Upgrade gitlab_git to 7.2.23 to fix commit message mentions in first branch push
  - New UI for pagination
  - Don't prevent sign out when 2FA enforcement is enabled and user hasn't yet
    set it up
  - Fix diff comments loaded by AJAX to load comment with diff in discussion tab
  - Whitelist raw "abbr" elements when parsing Markdown (Benedict Etzel)
  - Don't vendor minified JS
  - Display 404 error on group not found
  - Track project import failure
  - Fix visibility level text in admin area (Zeger-Jan van de Weg)
  - Update the ExternalIssue regex pattern (Blake Hitchcock)
  - Revert "Add IP check against DNSBLs at account sign-up"
  - Deprecate API "merge_request/:merge_request_id/comments". Use "merge_requests/:merge_request_id/notes" instead
  - Deprecate API "merge_request/:merge_request_id/...". Use "merge_requests/:merge_request_id/..." instead

v 8.4.3
  - Increase lfs_objects size column to 8-byte integer to allow files larger than 2.1GB

v 8.4.2
  - Bump required gitlab-workhorse version to bring in a fix for missing
    artifacts in the build artifacts browser
  - Get rid of those ugly borders on the file tree view
  - Fix updating the runner information when asking for builds
  - Bump gitlab_git version to 7.2.24 in order to bring in a performance
    improvement when checking if a repository was empty
  - Add instrumentation for Gitlab::Git::Repository instance methods so we can
    track them in Performance Monitoring.
  - Correctly highlight MR diff when MR has merge conflicts
  - Increase contrast between highlighted code comments and inline diff marker
  - Fix method undefined when using external commit status in builds
  - Fix highlighting in blame view.

v 8.4.1
  - Apply security updates for Rails (4.2.5.1), rails-html-sanitizer (1.0.3),
    and Nokogiri (1.6.7.2)
  - Fix redirect loop during import
  - Fix diff highlighting for all syntax themes
<<<<<<< HEAD
  - Warn admin during OAuth of granting admin rights (Zeger-Jan van de Weg)
=======
  - Delete project and associations in a background worker
>>>>>>> f255313e

v 8.4.0
  - Allow LDAP users to change their email if it was not set by the LDAP server
  - Ensure Gravatar host looks like an actual host
  - Consider re-assign as a mention from a notification point of view
  - Add pagination headers to already paginated API resources
  - Properly generate diff of orphan commits, like the first commit in a repository
  - Improve the consistency of commit titles, branch names, tag names, issue/MR titles, on their respective project pages
  - Autocomplete data is now always loaded, instead of when focusing a comment text area
  - Improved performance of finding issues for an entire group
  - Added custom application performance measuring system powered by InfluxDB
  - Add syntax highlighting to diffs
  - Gracefully handle invalid UTF-8 sequences in Markdown links (Stan Hu)
  - Bump fog to 1.36.0 (Stan Hu)
  - Add user's last used IP addresses to admin page (Stan Hu)
  - Add housekeeping function to project settings page
  - The default GitLab logo now acts as a loading indicator
  - Fix caching issue where build status was not updating in project dashboard (Stan Hu)
  - Accept 2xx status codes for successful Web hook triggers (Stan Hu)
  - Fix missing date of month in network graph when commits span a month (Stan Hu)
  - Expire view caches when application settings change (e.g. Gravatar disabled) (Stan Hu)
  - Don't notify users twice if they are both project watchers and subscribers (Stan Hu)
  - Remove gray background from layout in UI
  - Fix signup for OAuth providers that don't provide a name
  - Implement new UI for group page
  - Implement search inside emoji picker
  - Let the CI runner know about builds that this build depends on
  - Add API support for looking up a user by username (Stan Hu)
  - Add project permissions to all project API endpoints (Stan Hu)
  - Link to milestone in "Milestone changed" system note
  - Only allow group/project members to mention `@all`
  - Expose Git's version in the admin area (Trey Davis)
  - Add "Frequently used" category to emoji picker
  - Add CAS support (tduehr)
  - Add link to merge request on build detail page
  - Fix: Problem with projects ending with .keys (Jose Corcuera)
  - Revert back upvote and downvote button to the issue and MR pages
  - Swap position of Assignee and Author selector on Issuables (Zeger-Jan van de Weg)
  - Add system hook messages for project rename and transfer (Steve Norman)
  - Fix version check image in Safari
  - Show 'All' tab by default in the builds page
  - Add Open Graph and Twitter Card data to all pages
  - Fix API project lookups when querying with a namespace with dots (Stan Hu)
  - Enable forcing Two-Factor authentication sitewide, with optional grace period
  - Import GitHub Pull Requests into GitLab
  - Change single user API endpoint to return more detailed data (Michael Potthoff)
  - Update version check images to use SVG
  - Validate README format before displaying
  - Enable Microsoft Azure OAuth2 support (Janis Meybohm)
  - Properly set task-list class on single item task lists
  - Add file finder feature in tree view (Kyungchul Shin)
  - Ajax filter by message for commits page
  - API: Add support for deleting a tag via the API (Robert Schilling)
  - Allow subsequent validations in CI Linter
  - Show referenced MRs & Issues only when the current viewer can access them
  - Fix Encoding::CompatibilityError bug when markdown content has some complex URL (Jason Lee)
  - Add API support for managing project's builds
  - Add API support for managing project's build triggers
  - Add API support for managing project's build variables
  - Allow broadcast messages to be edited
  - Autosize Markdown textareas
  - Import GitHub wiki into GitLab
  - Add reporters ability to download and browse build artifacts (Andrew Johnson)
  - Autofill referring url in message box when reporting user abuse.
  - Remove leading comma on award emoji when the user is the first to award the emoji (Zeger-Jan van de Weg)
  - Add build artifacts browser
  - Improve UX in builds artifacts browser
  - Increase default size of `data` column in `events` table when using MySQL
  - Expose button to CI Lint tool on project builds page
  - Fix: Creator should be added as a master of the project on creation
  - Added X-GitLab-... headers to emails from CI and Email On Push services (Anton Baklanov)
  - Add IP check against DNSBLs at account sign-up
  - Added cache:key to .gitlab-ci.yml allowing to fine tune the caching

v 8.3.4
  - Use gitlab-workhorse 0.5.4 (fixes API routing bug)

v 8.3.3
  - Preserve CE behavior with JIRA integration by only calling API if URL is set
  - Fix duplicated branch creation/deletion events when using Web UI (Stan Hu)
  - Add configurable LDAP server query timeout
  - Get "Merge when build succeeds" to work when commits were pushed to MR target branch while builds were running
  - Suppress e-mails on failed builds if allow_failure is set (Stan Hu)
  - Fix project transfer e-mail sending incorrect paths in e-mail notification (Stan Hu)
  - Better support for referencing and closing issues in Asana service (Mike Wyatt)
  - Enable "Add key" button when user fills in a proper key (Stan Hu)
  - Fix error in processing reply-by-email messages (Jason Lee)
  - Fix Error 500 when visiting build page of project with nil runners_token (Stan Hu)
  - Use WOFF versions of SourceSansPro fonts
  - Fix regression when builds were not generated for tags created through web/api interface
  - Fix: maintain milestone filter between Open and Closed tabs (Greg Smethells)
  - Fix missing artifacts and build traces for build created before 8.3

v 8.3.2
  - Disable --follow in `git log` to avoid loading duplicate commit data in infinite scroll (Stan Hu)
  - Add support for Google reCAPTCHA in user registration

v 8.3.1
  - Fix Error 500 when global milestones have slashes (Stan Hu)
  - Fix Error 500 when doing a search in dashboard before visiting any project (Stan Hu)
  - Fix LDAP identity and user retrieval when special characters are used
  - Move Sidekiq-cron configuration to gitlab.yml

v 8.3.0
  - Bump rack-attack to 4.3.1 for security fix (Stan Hu)
  - API support for starred projects for authorized user (Zeger-Jan van de Weg)
  - Add open_issues_count to project API (Stan Hu)
  - Expand character set of usernames created by Omniauth (Corey Hinshaw)
  - Add button to automatically merge a merge request when the build succeeds (Zeger-Jan van de Weg)
  - Add unsubscribe link in the email footer (Zeger-Jan van de Weg)
  - Provide better diagnostic message upon project creation errors (Stan Hu)
  - Bump devise to 3.5.3 to fix reset token expiring after account creation (Stan Hu)
  - Remove api credentials from link to build_page
  - Deprecate GitLabCiService making it to always be inactive
  - Bump gollum-lib to 4.1.0 (Stan Hu)
  - Fix broken group avatar upload under "New group" (Stan Hu)
  - Update project repositorize size and commit count during import:repos task (Stan Hu)
  - Fix API setting of 'public' attribute to false will make a project private (Stan Hu)
  - Handle and report SSL errors in Web hook test (Stan Hu)
  - Bump Redis requirement to 2.8 for Sidekiq 4 (Stan Hu)
  - Fix: Assignee selector is empty when 'Unassigned' is selected (Jose Corcuera)
  - Add rake tasks for git repository maintainance (Zeger-Jan van de Weg)
  - Fix 500 error when update group member permission
  - Fix: As an admin, cannot add oneself as a member to a group/project
  - Trim leading and trailing whitespace of milestone and issueable titles (Jose Corcuera)
  - Recognize issue/MR/snippet/commit links as references
  - Backport JIRA features from EE to CE
  - Add ignore whitespace change option to commit view
  - Fire update hook from GitLab
  - Allow account unlock via email
  - Style warning about mentioning many people in a comment
  - Fix: sort milestones by due date once again (Greg Smethells)
  - Migrate all CI::Services and CI::WebHooks to Services and WebHooks
  - Don't show project fork event as "imported"
  - Add API endpoint to fetch merge request commits list
  - Don't create CI status for refs that doesn't have .gitlab-ci.yml, even if the builds are enabled
  - Expose events API with comment information and author info
  - Fix: Ensure "Remove Source Branch" button is not shown when branch is being deleted. #3583
  - Run custom Git hooks when branch is created or deleted.
  - Fix bug when simultaneously accepting multiple MRs results in MRs that are of "merged" status, but not merged to the target branch
  - Add languages page to graphs
  - Block LDAP user when they are no longer found in the LDAP server
  - Improve wording on project visibility levels (Zeger-Jan van de Weg)
  - Fix editing notes on a merge request diff
  - Automatically select default clone protocol based on user preferences (Eirik Lygre)
  - Make Network page as sub tab of Commits
  - Add copy-to-clipboard button for Snippets
  - Add indication to merge request list item that MR cannot be merged automatically
  - Default target branch to patch-n when editing file in protected branch
  - Add Builds tab to merge request detail page
  - Allow milestones, issues and MRs to be created from dashboard and group indexes
  - Use new style for wiki
  - Use new style for milestone detail page
  - Fix sidebar tooltips when collapsed
  - Prevent possible XSS attack with award-emoji
  - Upgraded Sidekiq to 4.x
  - Accept COPYING,COPYING.lesser, and licence as license file (Zeger-Jan van de Weg)
  - Fix emoji aliases problem
  - Fix award-emojis Flash alert's width
  - Fix deleting notes on a merge request diff
  - Display referenced merge request statuses in the issue description (Greg Smethells)
  - Implement new sidebar for issue and merge request pages
  - Emoji picker improvements
  - Suppress warning about missing `.gitlab-ci.yml` if builds are disabled
  - Do not show build status unless builds are enabled and `.gitlab-ci.yml` is present
  - Persist runners registration token in database
  - Fix online editor should not remove newlines at the end of the file
  - Expose Git's version in the admin area
  - Show "New Merge Request" buttons on canonical repos when you have a fork (Josh Frye)

v 8.2.3
  - Fix application settings cache not expiring after changes (Stan Hu)
  - Fix Error 500s when creating global milestones with Unicode characters (Stan Hu)
  - Update documentation for "Guest" permissions
  - Properly convert Emoji-only comments into Award Emojis
  - Enable devise paranoid mode to prevent user enumeration attack
  - Webhook payload has an added, modified and removed properties for each commit
  - Fix 500 error when creating a merge request that removes a submodule

v 8.2.2
  - Fix 404 in redirection after removing a project (Stan Hu)
  - Ensure cached application settings are refreshed at startup (Stan Hu)
  - Fix Error 500 when viewing user's personal projects from admin page (Stan Hu)
  - Fix: Raw private snippets access workflow
  - Prevent "413 Request entity too large" errors when pushing large files with LFS
  - Fix invalid links within projects dashboard header
  - Make current user the first user in assignee dropdown in issues detail page (Stan Hu)
  - Fix: duplicate email notifications on issue comments

v 8.2.1
  - Forcefully update builds that didn't want to update with state machine
  - Fix: saving GitLabCiService as Admin Template

v 8.2.0
  - Improved performance of finding projects and groups in various places
  - Improved performance of rendering user profile pages and Atom feeds
  - Expose build artifacts path as config option
  - Fix grouping of contributors by email in graph.
  - Improved performance of finding issues with/without labels
  - Fix Drone CI service template not saving properly (Stan Hu)
  - Fix avatars not showing in Atom feeds and project issues when Gravatar disabled (Stan Hu)
  - Added a GitLab specific profiling tool called "Sherlock" (see GitLab CE merge request #1749)
  - Upgrade gitlab_git to 7.2.20 and rugged to 0.23.3 (Stan Hu)
  - Improved performance of finding users by one of their Email addresses
  - Add allow_failure field to commit status API (Stan Hu)
  - Commits without .gitlab-ci.yml are marked as skipped
  - Save detailed error when YAML syntax is invalid
  - Since GitLab CI is enabled by default, remove enabling it by pushing .gitlab-ci.yml
  - Added build artifacts
  - Improved performance of replacing references in comments
  - Show last project commit to default branch on project home page
  - Highlight comment based on anchor in URL
  - Adds ability to remove the forked relationship from project settings screen. (Han Loong Liauw)
  - Improved performance of sorting milestone issues
  - Allow users to select the Files view as default project view (Cristian Bica)
  - Show "Empty Repository Page" for repository without branches (Artem V. Navrotskiy)
  - Fix: Inability to reply to code comments in the MR view, if the MR comes from a fork
  - Use git follow flag for commits page when retrieve history for file or directory
  - Show merge request CI status on merge requests index page
  - Send build name and stage in CI notification e-mail
  - Extend yml syntax for only and except to support specifying repository path
  - Enable shared runners to all new projects
  - Bump GitLab-Workhorse to 0.4.1
  - Allow to define cache in `.gitlab-ci.yml`
  - Fix: 500 error returned if destroy request without HTTP referer (Kazuki Shimizu)
  - Remove deprecated CI events from project settings page
  - Use issue editor as cross reference comment author when issue is edited with a new mention.
  - Add graphs of commits ahead and behind default branch (Jeff Stubler)
  - Improve personal snippet access workflow (Douglas Alexandre)
  - [API] Add ability to fetch the commit ID of the last commit that actually touched a file
  - Fix omniauth documentation setting for omnibus configuration (Jon Cairns)
  - Add "New file" link to dropdown on project page
  - Include commit logs in project search
  - Add "added", "modified" and "removed" properties to commit object in webhook
  - Rename "Back to" links to "Go to" because its not always a case it point to place user come from
  - Allow groups to appear in the search results if the group owner allows it
  - Add email notification to former assignee upon unassignment (Adam Lieskovský)
  - New design for project graphs page
  - Remove deprecated dumped yaml file generated from previous job definitions
  - Show specific runners from projects where user is master or owner
  - MR target branch is now visible on a list view when it is different from project's default one
  - Improve Continuous Integration graphs page
  - Make color of "Accept Merge Request" button consistent with current build status
  - Add ignore white space option in merge request diff and commit and compare view
  - Ability to add release notes (markdown text and attachments) to git tags (aka Releases)
  - Relative links from a repositories README.md now link to the default branch
  - Fix trailing whitespace issue in merge request/issue title
  - Fix bug when milestone/label filter was empty for dashboard issues page
  - Add ability to create milestone in group projects from single form
  - Add option to create merge request when editing/creating a file (Dirceu Tiegs)
  - Prevent the last owner of a group from being able to delete themselves by 'adding' themselves as a master (James Lopez)
  - Add Award Emoji to issue and merge request pages

v 8.1.4
  - Fix bug where manually merged branches in a MR would end up with an empty diff (Stan Hu)
  - Prevent redirect loop when home_page_url is set to the root URL
  - Fix incoming email config defaults
  - Remove CSS property preventing hard tabs from rendering in Chromium 45 (Stan Hu)

v 8.1.3
  - Force update refs/merge-requests/X/head upon a push to the source branch of a merge request (Stan Hu)
  - Spread out runner contacted_at updates
  - Use issue editor as cross reference comment author when issue is edited with a new mention
  - Add Facebook authentication

v 8.1.2
  - Fix cloning Wiki repositories via HTTP (Stan Hu)
  - Add migration to remove satellites directory
  - Fix specific runners visibility
  - Fix 500 when editing CI service
  - Require CI jobs to be named
  - Fix CSS for runner status
  - Fix CI badge
  - Allow developer to manage builds

v 8.1.1
  - Removed, see 8.1.2

v 8.1.0
  - Ensure MySQL CI limits DB migrations occur after the fields have been created (Stan Hu)
  - Fix duplicate repositories in GitHub import page (Stan Hu)
  - Redirect to a default path if HTTP_REFERER is not set (Stan Hu)
  - Adds ability to create directories using the web editor (Ben Ford)
  - Cleanup stuck CI builds
  - Send an email to admin email when a user is reported for spam (Jonathan Rochkind)
  - Show notifications button when user is member of group rather than project (Grzegorz Bizon)
  - Fix bug preventing mentioned issued from being closed when MR is merged using fast-forward merge.
  - Fix nonatomic database update potentially causing project star counts to go negative (Stan Hu)
  - Don't show "Add README" link in an empty repository if user doesn't have access to push (Stan Hu)
  - Fix error preventing displaying of commit data for a directory with a leading dot (Stan Hu)
  - Speed up load times of issue detail pages by roughly 1.5x
  - Fix CI rendering regressions
  - If a merge request is to close an issue, show this on the issue page (Zeger-Jan van de Weg)
  - Add a system note and update relevant merge requests when a branch is deleted or re-added (Stan Hu)
  - Make diff file view easier to use on mobile screens (Stan Hu)
  - Improved performance of finding users by username or Email address
  - Fix bug where merge request comments created by API would not trigger notifications (Stan Hu)
  - Add support for creating directories from Files page (Stan Hu)
  - Allow removing of project without confirmation when JavaScript is disabled (Stan Hu)
  - Support filtering by "Any" milestone or issue and fix "No Milestone" and "No Label" filters (Stan Hu)
  - Improved performance of the trending projects page
  - Remove CI migration task
  - Improved performance of finding projects by their namespace
  - Fix bug where transferring a project would result in stale commit links (Stan Hu)
  - Fix build trace updating
  - Include full path of source and target branch names in New Merge Request page (Stan Hu)
  - Add user preference to view activities as default dashboard (Stan Hu)
  - Add option to admin area to sign in as a specific user (Pavel Forkert)
  - Show CI status on all pages where commits list is rendered
  - Automatically enable CI when push .gitlab-ci.yml file to repository
  - Move CI charts to project graphs area
  - Fix cases where Markdown did not render links in activity feed (Stan Hu)
  - Add first and last to pagination (Zeger-Jan van de Weg)
  - Added Commit Status API
  - Added Builds View
  - Added when to .gitlab-ci.yml
  - Show CI status on commit page
  - Added CI_BUILD_TAG, _STAGE, _NAME and _TRIGGERED to CI builds
  - Show CI status on Your projects page and Starred projects page
  - Remove "Continuous Integration" page from dashboard
  - Add notes and SSL verification entries to hook APIs (Ben Boeckel)
  - Fix grammar in admin area "labels" .nothing-here-block when no labels exist.
  - Move CI runners page to project settings area
  - Move CI variables page to project settings area
  - Move CI triggers page to project settings area
  - Move CI project settings page to CE project settings area
  - Fix bug when removed file was not appearing in merge request diff
  - Show warning when build cannot be served by any of the available CI runners
  - Note the original location of a moved project when notifying users of the move
  - Improve error message when merging fails
  - Add support of multibyte characters in LDAP UID (Roman Petrov)
  - Show additions/deletions stats on merge request diff
  - Remove footer text in emails (Zeger-Jan van de Weg)
  - Ensure code blocks are properly highlighted after a note is updated
  - Fix wrong access level badge on MR comments
  - Hide password in the service settings form
  - Move CI web hooks page to project settings area
  - Fix User Identities API. It now allows you to properly create or update user's identities.
  - Add user preference to change layout width (Peter Göbel)
  - Use commit status in merge request widget as preferred source of CI status
  - Integrate CI commit and build pages into project pages
  - Move CI services page to project settings area
  - Add "Quick Submit" behavior to input fields throughout the application. Use
    Cmd+Enter on Mac and Ctrl+Enter on Windows/Linux.
  - Fix position of hamburger in header for smaller screens (Han Loong Liauw)
  - Fix bug where Emojis in Markdown would truncate remaining text (Sakata Sinji)
  - Persist filters when sorting on admin user page (Jerry Lukins)
  - Update style of snippets pages (Han Loong Liauw)
  - Allow dashboard and group issues/MRs to be filtered by label
  - Add spellcheck=false to certain input fields
  - Invalidate stored service password if the endpoint URL is changed
  - Project names are not fully shown if group name is too big, even on group page view
  - Apply new design for Files page
  - Add "New Page" button to Wiki Pages tab (Stan Hu)
  - Only render 404 page from /public
  - Hide passwords from services API (Alex Lossent)
  - Fix: Images cannot show when projects' path was changed
  - Let gitlab-git-http-server generate and serve 'git archive' downloads
  - Optimize query when filtering on issuables (Zeger-Jan van de Weg)
  - Fix padding of outdated discussion item.
  - Animate the logo on hover

v 8.0.5
  - Correct lookup-by-email for LDAP logins
  - Fix loading spinner sometimes not being hidden on Merge Request tab switches

v 8.0.4
  - Fix Message-ID header to be RFC 2111-compliant to prevent e-mails being dropped (Stan Hu)
  - Fix referrals for :back and relative URL installs
  - Fix anchors to comments in diffs
  - Remove CI token from build traces
  - Fix "Assign All" button on Runner admin page
  - Fix search in Files
  - Add full project namespace to payload of system webhooks (Ricardo Band)

v 8.0.3
  - Fix URL shown in Slack notifications
  - Fix bug where projects would appear to be stuck in the forked import state (Stan Hu)
  - Fix Error 500 in creating merge requests with > 1000 diffs (Stan Hu)
  - Add work_in_progress key to MR web hooks (Ben Boeckel)

v 8.0.2
  - Fix default avatar not rendering in network graph (Stan Hu)
  - Skip check_initd_configured_correctly on omnibus installs
  - Prevent double-prefixing of help page paths
  - Clarify confirmation text on user deletion
  - Make commit graphs responsive to window width changes (Stan Hu)
  - Fix top margin for sign-in button on public pages
  - Fix LDAP attribute mapping
  - Remove git refs used internally by GitLab from network graph (Stan Hu)
  - Use standard Markdown font in Markdown preview instead of fixed-width font (Stan Hu)
  - Fix Reply by email for non-UTF-8 messages.
  - Add option to use StartTLS with Reply by email IMAP server.
  - Allow AWS S3 Server-Side Encryption with Amazon S3-Managed Keys for backups (Paul Beattie)

v 8.0.1
  - Improve CI migration procedure and documentation

v 8.0.0
  - Fix Markdown links not showing up in dashboard activity feed (Stan Hu)
  - Remove milestones from merge requests when milestones are deleted (Stan Hu)
  - Fix HTML link that was improperly escaped in new user e-mail (Stan Hu)
  - Fix broken sort in merge request API (Stan Hu)
  - Bump rouge to 1.10.1 to remove warning noise and fix other syntax highlighting bugs (Stan Hu)
  - Gracefully handle errors in syntax highlighting by leaving the block unformatted (Stan Hu)
  - Add "replace" and "upload" functionalities to allow user replace existing file and upload new file into current repository
  - Fix URL construction for merge requests, issues, notes, and commits for relative URL config (Stan Hu)
  - Fix emoji URLs in Markdown when relative_url_root is used (Stan Hu)
  - Omit filename in Content-Disposition header in raw file download to avoid RFC 6266 encoding issues (Stan HU)
  - Fix broken Wiki Page History (Stan Hu)
  - Import forked repositories asynchronously to prevent large repositories from timing out (Stan Hu)
  - Prevent anchors from being hidden by header (Stan Hu)
  - Fix bug where only the first 15 Bitbucket issues would be imported (Stan Hu)
  - Sort issues by creation date in Bitbucket importer (Stan Hu)
  - Prevent too many redirects upon login when home page URL is set to external_url (Stan Hu)
  - Improve dropdown positioning on the project home page (Hannes Rosenögger)
  - Upgrade browser gem to 1.0.0 to avoid warning in IE11 compatibilty mode (Stan Hu)
  - Remove user OAuth tokens from the database and request new tokens each session (Stan Hu)
  - Restrict users API endpoints to use integer IDs (Stan Hu)
  - Only show recent push event if the branch still exists or a recent merge request has not been created (Stan Hu)
  - Remove satellites
  - Better performance for web editor (switched from satellites to rugged)
  - Faster merge
  - Ability to fetch merge requests from refs/merge-requests/:id
  - Allow displaying of archived projects in the admin interface (Artem Sidorenko)
  - Allow configuration of import sources for new projects (Artem Sidorenko)
  - Search for comments should be case insensetive
  - Create cross-reference for closing references on commits pushed to non-default branches (Maël Valais)
  - Ability to search milestones
  - Gracefully handle SMTP user input errors (e.g. incorrect email addresses) to prevent Sidekiq retries (Stan Hu)
  - Move dashboard activity to separate page (for your projects and starred projects)
  - Improve performance of git blame
  - Limit content width to 1200px for most of pages to improve readability on big screens
  - Fix 500 error when submit project snippet without body
  - Improve search page usability
  - Bring more UI consistency in way how projects, snippets and groups lists are rendered
  - Make all profiles and group public
  - Fixed login failure when extern_uid changes (Joel Koglin)
  - Don't notify users without access to the project when they are (accidentally) mentioned in a note.
  - Retrieving oauth token with LDAP credentials
  - Load Application settings from running database unless env var USE_DB=false
  - Added Drone CI integration (Kirill Zaitsev)
  - Allow developers to retry builds
  - Hide advanced project options for non-admin users
  - Fail builds if no .gitlab-ci.yml is found
  - Refactored service API and added automatically service docs generator (Kirill Zaitsev)
  - Added web_url key project hook_attrs (Kirill Zaitsev)
  - Add ability to get user information by ID of an SSH key via the API
  - Fix bug which IE cannot show image at markdown when the image is raw file of gitlab
  - Add support for Crowd
  - Global Labels that are available to all projects
  - Fix highlighting of deleted lines in diffs.
  - Project notification level can be set on the project page itself
  - Added service API endpoint to retrieve service parameters (Petheő Bence)
  - Add FogBugz project import (Jared Szechy)
  - Sort users autocomplete lists by user (Allister Antosik)
  - Webhook for issue now contains repository field (Jungkook Park)
  - Add ability to add custom text to the help page (Jeroen van Baarsen)
  - Add pg_schema to backup config
  - Fix references to target project issues in Merge Requests markdown preview and textareas (Francesco Levorato)
  - Redirect from incorrectly cased group or project path to correct one (Francesco Levorato)
  - Removed API calls from CE to CI

v 7.14.3
  - No changes

v 7.14.2
  - Upgrade gitlab_git to 7.2.15 to fix `git blame` errors with ISO-encoded files (Stan Hu)
  - Allow configuration of LDAP attributes GitLab will use for the new user account.

v 7.14.1
  - Improve abuse reports management from admin area
  - Fix "Reload with full diff" URL button in compare branch view (Stan Hu)
  - Disabled DNS lookups for SSH in docker image (Rowan Wookey)
  - Only include base URL in OmniAuth full_host parameter (Stan Hu)
  - Fix Error 500 in API when accessing a group that has an avatar (Stan Hu)
  - Ability to enable SSL verification for Webhooks

v 7.14.0
  - Fix bug where non-project members of the target project could set labels on new merge requests.
  - Update default robots.txt rules to disallow crawling of irrelevant pages (Ben Bodenmiller)
  - Fix redirection after sign in when using auto_sign_in_with_provider
  - Upgrade gitlab_git to 7.2.14 to ignore CRLFs in .gitmodules (Stan Hu)
  - Clear cache to prevent listing deleted branches after MR removes source branch (Stan Hu)
  - Provide more feedback what went wrong if HipChat service failed test (Stan Hu)
  - Fix bug where backslashes in inline diffs could be dropped (Stan Hu)
  - Disable turbolinks when linking to Bitbucket import status (Stan Hu)
  - Fix broken code import and display error messages if something went wrong with creating project (Stan Hu)
  - Fix corrupted binary files when using API files endpoint (Stan Hu)
  - Bump Haml to 4.0.7 to speed up textarea rendering (Stan Hu)
  - Show incompatible projects in Bitbucket import status (Stan Hu)
  - Fix coloring of diffs on MR Discussion-tab (Gert Goet)
  - Fix "Network" and "Graphs" pages for branches with encoded slashes (Stan Hu)
  - Fix errors deleting and creating branches with encoded slashes (Stan Hu)
  - Always add current user to autocomplete controller to support filter by "Me" (Stan Hu)
  - Fix multi-line syntax highlighting (Stan Hu)
  - Fix network graph when branch name has single quotes (Stan Hu)
  - Add "Confirm user" button in user admin page (Stan Hu)
  - Upgrade gitlab_git to version 7.2.6 to fix Error 500 when creating network graphs (Stan Hu)
  - Add support for Unicode filenames in relative links (Hiroyuki Sato)
  - Fix URL used for refreshing notes if relative_url is present (Bartłomiej Święcki)
  - Fix commit data retrieval when branch name has single quotes (Stan Hu)
  - Check that project was actually created rather than just validated in import:repos task (Stan Hu)
  - Fix full screen mode for snippet comments (Daniel Gerhardt)
  - Fix 404 error in files view after deleting the last file in a repository (Stan Hu)
  - Fix the "Reload with full diff" URL button (Stan Hu)
  - Fix label read access for unauthenticated users (Daniel Gerhardt)
  - Fix access to disabled features for unauthenticated users (Daniel Gerhardt)
  - Fix OAuth provider bug where GitLab would not go return to the redirect_uri after sign-in (Stan Hu)
  - Fix file upload dialog for comment editing (Daniel Gerhardt)
  - Set OmniAuth full_host parameter to ensure redirect URIs are correct (Stan Hu)
  - Return comments in created order in merge request API (Stan Hu)
  - Disable internal issue tracker controller if external tracker is used (Stan Hu)
  - Expire Rails cache entries after two weeks to prevent endless Redis growth
  - Add support for destroying project milestones (Stan Hu)
  - Allow custom backup archive permissions
  - Add project star and fork count, group avatar URL and user/group web URL attributes to API
  - Show who last edited a comment if it wasn't the original author
  - Send notification to all participants when MR is merged.
  - Add ability to manage user email addresses via the API.
  - Show buttons to add license, changelog and contribution guide if they're missing.
  - Tweak project page buttons.
  - Disabled autocapitalize and autocorrect on login field (Daryl Chan)
  - Mention group and project name in creation, update and deletion notices (Achilleas Pipinellis)
  - Update gravatar link on profile page to link to configured gravatar host (Ben Bodenmiller)
  - Remove redis-store TTL monkey patch
  - Add support for CI skipped status
  - Fetch code from forks to refs/merge-requests/:id/head when merge request created
  - Remove comments and email addresses when publicly exposing ssh keys (Zeger-Jan van de Weg)
  - Add "Check out branch" button to the MR page.
  - Improve MR merge widget text and UI consistency.
  - Improve text in MR "How To Merge" modal.
  - Cache all events
  - Order commits by date when comparing branches
  - Fix bug causing error when the target branch of a symbolic ref was deleted
  - Include branch/tag name in archive file and directory name
  - Add dropzone upload progress
  - Add a label for merged branches on branches page (Florent Baldino)
  - Detect .mkd and .mkdn files as markdown (Ben Boeckel)
  - Fix: User search feature in admin area does not respect filters
  - Set max-width for README, issue and merge request description for easier read on big screens
  - Update Flowdock integration to support new Flowdock API (Boyan Tabakov)
  - Remove author from files view (Sven Strickroth)
  - Fix infinite loop when SAML was incorrectly configured.

v 7.13.5
  - Satellites reverted

v 7.13.4
  - Allow users to send abuse reports

v 7.13.3
  - Fix bug causing Bitbucket importer to crash when OAuth application had been removed.
  - Allow users to send abuse reports
  - Remove satellites
  - Link username to profile on Group Members page (Tom Webster)

v 7.13.2
  - Fix randomly failed spec
  - Create project services on Project creation
  - Add admin_merge_request ability to Developer level and up
  - Fix Error 500 when browsing projects with no HEAD (Stan Hu)
  - Fix labels / assignee / milestone for the merge requests when issues are disabled
  - Show the first tab automatically on MergeRequests#new
  - Add rake task 'gitlab:update_commit_count' (Daniel Gerhardt)
  - Fix Gmail Actions

v 7.13.1
  - Fix: Label modifications are not reflected in existing notes and in the issue list
  - Fix: Label not shown in the Issue list, although it's set through web interface
  - Fix: Group/project references are linked incorrectly
  - Improve documentation
  - Fix of migration: Check if session_expire_delay column exists before adding the column
  - Fix: ActionView::Template::Error
  - Fix: "Create Merge Request" isn't always shown in event for newly pushed branch
  - Fix bug causing "Remove source-branch" option not to work for merge requests from the same project.
  - Render Note field hints consistently for "new" and "edit" forms

v 7.13.0
  - Remove repository graph log to fix slow cache updates after push event (Stan Hu)
  - Only enable HSTS header for HTTPS and port 443 (Stan Hu)
  - Fix user autocomplete for unauthenticated users accessing public projects (Stan Hu)
  - Fix redirection to home page URL for unauthorized users (Daniel Gerhardt)
  - Add branch switching support for graphs (Daniel Gerhardt)
  - Fix external issue tracker hook/test for HTTPS URLs (Daniel Gerhardt)
  - Remove link leading to a 404 error in Deploy Keys page (Stan Hu)
  - Add support for unlocking users in admin settings (Stan Hu)
  - Add Irker service configuration options (Stan Hu)
  - Fix order of issues imported from GitHub (Hiroyuki Sato)
  - Bump rugments to 1.0.0beta8 to fix C prototype function highlighting (Jonathon Reinhart)
  - Fix Merge Request webhook to properly fire "merge" action when accepted from the web UI
  - Add `two_factor_enabled` field to admin user API (Stan Hu)
  - Fix invalid timestamps in RSS feeds (Rowan Wookey)
  - Fix downloading of patches on public merge requests when user logged out (Stan Hu)
  - Fix Error 500 when relative submodule resolves to a namespace that has a different name from its path (Stan Hu)
  - Extract the longest-matching ref from a commit path when multiple matches occur (Stan Hu)
  - Update maintenance documentation to explain no need to recompile asssets for omnibus installations (Stan Hu)
  - Support commenting on diffs in side-by-side mode (Stan Hu)
  - Fix JavaScript error when clicking on the comment button on a diff line that has a comment already (Stan Hu)
  - Return 40x error codes if branch could not be deleted in UI (Stan Hu)
  - Remove project visibility icons from dashboard projects list
  - Rename "Design" profile settings page to "Preferences".
  - Allow users to customize their default Dashboard page.
  - Update ssl_ciphers in Nginx example to remove DHE settings. This will deny forward secrecy for Android 2.3.7, Java 6 and OpenSSL 0.9.8
  - Admin can edit and remove user identities
  - Convert CRLF newlines to LF when committing using the web editor.
  - API request /projects/:project_id/merge_requests?state=closed will return only closed merge requests without merged one. If you need ones that were merged - use state=merged.
  - Allow Administrators to filter the user list by those with or without Two-factor Authentication enabled.
  - Show a user's Two-factor Authentication status in the administration area.
  - Explicit error when commit not found in the CI
  - Improve performance for issue and merge request pages
  - Users with guest access level can not set assignee, labels or milestones for issue and merge request
  - Reporter role can manage issue tracker now: edit any issue, set assignee or milestone and manage labels
  - Better performance for pages with events list, issues list and commits list
  - Faster automerge check and merge itself when source and target branches are in same repository
  - Correctly show anonymous authorized applications under Profile > Applications.
  - Query Optimization in MySQL.
  - Allow users to be blocked and unblocked via the API
  - Use native Postgres database cleaning during backup restore
  - Redesign project page. Show README as default instead of activity. Move project activity to separate page
  - Make left menu more hierarchical and less contextual by adding back item at top
  - A fork can’t have a visibility level that is greater than the original project.
  - Faster code search in repository and wiki. Fixes search page timeout for big repositories
  - Allow administrators to disable 2FA for a specific user
  - Add error message for SSH key linebreaks
  - Store commits count in database (will populate with valid values only after first push)
  - Rebuild cache after push to repository in background job
  - Fix transferring of project to another group using the API.

v 7.12.2
  - Correctly show anonymous authorized applications under Profile > Applications.
  - Faster automerge check and merge itself when source and target branches are in same repository
  - Audit log for user authentication
  - Allow custom label to be set for authentication providers.

v 7.12.1
  - Fix error when deleting a user who has projects (Stan Hu)
  - Fix post-receive errors on a push when an external issue tracker is configured (Stan Hu)
  - Add SAML to list of social_provider (Matt Firtion)
  - Fix merge requests API scope to keep compatibility in 7.12.x patch release (Dmitriy Zaporozhets)
  - Fix closed merge request scope at milestone page (Dmitriy Zaporozhets)
  - Revert merge request states renaming
  - Fix hooks for web based events with external issue references (Daniel Gerhardt)
  - Improve performance for issue and merge request pages
  - Compress database dumps to reduce backup size

v 7.12.0
  - Fix Error 500 when one user attempts to access a personal, internal snippet (Stan Hu)
  - Disable changing of target branch in new merge request page when a branch has already been specified (Stan Hu)
  - Fix post-receive errors on a push when an external issue tracker is configured (Stan Hu)
  - Update oauth button logos for Twitter and Google to recommended assets
  - Update browser gem to version 0.8.0 for IE11 support (Stan Hu)
  - Fix timeout when rendering file with thousands of lines.
  - Add "Remember me" checkbox to LDAP signin form.
  - Add session expiration delay configuration through UI application settings
  - Don't notify users mentioned in code blocks or blockquotes.
  - Omit link to generate labels if user does not have access to create them (Stan Hu)
  - Show warning when a comment will add 10 or more people to the discussion.
  - Disable changing of the source branch in merge request update API (Stan Hu)
  - Shorten merge request WIP text.
  - Add option to disallow users from registering any application to use GitLab as an OAuth provider
  - Support editing target branch of merge request (Stan Hu)
  - Refactor permission checks with issues and merge requests project settings (Stan Hu)
  - Fix Markdown preview not working in Edit Milestone page (Stan Hu)
  - Fix Zen Mode not closing with ESC key (Stan Hu)
  - Allow HipChat API version to be blank and default to v2 (Stan Hu)
  - Add file attachment support in Milestone description (Stan Hu)
  - Fix milestone "Browse Issues" button.
  - Set milestone on new issue when creating issue from index with milestone filter active.
  - Make namespace API available to all users (Stan Hu)
  - Add web hook support for note events (Stan Hu)
  - Disable "New Issue" and "New Merge Request" buttons when features are disabled in project settings (Stan Hu)
  - Remove Rack Attack monkey patches and bump to version 4.3.0 (Stan Hu)
  - Fix clone URL losing selection after a single click in Safari and Chrome (Stan Hu)
  - Fix git blame syntax highlighting when different commits break up lines (Stan Hu)
  - Add "Resend confirmation e-mail" link in profile settings (Stan Hu)
  - Allow to configure location of the `.gitlab_shell_secret` file. (Jakub Jirutka)
  - Disabled expansion of top/bottom blobs for new file diffs
  - Update Asciidoctor gem to version 1.5.2. (Jakub Jirutka)
  - Fix resolving of relative links to repository files in AsciiDoc documents. (Jakub Jirutka)
  - Use the user list from the target project in a merge request (Stan Hu)
  - Default extention for wiki pages is now .md instead of .markdown (Jeroen van Baarsen)
  - Add validation to wiki page creation (only [a-zA-Z0-9/_-] are allowed) (Jeroen van Baarsen)
  - Fix new/empty milestones showing 100% completion value (Jonah Bishop)
  - Add a note when an Issue or Merge Request's title changes
  - Consistently refer to MRs as either Merged or Closed.
  - Add Merged tab to MR lists.
  - Prefix EmailsOnPush email subject with `[Git]`.
  - Group project contributions by both name and email.
  - Clarify navigation labels for Project Settings and Group Settings.
  - Move user avatar and logout button to sidebar
  - You can not remove user if he/she is an only owner of group
  - User should be able to leave group. If not - show him proper message
  - User has ability to leave project
  - Add SAML support as an omniauth provider
  - Allow to configure a URL to show after sign out
  - Add an option to automatically sign-in with an Omniauth provider
  - GitLab CI service sends .gitlab-ci.yml in each push call
  - When remove project - move repository and schedule it removal
  - Improve group removing logic
  - Trigger create-hooks on backup restore task
  - Add option to automatically link omniauth and LDAP identities
  - Allow special character in users bio. I.e.: I <3 GitLab

v 7.11.4
  - Fix missing bullets when creating lists
  - Set rel="nofollow" on external links

v 7.11.3
  - no changes
  - Fix upgrader script (Martins Polakovs)

v 7.11.2
  - no changes

v 7.11.1
  - no changes

v 7.11.0
  - Fall back to Plaintext when Syntaxhighlighting doesn't work. Fixes some buggy lexers (Hannes Rosenögger)
  - Get editing comments to work in Chrome 43 again.
  - Fix broken view when viewing history of a file that includes a path that used to be another file (Stan Hu)
  - Don't show duplicate deploy keys
  - Fix commit time being displayed in the wrong timezone in some cases (Hannes Rosenögger)
  - Make the first branch pushed to an empty repository the default HEAD (Stan Hu)
  - Fix broken view when using a tag to display a tree that contains git submodules (Stan Hu)
  - Make Reply-To config apply to change e-mail confirmation and other Devise notifications (Stan Hu)
  - Add application setting to restrict user signups to e-mail domains (Stan Hu)
  - Don't allow a merge request to be merged when its title starts with "WIP".
  - Add a page title to every page.
  - Allow primary email to be set to an email that you've already added.
  - Fix clone URL field and X11 Primary selection (Dmitry Medvinsky)
  - Ignore invalid lines in .gitmodules
  - Fix "Cannot move project" error message from popping up after a successful transfer (Stan Hu)
  - Redirect to sign in page after signing out.
  - Fix "Hello @username." references not working by no longer allowing usernames to end in period.
  - Fix "Revspec not found" errors when viewing diffs in a forked project with submodules (Stan Hu)
  - Improve project page UI
  - Fix broken file browsing with relative submodule in personal projects (Stan Hu)
  - Add "Reply quoting selected text" shortcut key (`r`)
  - Fix bug causing `@whatever` inside an issue's first code block to be picked up as a user mention.
  - Fix bug causing `@whatever` inside an inline code snippet (backtick-style) to be picked up as a user mention.
  - When use change branches link at MR form - save source branch selection instead of target one
  - Improve handling of large diffs
  - Added GitLab Event header for project hooks
  - Add Two-factor authentication (2FA) for GitLab logins
  - Show Atom feed buttons everywhere where applicable.
  - Add project activity atom feed.
  - Don't crash when an MR from a fork has a cross-reference comment from the target project on one of its commits.
  - Explain how to get a new password reset token in welcome emails
  - Include commit comments in MR from a forked project.
  - Group milestones by title in the dashboard and all other issue views.
  - Query issues, merge requests and milestones with their IID through API (Julien Bianchi)
  - Add default project and snippet visibility settings to the admin web UI.
  - Show incompatible projects in Google Code import status (Stan Hu)
  - Fix bug where commit data would not appear in some subdirectories (Stan Hu)
  - Task lists are now usable in comments, and will show up in Markdown previews.
  - Fix bug where avatar filenames were not actually deleted from the database during removal (Stan Hu)
  - Fix bug where Slack service channel was not saved in admin template settings. (Stan Hu)
  - Protect OmniAuth request phase against CSRF.
  - Don't send notifications to mentioned users that don't have access to the project in question.
  - Add search issues/MR by number
  - Change plots to bar graphs in commit statistics screen
  - Move snippets UI to fluid layout
  - Improve UI for sidebar. Increase separation between navigation and content
  - Improve new project command options (Ben Bodenmiller)
  - Add common method to force UTF-8 and use it to properly handle non-ascii OAuth user properties (Onur Küçük)
  - Prevent sending empty messages to HipChat (Chulki Lee)
  - Improve UI for mobile phones on dashboard and project pages
  - Add room notification and message color option for HipChat
  - Allow to use non-ASCII letters and dashes in project and namespace name. (Jakub Jirutka)
  - Add footnotes support to Markdown (Guillaume Delbergue)
  - Add current_sign_in_at to UserFull REST api.
  - Make Sidekiq MemoryKiller shutdown signal configurable
  - Add "Create Merge Request" buttons to commits and branches pages and push event.
  - Show user roles by comments.
  - Fix automatic blocking of auto-created users from Active Directory.
  - Call merge request web hook for each new commits (Arthur Gautier)
  - Use SIGKILL by default in Sidekiq::MemoryKiller
  - Fix mentioning of private groups.
  - Add style for <kbd> element in markdown
  - Spin spinner icon next to "Checking for CI status..." on MR page.
  - Fix reference links in dashboard activity and ATOM feeds.
  - Ensure that the first added admin performs repository imports

v 7.10.4
  - Fix migrations broken in 7.10.2
  - Make tags for GitLab installations running on MySQL case sensitive
  - Get Gitorious importer to work again.
  - Fix adding new group members from admin area
  - Fix DB error when trying to tag a repository (Stan Hu)
  - Fix Error 500 when searching Wiki pages (Stan Hu)
  - Unescape branch names in compare commit (Stan Hu)
  - Order commit comments chronologically in API.

v 7.10.2
  - Fix CI links on MR page

v 7.10.0
  - Ignore submodules that are defined in .gitmodules but are checked in as directories.
  - Allow projects to be imported from Google Code.
  - Remove access control for uploaded images to fix broken images in emails (Hannes Rosenögger)
  - Allow users to be invited by email to join a group or project.
  - Don't crash when project repository doesn't exist.
  - Add config var to block auto-created LDAP users.
  - Don't use HTML ellipsis in EmailsOnPush subject truncated commit message.
  - Set EmailsOnPush reply-to address to committer email when enabled.
  - Fix broken file browsing with a submodule that contains a relative link (Stan Hu)
  - Fix persistent XSS vulnerability around profile website URLs.
  - Fix project import URL regex to prevent arbitary local repos from being imported.
  - Fix directory traversal vulnerability around uploads routes.
  - Fix directory traversal vulnerability around help pages.
  - Don't leak existence of project via search autocomplete.
  - Don't leak existence of group or project via search.
  - Fix bug where Wiki pages that included a '/' were no longer accessible (Stan Hu)
  - Fix bug where error messages from Dropzone would not be displayed on the issues page (Stan Hu)
  - Add a rake task to check repository integrity with `git fsck`
  - Add ability to configure Reply-To address in gitlab.yml (Stan Hu)
  - Move current user to the top of the list in assignee/author filters (Stan Hu)
  - Fix broken side-by-side diff view on merge request page (Stan Hu)
  - Set Application controller default URL options to ensure all url_for calls are consistent (Stan Hu)
  - Allow HTML tags in Markdown input
  - Fix code unfold not working on Compare commits page (Stan Hu)
  - Fix generating SSH key fingerprints with OpenSSH 6.8. (Sašo Stanovnik)
  - Fix "Import projects from" button to show the correct instructions (Stan Hu)
  - Fix dots in Wiki slugs causing errors (Stan Hu)
  - Make maximum attachment size configurable via Application Settings (Stan Hu)
  - Update poltergeist to version 1.6.0 to support PhantomJS 2.0 (Zeger-Jan van de Weg)
  - Fix cross references when usernames, milestones, or project names contain underscores (Stan Hu)
  - Disable reference creation for comments surrounded by code/preformatted blocks (Stan Hu)
  - Reduce Rack Attack false positives causing 403 errors during HTTP authentication (Stan Hu)
  - enable line wrapping per default and remove the checkbox to toggle it (Hannes Rosenögger)
  - Fix a link in the patch update guide
  - Add a service to support external wikis (Hannes Rosenögger)
  - Omit the "email patches" link and fix plain diff view for merge commits
  - List new commits for newly pushed branch in activity view.
  - Add sidetiq gem dependency to match EE
  - Add changelog, license and contribution guide links to project tab bar.
  - Improve diff UI
  - Fix alignment of navbar toggle button (Cody Mize)
  - Fix checkbox rendering for nested task lists
  - Identical look of selectboxes in UI
  - Upgrade the gitlab_git gem to version 7.1.3
  - Move "Import existing repository by URL" option to button.
  - Improve error message when save profile has error.
  - Passing the name of pushed ref to CI service (requires GitLab CI 7.9+)
  - Add location field to user profile
  - Fix print view for markdown files and wiki pages
  - Fix errors when deleting old backups
  - Improve GitLab performance when working with git repositories
  - Add tag message and last commit to tag hook (Kamil Trzciński)
  - Restrict permissions on backup files
  - Improve oauth accounts UI in profile page
  - Add ability to unlink connected accounts
  - Replace commits calendar with faster contribution calendar that includes issues and merge requests
  - Add inifinite scroll to user page activity
  - Don't include system notes in issue/MR comment count.
  - Don't mark merge request as updated when merge status relative to target branch changes.
  - Link note avatar to user.
  - Make Git-over-SSH errors more descriptive.
  - Fix EmailsOnPush.
  - Refactor issue filtering
  - AJAX selectbox for issue assignee and author filters
  - Fix issue with missing options in issue filtering dropdown if selected one
  - Prevent holding Control-Enter or Command-Enter from posting comment multiple times.
  - Prevent note form from being cleared when submitting failed.
  - Improve file icons rendering on tree (Sullivan Sénéchal)
  - API: Add pagination to project events
  - Get issue links in notification mail to work again.
  - Don't show commit comment button when user is not signed in.
  - Fix admin user projects lists.
  - Don't leak private group existence by redirecting from namespace controller to group controller.
  - Ability to skip some items from backup (database, respositories or uploads)
  - Archive repositories in background worker.
  - Import GitHub, Bitbucket or GitLab.com projects owned by authenticated user into current namespace.
  - Project labels are now available over the API under the "tag_list" field (Cristian Medina)
  - Fixed link paths for HTTP and SSH on the admin project view (Jeremy Maziarz)
  - Fix and improve help rendering (Sullivan Sénéchal)
  - Fix final line in EmailsOnPush email diff being rendered as error.
  - Prevent duplicate Buildkite service creation.
  - Fix git over ssh errors 'fatal: protocol error: bad line length character'
  - Automatically setup GitLab CI project for forks if origin project has GitLab CI enabled
  - Bust group page project list cache when namespace name or path changes.
  - Explicitly set image alt-attribute to prevent graphical glitches if gravatars could not be loaded
  - Allow user to choose a public email to show on public profile
  - Remove truncation from issue titles on milestone page (Jason Blanchard)
  - Fix stuck Merge Request merging events from old installations (Ben Bodenmiller)
  - Fix merge request comments on files with multiple commits
  - Fix Resource Owner Password Authentication Flow

v 7.9.4
  - Security: Fix project import URL regex to prevent arbitary local repos from being imported
  - Fixed issue where only 25 commits would load in file listings
  - Fix LDAP identities  after config update

v 7.9.3
  - Contains no changes
  - Add icons to Add dropdown items.
  - Allow admin to create public deploy keys that are accessible to any project.
  - Warn when gitlab-shell version doesn't match requirement.
  - Skip email confirmation when set by admin or via LDAP.
  - Only allow users to reference groups, projects, issues, MRs, commits they have access to.

v 7.9.3
  - Contains no changes

v 7.9.2
  - Contains no changes

v 7.9.1
  - Include missing events and fix save functionality in admin service template settings form (Stan Hu)
  - Fix "Import projects from" button to show the correct instructions (Stan Hu)
  - Fix OAuth2 issue importing a new project from GitHub and GitLab (Stan Hu)
  - Fix for LDAP with commas in DN
  - Fix missing events and in admin Slack service template settings form (Stan Hu)
  - Don't show commit comment button when user is not signed in.
  - Downgrade gemnasium-gitlab-service gem

v 7.9.0
  - Add HipChat integration documentation (Stan Hu)
  - Update documentation for object_kind field in Webhook push and tag push Webhooks (Stan Hu)
  - Fix broken email images (Hannes Rosenögger)
  - Automatically config git if user forgot, where possible (Zeger-Jan van de Weg)
  - Fix mass SQL statements on initial push (Hannes Rosenögger)
  - Add tag push notifications and normalize HipChat and Slack messages to be consistent (Stan Hu)
  - Add comment notification events to HipChat and Slack services (Stan Hu)
  - Add issue and merge request events to HipChat and Slack services (Stan Hu)
  - Fix merge request URL passed to Webhooks. (Stan Hu)
  - Fix bug that caused a server error when editing a comment to "+1" or "-1" (Stan Hu)
  - Fix code preview theme setting for comments, issues, merge requests, and snippets (Stan Hu)
  - Move labels/milestones tabs to sidebar
  - Upgrade Rails gem to version 4.1.9.
  - Improve error messages for file edit failures
  - Improve UI for commits, issues and merge request lists
  - Fix commit comments on first line of diff not rendering in Merge Request Discussion view.
  - Allow admins to override restricted project visibility settings.
  - Move restricted visibility settings from gitlab.yml into the web UI.
  - Improve trigger merge request hook when source project branch has been updated (Kirill Zaitsev)
  - Save web edit in new branch
  - Fix ordering of imported but unchanged projects (Marco Wessel)
  - Mobile UI improvements: make aside content expandable
  - Expose avatar_url in projects API
  - Fix checkbox alignment on the application settings page.
  - Generalize image upload in drag and drop in markdown to all files (Hannes Rosenögger)
  - Fix mass-unassignment of issues (Robert Speicher)
  - Fix hidden diff comments in merge request discussion view
  - Allow user confirmation to be skipped for new users via API
  - Add a service to send updates to an Irker gateway (Romain Coltel)
  - Add brakeman (security scanner for Ruby on Rails)
  - Slack username and channel options
  - Add grouped milestones from all projects to dashboard.
  - Web hook sends pusher email as well as commiter
  - Add Bitbucket omniauth provider.
  - Add Bitbucket importer.
  - Support referencing issues to a project whose name starts with a digit
  - Condense commits already in target branch when updating merge request source branch.
  - Send notifications and leave system comments when bulk updating issues.
  - Automatically link commit ranges to compare page: sha1...sha4 or sha1..sha4 (includes sha1 in comparison)
  - Move groups page from profile to dashboard
  - Starred projects page at dashboard
  - Blocking user does not remove him/her from project/groups but show blocked label
  - Change subject of EmailsOnPush emails to include namespace, project and branch.
  - Change subject of EmailsOnPush emails to include first commit message when multiple were pushed.
  - Remove confusing footer from EmailsOnPush mail body.
  - Add list of changed files to EmailsOnPush emails.
  - Add option to send EmailsOnPush emails from committer email if domain matches.
  - Add option to disable code diffs in EmailOnPush emails.
  - Wrap commit message in EmailsOnPush email.
  - Send EmailsOnPush emails when deleting commits using force push.
  - Fix EmailsOnPush email comparison link to include first commit.
  - Fix highliht of selected lines in file
  - Reject access to group/project avatar if the user doesn't have access.
  - Add database migration to clean group duplicates with same path and name (Make sure you have a backup before update)
  - Add GitLab active users count to rake gitlab:check
  - Starred projects page at dashboard
  - Make email display name configurable
  - Improve json validation in hook data
  - Use Emoji One
  - Updated emoji help documentation to properly reference EmojiOne.
  - Fix missing GitHub organisation repositories on import page.
  - Added blue theme
  - Remove annoying notice messages when create/update merge request
  - Allow smb:// links in Markdown text.
  - Filter merge request by title or description at Merge Requests page
  - Block user if he/she was blocked in Active Directory
  - Fix import pages not working after first load.
  - Use custom LDAP label in LDAP signin form.
  - Execute hooks and services when branch or tag is created or deleted through web interface.
  - Block and unblock user if he/she was blocked/unblocked in Active Directory
  - Raise recommended number of unicorn workers from 2 to 3
  - Use same layout and interactivity for project members as group members.
  - Prevent gitlab-shell character encoding issues by receiving its changes as raw data.
  - Ability to unsubscribe/subscribe to issue or merge request
  - Delete deploy key when last connection to a project is destroyed.
  - Fix invalid Atom feeds when using emoji, horizontal rules, or images (Christian Walther)
  - Backup of repositories with tar instead of git bundle (only now are git-annex files included in the backup)
  - Add canceled status for CI
  - Send EmailsOnPush email when branch or tag is created or deleted.
  - Faster merge request processing for large repository
  - Prevent doubling AJAX request with each commit visit via Turbolink
  - Prevent unnecessary doubling of js events on import pages and user calendar

v 7.8.4
  - Fix issue_tracker_id substitution in custom issue trackers
  - Fix path and name duplication in namespaces

v 7.8.3
  - Bump version of gitlab_git fixing annotated tags without message

v 7.8.2
  - Fix service migration issue when upgrading from versions prior to 7.3
  - Fix setting of the default use project limit via admin UI
  - Fix showing of already imported projects for GitLab and Gitorious importers
  - Fix response of push to repository to return "Not found" if user doesn't have access
  - Fix check if user is allowed to view the file attachment
  - Fix import check for case sensetive namespaces
  - Increase timeout for Git-over-HTTP requests to 1 hour since large pulls/pushes can take a long time.
  - Properly handle autosave local storage exceptions.
  - Escape wildcards when searching LDAP by username.

v 7.8.1
  - Fix run of custom post receive hooks
  - Fix migration that caused issues when upgrading to version 7.8 from versions prior to 7.3
  - Fix the warning for LDAP users about need to set password
  - Fix avatars which were not shown for non logged in users
  - Fix urls for the issues when relative url was enabled

v 7.8.0
  - Fix access control and protection against XSS for note attachments and other uploads.
  - Replace highlight.js with rouge-fork rugments (Stefan Tatschner)
  - Make project search case insensitive (Hannes Rosenögger)
  - Include issue/mr participants in list of recipients for reassign/close/reopen emails
  - Expose description in groups API
  - Better UI for project services page
  - Cleaner UI for web editor
  - Add diff syntax highlighting in email-on-push service notifications (Hannes Rosenögger)
  - Add API endpoint to fetch all changes on a MergeRequest (Jeroen van Baarsen)
  - View note image attachments in new tab when clicked instead of downloading them
  - Improve sorting logic in UI and API. Explicitly define what sorting method is used by default
  - Fix overflow at sidebar when have several items
  - Add notes for label changes in issue and merge requests
  - Show tags in commit view (Hannes Rosenögger)
  - Only count a user's vote once on a merge request or issue (Michael Clarke)
  - Increase font size when browse source files and diffs
  - Service Templates now let you set default values for all services
  - Create new file in empty repository using GitLab UI
  - Ability to clone project using oauth2 token
  - Upgrade Sidekiq gem to version 3.3.0
  - Stop git zombie creation during force push check
  - Show success/error messages for test setting button in services
  - Added Rubocop for code style checks
  - Fix commits pagination
  - Async load a branch information at the commit page
  - Disable blacklist validation for project names
  - Allow configuring protection of the default branch upon first push (Marco Wessel)
  - Add gitlab.com importer
  - Add an ability to login with gitlab.com
  - Add a commit calendar to the user profile (Hannes Rosenögger)
  - Submit comment on command-enter
  - Notify all members of a group when that group is mentioned in a comment, for example: `@gitlab-org` or `@sales`.
  - Extend issue clossing pattern to include "Resolve", "Resolves", "Resolved", "Resolving" and "Close" (Julien Bianchi and Hannes Rosenögger)
  - Fix long broadcast message cut-off on left sidebar (Visay Keo)
  - Add Project Avatars (Steven Thonus and Hannes Rosenögger)
  - Password reset token validity increased from 2 hours to 2 days since it is also send on account creation.
  - Edit group members via API
  - Enable raw image paste from clipboard, currently Chrome only (Marco Cyriacks)
  - Add action property to merge request hook (Julien Bianchi)
  - Remove duplicates from group milestone participants list.
  - Add a new API function that retrieves all issues assigned to a single milestone (Justin Whear and Hannes Rosenögger)
  - API: Access groups with their path (Julien Bianchi)
  - Added link to milestone and keeping resource context on smaller viewports for issues and merge requests (Jason Blanchard)
  - Allow notification email to be set separately from primary email.
  - API: Add support for editing an existing project (Mika Mäenpää and Hannes Rosenögger)
  - Don't have Markdown preview fail for long comments/wiki pages.
  - When test web hook - show error message instead of 500 error page if connection to hook url was reset
  - Added support for firing system hooks on group create/destroy and adding/removing users to group (Boyan Tabakov)
  - Added persistent collapse button for left side nav bar (Jason Blanchard)
  - Prevent losing unsaved comments by automatically restoring them when comment page is loaded again.
  - Don't allow page to be scaled on mobile.
  - Clean the username acquired from OAuth/LDAP so it doesn't fail username validation and block signing up.
  - Show assignees in merge request index page (Kelvin Mutuma)
  - Link head panel titles to relevant root page.
  - Allow users that signed up via OAuth to set their password in order to use Git over HTTP(S).
  - Show users button to share their newly created public or internal projects on twitter
  - Add quick help links to the GitLab pricing and feature comparison pages.
  - Fix duplicate authorized applications in user profile and incorrect application client count in admin area.
  - Make sure Markdown previews always use the same styling as the eventual destination.
  - Remove deprecated Group#owner_id from API
  - Show projects user contributed to on user page. Show stars near project on user page.
  - Improve database performance for GitLab
  - Add Asana service (Jeremy Benoist)
  - Improve project web hooks with extra data

v 7.7.2
  - Update GitLab Shell to version 2.4.2 that fixes a bug when developers can push to protected branch
  - Fix issue when LDAP user can't login with existing GitLab account

v 7.7.1
  - Improve mention autocomplete performance
  - Show setup instructions for GitHub import if disabled
  - Allow use http for OAuth applications

v 7.7.0
  - Import from GitHub.com feature
  - Add Jetbrains Teamcity CI service (Jason Lippert)
  - Mention notification level
  - Markdown preview in wiki (Yuriy Glukhov)
  - Raise group avatar filesize limit to 200kb
  - OAuth applications feature
  - Show user SSH keys in admin area
  - Developer can push to protected branches option
  - Set project path instead of project name in create form
  - Block Git HTTP access after 10 failed authentication attempts
  - Updates to the messages returned by API (sponsored by O'Reilly Media)
  - New UI layout with side navigation
  - Add alert message in case of outdated browser (IE < 10)
  - Added API support for sorting projects
  - Update gitlab_git to version 7.0.0.rc14
  - Add API project search filter option for authorized projects
  - Fix File blame not respecting branch selection
  - Change some of application settings on fly in admin area UI
  - Redesign signin/signup pages
  - Close standard input in Gitlab::Popen.popen
  - Trigger GitLab CI when push tags
  - When accept merge request - do merge using sidaekiq job
  - Enable web signups by default
  - Fixes for diff comments: drag-n-drop images, selecting images
  - Fixes for edit comments: drag-n-drop images, preview mode, selecting images, save & update
  - Remove password strength indicator



v 7.6.0
  - Fork repository to groups
  - New rugged version
  - Add CRON=1 backup setting for quiet backups
  - Fix failing wiki restore
  - Add optional Sidekiq MemoryKiller middleware (enabled via SIDEKIQ_MAX_RSS env variable)
  - Monokai highlighting style now more faithful to original design (Mark Riedesel)
  - Create project with repository in synchrony
  - Added ability to create empty repo or import existing one if project does not have repository
  - Reactivate highlight.js language autodetection
  - Mobile UI improvements
  - Change maximum avatar file size from 100KB to 200KB
  - Strict validation for snippet file names
  - Enable Markdown preview for issues, merge requests, milestones, and notes (Vinnie Okada)
  - In the docker directory is a container template based on the Omnibus packages.
  - Update Sidekiq to version 2.17.8
  - Add author filter to project issues and merge requests pages
  - Atom feed for user activity
  - Support multiple omniauth providers for the same user
  - Rendering cross reference in issue title and tooltip for merge request
  - Show username in comments
  - Possibility to create Milestones or Labels when Issues are disabled
  - Fix bug with showing gpg signature in tag

v 7.5.3
  - Bump gitlab_git to 7.0.0.rc12 (includes Rugged 0.21.2)

v 7.5.2
  - Don't log Sidekiq arguments by default
  - Fix restore of wiki repositories from backups

v 7.5.1
  - Add missing timestamps to 'members' table

v 7.5.0
  - API: Add support for Hipchat (Kevin Houdebert)
  - Add time zone configuration in gitlab.yml (Sullivan Senechal)
  - Fix LDAP authentication for Git HTTP access
  - Run 'GC.start' after every EmailsOnPushWorker job
  - Fix LDAP config lookup for provider 'ldap'
  - Drop all sequences during Postgres database restore
  - Project title links to project homepage (Ben Bodenmiller)
  - Add Atlassian Bamboo CI service (Drew Blessing)
  - Mentioned @user will receive email even if he is not participating in issue or commit
  - Session API: Use case-insensitive authentication like in UI (Andrey Krivko)
  - Tie up loose ends with annotated tags: API & UI (Sean Edge)
  - Return valid json for deleting branch via API (sponsored by O'Reilly Media)
  - Expose username in project events API (sponsored by O'Reilly Media)
  - Adds comments to commits in the API
  - Performance improvements
  - Fix post-receive issue for projects with deleted forks
  - New gitlab-shell version with custom hooks support
  - Improve code
  - GitLab CI 5.2+ support (does not support older versions)
  - Fixed bug when you can not push commits starting with 000000 to protected branches
  - Added a password strength indicator
  - Change project name and path in one form
  - Display renamed files in diff views (Vinnie Okada)
  - Fix raw view for public snippets
  - Use secret token with GitLab internal API.
  - Add missing timestamps to 'members' table

v 7.4.5
  - Bump gitlab_git to 7.0.0.rc12 (includes Rugged 0.21.2)

v 7.4.4
  - No changes

v 7.4.3
  - Fix raw snippets view
  - Fix security issue for member api
  - Fix buildbox integration

v 7.4.2
  - Fix internal snippet exposing for unauthenticated users

v 7.4.1
  - Fix LDAP authentication for Git HTTP access
  - Fix LDAP config lookup for provider 'ldap'
  - Fix public snippets
  - Fix 500 error on projects with nested submodules

v 7.4.0
  - Refactored membership logic
  - Improve error reporting on users API (Julien Bianchi)
  - Refactor test coverage tools usage. Use SIMPLECOV=true to generate it locally
  - Default branch is protected by default
  - Increase unicorn timeout to 60 seconds
  - Sort search autocomplete projects by stars count so most popular go first
  - Add README to tab on project show page
  - Do not delete tmp/repositories itself during clean-up, only its contents
  - Support for backup uploads to remote storage
  - Prevent notes polling when there are not notes
  - Internal ForkService: Prepare support for fork to a given namespace
  - API: Add support for forking a project via the API (Bernhard Kaindl)
  - API: filter project issues by milestone (Julien Bianchi)
  - Fail harder in the backup script
  - Changes to Slack service structure, only webhook url needed
  - Zen mode for wiki and milestones (Robert Schilling)
  - Move Emoji parsing to html-pipeline-gitlab (Robert Schilling)
  - Font Awesome 4.2 integration (Sullivan Senechal)
  - Add Pushover service integration (Sullivan Senechal)
  - Add select field type for services options (Sullivan Senechal)
  - Add cross-project references to the Markdown parser (Vinnie Okada)
  - Add task lists to issue and merge request descriptions (Vinnie Okada)
  - Snippets can be public, internal or private
  - Improve danger zone: ask project path to confirm data-loss action
  - Raise exception on forgery
  - Show build coverage in Merge Requests (requires GitLab CI v5.1)
  - New milestone and label links on issue edit form
  - Improved repository graphs
  - Improve event note display in dashboard and project activity views (Vinnie Okada)
  - Add users sorting to admin area
  - UI improvements
  - Fix ambiguous sha problem with mentioned commit
  - Fixed bug with apostrophe when at mentioning users
  - Add active directory ldap option
  - Developers can push to wiki repo. Protected branches does not affect wiki repo any more
  - Faster rev list
  - Fix branch removal

v 7.3.2
  - Fix creating new file via web editor
  - Use gitlab-shell v2.0.1

v 7.3.1
  - Fix ref parsing in Gitlab::GitAccess
  - Fix error 500 when viewing diff on a file with changed permissions
  - Fix adding comments to MR when source branch is master
  - Fix error 500 when searching description contains relative link

v 7.3.0
  - Always set the 'origin' remote in satellite actions
  - Write authorized_keys in tmp/ during tests
  - Use sockets to connect to Redis
  - Add dormant New Relic gem (can be enabled via environment variables)
  - Expire Rack sessions after 1 week
  - Cleaner signin/signup pages
  - Improved comments UI
  - Better search with filtering, pagination etc
  - Added a checkbox to toggle line wrapping in diff (Yuriy Glukhov)
  - Prevent project stars duplication when fork project
  - Use the default Unicorn socket backlog value of 1024
  - Support Unix domain sockets for Redis
  - Store session Redis keys in 'session:gitlab:' namespace
  - Deprecate LDAP account takeover based on partial LDAP email / GitLab username match
  - Use /bin/sh instead of Bash in bin/web, bin/background_jobs (Pavel Novitskiy)
  - Keyboard shortcuts for productivity (Robert Schilling)
  - API: filter issues by state (Julien Bianchi)
  - API: filter issues by labels (Julien Bianchi)
  - Add system hook for ssh key changes
  - Add blob permalink link (Ciro Santilli)
  - Create annotated tags through UI and API (Sean Edge)
  - Snippets search (Charles Bushong)
  - Comment new push to existing MR
  - Add 'ci' to the blacklist of forbidden names
  - Improve text filtering on issues page
  - Comment & Close button
  - Process git push --all much faster
  - Don't allow edit of system notes
  - Project wiki search (Ralf Seidler)
  - Enabled Shibboleth authentication support (Matus Banas)
  - Zen mode (fullscreen) for issues/MR/notes (Robert Schilling)
  - Add ability to configure webhook timeout via gitlab.yml (Wes Gurney)
  - Sort project merge requests in asc or desc order for updated_at or created_at field (sponsored by O'Reilly Media)
  - Add Redis socket support to 'rake gitlab:shell:install'

v 7.2.1
  - Delete orphaned labels during label migration (James Brooks)
  - Security: prevent XSS with stricter MIME types for raw repo files

v 7.2.0
  - Explore page
  - Add project stars (Ciro Santilli)
  - Log Sidekiq arguments
  - Better labels: colors, ability to rename and remove
  - Improve the way merge request collects diffs
  - Improve compare page for large diffs
  - Expose the full commit message via API
  - Fix 500 error on repository rename
  - Fix bug when MR download patch return invalid diff
  - Test gitlab-shell integration
  - Repository import timeout increased from 2 to 4 minutes allowing larger repos to be imported
  - API for labels (Robert Schilling)
  - API: ability to set an import url when creating project for specific user

v 7.1.1
  - Fix cpu usage issue in Firefox
  - Fix redirect loop when changing password by new user
  - Fix 500 error on new merge request page

v 7.1.0
  - Remove observers
  - Improve MR discussions
  - Filter by description on Issues#index page
  - Fix bug with namespace select when create new project page
  - Show README link after description for non-master members
  - Add @all mention for comments
  - Dont show reply button if user is not signed in
  - Expose more information for issues with webhook
  - Add a mention of the merge request into the default merge request commit message
  - Improve code highlight, introduce support for more languages like Go, Clojure, Erlang etc
  - Fix concurrency issue in repository download
  - Dont allow repository name start with ?
  - Improve email threading (Pierre de La Morinerie)
  - Cleaner help page
  - Group milestones
  - Improved email notifications
  - Contributors API (sponsored by Mobbr)
  - Fix LDAP TLS authentication (Boris HUISGEN)
  - Show VERSION information on project sidebar
  - Improve branch removal logic when accept MR
  - Fix bug where comment form is spawned inside the Reply button
  - Remove Dir.chdir from Satellite#lock for thread-safety
  - Increased default git max_size value from 5MB to 20MB in gitlab.yml. Please update your configs!
  - Show error message in case of timeout in satellite when create MR
  - Show first 100 files for huge diff instead of hiding all
  - Change default admin email from admin@local.host to admin@example.com

v 7.0.0
  - The CPU no longer overheats when you hold down the spacebar
  - Improve edit file UI
  - Add ability to upload group avatar when create
  - Protected branch cannot be removed
  - Developers can remove normal branches with UI
  - Remove branch via API (sponsored by O'Reilly Media)
  - Move protected branches page to Project settings area
  - Redirect to Files view when create new branch via UI
  - Drag and drop upload of image in every markdown-area (Earle Randolph Bunao and Neil Francis Calabroso)
  - Refactor the markdown relative links processing
  - Make it easier to implement other CI services for GitLab
  - Group masters can create projects in group
  - Deprecate ruby 1.9.3 support
  - Only masters can rewrite/remove git tags
  - Add X-Frame-Options SAMEORIGIN to Nginx config so Sidekiq admin is visible
  - UI improvements
  - Case-insensetive search for issues
  - Update to rails 4.1
  - Improve performance of application for projects and groups with a lot of members
  - Formally support Ruby 2.1
  - Include Nginx gitlab-ssl config
  - Add manual language detection for highlight.js
  - Added example.com/:username routing
  - Show notice if your profile is public
  - UI improvements for mobile devices
  - Improve diff rendering performance
  - Drag-n-drop for issues and merge requests between states at milestone page
  - Fix '0 commits' message for huge repositories on project home page
  - Prevent 500 error page when visit commit page from large repo
  - Add notice about huge push over http to unicorn config
  - File action in satellites uses default 30 seconds timeout instead of old 10 seconds one
  - Overall performance improvements
  - Skip init script check on omnibus-gitlab
  - Be more selective when killing stray Sidekiqs
  - Check LDAP user filter during sign-in
  - Remove wall feature (no data loss - you can take it from database)
  - Dont expose user emails via API unless you are admin
  - Detect issues closed by Merge Request description
  - Better email subject lines from email on push service (Alex Elman)
  - Enable identicon for gravatar be default

v 6.9.2
  - Revert the commit that broke the LDAP user filter

v 6.9.1
  - Fix scroll to highlighted line
  - Fix the pagination on load for commits page

v 6.9.0
  - Store Rails cache data in the Redis `cache:gitlab` namespace
  - Adjust MySQL limits for existing installations
  - Add db index on project_id+iid column. This prevents duplicate on iid (During migration duplicates will be removed)
  - Markdown preview or diff during editing via web editor (Evgeniy Sokovikov)
  - Give the Rails cache its own Redis namespace
  - Add ability to set different ssh host, if different from http/https
  - Fix syntax highlighting for code comments blocks
  - Improve comments loading logic
  - Stop refreshing comments when the tab is hidden
  - Improve issue and merge request mobile UI (Drew Blessing)
  - Document how to convert a backup to PostgreSQL
  - Fix locale bug in backup manager
  - Fix can not automerge when MR description is too long
  - Fix wiki backup skip bug
  - Two Step MR creation process
  - Remove unwanted files from satellite working directory with git clean -fdx
  - Accept merge request via API (sponsored by O'Reilly Media)
  - Add more access checks during API calls
  - Block SSH access for 'disabled' Active Directory users
  - Labels for merge requests (Drew Blessing)
  - Threaded emails by setting a Message-ID (Philip Blatter)

v 6.8.0
  - Ability to at mention users that are participating in issue and merge req. discussion
  - Enabled GZip Compression for assets in example Nginx, make sure that Nginx is compiled with --with-http_gzip_static_module flag (this is default in Ubuntu)
  - Make user search case-insensitive (Christopher Arnold)
  - Remove omniauth-ldap nickname bug workaround
  - Drop all tables before restoring a Postgres backup
  - Make the repository downloads path configurable
  - Create branches via API (sponsored by O'Reilly Media)
  - Changed permission of gitlab-satellites directory not to be world accessible
  - Protected branch does not allow force push
  - Fix popen bug in `rake gitlab:satellites:create`
  - Disable connection reaping for MySQL
  - Allow oauth signup without email for twitter and github
  - Fix faulty namespace names that caused 500 on user creation
  - Option to disable standard login
  - Clean old created archives from repository downloads directory
  - Fix download link for huge MR diffs
  - Expose event and mergerequest timestamps in API
  - Fix emails on push service when only one commit is pushed

v 6.7.3
  - Fix the merge notification email not being sent (Pierre de La Morinerie)
  - Drop all tables before restoring a Postgres backup
  - Remove yanked modernizr gem

v 6.7.2
  - Fix upgrader script

v 6.7.1
  - Fix GitLab CI integration

v 6.7.0
  - Increased the example Nginx client_max_body_size from 5MB to 20MB, consider updating it manually on existing installations
  - Add support for Gemnasium as a Project Service (Olivier Gonzalez)
  - Add edit file button to MergeRequest diff
  - Public groups (Jason Hollingsworth)
  - Cleaner headers in Notification Emails (Pierre de La Morinerie)
  - Blob and tree gfm links to anchors work
  - Piwik Integration (Sebastian Winkler)
  - Show contribution guide link for new issue form (Jeroen van Baarsen)
  - Fix CI status for merge requests from fork
  - Added option to remove issue assignee on project issue page and issue edit page (Jason Blanchard)
  - New page load indicator that includes a spinner that scrolls with the page
  - Converted all the help sections into markdown
  - LDAP user filters
  - Streamline the content of notification emails (Pierre de La Morinerie)
  - Fixes a bug with group member administration (Matt DeTullio)
  - Sort tag names using VersionSorter (Robert Speicher)
  - Add GFM autocompletion for MergeRequests (Robert Speicher)
  - Add webhook when a new tag is pushed (Jeroen van Baarsen)
  - Add button for toggling inline comments in diff view
  - Add retry feature for repository import
  - Reuse the GitLab LDAP connection within each request
  - Changed markdown new line behaviour to conform to markdown standards
  - Fix global search
  - Faster authorized_keys rebuilding in `rake gitlab:shell:setup` (requires gitlab-shell 1.8.5)
  - Create and Update MR calls now support the description parameter (Greg Messner)
  - Markdown relative links in the wiki link to wiki pages, markdown relative links in repositories link to files in the repository
  - Added Slack service integration (Federico Ravasio)
  - Better API responses for access_levels (sponsored by O'Reilly Media)
  - Requires at least 2 unicorn workers
  - Requires gitlab-shell v1.9+
  - Replaced gemoji(due to closed licencing problem) with Phantom Open Emoji library(combined SIL Open Font License, MIT License and the CC 3.0 License)
  - Fix `/:username.keys` response content type (Dmitry Medvinsky)

v 6.6.5
  - Added option to remove issue assignee on project issue page and issue edit page (Jason Blanchard)
  - Hide mr close button for comment form if merge request was closed or inline comment
  - Adds ability to reopen closed merge request

v 6.6.4
  - Add missing html escape for highlighted code blocks in comments, issues

v 6.6.3
  - Fix 500 error when edit yourself from admin area
  - Hide private groups for public profiles

v 6.6.2
  - Fix 500 error on branch/tag create or remove via UI

v 6.6.1
  - Fix 500 error on files tab if submodules presents

v 6.6.0
  - Retrieving user ssh keys publically(github style): http://__HOST__/__USERNAME__.keys
  - Permissions: Developer now can manage issue tracker (modify any issue)
  - Improve Code Compare page performance
  - Group avatar
  - Pygments.rb replaced with highlight.js
  - Improve Merge request diff store logic
  - Improve render performnace for MR show page
  - Fixed Assembla hardcoded project name
  - Jira integration documentation
  - Refactored app/services
  - Remove snippet expiration
  - Mobile UI improvements (Drew Blessing)
  - Fix block/remove UI for admin::users#show page
  - Show users' group membership on users' activity page (Robert Djurasaj)
  - User pages are visible without login if user is authorized to a public project
  - Markdown rendered headers have id derived from their name and link to their id
  - Improve application to work faster with large groups (100+ members)
  - Multiple emails per user
  - Show last commit for file when view file source
  - Restyle Issue#show page and MR#show page
  - Ability to filter by multiple labels for Issues page
  - Rails version to 4.0.3
  - Fixed attachment identifier displaying underneath note text (Jason Blanchard)

v 6.5.1
  - Fix branch selectbox when create merge request from fork

v 6.5.0
  - Dropdown menus on issue#show page for assignee and milestone (Jason Blanchard)
  - Add color custimization and previewing to broadcast messages
  - Fixed notes anchors
  - Load new comments in issues dynamically
  - Added sort options to Public page
  - New filters (assigned/authored/all) for Dashboard#issues/merge_requests (sponsored by Say Media)
  - Add project visibility icons to dashboard
  - Enable secure cookies if https used
  - Protect users/confirmation with rack_attack
  - Default HTTP headers to protect against MIME-sniffing, force https if enabled
  - Bootstrap 3 with responsive UI
  - New repository download formats: tar.bz2, zip, tar (Jason Hollingsworth)
  - Restyled accept widgets for MR
  - SCSS refactored
  - Use jquery timeago plugin
  - Fix 500 error for rdoc files
  - Ability to customize merge commit message (sponsored by Say Media)
  - Search autocomplete via ajax
  - Add website url to user profile
  - Files API supports base64 encoded content (sponsored by O'Reilly Media)
  - Added support for Go's repository retrieval (Bruno Albuquerque)

v6.4.3
  - Don't use unicorn worker killer if PhusionPassenger is defined

v6.4.2
  - Fixed wrong behaviour of script/upgrade.rb

v6.4.1
  - Fixed bug with repository rename
  - Fixed bug with project transfer

v 6.4.0
  - Added sorting to project issues page (Jason Blanchard)
  - Assembla integration (Carlos Paramio)
  - Fixed another 500 error with submodules
  - UI: More compact issues page
  - Minimal password length increased to 8 symbols
  - Side-by-side diff view (Steven Thonus)
  - Internal projects (Jason Hollingsworth)
  - Allow removal of avatar (Drew Blessing)
  - Project web hooks now support issues and merge request events
  - Visiting project page while not logged in will redirect to sign-in instead of 404 (Jason Hollingsworth)
  - Expire event cache on avatar creation/removal (Drew Blessing)
  - Archiving old projects (Steven Thonus)
  - Rails 4
  - Add time ago tooltips to show actual date/time
  - UI: Fixed UI for admin system hooks
  - Ruby script for easier GitLab upgrade
  - Do not remove Merge requests if fork project was removed
  - Improve sign-in/signup UX
  - Add resend confirmation link to sign-in page
  - Set noreply@HOSTNAME for reply_to field in all emails
  - Show GitLab API version on Admin#dashboard
  - API Cross-origin resource sharing
  - Show READMe link at project home page
  - Show repo size for projects in Admin area

v 6.3.0
  - API for adding gitlab-ci service
  - Init script now waits for pids to appear after (re)starting before reporting status (Rovanion Luckey)
  - Restyle project home page
  - Grammar fixes
  - Show branches list (which branches contains commit) on commit page (Andrew Kumanyaev)
  - Security improvements
  - Added support for GitLab CI 4.0
  - Fixed issue with 500 error when group did not exist
  - Ability to leave project
  - You can create file in repo using UI
  - You can remove file from repo using UI
  - API: dropped default_branch attribute from project during creation
  - Project default_branch is not stored in db any more. It takes from repo now.
  - Admin broadcast messages
  - UI improvements
  - Dont show last push widget if user removed this branch
  - Fix 500 error for repos with newline in file name
  - Extended html titles
  - API: create/update/delete repo files
  - Admin can transfer project to any namespace
  - API: projects/all for admin users
  - Fix recent branches order

v 6.2.4
  - Security: Cast API private_token to string (CVE-2013-4580)
  - Security: Require gitlab-shell 1.7.8 (CVE-2013-4581, CVE-2013-4582, CVE-2013-4583)
  - Fix for Git SSH access for LDAP users

v 6.2.3
  - Security: More protection against CVE-2013-4489
  - Security: Require gitlab-shell 1.7.4 (CVE-2013-4490, CVE-2013-4546)
  - Fix sidekiq rake tasks

v 6.2.2
  - Security: Update gitlab_git (CVE-2013-4489)

v 6.2.1
  - Security: Fix issue with generated passwords for new users

v 6.2.0
  - Public project pages are now visible to everyone (files, issues, wik, etc.)
    THIS MEANS YOUR ISSUES AND WIKI FOR PUBLIC PROJECTS ARE PUBLICLY VISIBLE AFTER THE UPGRADE
  - Add group access to permissions page
  - Require current password to change one
  - Group owner or admin can remove other group owners
  - Remove group transfer since we have multiple owners
  - Respect authorization in Repository API
  - Improve UI for Project#files page
  - Add more security specs
  - Added search for projects by name to api (Izaak Alpert)
  - Make default user theme configurable (Izaak Alpert)
  - Update logic for validates_merge_request for tree of MR (Andrew Kumanyaev)
  - Rake tasks for web hooks management (Jonhnny Weslley)
  - Extended User API to expose admin and can_create_group for user creation/updating (Boyan Tabakov)
  - API: Remove group
  - API: Remove project
  - Avatar upload on profile page with a maximum of 100KB (Steven Thonus)
  - Store the sessions in Redis instead of the cookie store
  - Fixed relative links in markdown
  - User must confirm their email if signup enabled
  - User must confirm changed email

v 6.1.0
  - Project specific IDs for issues, mr, milestones
    Above items will get a new id and for example all bookmarked issue urls will change.
    Old issue urls are redirected to the new one if the issue id is too high for an internal id.
  - Description field added to Merge Request
  - API: Sudo api calls (Izaak Alpert)
  - API: Group membership api (Izaak Alpert)
  - Improved commit diff
  - Improved large commit handling (Boyan Tabakov)
  - Rewrite: Init script now less prone to errors and keeps better track of the service (Rovanion Luckey)
  - Link issues, merge requests, and commits when they reference each other with GFM (Ash Wilson)
  - Close issues automatically when pushing commits with a special message
  - Improve user removal from admin area
  - Invalidate events cache when project was moved
  - Remove deprecated classes and rake tasks
  - Add event filter for group and project show pages
  - Add links to create branch/tag from project home page
  - Add public-project? checkbox to new-project view
  - Improved compare page. Added link to proceed into Merge Request
  - Send an email to a user when they are added to group
  - New landing page when you have 0 projects

v 6.0.0
  - Feature: Replace teams with group membership
    We introduce group membership in 6.0 as a replacement for teams.
    The old combination of groups and teams was confusing for a lot of people.
    And when the members of a team where changed this wasn't reflected in the project permissions.
    In GitLab 6.0 you will be able to add members to a group with a permission level for each member.
    These group members will have access to the projects in that group.
    Any changes to group members will immediately be reflected in the project permissions.
    You can even have multiple owners for a group, greatly simplifying administration.
  - Feature: Ability to have multiple owners for group
  - Feature: Merge Requests between fork and project (Izaak Alpert)
  - Feature: Generate fingerprint for ssh keys
  - Feature: Ability to create and remove branches with UI
  - Feature: Ability to create and remove git tags with UI
  - Feature: Groups page in profile. You can leave group there
  - API: Allow login with LDAP credentials
  - Redesign: project settings navigation
  - Redesign: snippets area
  - Redesign: ssh keys page
  - Redesign: buttons, blocks and other ui elements
  - Add comment title to rss feed
  - You can use arrows to navigate at tree view
  - Add project filter on dashboard
  - Cache project graph
  - Drop support of root namespaces
  - Default theme is classic now
  - Cache result of methods like authorize_projects, project.team.members etc
  - Remove $.ready events
  - Fix onclick events being double binded
  - Add notification level to group membership
  - Move all project controllers/views under Projects:: module
  - Move all profile controllers/views under Profiles:: module
  - Apply user project limit only for personal projects
  - Unicorn is default web server again
  - Store satellites lock files inside satellites dir
  - Disabled threadsafety mode in rails
  - Fixed bug with loosing MR comments
  - Improved MR comments logic
  - Render readme file for projects in public area

v 5.4.2
  - Security: Cast API private_token to string (CVE-2013-4580)
  - Security: Require gitlab-shell 1.7.8 (CVE-2013-4581, CVE-2013-4582, CVE-2013-4583)

v 5.4.1
  - Security: Fixes for CVE-2013-4489
  - Security: Require gitlab-shell 1.7.4 (CVE-2013-4490, CVE-2013-4546)

v 5.4.0
  - Ability to edit own comments
  - Documentation improvements
  - Improve dashboard projects page
  - Fixed nav for empty repos
  - GitLab Markdown help page
  - Misspelling fixes
  - Added support of unicorn and fog gems
  - Added client list to API doc
  - Fix PostgreSQL database restoration problem
  - Increase snippet content column size
  - allow project import via git:// url
  - Show participants on issues, including mentions
  - Notify mentioned users with email

v 5.3.0
  - Refactored services
  - Campfire service added
  - HipChat service added
  - Fixed bug with LDAP + git over http
  - Fixed bug with google analytics code being ignored
  - Improve sign-in page if ldap enabled
  - Respect newlines in wall messages
  - Generate the Rails secret token on first run
  - Rename repo feature
  - Init.d: remove gitlab.socket on service start
  - Api: added teams api
  - Api: Prevent blob content being escaped
  - Api: Smart deploy key add behaviour
  - Api: projects/owned.json return user owned project
  - Fix bug with team assignation on project from #4109
  - Advanced snippets: public/private, project/personal (Andrew Kulakov)
  - Repository Graphs (Karlo Nicholas T. Soriano)
  - Fix dashboard lost if comment on commit
  - Update gitlab-grack. Fixes issue with --depth option
  - Fix project events duplicate on project page
  - Fix postgres error when displaying network graph.
  - Fix dashboard event filter when navigate via turbolinks
  - init.d: Ensure socket is removed before starting service
  - Admin area: Style teams:index, group:show pages
  - Own page for failed forking
  - Scrum view for milestone

v 5.2.0
  - Turbolinks
  - Git over http with ldap credentials
  - Diff with better colors and some spacing on the corners
  - Default values for project features
  - Fixed huge_commit view
  - Restyle project clone panel
  - Move Gitlab::Git code to gitlab_git gem
  - Move update docs in repo
  - Requires gitlab-shell v1.4.0
  - Fixed submodules listing under file tab
  - Fork feature (Angus MacArthur)
  - git version check in gitlab:check
  - Shared deploy keys feature
  - Ability to generate default labels set for issues
  - Improve gfm autocomplete (Harold Luo)
  - Added support for Google Analytics
  - Code search feature (Javier Castro)

v 5.1.0
  - You can login with email or username now
  - Corrected project transfer rollback when repository cannot be moved
  - Move both repo and wiki when project transfer requested
  - Admin area: project editing was removed from admin namespace
  - Access: admin user has now access to any project.
  - Notification settings
  - Gitlab::Git set of objects to abstract from grit library
  - Replace Unicorn web server with Puma
  - Backup/Restore refactored. Backup dump project wiki too now
  - Restyled Issues list. Show milestone version in issue row
  - Restyled Merge Request list
  - Backup now dump/restore uploads
  - Improved performance of dashboard (Andrew Kumanyaev)
  - File history now tracks renames (Akzhan Abdulin)
  - Drop wiki migration tools
  - Drop sqlite migration tools
  - project tagging
  - Paginate users in API
  - Restyled network graph (Hiroyuki Sato)

v 5.0.1
  - Fixed issue with gitlab-grit being overridden by grit

v 5.0.0
  - Replaced gitolite with gitlab-shell
  - Removed gitolite-related libraries
  - State machine added
  - Setup gitlab as git user
  - Internal API
  - Show team tab for empty projects
  - Import repository feature
  - Updated rails
  - Use lambda for scopes
  - Redesign admin area -> users
  - Redesign admin area -> user
  - Secure link to file attachments
  - Add validations for Group and Team names
  - Restyle team page for project
  - Update capybara, rspec-rails, poltergeist to recent versions
  - Wiki on git using Gollum
  - Added Solarized Dark theme for code review
  - Don't show user emails in autocomplete lists, profile pages
  - Added settings tab for group, team, project
  - Replace user popup with icons in header
  - Handle project moving with gitlab-shell
  - Added select2-rails for selectboxes with ajax data load
  - Fixed search field on projects page
  - Added teams to search autocomplete
  - Move groups and teams on dashboard sidebar to sub-tabs
  - API: improved return codes and docs. (Felix Gilcher, Sebastian Ziebell)
  - Redesign wall to be more like chat
  - Snippets, Wall features are disabled by default for new projects

v 4.2.0
  - Teams
  - User show page. Via /u/username
  - Show help contents on pages for better navigation
  - Async gitolite calls
  - added satellites logs
  - can_create_group, can_create_team booleans for User
  - Process web hooks async
  - GFM: Fix images escaped inside links
  - Network graph improved
  - Switchable branches for network graph
  - API: Groups
  - Fixed project download

v 4.1.0
  - Optional Sign-Up
  - Discussions
  - Satellites outside of tmp
  - Line numbers for blame
  - Project public mode
  - Public area with unauthorized access
  - Load dashboard events with ajax
  - remember dashboard filter in cookies
  - replace resque with sidekiq
  - fix routing issues
  - cleanup rake tasks
  - fix backup/restore
  - scss cleanup
  - show preview for note images
  - improved network-graph
  - get rid of app/roles/
  - added new classes Team, Repository
  - Reduce amount of gitolite calls
  - Ability to add user in all group projects
  - remove deprecated configs
  - replaced Korolev font with open font
  - restyled admin/dashboard page
  - restyled admin/projects page

v 4.0.0
  - Remove project code and path from API. Use id instead
  - Return valid cloneable url to repo for web hook
  - Fixed backup issue
  - Reorganized settings
  - Fixed commits compare
  - Refactored scss
  - Improve status checks
  - Validates presence of User#name
  - Fixed postgres support
  - Removed sqlite support
  - Modified post-receive hook
  - Milestones can be closed now
  - Show comment events on dashboard
  - Quick add team members via group#people page
  - [API] expose created date for hooks and SSH keys
  - [API] list, create issue notes
  - [API] list, create snippet notes
  - [API] list, create wall notes
  - Remove project code - use path instead
  - added username field to user
  - rake task to fill usernames based on emails create namespaces for users
  - STI Group < Namespace
  - Project has namespace_id
  - Projects with namespaces also namespaced in gitolite and stored in subdir
  - Moving project to group will move it under group namespace
  - Ability to move project from namespaces to another
  - Fixes commit patches getting escaped (see #2036)
  - Support diff and patch generation for commits and merge request
  - MergeReqest doesn't generate a temporary file for the patch any more
  - Update the UI to allow downloading Patch or Diff

v 3.1.0
  - Updated gems
  - Services: Gitlab CI integration
  - Events filter on dashboard
  - Own namespace for redis/resque
  - Optimized commit diff views
  - add alphabetical order for projects admin page
  - Improved web editor
  - Commit stats page
  - Documentation split and cleanup
  - Link to commit authors everywhere
  - Restyled milestones list
  - added Milestone to Merge Request
  - Restyled Top panel
  - Refactored Satellite Code
  - Added file line links
  - moved from capybara-webkit to poltergeist + phantomjs

v 3.0.3
  - Fixed bug with issues list in Chrome
  - New Feature: Import team from another project

v 3.0.2
  - Fixed gitlab:app:setup
  - Fixed application error on empty project in admin area
  - Restyled last push widget

v 3.0.1
  - Fixed git over http

v 3.0.0
  - Projects groups
  - Web Editor
  - Fixed bug with gitolite keys
  - UI improved
  - Increased performance of application
  - Show user avatar in last commit when browsing Files
  - Refactored Gitlab::Merge
  - Use Font Awesome for icons
  - Separate observing of Note and MergeRequests
  - Milestone "All Issues" filter
  - Fix issue close and reopen button text and styles
  - Fix forward/back while browsing Tree hierarchy
  - Show number of notes for commits and merge requests
  - Added support pg from box and update installation doc
  - Reject ssh keys that break gitolite
  - [API] list one project hook
  - [API] edit project hook
  - [API] list project snippets
  - [API] allow to authorize using private token in HTTP header
  - [API] add user creation

v 2.9.1
  - Fixed resque custom config init

v 2.9.0
  - fixed inline notes bugs
  - refactored rspecs
  - refactored gitolite backend
  - added factory_girl
  - restyled projects list on dashboard
  - ssh keys validation to prevent gitolite crash
  - send notifications if changed permission in project
  - scss refactoring. gitlab_bootstrap/ dir
  - fix git push http body bigger than 112k problem
  - list of labels  page under issues tab
  - API for milestones, keys
  - restyled buttons
  - OAuth
  - Comment order changed

v 2.8.1
  - ability to disable gravatars
  - improved MR diff logic
  - ssh key help page

v 2.8.0
  - Gitlab Flavored Markdown
  - Bulk issues update
  - Issues API
  - Cucumber coverage increased
  - Post-receive files fixed
  - UI improved
  - Application cleanup
  - more cucumber
  - capybara-webkit + headless

v 2.7.0
  - Issue Labels
  - Inline diff
  - Git HTTP
  - API
  - UI improved
  - System hooks
  - UI improved
  - Dashboard events endless scroll
  - Source performance increased

v 2.6.0
  - UI polished
  - Improved network graph + keyboard nav
  - Handle huge commits
  - Last Push widget
  - Bugfix
  - Better performance
  - Email in resque
  - Increased test coverage
  - Ability to remove branch with MR accept
  - a lot of code refactored

v 2.5.0
  - UI polished
  - Git blame for file
  - Bugfix
  - Email in resque
  - Better test coverage

v 2.4.0
  - Admin area stats page
  - Ability to block user
  - Simplified dashboard area
  - Improved admin area
  - Bootstrap 2.0
  - Responsive layout
  - Big commits handling
  - Performance improved
  - Milestones

v 2.3.1
  - Issues pagination
  - ssl fixes
  - Merge Request pagination

v 2.3.0
  - Dashboard r1
  - Search r1
  - Project page
  - Close merge request on push
  - Persist MR diff after merge
  - mysql support
  - Documentation

v 2.2.0
  - We’ve added support of LDAP auth
  - Improved permission logic (4 roles system)
  - Protected branches (now only masters can push to protected branches)
  - Usability improved
  - twitter bootstrap integrated
  - compare view between commits
  - wiki feature
  - now you can enable/disable issues, wiki, wall features per project
  - security fixes
  - improved code browsing (ajax branch switch etc)
  - improved per-line commenting
  - git submodules displayed
  - moved to rails 3.2
  - help section improved

v 2.1.0
  - Project tab r1
  - List branches/tags
  - per line comments
  - mass user import

v 2.0.0
  - gitolite as main git host system
  - merge requests
  - project/repo access
  - link to commit/issue feed
  - design tab
  - improved email notifications
  - restyled dashboard
  - bugfix

v 1.2.2
  - common config file gitlab.yml
  - issues restyle
  - snippets restyle
  - clickable news feed header on dashboard
  - bugfix

v 1.2.1
  - bugfix

v 1.2.0
  - new design
  - user dashboard
  - network graph
  - markdown support for comments
  - encoding issues
  - wall like twitter timeline

v 1.1.0
  - project dashboard
  - wall redesigned
  - feature: code snippets
  - fixed horizontal scroll on file preview
  - fixed app crash if commit message has invalid chars
  - bugfix & code cleaning

v 1.0.2
  - fixed bug with empty project
  - added adv validation for project path & code
  - feature: issues can be sortable
  - bugfix
  - username displayed on top panel

v 1.0.1
  - fixed: with invalid source code for commit
  - fixed: lose branch/tag selection when use tree navigation
  - when history clicked - display path
  - bug fix & code cleaning

v 1.0.0
  - bug fix
  - projects preview mode

v 0.9.6
  - css fix
  - new repo empty tree until restart server - fixed

v 0.9.4
  - security improved
  - authorization improved
  - html escaping
  - bug fix
  - increased test coverage
  - design improvements

v 0.9.1
  - increased test coverage
  - design improvements
  - new issue email notification
  - updated app name
  - issue redesigned
  - issue can be edit

v 0.8.0
  - syntax highlight for main file types
  - redesign
  - stability
  - security fixes
  - increased test coverage
  - email notification<|MERGE_RESOLUTION|>--- conflicted
+++ resolved
@@ -41,11 +41,8 @@
     and Nokogiri (1.6.7.2)
   - Fix redirect loop during import
   - Fix diff highlighting for all syntax themes
-<<<<<<< HEAD
   - Warn admin during OAuth of granting admin rights (Zeger-Jan van de Weg)
-=======
   - Delete project and associations in a background worker
->>>>>>> f255313e
 
 v 8.4.0
   - Allow LDAP users to change their email if it was not set by the LDAP server
