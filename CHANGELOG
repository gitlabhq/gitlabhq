--- conflicted
+++ resolved
@@ -28,11 +28,8 @@
   - Add Bitbucket omniauth provider.
   - Add Bitbucket importer.
   - Support referencing issues to a project whose name starts with a digit
-<<<<<<< HEAD
   - Condense commits already in target branch when updating merge request source branch.
-=======
   - Send notifications and leave system comments when bulk updating issues.
->>>>>>> b673d872
 
 v 7.8.2
   - Fix service migration issue when upgrading from versions prior to 7.3
