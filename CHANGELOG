Please view this file on the master branch, on stable branches it's out of date.

v 8.5.0 (unreleased)

v 8.4.0 (unreleased)
  - Ensure Gravatar host looks like an actual host
  - Consider re-assign as a mention from a notification point of view
  - Add pagination headers to already paginated API resources
  - Properly generate diff of orphan commits, like the first commit in a repository
  - Improve the consistency of commit titles, branch names, tag names, issue/MR titles, on their respective project pages
  - Autocomplete data is now always loaded, instead of when focusing a comment text area (Yorick Peterse)
  - Improved performance of finding issues for an entire group (Yorick Peterse)
  - Added custom application performance measuring system powered by InfluxDB (Yorick Peterse)
  - Bump fog to 1.36.0 (Stan Hu)
  - Add user's last used IP addresses to admin page (Stan Hu)
  - Add housekeeping function to project settings page
  - The default GitLab logo now acts as a loading indicator
  - Fix caching issue where build status was not updating in project dashboard (Stan Hu)
  - Accept 2xx status codes for successful Web hook triggers (Stan Hu)
  - Fix missing date of month in network graph when commits span a month (Stan Hu)
  - Expire view caches when application settings change (e.g. Gravatar disabled) (Stan Hu)
  - Don't notify users twice if they are both project watchers and subscribers (Stan Hu)
  - Remove gray background from layout in UI
  - Fix signup for OAuth providers that don't provide a name
  - Implement new UI for group page
  - Implement search inside emoji picker
  - Let the CI runner know about builds that this build depends on
  - Add API support for looking up a user by username (Stan Hu)
  - Add project permissions to all project API endpoints (Stan Hu)
  - Link to milestone in "Milestone changed" system note
  - Only allow group/project members to mention `@all`
  - Expose Git's version in the admin area (Trey Davis)
  - Add "Frequently used" category to emoji picker
  - Add CAS support (tduehr)
  - Add link to merge request on build detail page
  - Fix: Problem with projects ending with .keys (Jose Corcuera)
  - Revert back upvote and downvote button to the issue and MR pages
  - Swap position of Assignee and Author selector on Issuables (Zeger-Jan van de Weg)
  - Add system hook messages for project rename and transfer (Steve Norman)
  - Fix version check image in Safari
  - Show 'All' tab by default in the builds page
  - Add Open Graph and Twitter Card data to all pages
  - Fix API project lookups when querying with a namespace with dots (Stan Hu)
  - Enable forcing Two-Factor authentication sitewide, with optional grace period
  - Import GitHub Pull Requests into GitLab
  - Change single user API endpoint to return more detailed data (Michael Potthoff)
  - Update version check images to use SVG
  - Validate README format before displaying
  - Enable Microsoft Azure OAuth2 support (Janis Meybohm)
  - Properly set task-list class on single item task lists
  - Add file finder feature in tree view (Kyungchul Shin)
  - Ajax filter by message for commits page
  - API: Add support for deleting a tag via the API (Robert Schilling)
  - Allow subsequent validations in CI Linter
  - Show referenced MRs & Issues only when the current viewer can access them
  - Fix Encoding::CompatibilityError bug when markdown content has some complex URL (Jason Lee)
  - Add API support for managing project's builds
  - Add API support for managing project's build triggers
  - Add API support for managing project's build variables
  - Allow broadcast messages to be edited
  - Autosize Markdown textareas
  - Import GitHub wiki into GitLab
  - Add reporters ability to download and browse build artifacts (Andrew Johnson)
  - Autofill referring url in message box when reporting user abuse. (Josh Frye)
<<<<<<< HEAD
  - Remove leading comma on award emoji when the user is the first to award the emoji (Zeger-Jan van de Weg)
  - Add build artifacts browser
  - Improve UX in builds artifacts browser
  - Increase default size of `data` column in `events` table when using MySQL
=======
  - Expose button to CI Lint tool on project builds page
>>>>>>> 6fe33804

v 8.3.4
  - Use gitlab-workhorse 0.5.4 (fixes API routing bug)

v 8.3.3
  - Preserve CE behavior with JIRA integration by only calling API if URL is set
  - Fix duplicated branch creation/deletion events when using Web UI (Stan Hu)
  - Add configurable LDAP server query timeout
  - Get "Merge when build succeeds" to work when commits were pushed to MR target branch while builds were running
  - Suppress e-mails on failed builds if allow_failure is set (Stan Hu)
  - Fix project transfer e-mail sending incorrect paths in e-mail notification (Stan Hu)
  - Better support for referencing and closing issues in Asana service (Mike Wyatt)
  - Enable "Add key" button when user fills in a proper key (Stan Hu)
  - Fix error in processing reply-by-email messages (Jason Lee)
  - Fix Error 500 when visiting build page of project with nil runners_token (Stan Hu)
  - Use WOFF versions of SourceSansPro fonts
  - Fix regression when builds were not generated for tags created through web/api interface
  - Fix: maintain milestone filter between Open and Closed tabs (Greg Smethells)
  - Fix missing artifacts and build traces for build created before 8.3

v 8.3.2
  - Disable --follow in `git log` to avoid loading duplicate commit data in infinite scroll (Stan Hu)
  - Add support for Google reCAPTCHA in user registration

v 8.3.1
  - Fix Error 500 when global milestones have slashes (Stan Hu)
  - Fix Error 500 when doing a search in dashboard before visiting any project (Stan Hu)
  - Fix LDAP identity and user retrieval when special characters are used
  - Move Sidekiq-cron configuration to gitlab.yml

v 8.3.0
  - Bump rack-attack to 4.3.1 for security fix (Stan Hu)
  - API support for starred projects for authorized user (Zeger-Jan van de Weg)
  - Add open_issues_count to project API (Stan Hu)
  - Expand character set of usernames created by Omniauth (Corey Hinshaw)
  - Add button to automatically merge a merge request when the build succeeds (Zeger-Jan van de Weg)
  - Add unsubscribe link in the email footer (Zeger-Jan van de Weg)
  - Provide better diagnostic message upon project creation errors (Stan Hu)
  - Bump devise to 3.5.3 to fix reset token expiring after account creation (Stan Hu)
  - Remove api credentials from link to build_page
  - Deprecate GitLabCiService making it to always be inactive
  - Bump gollum-lib to 4.1.0 (Stan Hu)
  - Fix broken group avatar upload under "New group" (Stan Hu)
  - Update project repositorize size and commit count during import:repos task (Stan Hu)
  - Fix API setting of 'public' attribute to false will make a project private (Stan Hu)
  - Handle and report SSL errors in Web hook test (Stan Hu)
  - Bump Redis requirement to 2.8 for Sidekiq 4 (Stan Hu)
  - Fix: Assignee selector is empty when 'Unassigned' is selected (Jose Corcuera)
  - Add rake tasks for git repository maintainance (Zeger-Jan van de Weg)
  - Fix 500 error when update group member permission
  - Fix: As an admin, cannot add oneself as a member to a group/project
  - Trim leading and trailing whitespace of milestone and issueable titles (Jose Corcuera)
  - Recognize issue/MR/snippet/commit links as references
  - Backport JIRA features from EE to CE
  - Add ignore whitespace change option to commit view
  - Fire update hook from GitLab
  - Allow account unlock via email
  - Style warning about mentioning many people in a comment
  - Fix: sort milestones by due date once again (Greg Smethells)
  - Migrate all CI::Services and CI::WebHooks to Services and WebHooks
  - Don't show project fork event as "imported"
  - Add API endpoint to fetch merge request commits list
  - Don't create CI status for refs that doesn't have .gitlab-ci.yml, even if the builds are enabled
  - Expose events API with comment information and author info
  - Fix: Ensure "Remove Source Branch" button is not shown when branch is being deleted. #3583
  - Run custom Git hooks when branch is created or deleted.
  - Fix bug when simultaneously accepting multiple MRs results in MRs that are of "merged" status, but not merged to the target branch
  - Add languages page to graphs
  - Block LDAP user when they are no longer found in the LDAP server
  - Improve wording on project visibility levels (Zeger-Jan van de Weg)
  - Fix editing notes on a merge request diff
  - Automatically select default clone protocol based on user preferences (Eirik Lygre)
  - Make Network page as sub tab of Commits
  - Add copy-to-clipboard button for Snippets
  - Add indication to merge request list item that MR cannot be merged automatically
  - Default target branch to patch-n when editing file in protected branch
  - Add Builds tab to merge request detail page
  - Allow milestones, issues and MRs to be created from dashboard and group indexes
  - Use new style for wiki
  - Use new style for milestone detail page
  - Fix sidebar tooltips when collapsed
  - Prevent possible XSS attack with award-emoji
  - Upgraded Sidekiq to 4.x
  - Accept COPYING,COPYING.lesser, and licence as license file (Zeger-Jan van de Weg)
  - Fix emoji aliases problem
  - Fix award-emojis Flash alert's width
  - Fix deleting notes on a merge request diff
  - Display referenced merge request statuses in the issue description (Greg Smethells)
  - Implement new sidebar for issue and merge request pages
  - Emoji picker improvements
  - Suppress warning about missing `.gitlab-ci.yml` if builds are disabled
  - Do not show build status unless builds are enabled and `.gitlab-ci.yml` is present
  - Persist runners registration token in database
  - Fix online editor should not remove newlines at the end of the file
  - Expose Git's version in the admin area
  - Show "New Merge Request" buttons on canonical repos when you have a fork (Josh Frye)

v 8.2.3
  - Fix application settings cache not expiring after changes (Stan Hu)
  - Fix Error 500s when creating global milestones with Unicode characters (Stan Hu)
  - Update documentation for "Guest" permissions
  - Properly convert Emoji-only comments into Award Emojis
  - Enable devise paranoid mode to prevent user enumeration attack
  - Webhook payload has an added, modified and removed properties for each commit
  - Fix 500 error when creating a merge request that removes a submodule

v 8.2.2
  - Fix 404 in redirection after removing a project (Stan Hu)
  - Ensure cached application settings are refreshed at startup (Stan Hu)
  - Fix Error 500 when viewing user's personal projects from admin page (Stan Hu)
  - Fix: Raw private snippets access workflow
  - Prevent "413 Request entity too large" errors when pushing large files with LFS
  - Fix invalid links within projects dashboard header
  - Make current user the first user in assignee dropdown in issues detail page (Stan Hu)
  - Fix: duplicate email notifications on issue comments

v 8.2.1
  - Forcefully update builds that didn't want to update with state machine
  - Fix: saving GitLabCiService as Admin Template

v 8.2.0
  - Improved performance of finding projects and groups in various places
  - Improved performance of rendering user profile pages and Atom feeds
  - Expose build artifacts path as config option
  - Fix grouping of contributors by email in graph.
  - Improved performance of finding issues with/without labels
  - Fix Drone CI service template not saving properly (Stan Hu)
  - Fix avatars not showing in Atom feeds and project issues when Gravatar disabled (Stan Hu)
  - Added a GitLab specific profiling tool called "Sherlock" (see GitLab CE merge request #1749)
  - Upgrade gitlab_git to 7.2.20 and rugged to 0.23.3 (Stan Hu)
  - Improved performance of finding users by one of their Email addresses
  - Add allow_failure field to commit status API (Stan Hu)
  - Commits without .gitlab-ci.yml are marked as skipped
  - Save detailed error when YAML syntax is invalid
  - Since GitLab CI is enabled by default, remove enabling it by pushing .gitlab-ci.yml
  - Added build artifacts
  - Improved performance of replacing references in comments
  - Show last project commit to default branch on project home page
  - Highlight comment based on anchor in URL
  - Adds ability to remove the forked relationship from project settings screen. (Han Loong Liauw)
  - Improved performance of sorting milestone issues
  - Allow users to select the Files view as default project view (Cristian Bica)
  - Show "Empty Repository Page" for repository without branches (Artem V. Navrotskiy)
  - Fix: Inability to reply to code comments in the MR view, if the MR comes from a fork
  - Use git follow flag for commits page when retrieve history for file or directory
  - Show merge request CI status on merge requests index page
  - Send build name and stage in CI notification e-mail
  - Extend yml syntax for only and except to support specifying repository path
  - Enable shared runners to all new projects
  - Bump GitLab-Workhorse to 0.4.1
  - Allow to define cache in `.gitlab-ci.yml`
  - Fix: 500 error returned if destroy request without HTTP referer (Kazuki Shimizu)
  - Remove deprecated CI events from project settings page
  - Use issue editor as cross reference comment author when issue is edited with a new mention.
  - Add graphs of commits ahead and behind default branch (Jeff Stubler)
  - Improve personal snippet access workflow (Douglas Alexandre)
  - [API] Add ability to fetch the commit ID of the last commit that actually touched a file
  - Fix omniauth documentation setting for omnibus configuration (Jon Cairns)
  - Add "New file" link to dropdown on project page
  - Include commit logs in project search
  - Add "added", "modified" and "removed" properties to commit object in webhook
  - Rename "Back to" links to "Go to" because its not always a case it point to place user come from
  - Allow groups to appear in the search results if the group owner allows it
  - Add email notification to former assignee upon unassignment (Adam Lieskovský)
  - New design for project graphs page
  - Remove deprecated dumped yaml file generated from previous job definitions
  - Show specific runners from projects where user is master or owner
  - MR target branch is now visible on a list view when it is different from project's default one
  - Improve Continuous Integration graphs page
  - Make color of "Accept Merge Request" button consistent with current build status
  - Add ignore white space option in merge request diff and commit and compare view
  - Ability to add release notes (markdown text and attachments) to git tags (aka Releases)
  - Relative links from a repositories README.md now link to the default branch
  - Fix trailing whitespace issue in merge request/issue title
  - Fix bug when milestone/label filter was empty for dashboard issues page
  - Add ability to create milestone in group projects from single form
  - Add option to create merge request when editing/creating a file (Dirceu Tiegs)
  - Prevent the last owner of a group from being able to delete themselves by 'adding' themselves as a master (James Lopez)
  - Add Award Emoji to issue and merge request pages

v 8.1.4
  - Fix bug where manually merged branches in a MR would end up with an empty diff (Stan Hu)
  - Prevent redirect loop when home_page_url is set to the root URL
  - Fix incoming email config defaults
  - Remove CSS property preventing hard tabs from rendering in Chromium 45 (Stan Hu)

v 8.1.3
  - Force update refs/merge-requests/X/head upon a push to the source branch of a merge request (Stan Hu)
  - Spread out runner contacted_at updates
  - Use issue editor as cross reference comment author when issue is edited with a new mention
  - Add Facebook authentication

v 8.1.2
  - Fix cloning Wiki repositories via HTTP (Stan Hu)
  - Add migration to remove satellites directory
  - Fix specific runners visibility
  - Fix 500 when editing CI service
  - Require CI jobs to be named
  - Fix CSS for runner status
  - Fix CI badge
  - Allow developer to manage builds

v 8.1.1
  - Removed, see 8.1.2

v 8.1.0
  - Ensure MySQL CI limits DB migrations occur after the fields have been created (Stan Hu)
  - Fix duplicate repositories in GitHub import page (Stan Hu)
  - Redirect to a default path if HTTP_REFERER is not set (Stan Hu)
  - Adds ability to create directories using the web editor (Ben Ford)
  - Cleanup stuck CI builds
  - Send an email to admin email when a user is reported for spam (Jonathan Rochkind)
  - Show notifications button when user is member of group rather than project (Grzegorz Bizon)
  - Fix bug preventing mentioned issued from being closed when MR is merged using fast-forward merge.
  - Fix nonatomic database update potentially causing project star counts to go negative (Stan Hu)
  - Don't show "Add README" link in an empty repository if user doesn't have access to push (Stan Hu)
  - Fix error preventing displaying of commit data for a directory with a leading dot (Stan Hu)
  - Speed up load times of issue detail pages by roughly 1.5x
  - Fix CI rendering regressions
  - If a merge request is to close an issue, show this on the issue page (Zeger-Jan van de Weg)
  - Add a system note and update relevant merge requests when a branch is deleted or re-added (Stan Hu)
  - Make diff file view easier to use on mobile screens (Stan Hu)
  - Improved performance of finding users by username or Email address
  - Fix bug where merge request comments created by API would not trigger notifications (Stan Hu)
  - Add support for creating directories from Files page (Stan Hu)
  - Allow removing of project without confirmation when JavaScript is disabled (Stan Hu)
  - Support filtering by "Any" milestone or issue and fix "No Milestone" and "No Label" filters (Stan Hu)
  - Improved performance of the trending projects page
  - Remove CI migration task
  - Improved performance of finding projects by their namespace
  - Fix bug where transferring a project would result in stale commit links (Stan Hu)
  - Fix build trace updating
  - Include full path of source and target branch names in New Merge Request page (Stan Hu)
  - Add user preference to view activities as default dashboard (Stan Hu)
  - Add option to admin area to sign in as a specific user (Pavel Forkert)
  - Show CI status on all pages where commits list is rendered
  - Automatically enable CI when push .gitlab-ci.yml file to repository
  - Move CI charts to project graphs area
  - Fix cases where Markdown did not render links in activity feed (Stan Hu)
  - Add first and last to pagination (Zeger-Jan van de Weg)
  - Added Commit Status API
  - Added Builds View
  - Added when to .gitlab-ci.yml
  - Show CI status on commit page
  - Added CI_BUILD_TAG, _STAGE, _NAME and _TRIGGERED to CI builds
  - Show CI status on Your projects page and Starred projects page
  - Remove "Continuous Integration" page from dashboard
  - Add notes and SSL verification entries to hook APIs (Ben Boeckel)
  - Fix grammar in admin area "labels" .nothing-here-block when no labels exist.
  - Move CI runners page to project settings area
  - Move CI variables page to project settings area
  - Move CI triggers page to project settings area
  - Move CI project settings page to CE project settings area
  - Fix bug when removed file was not appearing in merge request diff
  - Show warning when build cannot be served by any of the available CI runners
  - Note the original location of a moved project when notifying users of the move
  - Improve error message when merging fails
  - Add support of multibyte characters in LDAP UID (Roman Petrov)
  - Show additions/deletions stats on merge request diff
  - Remove footer text in emails (Zeger-Jan van de Weg)
  - Ensure code blocks are properly highlighted after a note is updated
  - Fix wrong access level badge on MR comments
  - Hide password in the service settings form
  - Move CI web hooks page to project settings area
  - Fix User Identities API. It now allows you to properly create or update user's identities.
  - Add user preference to change layout width (Peter Göbel)
  - Use commit status in merge request widget as preferred source of CI status
  - Integrate CI commit and build pages into project pages
  - Move CI services page to project settings area
  - Add "Quick Submit" behavior to input fields throughout the application. Use
    Cmd+Enter on Mac and Ctrl+Enter on Windows/Linux.
  - Fix position of hamburger in header for smaller screens (Han Loong Liauw)
  - Fix bug where Emojis in Markdown would truncate remaining text (Sakata Sinji)
  - Persist filters when sorting on admin user page (Jerry Lukins)
  - Update style of snippets pages (Han Loong Liauw)
  - Allow dashboard and group issues/MRs to be filtered by label
  - Add spellcheck=false to certain input fields
  - Invalidate stored service password if the endpoint URL is changed
  - Project names are not fully shown if group name is too big, even on group page view
  - Apply new design for Files page
  - Add "New Page" button to Wiki Pages tab (Stan Hu)
  - Only render 404 page from /public
  - Hide passwords from services API (Alex Lossent)
  - Fix: Images cannot show when projects' path was changed
  - Let gitlab-git-http-server generate and serve 'git archive' downloads
  - Optimize query when filtering on issuables (Zeger-Jan van de Weg)
  - Fix padding of outdated discussion item.
  - Animate the logo on hover

v 8.0.5
  - Correct lookup-by-email for LDAP logins
  - Fix loading spinner sometimes not being hidden on Merge Request tab switches

v 8.0.4
  - Fix Message-ID header to be RFC 2111-compliant to prevent e-mails being dropped (Stan Hu)
  - Fix referrals for :back and relative URL installs
  - Fix anchors to comments in diffs
  - Remove CI token from build traces
  - Fix "Assign All" button on Runner admin page
  - Fix search in Files
  - Add full project namespace to payload of system webhooks (Ricardo Band)

v 8.0.3
  - Fix URL shown in Slack notifications
  - Fix bug where projects would appear to be stuck in the forked import state (Stan Hu)
  - Fix Error 500 in creating merge requests with > 1000 diffs (Stan Hu)
  - Add work_in_progress key to MR web hooks (Ben Boeckel)

v 8.0.2
  - Fix default avatar not rendering in network graph (Stan Hu)
  - Skip check_initd_configured_correctly on omnibus installs
  - Prevent double-prefixing of help page paths
  - Clarify confirmation text on user deletion
  - Make commit graphs responsive to window width changes (Stan Hu)
  - Fix top margin for sign-in button on public pages
  - Fix LDAP attribute mapping
  - Remove git refs used internally by GitLab from network graph (Stan Hu)
  - Use standard Markdown font in Markdown preview instead of fixed-width font (Stan Hu)
  - Fix Reply by email for non-UTF-8 messages.
  - Add option to use StartTLS with Reply by email IMAP server.
  - Allow AWS S3 Server-Side Encryption with Amazon S3-Managed Keys for backups (Paul Beattie)

v 8.0.1
  - Improve CI migration procedure and documentation

v 8.0.0
  - Fix Markdown links not showing up in dashboard activity feed (Stan Hu)
  - Remove milestones from merge requests when milestones are deleted (Stan Hu)
  - Fix HTML link that was improperly escaped in new user e-mail (Stan Hu)
  - Fix broken sort in merge request API (Stan Hu)
  - Bump rouge to 1.10.1 to remove warning noise and fix other syntax highlighting bugs (Stan Hu)
  - Gracefully handle errors in syntax highlighting by leaving the block unformatted (Stan Hu)
  - Add "replace" and "upload" functionalities to allow user replace existing file and upload new file into current repository
  - Fix URL construction for merge requests, issues, notes, and commits for relative URL config (Stan Hu)
  - Fix emoji URLs in Markdown when relative_url_root is used (Stan Hu)
  - Omit filename in Content-Disposition header in raw file download to avoid RFC 6266 encoding issues (Stan HU)
  - Fix broken Wiki Page History (Stan Hu)
  - Import forked repositories asynchronously to prevent large repositories from timing out (Stan Hu)
  - Prevent anchors from being hidden by header (Stan Hu)
  - Fix bug where only the first 15 Bitbucket issues would be imported (Stan Hu)
  - Sort issues by creation date in Bitbucket importer (Stan Hu)
  - Prevent too many redirects upon login when home page URL is set to external_url (Stan Hu)
  - Improve dropdown positioning on the project home page (Hannes Rosenögger)
  - Upgrade browser gem to 1.0.0 to avoid warning in IE11 compatibilty mode (Stan Hu)
  - Remove user OAuth tokens from the database and request new tokens each session (Stan Hu)
  - Restrict users API endpoints to use integer IDs (Stan Hu)
  - Only show recent push event if the branch still exists or a recent merge request has not been created (Stan Hu)
  - Remove satellites
  - Better performance for web editor (switched from satellites to rugged)
  - Faster merge
  - Ability to fetch merge requests from refs/merge-requests/:id
  - Allow displaying of archived projects in the admin interface (Artem Sidorenko)
  - Allow configuration of import sources for new projects (Artem Sidorenko)
  - Search for comments should be case insensetive
  - Create cross-reference for closing references on commits pushed to non-default branches (Maël Valais)
  - Ability to search milestones
  - Gracefully handle SMTP user input errors (e.g. incorrect email addresses) to prevent Sidekiq retries (Stan Hu)
  - Move dashboard activity to separate page (for your projects and starred projects)
  - Improve performance of git blame
  - Limit content width to 1200px for most of pages to improve readability on big screens
  - Fix 500 error when submit project snippet without body
  - Improve search page usability
  - Bring more UI consistency in way how projects, snippets and groups lists are rendered
  - Make all profiles and group public
  - Fixed login failure when extern_uid changes (Joel Koglin)
  - Don't notify users without access to the project when they are (accidentally) mentioned in a note.
  - Retrieving oauth token with LDAP credentials
  - Load Application settings from running database unless env var USE_DB=false
  - Added Drone CI integration (Kirill Zaitsev)
  - Allow developers to retry builds
  - Hide advanced project options for non-admin users
  - Fail builds if no .gitlab-ci.yml is found
  - Refactored service API and added automatically service docs generator (Kirill Zaitsev)
  - Added web_url key project hook_attrs (Kirill Zaitsev)
  - Add ability to get user information by ID of an SSH key via the API
  - Fix bug which IE cannot show image at markdown when the image is raw file of gitlab
  - Add support for Crowd
  - Global Labels that are available to all projects
  - Fix highlighting of deleted lines in diffs.
  - Project notification level can be set on the project page itself
  - Added service API endpoint to retrieve service parameters (Petheő Bence)
  - Add FogBugz project import (Jared Szechy)
  - Sort users autocomplete lists by user (Allister Antosik)
  - Webhook for issue now contains repository field (Jungkook Park)
  - Add ability to add custom text to the help page (Jeroen van Baarsen)
  - Add pg_schema to backup config
  - Fix references to target project issues in Merge Requests markdown preview and textareas (Francesco Levorato)
  - Redirect from incorrectly cased group or project path to correct one (Francesco Levorato)
  - Removed API calls from CE to CI

v 7.14.3
  - No changes

v 7.14.2
  - Upgrade gitlab_git to 7.2.15 to fix `git blame` errors with ISO-encoded files (Stan Hu)
  - Allow configuration of LDAP attributes GitLab will use for the new user account.

v 7.14.1
  - Improve abuse reports management from admin area
  - Fix "Reload with full diff" URL button in compare branch view (Stan Hu)
  - Disabled DNS lookups for SSH in docker image (Rowan Wookey)
  - Only include base URL in OmniAuth full_host parameter (Stan Hu)
  - Fix Error 500 in API when accessing a group that has an avatar (Stan Hu)
  - Ability to enable SSL verification for Webhooks

v 7.14.0
  - Fix bug where non-project members of the target project could set labels on new merge requests.
  - Update default robots.txt rules to disallow crawling of irrelevant pages (Ben Bodenmiller)
  - Fix redirection after sign in when using auto_sign_in_with_provider
  - Upgrade gitlab_git to 7.2.14 to ignore CRLFs in .gitmodules (Stan Hu)
  - Clear cache to prevent listing deleted branches after MR removes source branch (Stan Hu)
  - Provide more feedback what went wrong if HipChat service failed test (Stan Hu)
  - Fix bug where backslashes in inline diffs could be dropped (Stan Hu)
  - Disable turbolinks when linking to Bitbucket import status (Stan Hu)
  - Fix broken code import and display error messages if something went wrong with creating project (Stan Hu)
  - Fix corrupted binary files when using API files endpoint (Stan Hu)
  - Bump Haml to 4.0.7 to speed up textarea rendering (Stan Hu)
  - Show incompatible projects in Bitbucket import status (Stan Hu)
  - Fix coloring of diffs on MR Discussion-tab (Gert Goet)
  - Fix "Network" and "Graphs" pages for branches with encoded slashes (Stan Hu)
  - Fix errors deleting and creating branches with encoded slashes (Stan Hu)
  - Always add current user to autocomplete controller to support filter by "Me" (Stan Hu)
  - Fix multi-line syntax highlighting (Stan Hu)
  - Fix network graph when branch name has single quotes (Stan Hu)
  - Add "Confirm user" button in user admin page (Stan Hu)
  - Upgrade gitlab_git to version 7.2.6 to fix Error 500 when creating network graphs (Stan Hu)
  - Add support for Unicode filenames in relative links (Hiroyuki Sato)
  - Fix URL used for refreshing notes if relative_url is present (Bartłomiej Święcki)
  - Fix commit data retrieval when branch name has single quotes (Stan Hu)
  - Check that project was actually created rather than just validated in import:repos task (Stan Hu)
  - Fix full screen mode for snippet comments (Daniel Gerhardt)
  - Fix 404 error in files view after deleting the last file in a repository (Stan Hu)
  - Fix the "Reload with full diff" URL button (Stan Hu)
  - Fix label read access for unauthenticated users (Daniel Gerhardt)
  - Fix access to disabled features for unauthenticated users (Daniel Gerhardt)
  - Fix OAuth provider bug where GitLab would not go return to the redirect_uri after sign-in (Stan Hu)
  - Fix file upload dialog for comment editing (Daniel Gerhardt)
  - Set OmniAuth full_host parameter to ensure redirect URIs are correct (Stan Hu)
  - Return comments in created order in merge request API (Stan Hu)
  - Disable internal issue tracker controller if external tracker is used (Stan Hu)
  - Expire Rails cache entries after two weeks to prevent endless Redis growth
  - Add support for destroying project milestones (Stan Hu)
  - Allow custom backup archive permissions
  - Add project star and fork count, group avatar URL and user/group web URL attributes to API
  - Show who last edited a comment if it wasn't the original author
  - Send notification to all participants when MR is merged.
  - Add ability to manage user email addresses via the API.
  - Show buttons to add license, changelog and contribution guide if they're missing.
  - Tweak project page buttons.
  - Disabled autocapitalize and autocorrect on login field (Daryl Chan)
  - Mention group and project name in creation, update and deletion notices (Achilleas Pipinellis)
  - Update gravatar link on profile page to link to configured gravatar host (Ben Bodenmiller)
  - Remove redis-store TTL monkey patch
  - Add support for CI skipped status
  - Fetch code from forks to refs/merge-requests/:id/head when merge request created
  - Remove comments and email addresses when publicly exposing ssh keys (Zeger-Jan van de Weg)
  - Add "Check out branch" button to the MR page.
  - Improve MR merge widget text and UI consistency.
  - Improve text in MR "How To Merge" modal.
  - Cache all events
  - Order commits by date when comparing branches
  - Fix bug causing error when the target branch of a symbolic ref was deleted
  - Include branch/tag name in archive file and directory name
  - Add dropzone upload progress
  - Add a label for merged branches on branches page (Florent Baldino)
  - Detect .mkd and .mkdn files as markdown (Ben Boeckel)
  - Fix: User search feature in admin area does not respect filters
  - Set max-width for README, issue and merge request description for easier read on big screens
  - Update Flowdock integration to support new Flowdock API (Boyan Tabakov)
  - Remove author from files view (Sven Strickroth)
  - Fix infinite loop when SAML was incorrectly configured.

v 7.13.5
  - Satellites reverted

v 7.13.4
  - Allow users to send abuse reports

v 7.13.3
  - Fix bug causing Bitbucket importer to crash when OAuth application had been removed.
  - Allow users to send abuse reports
  - Remove satellites
  - Link username to profile on Group Members page (Tom Webster)

v 7.13.2
  - Fix randomly failed spec
  - Create project services on Project creation
  - Add admin_merge_request ability to Developer level and up
  - Fix Error 500 when browsing projects with no HEAD (Stan Hu)
  - Fix labels / assignee / milestone for the merge requests when issues are disabled
  - Show the first tab automatically on MergeRequests#new
  - Add rake task 'gitlab:update_commit_count' (Daniel Gerhardt)
  - Fix Gmail Actions

v 7.13.1
  - Fix: Label modifications are not reflected in existing notes and in the issue list
  - Fix: Label not shown in the Issue list, although it's set through web interface
  - Fix: Group/project references are linked incorrectly
  - Improve documentation
  - Fix of migration: Check if session_expire_delay column exists before adding the column
  - Fix: ActionView::Template::Error
  - Fix: "Create Merge Request" isn't always shown in event for newly pushed branch
  - Fix bug causing "Remove source-branch" option not to work for merge requests from the same project.
  - Render Note field hints consistently for "new" and "edit" forms

v 7.13.0
  - Remove repository graph log to fix slow cache updates after push event (Stan Hu)
  - Only enable HSTS header for HTTPS and port 443 (Stan Hu)
  - Fix user autocomplete for unauthenticated users accessing public projects (Stan Hu)
  - Fix redirection to home page URL for unauthorized users (Daniel Gerhardt)
  - Add branch switching support for graphs (Daniel Gerhardt)
  - Fix external issue tracker hook/test for HTTPS URLs (Daniel Gerhardt)
  - Remove link leading to a 404 error in Deploy Keys page (Stan Hu)
  - Add support for unlocking users in admin settings (Stan Hu)
  - Add Irker service configuration options (Stan Hu)
  - Fix order of issues imported from GitHub (Hiroyuki Sato)
  - Bump rugments to 1.0.0beta8 to fix C prototype function highlighting (Jonathon Reinhart)
  - Fix Merge Request webhook to properly fire "merge" action when accepted from the web UI
  - Add `two_factor_enabled` field to admin user API (Stan Hu)
  - Fix invalid timestamps in RSS feeds (Rowan Wookey)
  - Fix downloading of patches on public merge requests when user logged out (Stan Hu)
  - Fix Error 500 when relative submodule resolves to a namespace that has a different name from its path (Stan Hu)
  - Extract the longest-matching ref from a commit path when multiple matches occur (Stan Hu)
  - Update maintenance documentation to explain no need to recompile asssets for omnibus installations (Stan Hu)
  - Support commenting on diffs in side-by-side mode (Stan Hu)
  - Fix JavaScript error when clicking on the comment button on a diff line that has a comment already (Stan Hu)
  - Return 40x error codes if branch could not be deleted in UI (Stan Hu)
  - Remove project visibility icons from dashboard projects list
  - Rename "Design" profile settings page to "Preferences".
  - Allow users to customize their default Dashboard page.
  - Update ssl_ciphers in Nginx example to remove DHE settings. This will deny forward secrecy for Android 2.3.7, Java 6 and OpenSSL 0.9.8
  - Admin can edit and remove user identities
  - Convert CRLF newlines to LF when committing using the web editor.
  - API request /projects/:project_id/merge_requests?state=closed will return only closed merge requests without merged one. If you need ones that were merged - use state=merged.
  - Allow Administrators to filter the user list by those with or without Two-factor Authentication enabled.
  - Show a user's Two-factor Authentication status in the administration area.
  - Explicit error when commit not found in the CI
  - Improve performance for issue and merge request pages
  - Users with guest access level can not set assignee, labels or milestones for issue and merge request
  - Reporter role can manage issue tracker now: edit any issue, set assignee or milestone and manage labels
  - Better performance for pages with events list, issues list and commits list
  - Faster automerge check and merge itself when source and target branches are in same repository
  - Correctly show anonymous authorized applications under Profile > Applications.
  - Query Optimization in MySQL.
  - Allow users to be blocked and unblocked via the API
  - Use native Postgres database cleaning during backup restore
  - Redesign project page. Show README as default instead of activity. Move project activity to separate page
  - Make left menu more hierarchical and less contextual by adding back item at top
  - A fork can’t have a visibility level that is greater than the original project.
  - Faster code search in repository and wiki. Fixes search page timeout for big repositories
  - Allow administrators to disable 2FA for a specific user
  - Add error message for SSH key linebreaks
  - Store commits count in database (will populate with valid values only after first push)
  - Rebuild cache after push to repository in background job
  - Fix transferring of project to another group using the API.

v 7.12.2
  - Correctly show anonymous authorized applications under Profile > Applications.
  - Faster automerge check and merge itself when source and target branches are in same repository
  - Audit log for user authentication
  - Allow custom label to be set for authentication providers.

v 7.12.1
  - Fix error when deleting a user who has projects (Stan Hu)
  - Fix post-receive errors on a push when an external issue tracker is configured (Stan Hu)
  - Add SAML to list of social_provider (Matt Firtion)
  - Fix merge requests API scope to keep compatibility in 7.12.x patch release (Dmitriy Zaporozhets)
  - Fix closed merge request scope at milestone page (Dmitriy Zaporozhets)
  - Revert merge request states renaming
  - Fix hooks for web based events with external issue references (Daniel Gerhardt)
  - Improve performance for issue and merge request pages
  - Compress database dumps to reduce backup size

v 7.12.0
  - Fix Error 500 when one user attempts to access a personal, internal snippet (Stan Hu)
  - Disable changing of target branch in new merge request page when a branch has already been specified (Stan Hu)
  - Fix post-receive errors on a push when an external issue tracker is configured (Stan Hu)
  - Update oauth button logos for Twitter and Google to recommended assets
  - Update browser gem to version 0.8.0 for IE11 support (Stan Hu)
  - Fix timeout when rendering file with thousands of lines.
  - Add "Remember me" checkbox to LDAP signin form.
  - Add session expiration delay configuration through UI application settings
  - Don't notify users mentioned in code blocks or blockquotes.
  - Omit link to generate labels if user does not have access to create them (Stan Hu)
  - Show warning when a comment will add 10 or more people to the discussion.
  - Disable changing of the source branch in merge request update API (Stan Hu)
  - Shorten merge request WIP text.
  - Add option to disallow users from registering any application to use GitLab as an OAuth provider
  - Support editing target branch of merge request (Stan Hu)
  - Refactor permission checks with issues and merge requests project settings (Stan Hu)
  - Fix Markdown preview not working in Edit Milestone page (Stan Hu)
  - Fix Zen Mode not closing with ESC key (Stan Hu)
  - Allow HipChat API version to be blank and default to v2 (Stan Hu)
  - Add file attachment support in Milestone description (Stan Hu)
  - Fix milestone "Browse Issues" button.
  - Set milestone on new issue when creating issue from index with milestone filter active.
  - Make namespace API available to all users (Stan Hu)
  - Add web hook support for note events (Stan Hu)
  - Disable "New Issue" and "New Merge Request" buttons when features are disabled in project settings (Stan Hu)
  - Remove Rack Attack monkey patches and bump to version 4.3.0 (Stan Hu)
  - Fix clone URL losing selection after a single click in Safari and Chrome (Stan Hu)
  - Fix git blame syntax highlighting when different commits break up lines (Stan Hu)
  - Add "Resend confirmation e-mail" link in profile settings (Stan Hu)
  - Allow to configure location of the `.gitlab_shell_secret` file. (Jakub Jirutka)
  - Disabled expansion of top/bottom blobs for new file diffs
  - Update Asciidoctor gem to version 1.5.2. (Jakub Jirutka)
  - Fix resolving of relative links to repository files in AsciiDoc documents. (Jakub Jirutka)
  - Use the user list from the target project in a merge request (Stan Hu)
  - Default extention for wiki pages is now .md instead of .markdown (Jeroen van Baarsen)
  - Add validation to wiki page creation (only [a-zA-Z0-9/_-] are allowed) (Jeroen van Baarsen)
  - Fix new/empty milestones showing 100% completion value (Jonah Bishop)
  - Add a note when an Issue or Merge Request's title changes
  - Consistently refer to MRs as either Merged or Closed.
  - Add Merged tab to MR lists.
  - Prefix EmailsOnPush email subject with `[Git]`.
  - Group project contributions by both name and email.
  - Clarify navigation labels for Project Settings and Group Settings.
  - Move user avatar and logout button to sidebar
  - You can not remove user if he/she is an only owner of group
  - User should be able to leave group. If not - show him proper message
  - User has ability to leave project
  - Add SAML support as an omniauth provider
  - Allow to configure a URL to show after sign out
  - Add an option to automatically sign-in with an Omniauth provider
  - GitLab CI service sends .gitlab-ci.yml in each push call
  - When remove project - move repository and schedule it removal
  - Improve group removing logic
  - Trigger create-hooks on backup restore task
  - Add option to automatically link omniauth and LDAP identities
  - Allow special character in users bio. I.e.: I <3 GitLab

v 7.11.4
  - Fix missing bullets when creating lists
  - Set rel="nofollow" on external links

v 7.11.3
  - no changes
  - Fix upgrader script (Martins Polakovs)

v 7.11.2
  - no changes

v 7.11.1
  - no changes

v 7.11.0
  - Fall back to Plaintext when Syntaxhighlighting doesn't work. Fixes some buggy lexers (Hannes Rosenögger)
  - Get editing comments to work in Chrome 43 again.
  - Fix broken view when viewing history of a file that includes a path that used to be another file (Stan Hu)
  - Don't show duplicate deploy keys
  - Fix commit time being displayed in the wrong timezone in some cases (Hannes Rosenögger)
  - Make the first branch pushed to an empty repository the default HEAD (Stan Hu)
  - Fix broken view when using a tag to display a tree that contains git submodules (Stan Hu)
  - Make Reply-To config apply to change e-mail confirmation and other Devise notifications (Stan Hu)
  - Add application setting to restrict user signups to e-mail domains (Stan Hu)
  - Don't allow a merge request to be merged when its title starts with "WIP".
  - Add a page title to every page.
  - Allow primary email to be set to an email that you've already added.
  - Fix clone URL field and X11 Primary selection (Dmitry Medvinsky)
  - Ignore invalid lines in .gitmodules
  - Fix "Cannot move project" error message from popping up after a successful transfer (Stan Hu)
  - Redirect to sign in page after signing out.
  - Fix "Hello @username." references not working by no longer allowing usernames to end in period.
  - Fix "Revspec not found" errors when viewing diffs in a forked project with submodules (Stan Hu)
  - Improve project page UI
  - Fix broken file browsing with relative submodule in personal projects (Stan Hu)
  - Add "Reply quoting selected text" shortcut key (`r`)
  - Fix bug causing `@whatever` inside an issue's first code block to be picked up as a user mention.
  - Fix bug causing `@whatever` inside an inline code snippet (backtick-style) to be picked up as a user mention.
  - When use change branches link at MR form - save source branch selection instead of target one
  - Improve handling of large diffs
  - Added GitLab Event header for project hooks
  - Add Two-factor authentication (2FA) for GitLab logins
  - Show Atom feed buttons everywhere where applicable.
  - Add project activity atom feed.
  - Don't crash when an MR from a fork has a cross-reference comment from the target project on one of its commits.
  - Explain how to get a new password reset token in welcome emails
  - Include commit comments in MR from a forked project.
  - Group milestones by title in the dashboard and all other issue views.
  - Query issues, merge requests and milestones with their IID through API (Julien Bianchi)
  - Add default project and snippet visibility settings to the admin web UI.
  - Show incompatible projects in Google Code import status (Stan Hu)
  - Fix bug where commit data would not appear in some subdirectories (Stan Hu)
  - Task lists are now usable in comments, and will show up in Markdown previews.
  - Fix bug where avatar filenames were not actually deleted from the database during removal (Stan Hu)
  - Fix bug where Slack service channel was not saved in admin template settings. (Stan Hu)
  - Protect OmniAuth request phase against CSRF.
  - Don't send notifications to mentioned users that don't have access to the project in question.
  - Add search issues/MR by number
  - Change plots to bar graphs in commit statistics screen
  - Move snippets UI to fluid layout
  - Improve UI for sidebar. Increase separation between navigation and content
  - Improve new project command options (Ben Bodenmiller)
  - Add common method to force UTF-8 and use it to properly handle non-ascii OAuth user properties (Onur Küçük)
  - Prevent sending empty messages to HipChat (Chulki Lee)
  - Improve UI for mobile phones on dashboard and project pages
  - Add room notification and message color option for HipChat
  - Allow to use non-ASCII letters and dashes in project and namespace name. (Jakub Jirutka)
  - Add footnotes support to Markdown (Guillaume Delbergue)
  - Add current_sign_in_at to UserFull REST api.
  - Make Sidekiq MemoryKiller shutdown signal configurable
  - Add "Create Merge Request" buttons to commits and branches pages and push event.
  - Show user roles by comments.
  - Fix automatic blocking of auto-created users from Active Directory.
  - Call merge request web hook for each new commits (Arthur Gautier)
  - Use SIGKILL by default in Sidekiq::MemoryKiller
  - Fix mentioning of private groups.
  - Add style for <kbd> element in markdown
  - Spin spinner icon next to "Checking for CI status..." on MR page.
  - Fix reference links in dashboard activity and ATOM feeds.
  - Ensure that the first added admin performs repository imports

v 7.10.4
  - Fix migrations broken in 7.10.2
  - Make tags for GitLab installations running on MySQL case sensitive
  - Get Gitorious importer to work again.
  - Fix adding new group members from admin area
  - Fix DB error when trying to tag a repository (Stan Hu)
  - Fix Error 500 when searching Wiki pages (Stan Hu)
  - Unescape branch names in compare commit (Stan Hu)
  - Order commit comments chronologically in API.

v 7.10.2
  - Fix CI links on MR page

v 7.10.0
  - Ignore submodules that are defined in .gitmodules but are checked in as directories.
  - Allow projects to be imported from Google Code.
  - Remove access control for uploaded images to fix broken images in emails (Hannes Rosenögger)
  - Allow users to be invited by email to join a group or project.
  - Don't crash when project repository doesn't exist.
  - Add config var to block auto-created LDAP users.
  - Don't use HTML ellipsis in EmailsOnPush subject truncated commit message.
  - Set EmailsOnPush reply-to address to committer email when enabled.
  - Fix broken file browsing with a submodule that contains a relative link (Stan Hu)
  - Fix persistent XSS vulnerability around profile website URLs.
  - Fix project import URL regex to prevent arbitary local repos from being imported.
  - Fix directory traversal vulnerability around uploads routes.
  - Fix directory traversal vulnerability around help pages.
  - Don't leak existence of project via search autocomplete.
  - Don't leak existence of group or project via search.
  - Fix bug where Wiki pages that included a '/' were no longer accessible (Stan Hu)
  - Fix bug where error messages from Dropzone would not be displayed on the issues page (Stan Hu)
  - Add a rake task to check repository integrity with `git fsck`
  - Add ability to configure Reply-To address in gitlab.yml (Stan Hu)
  - Move current user to the top of the list in assignee/author filters (Stan Hu)
  - Fix broken side-by-side diff view on merge request page (Stan Hu)
  - Set Application controller default URL options to ensure all url_for calls are consistent (Stan Hu)
  - Allow HTML tags in Markdown input
  - Fix code unfold not working on Compare commits page (Stan Hu)
  - Fix generating SSH key fingerprints with OpenSSH 6.8. (Sašo Stanovnik)
  - Fix "Import projects from" button to show the correct instructions (Stan Hu)
  - Fix dots in Wiki slugs causing errors (Stan Hu)
  - Make maximum attachment size configurable via Application Settings (Stan Hu)
  - Update poltergeist to version 1.6.0 to support PhantomJS 2.0 (Zeger-Jan van de Weg)
  - Fix cross references when usernames, milestones, or project names contain underscores (Stan Hu)
  - Disable reference creation for comments surrounded by code/preformatted blocks (Stan Hu)
  - Reduce Rack Attack false positives causing 403 errors during HTTP authentication (Stan Hu)
  - enable line wrapping per default and remove the checkbox to toggle it (Hannes Rosenögger)
  - Fix a link in the patch update guide
  - Add a service to support external wikis (Hannes Rosenögger)
  - Omit the "email patches" link and fix plain diff view for merge commits
  - List new commits for newly pushed branch in activity view.
  - Add sidetiq gem dependency to match EE
  - Add changelog, license and contribution guide links to project tab bar.
  - Improve diff UI
  - Fix alignment of navbar toggle button (Cody Mize)
  - Fix checkbox rendering for nested task lists
  - Identical look of selectboxes in UI
  - Upgrade the gitlab_git gem to version 7.1.3
  - Move "Import existing repository by URL" option to button.
  - Improve error message when save profile has error.
  - Passing the name of pushed ref to CI service (requires GitLab CI 7.9+)
  - Add location field to user profile
  - Fix print view for markdown files and wiki pages
  - Fix errors when deleting old backups
  - Improve GitLab performance when working with git repositories
  - Add tag message and last commit to tag hook (Kamil Trzciński)
  - Restrict permissions on backup files
  - Improve oauth accounts UI in profile page
  - Add ability to unlink connected accounts
  - Replace commits calendar with faster contribution calendar that includes issues and merge requests
  - Add inifinite scroll to user page activity
  - Don't include system notes in issue/MR comment count.
  - Don't mark merge request as updated when merge status relative to target branch changes.
  - Link note avatar to user.
  - Make Git-over-SSH errors more descriptive.
  - Fix EmailsOnPush.
  - Refactor issue filtering
  - AJAX selectbox for issue assignee and author filters
  - Fix issue with missing options in issue filtering dropdown if selected one
  - Prevent holding Control-Enter or Command-Enter from posting comment multiple times.
  - Prevent note form from being cleared when submitting failed.
  - Improve file icons rendering on tree (Sullivan Sénéchal)
  - API: Add pagination to project events
  - Get issue links in notification mail to work again.
  - Don't show commit comment button when user is not signed in.
  - Fix admin user projects lists.
  - Don't leak private group existence by redirecting from namespace controller to group controller.
  - Ability to skip some items from backup (database, respositories or uploads)
  - Archive repositories in background worker.
  - Import GitHub, Bitbucket or GitLab.com projects owned by authenticated user into current namespace.
  - Project labels are now available over the API under the "tag_list" field (Cristian Medina)
  - Fixed link paths for HTTP and SSH on the admin project view (Jeremy Maziarz)
  - Fix and improve help rendering (Sullivan Sénéchal)
  - Fix final line in EmailsOnPush email diff being rendered as error.
  - Prevent duplicate Buildkite service creation.
  - Fix git over ssh errors 'fatal: protocol error: bad line length character'
  - Automatically setup GitLab CI project for forks if origin project has GitLab CI enabled
  - Bust group page project list cache when namespace name or path changes.
  - Explicitly set image alt-attribute to prevent graphical glitches if gravatars could not be loaded
  - Allow user to choose a public email to show on public profile
  - Remove truncation from issue titles on milestone page (Jason Blanchard)
  - Fix stuck Merge Request merging events from old installations (Ben Bodenmiller)
  - Fix merge request comments on files with multiple commits
  - Fix Resource Owner Password Authentication Flow

v 7.9.4
  - Security: Fix project import URL regex to prevent arbitary local repos from being imported
  - Fixed issue where only 25 commits would load in file listings
  - Fix LDAP identities  after config update

v 7.9.3
  - Contains no changes
  - Add icons to Add dropdown items.
  - Allow admin to create public deploy keys that are accessible to any project.
  - Warn when gitlab-shell version doesn't match requirement.
  - Skip email confirmation when set by admin or via LDAP.
  - Only allow users to reference groups, projects, issues, MRs, commits they have access to.

v 7.9.3
  - Contains no changes

v 7.9.2
  - Contains no changes

v 7.9.1
  - Include missing events and fix save functionality in admin service template settings form (Stan Hu)
  - Fix "Import projects from" button to show the correct instructions (Stan Hu)
  - Fix OAuth2 issue importing a new project from GitHub and GitLab (Stan Hu)
  - Fix for LDAP with commas in DN
  - Fix missing events and in admin Slack service template settings form (Stan Hu)
  - Don't show commit comment button when user is not signed in.
  - Downgrade gemnasium-gitlab-service gem

v 7.9.0
  - Add HipChat integration documentation (Stan Hu)
  - Update documentation for object_kind field in Webhook push and tag push Webhooks (Stan Hu)
  - Fix broken email images (Hannes Rosenögger)
  - Automatically config git if user forgot, where possible (Zeger-Jan van de Weg)
  - Fix mass SQL statements on initial push (Hannes Rosenögger)
  - Add tag push notifications and normalize HipChat and Slack messages to be consistent (Stan Hu)
  - Add comment notification events to HipChat and Slack services (Stan Hu)
  - Add issue and merge request events to HipChat and Slack services (Stan Hu)
  - Fix merge request URL passed to Webhooks. (Stan Hu)
  - Fix bug that caused a server error when editing a comment to "+1" or "-1" (Stan Hu)
  - Fix code preview theme setting for comments, issues, merge requests, and snippets (Stan Hu)
  - Move labels/milestones tabs to sidebar
  - Upgrade Rails gem to version 4.1.9.
  - Improve error messages for file edit failures
  - Improve UI for commits, issues and merge request lists
  - Fix commit comments on first line of diff not rendering in Merge Request Discussion view.
  - Allow admins to override restricted project visibility settings.
  - Move restricted visibility settings from gitlab.yml into the web UI.
  - Improve trigger merge request hook when source project branch has been updated (Kirill Zaitsev)
  - Save web edit in new branch
  - Fix ordering of imported but unchanged projects (Marco Wessel)
  - Mobile UI improvements: make aside content expandable
  - Expose avatar_url in projects API
  - Fix checkbox alignment on the application settings page.
  - Generalize image upload in drag and drop in markdown to all files (Hannes Rosenögger)
  - Fix mass-unassignment of issues (Robert Speicher)
  - Fix hidden diff comments in merge request discussion view
  - Allow user confirmation to be skipped for new users via API
  - Add a service to send updates to an Irker gateway (Romain Coltel)
  - Add brakeman (security scanner for Ruby on Rails)
  - Slack username and channel options
  - Add grouped milestones from all projects to dashboard.
  - Web hook sends pusher email as well as commiter
  - Add Bitbucket omniauth provider.
  - Add Bitbucket importer.
  - Support referencing issues to a project whose name starts with a digit
  - Condense commits already in target branch when updating merge request source branch.
  - Send notifications and leave system comments when bulk updating issues.
  - Automatically link commit ranges to compare page: sha1...sha4 or sha1..sha4 (includes sha1 in comparison)
  - Move groups page from profile to dashboard
  - Starred projects page at dashboard
  - Blocking user does not remove him/her from project/groups but show blocked label
  - Change subject of EmailsOnPush emails to include namespace, project and branch.
  - Change subject of EmailsOnPush emails to include first commit message when multiple were pushed.
  - Remove confusing footer from EmailsOnPush mail body.
  - Add list of changed files to EmailsOnPush emails.
  - Add option to send EmailsOnPush emails from committer email if domain matches.
  - Add option to disable code diffs in EmailOnPush emails.
  - Wrap commit message in EmailsOnPush email.
  - Send EmailsOnPush emails when deleting commits using force push.
  - Fix EmailsOnPush email comparison link to include first commit.
  - Fix highliht of selected lines in file
  - Reject access to group/project avatar if the user doesn't have access.
  - Add database migration to clean group duplicates with same path and name (Make sure you have a backup before update)
  - Add GitLab active users count to rake gitlab:check
  - Starred projects page at dashboard
  - Make email display name configurable
  - Improve json validation in hook data
  - Use Emoji One
  - Updated emoji help documentation to properly reference EmojiOne.
  - Fix missing GitHub organisation repositories on import page.
  - Added blue theme
  - Remove annoying notice messages when create/update merge request
  - Allow smb:// links in Markdown text.
  - Filter merge request by title or description at Merge Requests page
  - Block user if he/she was blocked in Active Directory
  - Fix import pages not working after first load.
  - Use custom LDAP label in LDAP signin form.
  - Execute hooks and services when branch or tag is created or deleted through web interface.
  - Block and unblock user if he/she was blocked/unblocked in Active Directory
  - Raise recommended number of unicorn workers from 2 to 3
  - Use same layout and interactivity for project members as group members.
  - Prevent gitlab-shell character encoding issues by receiving its changes as raw data.
  - Ability to unsubscribe/subscribe to issue or merge request
  - Delete deploy key when last connection to a project is destroyed.
  - Fix invalid Atom feeds when using emoji, horizontal rules, or images (Christian Walther)
  - Backup of repositories with tar instead of git bundle (only now are git-annex files included in the backup)
  - Add canceled status for CI
  - Send EmailsOnPush email when branch or tag is created or deleted.
  - Faster merge request processing for large repository
  - Prevent doubling AJAX request with each commit visit via Turbolink
  - Prevent unnecessary doubling of js events on import pages and user calendar

v 7.8.4
  - Fix issue_tracker_id substitution in custom issue trackers
  - Fix path and name duplication in namespaces

v 7.8.3
  - Bump version of gitlab_git fixing annotated tags without message

v 7.8.2
  - Fix service migration issue when upgrading from versions prior to 7.3
  - Fix setting of the default use project limit via admin UI
  - Fix showing of already imported projects for GitLab and Gitorious importers
  - Fix response of push to repository to return "Not found" if user doesn't have access
  - Fix check if user is allowed to view the file attachment
  - Fix import check for case sensetive namespaces
  - Increase timeout for Git-over-HTTP requests to 1 hour since large pulls/pushes can take a long time.
  - Properly handle autosave local storage exceptions.
  - Escape wildcards when searching LDAP by username.

v 7.8.1
  - Fix run of custom post receive hooks
  - Fix migration that caused issues when upgrading to version 7.8 from versions prior to 7.3
  - Fix the warning for LDAP users about need to set password
  - Fix avatars which were not shown for non logged in users
  - Fix urls for the issues when relative url was enabled

v 7.8.0
  - Fix access control and protection against XSS for note attachments and other uploads.
  - Replace highlight.js with rouge-fork rugments (Stefan Tatschner)
  - Make project search case insensitive (Hannes Rosenögger)
  - Include issue/mr participants in list of recipients for reassign/close/reopen emails
  - Expose description in groups API
  - Better UI for project services page
  - Cleaner UI for web editor
  - Add diff syntax highlighting in email-on-push service notifications (Hannes Rosenögger)
  - Add API endpoint to fetch all changes on a MergeRequest (Jeroen van Baarsen)
  - View note image attachments in new tab when clicked instead of downloading them
  - Improve sorting logic in UI and API. Explicitly define what sorting method is used by default
  - Fix overflow at sidebar when have several items
  - Add notes for label changes in issue and merge requests
  - Show tags in commit view (Hannes Rosenögger)
  - Only count a user's vote once on a merge request or issue (Michael Clarke)
  - Increase font size when browse source files and diffs
  - Service Templates now let you set default values for all services
  - Create new file in empty repository using GitLab UI
  - Ability to clone project using oauth2 token
  - Upgrade Sidekiq gem to version 3.3.0
  - Stop git zombie creation during force push check
  - Show success/error messages for test setting button in services
  - Added Rubocop for code style checks
  - Fix commits pagination
  - Async load a branch information at the commit page
  - Disable blacklist validation for project names
  - Allow configuring protection of the default branch upon first push (Marco Wessel)
  - Add gitlab.com importer
  - Add an ability to login with gitlab.com
  - Add a commit calendar to the user profile (Hannes Rosenögger)
  - Submit comment on command-enter
  - Notify all members of a group when that group is mentioned in a comment, for example: `@gitlab-org` or `@sales`.
  - Extend issue clossing pattern to include "Resolve", "Resolves", "Resolved", "Resolving" and "Close" (Julien Bianchi and Hannes Rosenögger)
  - Fix long broadcast message cut-off on left sidebar (Visay Keo)
  - Add Project Avatars (Steven Thonus and Hannes Rosenögger)
  - Password reset token validity increased from 2 hours to 2 days since it is also send on account creation.
  - Edit group members via API
  - Enable raw image paste from clipboard, currently Chrome only (Marco Cyriacks)
  - Add action property to merge request hook (Julien Bianchi)
  - Remove duplicates from group milestone participants list.
  - Add a new API function that retrieves all issues assigned to a single milestone (Justin Whear and Hannes Rosenögger)
  - API: Access groups with their path (Julien Bianchi)
  - Added link to milestone and keeping resource context on smaller viewports for issues and merge requests (Jason Blanchard)
  - Allow notification email to be set separately from primary email.
  - API: Add support for editing an existing project (Mika Mäenpää and Hannes Rosenögger)
  - Don't have Markdown preview fail for long comments/wiki pages.
  - When test web hook - show error message instead of 500 error page if connection to hook url was reset
  - Added support for firing system hooks on group create/destroy and adding/removing users to group (Boyan Tabakov)
  - Added persistent collapse button for left side nav bar (Jason Blanchard)
  - Prevent losing unsaved comments by automatically restoring them when comment page is loaded again.
  - Don't allow page to be scaled on mobile.
  - Clean the username acquired from OAuth/LDAP so it doesn't fail username validation and block signing up.
  - Show assignees in merge request index page (Kelvin Mutuma)
  - Link head panel titles to relevant root page.
  - Allow users that signed up via OAuth to set their password in order to use Git over HTTP(S).
  - Show users button to share their newly created public or internal projects on twitter
  - Add quick help links to the GitLab pricing and feature comparison pages.
  - Fix duplicate authorized applications in user profile and incorrect application client count in admin area.
  - Make sure Markdown previews always use the same styling as the eventual destination.
  - Remove deprecated Group#owner_id from API
  - Show projects user contributed to on user page. Show stars near project on user page.
  - Improve database performance for GitLab
  - Add Asana service (Jeremy Benoist)
  - Improve project web hooks with extra data

v 7.7.2
  - Update GitLab Shell to version 2.4.2 that fixes a bug when developers can push to protected branch
  - Fix issue when LDAP user can't login with existing GitLab account

v 7.7.1
  - Improve mention autocomplete performance
  - Show setup instructions for GitHub import if disabled
  - Allow use http for OAuth applications

v 7.7.0
  - Import from GitHub.com feature
  - Add Jetbrains Teamcity CI service (Jason Lippert)
  - Mention notification level
  - Markdown preview in wiki (Yuriy Glukhov)
  - Raise group avatar filesize limit to 200kb
  - OAuth applications feature
  - Show user SSH keys in admin area
  - Developer can push to protected branches option
  - Set project path instead of project name in create form
  - Block Git HTTP access after 10 failed authentication attempts
  - Updates to the messages returned by API (sponsored by O'Reilly Media)
  - New UI layout with side navigation
  - Add alert message in case of outdated browser (IE < 10)
  - Added API support for sorting projects
  - Update gitlab_git to version 7.0.0.rc14
  - Add API project search filter option for authorized projects
  - Fix File blame not respecting branch selection
  - Change some of application settings on fly in admin area UI
  - Redesign signin/signup pages
  - Close standard input in Gitlab::Popen.popen
  - Trigger GitLab CI when push tags
  - When accept merge request - do merge using sidaekiq job
  - Enable web signups by default
  - Fixes for diff comments: drag-n-drop images, selecting images
  - Fixes for edit comments: drag-n-drop images, preview mode, selecting images, save & update
  - Remove password strength indicator



v 7.6.0
  - Fork repository to groups
  - New rugged version
  - Add CRON=1 backup setting for quiet backups
  - Fix failing wiki restore
  - Add optional Sidekiq MemoryKiller middleware (enabled via SIDEKIQ_MAX_RSS env variable)
  - Monokai highlighting style now more faithful to original design (Mark Riedesel)
  - Create project with repository in synchrony
  - Added ability to create empty repo or import existing one if project does not have repository
  - Reactivate highlight.js language autodetection
  - Mobile UI improvements
  - Change maximum avatar file size from 100KB to 200KB
  - Strict validation for snippet file names
  - Enable Markdown preview for issues, merge requests, milestones, and notes (Vinnie Okada)
  - In the docker directory is a container template based on the Omnibus packages.
  - Update Sidekiq to version 2.17.8
  - Add author filter to project issues and merge requests pages
  - Atom feed for user activity
  - Support multiple omniauth providers for the same user
  - Rendering cross reference in issue title and tooltip for merge request
  - Show username in comments
  - Possibility to create Milestones or Labels when Issues are disabled
  - Fix bug with showing gpg signature in tag

v 7.5.3
  - Bump gitlab_git to 7.0.0.rc12 (includes Rugged 0.21.2)

v 7.5.2
  - Don't log Sidekiq arguments by default
  - Fix restore of wiki repositories from backups

v 7.5.1
  - Add missing timestamps to 'members' table

v 7.5.0
  - API: Add support for Hipchat (Kevin Houdebert)
  - Add time zone configuration in gitlab.yml (Sullivan Senechal)
  - Fix LDAP authentication for Git HTTP access
  - Run 'GC.start' after every EmailsOnPushWorker job
  - Fix LDAP config lookup for provider 'ldap'
  - Drop all sequences during Postgres database restore
  - Project title links to project homepage (Ben Bodenmiller)
  - Add Atlassian Bamboo CI service (Drew Blessing)
  - Mentioned @user will receive email even if he is not participating in issue or commit
  - Session API: Use case-insensitive authentication like in UI (Andrey Krivko)
  - Tie up loose ends with annotated tags: API & UI (Sean Edge)
  - Return valid json for deleting branch via API (sponsored by O'Reilly Media)
  - Expose username in project events API (sponsored by O'Reilly Media)
  - Adds comments to commits in the API
  - Performance improvements
  - Fix post-receive issue for projects with deleted forks
  - New gitlab-shell version with custom hooks support
  - Improve code
  - GitLab CI 5.2+ support (does not support older versions)
  - Fixed bug when you can not push commits starting with 000000 to protected branches
  - Added a password strength indicator
  - Change project name and path in one form
  - Display renamed files in diff views (Vinnie Okada)
  - Fix raw view for public snippets
  - Use secret token with GitLab internal API.
  - Add missing timestamps to 'members' table

v 7.4.5
  - Bump gitlab_git to 7.0.0.rc12 (includes Rugged 0.21.2)

v 7.4.4
  - No changes

v 7.4.3
  - Fix raw snippets view
  - Fix security issue for member api
  - Fix buildbox integration

v 7.4.2
  - Fix internal snippet exposing for unauthenticated users

v 7.4.1
  - Fix LDAP authentication for Git HTTP access
  - Fix LDAP config lookup for provider 'ldap'
  - Fix public snippets
  - Fix 500 error on projects with nested submodules

v 7.4.0
  - Refactored membership logic
  - Improve error reporting on users API (Julien Bianchi)
  - Refactor test coverage tools usage. Use SIMPLECOV=true to generate it locally
  - Default branch is protected by default
  - Increase unicorn timeout to 60 seconds
  - Sort search autocomplete projects by stars count so most popular go first
  - Add README to tab on project show page
  - Do not delete tmp/repositories itself during clean-up, only its contents
  - Support for backup uploads to remote storage
  - Prevent notes polling when there are not notes
  - Internal ForkService: Prepare support for fork to a given namespace
  - API: Add support for forking a project via the API (Bernhard Kaindl)
  - API: filter project issues by milestone (Julien Bianchi)
  - Fail harder in the backup script
  - Changes to Slack service structure, only webhook url needed
  - Zen mode for wiki and milestones (Robert Schilling)
  - Move Emoji parsing to html-pipeline-gitlab (Robert Schilling)
  - Font Awesome 4.2 integration (Sullivan Senechal)
  - Add Pushover service integration (Sullivan Senechal)
  - Add select field type for services options (Sullivan Senechal)
  - Add cross-project references to the Markdown parser (Vinnie Okada)
  - Add task lists to issue and merge request descriptions (Vinnie Okada)
  - Snippets can be public, internal or private
  - Improve danger zone: ask project path to confirm data-loss action
  - Raise exception on forgery
  - Show build coverage in Merge Requests (requires GitLab CI v5.1)
  - New milestone and label links on issue edit form
  - Improved repository graphs
  - Improve event note display in dashboard and project activity views (Vinnie Okada)
  - Add users sorting to admin area
  - UI improvements
  - Fix ambiguous sha problem with mentioned commit
  - Fixed bug with apostrophe when at mentioning users
  - Add active directory ldap option
  - Developers can push to wiki repo. Protected branches does not affect wiki repo any more
  - Faster rev list
  - Fix branch removal

v 7.3.2
  - Fix creating new file via web editor
  - Use gitlab-shell v2.0.1

v 7.3.1
  - Fix ref parsing in Gitlab::GitAccess
  - Fix error 500 when viewing diff on a file with changed permissions
  - Fix adding comments to MR when source branch is master
  - Fix error 500 when searching description contains relative link

v 7.3.0
  - Always set the 'origin' remote in satellite actions
  - Write authorized_keys in tmp/ during tests
  - Use sockets to connect to Redis
  - Add dormant New Relic gem (can be enabled via environment variables)
  - Expire Rack sessions after 1 week
  - Cleaner signin/signup pages
  - Improved comments UI
  - Better search with filtering, pagination etc
  - Added a checkbox to toggle line wrapping in diff (Yuriy Glukhov)
  - Prevent project stars duplication when fork project
  - Use the default Unicorn socket backlog value of 1024
  - Support Unix domain sockets for Redis
  - Store session Redis keys in 'session:gitlab:' namespace
  - Deprecate LDAP account takeover based on partial LDAP email / GitLab username match
  - Use /bin/sh instead of Bash in bin/web, bin/background_jobs (Pavel Novitskiy)
  - Keyboard shortcuts for productivity (Robert Schilling)
  - API: filter issues by state (Julien Bianchi)
  - API: filter issues by labels (Julien Bianchi)
  - Add system hook for ssh key changes
  - Add blob permalink link (Ciro Santilli)
  - Create annotated tags through UI and API (Sean Edge)
  - Snippets search (Charles Bushong)
  - Comment new push to existing MR
  - Add 'ci' to the blacklist of forbidden names
  - Improve text filtering on issues page
  - Comment & Close button
  - Process git push --all much faster
  - Don't allow edit of system notes
  - Project wiki search (Ralf Seidler)
  - Enabled Shibboleth authentication support (Matus Banas)
  - Zen mode (fullscreen) for issues/MR/notes (Robert Schilling)
  - Add ability to configure webhook timeout via gitlab.yml (Wes Gurney)
  - Sort project merge requests in asc or desc order for updated_at or created_at field (sponsored by O'Reilly Media)
  - Add Redis socket support to 'rake gitlab:shell:install'

v 7.2.1
  - Delete orphaned labels during label migration (James Brooks)
  - Security: prevent XSS with stricter MIME types for raw repo files

v 7.2.0
  - Explore page
  - Add project stars (Ciro Santilli)
  - Log Sidekiq arguments
  - Better labels: colors, ability to rename and remove
  - Improve the way merge request collects diffs
  - Improve compare page for large diffs
  - Expose the full commit message via API
  - Fix 500 error on repository rename
  - Fix bug when MR download patch return invalid diff
  - Test gitlab-shell integration
  - Repository import timeout increased from 2 to 4 minutes allowing larger repos to be imported
  - API for labels (Robert Schilling)
  - API: ability to set an import url when creating project for specific user

v 7.1.1
  - Fix cpu usage issue in Firefox
  - Fix redirect loop when changing password by new user
  - Fix 500 error on new merge request page

v 7.1.0
  - Remove observers
  - Improve MR discussions
  - Filter by description on Issues#index page
  - Fix bug with namespace select when create new project page
  - Show README link after description for non-master members
  - Add @all mention for comments
  - Dont show reply button if user is not signed in
  - Expose more information for issues with webhook
  - Add a mention of the merge request into the default merge request commit message
  - Improve code highlight, introduce support for more languages like Go, Clojure, Erlang etc
  - Fix concurrency issue in repository download
  - Dont allow repository name start with ?
  - Improve email threading (Pierre de La Morinerie)
  - Cleaner help page
  - Group milestones
  - Improved email notifications
  - Contributors API (sponsored by Mobbr)
  - Fix LDAP TLS authentication (Boris HUISGEN)
  - Show VERSION information on project sidebar
  - Improve branch removal logic when accept MR
  - Fix bug where comment form is spawned inside the Reply button
  - Remove Dir.chdir from Satellite#lock for thread-safety
  - Increased default git max_size value from 5MB to 20MB in gitlab.yml. Please update your configs!
  - Show error message in case of timeout in satellite when create MR
  - Show first 100 files for huge diff instead of hiding all
  - Change default admin email from admin@local.host to admin@example.com

v 7.0.0
  - The CPU no longer overheats when you hold down the spacebar
  - Improve edit file UI
  - Add ability to upload group avatar when create
  - Protected branch cannot be removed
  - Developers can remove normal branches with UI
  - Remove branch via API (sponsored by O'Reilly Media)
  - Move protected branches page to Project settings area
  - Redirect to Files view when create new branch via UI
  - Drag and drop upload of image in every markdown-area (Earle Randolph Bunao and Neil Francis Calabroso)
  - Refactor the markdown relative links processing
  - Make it easier to implement other CI services for GitLab
  - Group masters can create projects in group
  - Deprecate ruby 1.9.3 support
  - Only masters can rewrite/remove git tags
  - Add X-Frame-Options SAMEORIGIN to Nginx config so Sidekiq admin is visible
  - UI improvements
  - Case-insensetive search for issues
  - Update to rails 4.1
  - Improve performance of application for projects and groups with a lot of members
  - Formally support Ruby 2.1
  - Include Nginx gitlab-ssl config
  - Add manual language detection for highlight.js
  - Added example.com/:username routing
  - Show notice if your profile is public
  - UI improvements for mobile devices
  - Improve diff rendering performance
  - Drag-n-drop for issues and merge requests between states at milestone page
  - Fix '0 commits' message for huge repositories on project home page
  - Prevent 500 error page when visit commit page from large repo
  - Add notice about huge push over http to unicorn config
  - File action in satellites uses default 30 seconds timeout instead of old 10 seconds one
  - Overall performance improvements
  - Skip init script check on omnibus-gitlab
  - Be more selective when killing stray Sidekiqs
  - Check LDAP user filter during sign-in
  - Remove wall feature (no data loss - you can take it from database)
  - Dont expose user emails via API unless you are admin
  - Detect issues closed by Merge Request description
  - Better email subject lines from email on push service (Alex Elman)
  - Enable identicon for gravatar be default

v 6.9.2
  - Revert the commit that broke the LDAP user filter

v 6.9.1
  - Fix scroll to highlighted line
  - Fix the pagination on load for commits page

v 6.9.0
  - Store Rails cache data in the Redis `cache:gitlab` namespace
  - Adjust MySQL limits for existing installations
  - Add db index on project_id+iid column. This prevents duplicate on iid (During migration duplicates will be removed)
  - Markdown preview or diff during editing via web editor (Evgeniy Sokovikov)
  - Give the Rails cache its own Redis namespace
  - Add ability to set different ssh host, if different from http/https
  - Fix syntax highlighting for code comments blocks
  - Improve comments loading logic
  - Stop refreshing comments when the tab is hidden
  - Improve issue and merge request mobile UI (Drew Blessing)
  - Document how to convert a backup to PostgreSQL
  - Fix locale bug in backup manager
  - Fix can not automerge when MR description is too long
  - Fix wiki backup skip bug
  - Two Step MR creation process
  - Remove unwanted files from satellite working directory with git clean -fdx
  - Accept merge request via API (sponsored by O'Reilly Media)
  - Add more access checks during API calls
  - Block SSH access for 'disabled' Active Directory users
  - Labels for merge requests (Drew Blessing)
  - Threaded emails by setting a Message-ID (Philip Blatter)

v 6.8.0
  - Ability to at mention users that are participating in issue and merge req. discussion
  - Enabled GZip Compression for assets in example Nginx, make sure that Nginx is compiled with --with-http_gzip_static_module flag (this is default in Ubuntu)
  - Make user search case-insensitive (Christopher Arnold)
  - Remove omniauth-ldap nickname bug workaround
  - Drop all tables before restoring a Postgres backup
  - Make the repository downloads path configurable
  - Create branches via API (sponsored by O'Reilly Media)
  - Changed permission of gitlab-satellites directory not to be world accessible
  - Protected branch does not allow force push
  - Fix popen bug in `rake gitlab:satellites:create`
  - Disable connection reaping for MySQL
  - Allow oauth signup without email for twitter and github
  - Fix faulty namespace names that caused 500 on user creation
  - Option to disable standard login
  - Clean old created archives from repository downloads directory
  - Fix download link for huge MR diffs
  - Expose event and mergerequest timestamps in API
  - Fix emails on push service when only one commit is pushed

v 6.7.3
  - Fix the merge notification email not being sent (Pierre de La Morinerie)
  - Drop all tables before restoring a Postgres backup
  - Remove yanked modernizr gem

v 6.7.2
  - Fix upgrader script

v 6.7.1
  - Fix GitLab CI integration

v 6.7.0
  - Increased the example Nginx client_max_body_size from 5MB to 20MB, consider updating it manually on existing installations
  - Add support for Gemnasium as a Project Service (Olivier Gonzalez)
  - Add edit file button to MergeRequest diff
  - Public groups (Jason Hollingsworth)
  - Cleaner headers in Notification Emails (Pierre de La Morinerie)
  - Blob and tree gfm links to anchors work
  - Piwik Integration (Sebastian Winkler)
  - Show contribution guide link for new issue form (Jeroen van Baarsen)
  - Fix CI status for merge requests from fork
  - Added option to remove issue assignee on project issue page and issue edit page (Jason Blanchard)
  - New page load indicator that includes a spinner that scrolls with the page
  - Converted all the help sections into markdown
  - LDAP user filters
  - Streamline the content of notification emails (Pierre de La Morinerie)
  - Fixes a bug with group member administration (Matt DeTullio)
  - Sort tag names using VersionSorter (Robert Speicher)
  - Add GFM autocompletion for MergeRequests (Robert Speicher)
  - Add webhook when a new tag is pushed (Jeroen van Baarsen)
  - Add button for toggling inline comments in diff view
  - Add retry feature for repository import
  - Reuse the GitLab LDAP connection within each request
  - Changed markdown new line behaviour to conform to markdown standards
  - Fix global search
  - Faster authorized_keys rebuilding in `rake gitlab:shell:setup` (requires gitlab-shell 1.8.5)
  - Create and Update MR calls now support the description parameter (Greg Messner)
  - Markdown relative links in the wiki link to wiki pages, markdown relative links in repositories link to files in the repository
  - Added Slack service integration (Federico Ravasio)
  - Better API responses for access_levels (sponsored by O'Reilly Media)
  - Requires at least 2 unicorn workers
  - Requires gitlab-shell v1.9+
  - Replaced gemoji(due to closed licencing problem) with Phantom Open Emoji library(combined SIL Open Font License, MIT License and the CC 3.0 License)
  - Fix `/:username.keys` response content type (Dmitry Medvinsky)

v 6.6.5
  - Added option to remove issue assignee on project issue page and issue edit page (Jason Blanchard)
  - Hide mr close button for comment form if merge request was closed or inline comment
  - Adds ability to reopen closed merge request

v 6.6.4
  - Add missing html escape for highlighted code blocks in comments, issues

v 6.6.3
  - Fix 500 error when edit yourself from admin area
  - Hide private groups for public profiles

v 6.6.2
  - Fix 500 error on branch/tag create or remove via UI

v 6.6.1
  - Fix 500 error on files tab if submodules presents

v 6.6.0
  - Retrieving user ssh keys publically(github style): http://__HOST__/__USERNAME__.keys
  - Permissions: Developer now can manage issue tracker (modify any issue)
  - Improve Code Compare page performance
  - Group avatar
  - Pygments.rb replaced with highlight.js
  - Improve Merge request diff store logic
  - Improve render performnace for MR show page
  - Fixed Assembla hardcoded project name
  - Jira integration documentation
  - Refactored app/services
  - Remove snippet expiration
  - Mobile UI improvements (Drew Blessing)
  - Fix block/remove UI for admin::users#show page
  - Show users' group membership on users' activity page (Robert Djurasaj)
  - User pages are visible without login if user is authorized to a public project
  - Markdown rendered headers have id derived from their name and link to their id
  - Improve application to work faster with large groups (100+ members)
  - Multiple emails per user
  - Show last commit for file when view file source
  - Restyle Issue#show page and MR#show page
  - Ability to filter by multiple labels for Issues page
  - Rails version to 4.0.3
  - Fixed attachment identifier displaying underneath note text (Jason Blanchard)

v 6.5.1
  - Fix branch selectbox when create merge request from fork

v 6.5.0
  - Dropdown menus on issue#show page for assignee and milestone (Jason Blanchard)
  - Add color custimization and previewing to broadcast messages
  - Fixed notes anchors
  - Load new comments in issues dynamically
  - Added sort options to Public page
  - New filters (assigned/authored/all) for Dashboard#issues/merge_requests (sponsored by Say Media)
  - Add project visibility icons to dashboard
  - Enable secure cookies if https used
  - Protect users/confirmation with rack_attack
  - Default HTTP headers to protect against MIME-sniffing, force https if enabled
  - Bootstrap 3 with responsive UI
  - New repository download formats: tar.bz2, zip, tar (Jason Hollingsworth)
  - Restyled accept widgets for MR
  - SCSS refactored
  - Use jquery timeago plugin
  - Fix 500 error for rdoc files
  - Ability to customize merge commit message (sponsored by Say Media)
  - Search autocomplete via ajax
  - Add website url to user profile
  - Files API supports base64 encoded content (sponsored by O'Reilly Media)
  - Added support for Go's repository retrieval (Bruno Albuquerque)

v6.4.3
  - Don't use unicorn worker killer if PhusionPassenger is defined

v6.4.2
  - Fixed wrong behaviour of script/upgrade.rb

v6.4.1
  - Fixed bug with repository rename
  - Fixed bug with project transfer

v 6.4.0
  - Added sorting to project issues page (Jason Blanchard)
  - Assembla integration (Carlos Paramio)
  - Fixed another 500 error with submodules
  - UI: More compact issues page
  - Minimal password length increased to 8 symbols
  - Side-by-side diff view (Steven Thonus)
  - Internal projects (Jason Hollingsworth)
  - Allow removal of avatar (Drew Blessing)
  - Project web hooks now support issues and merge request events
  - Visiting project page while not logged in will redirect to sign-in instead of 404 (Jason Hollingsworth)
  - Expire event cache on avatar creation/removal (Drew Blessing)
  - Archiving old projects (Steven Thonus)
  - Rails 4
  - Add time ago tooltips to show actual date/time
  - UI: Fixed UI for admin system hooks
  - Ruby script for easier GitLab upgrade
  - Do not remove Merge requests if fork project was removed
  - Improve sign-in/signup UX
  - Add resend confirmation link to sign-in page
  - Set noreply@HOSTNAME for reply_to field in all emails
  - Show GitLab API version on Admin#dashboard
  - API Cross-origin resource sharing
  - Show READMe link at project home page
  - Show repo size for projects in Admin area

v 6.3.0
  - API for adding gitlab-ci service
  - Init script now waits for pids to appear after (re)starting before reporting status (Rovanion Luckey)
  - Restyle project home page
  - Grammar fixes
  - Show branches list (which branches contains commit) on commit page (Andrew Kumanyaev)
  - Security improvements
  - Added support for GitLab CI 4.0
  - Fixed issue with 500 error when group did not exist
  - Ability to leave project
  - You can create file in repo using UI
  - You can remove file from repo using UI
  - API: dropped default_branch attribute from project during creation
  - Project default_branch is not stored in db any more. It takes from repo now.
  - Admin broadcast messages
  - UI improvements
  - Dont show last push widget if user removed this branch
  - Fix 500 error for repos with newline in file name
  - Extended html titles
  - API: create/update/delete repo files
  - Admin can transfer project to any namespace
  - API: projects/all for admin users
  - Fix recent branches order

v 6.2.4
  - Security: Cast API private_token to string (CVE-2013-4580)
  - Security: Require gitlab-shell 1.7.8 (CVE-2013-4581, CVE-2013-4582, CVE-2013-4583)
  - Fix for Git SSH access for LDAP users

v 6.2.3
  - Security: More protection against CVE-2013-4489
  - Security: Require gitlab-shell 1.7.4 (CVE-2013-4490, CVE-2013-4546)
  - Fix sidekiq rake tasks

v 6.2.2
  - Security: Update gitlab_git (CVE-2013-4489)

v 6.2.1
  - Security: Fix issue with generated passwords for new users

v 6.2.0
  - Public project pages are now visible to everyone (files, issues, wik, etc.)
    THIS MEANS YOUR ISSUES AND WIKI FOR PUBLIC PROJECTS ARE PUBLICLY VISIBLE AFTER THE UPGRADE
  - Add group access to permissions page
  - Require current password to change one
  - Group owner or admin can remove other group owners
  - Remove group transfer since we have multiple owners
  - Respect authorization in Repository API
  - Improve UI for Project#files page
  - Add more security specs
  - Added search for projects by name to api (Izaak Alpert)
  - Make default user theme configurable (Izaak Alpert)
  - Update logic for validates_merge_request for tree of MR (Andrew Kumanyaev)
  - Rake tasks for web hooks management (Jonhnny Weslley)
  - Extended User API to expose admin and can_create_group for user creation/updating (Boyan Tabakov)
  - API: Remove group
  - API: Remove project
  - Avatar upload on profile page with a maximum of 100KB (Steven Thonus)
  - Store the sessions in Redis instead of the cookie store
  - Fixed relative links in markdown
  - User must confirm their email if signup enabled
  - User must confirm changed email

v 6.1.0
  - Project specific IDs for issues, mr, milestones
    Above items will get a new id and for example all bookmarked issue urls will change.
    Old issue urls are redirected to the new one if the issue id is too high for an internal id.
  - Description field added to Merge Request
  - API: Sudo api calls (Izaak Alpert)
  - API: Group membership api (Izaak Alpert)
  - Improved commit diff
  - Improved large commit handling (Boyan Tabakov)
  - Rewrite: Init script now less prone to errors and keeps better track of the service (Rovanion Luckey)
  - Link issues, merge requests, and commits when they reference each other with GFM (Ash Wilson)
  - Close issues automatically when pushing commits with a special message
  - Improve user removal from admin area
  - Invalidate events cache when project was moved
  - Remove deprecated classes and rake tasks
  - Add event filter for group and project show pages
  - Add links to create branch/tag from project home page
  - Add public-project? checkbox to new-project view
  - Improved compare page. Added link to proceed into Merge Request
  - Send an email to a user when they are added to group
  - New landing page when you have 0 projects

v 6.0.0
  - Feature: Replace teams with group membership
    We introduce group membership in 6.0 as a replacement for teams.
    The old combination of groups and teams was confusing for a lot of people.
    And when the members of a team where changed this wasn't reflected in the project permissions.
    In GitLab 6.0 you will be able to add members to a group with a permission level for each member.
    These group members will have access to the projects in that group.
    Any changes to group members will immediately be reflected in the project permissions.
    You can even have multiple owners for a group, greatly simplifying administration.
  - Feature: Ability to have multiple owners for group
  - Feature: Merge Requests between fork and project (Izaak Alpert)
  - Feature: Generate fingerprint for ssh keys
  - Feature: Ability to create and remove branches with UI
  - Feature: Ability to create and remove git tags with UI
  - Feature: Groups page in profile. You can leave group there
  - API: Allow login with LDAP credentials
  - Redesign: project settings navigation
  - Redesign: snippets area
  - Redesign: ssh keys page
  - Redesign: buttons, blocks and other ui elements
  - Add comment title to rss feed
  - You can use arrows to navigate at tree view
  - Add project filter on dashboard
  - Cache project graph
  - Drop support of root namespaces
  - Default theme is classic now
  - Cache result of methods like authorize_projects, project.team.members etc
  - Remove $.ready events
  - Fix onclick events being double binded
  - Add notification level to group membership
  - Move all project controllers/views under Projects:: module
  - Move all profile controllers/views under Profiles:: module
  - Apply user project limit only for personal projects
  - Unicorn is default web server again
  - Store satellites lock files inside satellites dir
  - Disabled threadsafety mode in rails
  - Fixed bug with loosing MR comments
  - Improved MR comments logic
  - Render readme file for projects in public area

v 5.4.2
  - Security: Cast API private_token to string (CVE-2013-4580)
  - Security: Require gitlab-shell 1.7.8 (CVE-2013-4581, CVE-2013-4582, CVE-2013-4583)

v 5.4.1
  - Security: Fixes for CVE-2013-4489
  - Security: Require gitlab-shell 1.7.4 (CVE-2013-4490, CVE-2013-4546)

v 5.4.0
  - Ability to edit own comments
  - Documentation improvements
  - Improve dashboard projects page
  - Fixed nav for empty repos
  - GitLab Markdown help page
  - Misspelling fixes
  - Added support of unicorn and fog gems
  - Added client list to API doc
  - Fix PostgreSQL database restoration problem
  - Increase snippet content column size
  - allow project import via git:// url
  - Show participants on issues, including mentions
  - Notify mentioned users with email

v 5.3.0
  - Refactored services
  - Campfire service added
  - HipChat service added
  - Fixed bug with LDAP + git over http
  - Fixed bug with google analytics code being ignored
  - Improve sign-in page if ldap enabled
  - Respect newlines in wall messages
  - Generate the Rails secret token on first run
  - Rename repo feature
  - Init.d: remove gitlab.socket on service start
  - Api: added teams api
  - Api: Prevent blob content being escaped
  - Api: Smart deploy key add behaviour
  - Api: projects/owned.json return user owned project
  - Fix bug with team assignation on project from #4109
  - Advanced snippets: public/private, project/personal (Andrew Kulakov)
  - Repository Graphs (Karlo Nicholas T. Soriano)
  - Fix dashboard lost if comment on commit
  - Update gitlab-grack. Fixes issue with --depth option
  - Fix project events duplicate on project page
  - Fix postgres error when displaying network graph.
  - Fix dashboard event filter when navigate via turbolinks
  - init.d: Ensure socket is removed before starting service
  - Admin area: Style teams:index, group:show pages
  - Own page for failed forking
  - Scrum view for milestone

v 5.2.0
  - Turbolinks
  - Git over http with ldap credentials
  - Diff with better colors and some spacing on the corners
  - Default values for project features
  - Fixed huge_commit view
  - Restyle project clone panel
  - Move Gitlab::Git code to gitlab_git gem
  - Move update docs in repo
  - Requires gitlab-shell v1.4.0
  - Fixed submodules listing under file tab
  - Fork feature (Angus MacArthur)
  - git version check in gitlab:check
  - Shared deploy keys feature
  - Ability to generate default labels set for issues
  - Improve gfm autocomplete (Harold Luo)
  - Added support for Google Analytics
  - Code search feature (Javier Castro)

v 5.1.0
  - You can login with email or username now
  - Corrected project transfer rollback when repository cannot be moved
  - Move both repo and wiki when project transfer requested
  - Admin area: project editing was removed from admin namespace
  - Access: admin user has now access to any project.
  - Notification settings
  - Gitlab::Git set of objects to abstract from grit library
  - Replace Unicorn web server with Puma
  - Backup/Restore refactored. Backup dump project wiki too now
  - Restyled Issues list. Show milestone version in issue row
  - Restyled Merge Request list
  - Backup now dump/restore uploads
  - Improved performance of dashboard (Andrew Kumanyaev)
  - File history now tracks renames (Akzhan Abdulin)
  - Drop wiki migration tools
  - Drop sqlite migration tools
  - project tagging
  - Paginate users in API
  - Restyled network graph (Hiroyuki Sato)

v 5.0.1
  - Fixed issue with gitlab-grit being overridden by grit

v 5.0.0
  - Replaced gitolite with gitlab-shell
  - Removed gitolite-related libraries
  - State machine added
  - Setup gitlab as git user
  - Internal API
  - Show team tab for empty projects
  - Import repository feature
  - Updated rails
  - Use lambda for scopes
  - Redesign admin area -> users
  - Redesign admin area -> user
  - Secure link to file attachments
  - Add validations for Group and Team names
  - Restyle team page for project
  - Update capybara, rspec-rails, poltergeist to recent versions
  - Wiki on git using Gollum
  - Added Solarized Dark theme for code review
  - Don't show user emails in autocomplete lists, profile pages
  - Added settings tab for group, team, project
  - Replace user popup with icons in header
  - Handle project moving with gitlab-shell
  - Added select2-rails for selectboxes with ajax data load
  - Fixed search field on projects page
  - Added teams to search autocomplete
  - Move groups and teams on dashboard sidebar to sub-tabs
  - API: improved return codes and docs. (Felix Gilcher, Sebastian Ziebell)
  - Redesign wall to be more like chat
  - Snippets, Wall features are disabled by default for new projects

v 4.2.0
  - Teams
  - User show page. Via /u/username
  - Show help contents on pages for better navigation
  - Async gitolite calls
  - added satellites logs
  - can_create_group, can_create_team booleans for User
  - Process web hooks async
  - GFM: Fix images escaped inside links
  - Network graph improved
  - Switchable branches for network graph
  - API: Groups
  - Fixed project download

v 4.1.0
  - Optional Sign-Up
  - Discussions
  - Satellites outside of tmp
  - Line numbers for blame
  - Project public mode
  - Public area with unauthorized access
  - Load dashboard events with ajax
  - remember dashboard filter in cookies
  - replace resque with sidekiq
  - fix routing issues
  - cleanup rake tasks
  - fix backup/restore
  - scss cleanup
  - show preview for note images
  - improved network-graph
  - get rid of app/roles/
  - added new classes Team, Repository
  - Reduce amount of gitolite calls
  - Ability to add user in all group projects
  - remove deprecated configs
  - replaced Korolev font with open font
  - restyled admin/dashboard page
  - restyled admin/projects page

v 4.0.0
  - Remove project code and path from API. Use id instead
  - Return valid cloneable url to repo for web hook
  - Fixed backup issue
  - Reorganized settings
  - Fixed commits compare
  - Refactored scss
  - Improve status checks
  - Validates presence of User#name
  - Fixed postgres support
  - Removed sqlite support
  - Modified post-receive hook
  - Milestones can be closed now
  - Show comment events on dashboard
  - Quick add team members via group#people page
  - [API] expose created date for hooks and SSH keys
  - [API] list, create issue notes
  - [API] list, create snippet notes
  - [API] list, create wall notes
  - Remove project code - use path instead
  - added username field to user
  - rake task to fill usernames based on emails create namespaces for users
  - STI Group < Namespace
  - Project has namespace_id
  - Projects with namespaces also namespaced in gitolite and stored in subdir
  - Moving project to group will move it under group namespace
  - Ability to move project from namespaces to another
  - Fixes commit patches getting escaped (see #2036)
  - Support diff and patch generation for commits and merge request
  - MergeReqest doesn't generate a temporary file for the patch any more
  - Update the UI to allow downloading Patch or Diff

v 3.1.0
  - Updated gems
  - Services: Gitlab CI integration
  - Events filter on dashboard
  - Own namespace for redis/resque
  - Optimized commit diff views
  - add alphabetical order for projects admin page
  - Improved web editor
  - Commit stats page
  - Documentation split and cleanup
  - Link to commit authors everywhere
  - Restyled milestones list
  - added Milestone to Merge Request
  - Restyled Top panel
  - Refactored Satellite Code
  - Added file line links
  - moved from capybara-webkit to poltergeist + phantomjs

v 3.0.3
  - Fixed bug with issues list in Chrome
  - New Feature: Import team from another project

v 3.0.2
  - Fixed gitlab:app:setup
  - Fixed application error on empty project in admin area
  - Restyled last push widget

v 3.0.1
  - Fixed git over http

v 3.0.0
  - Projects groups
  - Web Editor
  - Fixed bug with gitolite keys
  - UI improved
  - Increased performance of application
  - Show user avatar in last commit when browsing Files
  - Refactored Gitlab::Merge
  - Use Font Awesome for icons
  - Separate observing of Note and MergeRequests
  - Milestone "All Issues" filter
  - Fix issue close and reopen button text and styles
  - Fix forward/back while browsing Tree hierarchy
  - Show number of notes for commits and merge requests
  - Added support pg from box and update installation doc
  - Reject ssh keys that break gitolite
  - [API] list one project hook
  - [API] edit project hook
  - [API] list project snippets
  - [API] allow to authorize using private token in HTTP header
  - [API] add user creation

v 2.9.1
  - Fixed resque custom config init

v 2.9.0
  - fixed inline notes bugs
  - refactored rspecs
  - refactored gitolite backend
  - added factory_girl
  - restyled projects list on dashboard
  - ssh keys validation to prevent gitolite crash
  - send notifications if changed permission in project
  - scss refactoring. gitlab_bootstrap/ dir
  - fix git push http body bigger than 112k problem
  - list of labels  page under issues tab
  - API for milestones, keys
  - restyled buttons
  - OAuth
  - Comment order changed

v 2.8.1
  - ability to disable gravatars
  - improved MR diff logic
  - ssh key help page

v 2.8.0
  - Gitlab Flavored Markdown
  - Bulk issues update
  - Issues API
  - Cucumber coverage increased
  - Post-receive files fixed
  - UI improved
  - Application cleanup
  - more cucumber
  - capybara-webkit + headless

v 2.7.0
  - Issue Labels
  - Inline diff
  - Git HTTP
  - API
  - UI improved
  - System hooks
  - UI improved
  - Dashboard events endless scroll
  - Source performance increased

v 2.6.0
  - UI polished
  - Improved network graph + keyboard nav
  - Handle huge commits
  - Last Push widget
  - Bugfix
  - Better performance
  - Email in resque
  - Increased test coverage
  - Ability to remove branch with MR accept
  - a lot of code refactored

v 2.5.0
  - UI polished
  - Git blame for file
  - Bugfix
  - Email in resque
  - Better test coverage

v 2.4.0
  - Admin area stats page
  - Ability to block user
  - Simplified dashboard area
  - Improved admin area
  - Bootstrap 2.0
  - Responsive layout
  - Big commits handling
  - Performance improved
  - Milestones

v 2.3.1
  - Issues pagination
  - ssl fixes
  - Merge Request pagination

v 2.3.0
  - Dashboard r1
  - Search r1
  - Project page
  - Close merge request on push
  - Persist MR diff after merge
  - mysql support
  - Documentation

v 2.2.0
  - We’ve added support of LDAP auth
  - Improved permission logic (4 roles system)
  - Protected branches (now only masters can push to protected branches)
  - Usability improved
  - twitter bootstrap integrated
  - compare view between commits
  - wiki feature
  - now you can enable/disable issues, wiki, wall features per project
  - security fixes
  - improved code browsing (ajax branch switch etc)
  - improved per-line commenting
  - git submodules displayed
  - moved to rails 3.2
  - help section improved

v 2.1.0
  - Project tab r1
  - List branches/tags
  - per line comments
  - mass user import

v 2.0.0
  - gitolite as main git host system
  - merge requests
  - project/repo access
  - link to commit/issue feed
  - design tab
  - improved email notifications
  - restyled dashboard
  - bugfix

v 1.2.2
  - common config file gitlab.yml
  - issues restyle
  - snippets restyle
  - clickable news feed header on dashboard
  - bugfix

v 1.2.1
  - bugfix

v 1.2.0
  - new design
  - user dashboard
  - network graph
  - markdown support for comments
  - encoding issues
  - wall like twitter timeline

v 1.1.0
  - project dashboard
  - wall redesigned
  - feature: code snippets
  - fixed horizontal scroll on file preview
  - fixed app crash if commit message has invalid chars
  - bugfix & code cleaning

v 1.0.2
  - fixed bug with empty project
  - added adv validation for project path & code
  - feature: issues can be sortable
  - bugfix
  - username displayed on top panel

v 1.0.1
  - fixed: with invalid source code for commit
  - fixed: lose branch/tag selection when use tree navigation
  - when history clicked - display path
  - bug fix & code cleaning

v 1.0.0
  - bug fix
  - projects preview mode

v 0.9.6
  - css fix
  - new repo empty tree until restart server - fixed

v 0.9.4
  - security improved
  - authorization improved
  - html escaping
  - bug fix
  - increased test coverage
  - design improvements

v 0.9.1
  - increased test coverage
  - design improvements
  - new issue email notification
  - updated app name
  - issue redesigned
  - issue can be edit

v 0.8.0
  - syntax highlight for main file types
  - redesign
  - stability
  - security fixes
  - increased test coverage
  - email notification<|MERGE_RESOLUTION|>--- conflicted
+++ resolved
@@ -62,14 +62,11 @@
   - Import GitHub wiki into GitLab
   - Add reporters ability to download and browse build artifacts (Andrew Johnson)
   - Autofill referring url in message box when reporting user abuse. (Josh Frye)
-<<<<<<< HEAD
   - Remove leading comma on award emoji when the user is the first to award the emoji (Zeger-Jan van de Weg)
   - Add build artifacts browser
   - Improve UX in builds artifacts browser
   - Increase default size of `data` column in `events` table when using MySQL
-=======
   - Expose button to CI Lint tool on project builds page
->>>>>>> 6fe33804
 
 v 8.3.4
   - Use gitlab-workhorse 0.5.4 (fixes API routing bug)
