--- conflicted
+++ resolved
@@ -1,11 +1,8 @@
 Please view this file on the master branch, on stable branches it's out of date.
 
 v 7.11.0 (unreleased)
-<<<<<<< HEAD
   - Make Reply-To config apply to change e-mail confirmation and other Devise notifications (Stan Hu)
-=======
   - Add application setting to restrict user signups to e-mail domains (Stan Hu)
->>>>>>> eb4f1eb5
   - Don't allow a merge request to be merged when its title starts with "WIP".
   - Add a page title to every page.
   - Get Gitorious importer to work again.
