Please view this file on the master branch, on stable branches it's out of date.

v 7.10.0 (unreleased)
<<<<<<< HEAD
  - Fix "Import projects from" button to show the correct instructions (Stan Hu)
=======
  - Fix dots in Wiki slugs causing errors (Stan Hu)
>>>>>>> 59d5c779
  - Update poltergeist to version 1.6.0 to support PhantomJS 2.0 (Zeger-Jan van de Weg)
  - Fix cross references when usernames, milestones, or project names contain underscores (Stan Hu)
  - enable line wrapping per default and remove the checkbox to toggle it (Hannes Rosenögger)
  - extend the commit calendar to show the actual commits made on a date (Hannes Rosenögger)
  - Fix a link in the patch update guide
  - Add a service to support external wikis (Hannes Rosenögger)
  - List new commits for newly pushed branch in activity view.
  - Add sidetiq gem dependency to match EE
  - Add changelog, license and contribution guide links to project sidebar.
  - Improve diff UI
  - Fix alignment of navbar toggle button (Cody Mize)
  - Identical look of selectboxes in UI
  - Move "Import existing repository by URL" option to button.
  - Improve error message when save profile has error.
  - Passing the name of pushed ref to CI service (requires GitLab CI 7.9+)
  - Add location field to user profile
  - Fix print view for markdown files and wiki pages
  - Improve GitLab performance when working with git repositories
  - Add tag message and last commit to tag hook (Kamil Trzciński)
  - Restrict permissions on backup files
  - Improve oauth accounts UI in profile page
  - Add ability to unlink connected accounts

v 7.9.0 (unreleased)
  - Add HipChat integration documentation (Stan Hu)
  - Update documentation for object_kind field in Webhook push and tag push Webhooks (Stan Hu)
  - Fix broken email images (Hannes Rosenögger)
  - Automatically config git if user forgot, where possible (Zeger-Jan van de Weg)
  - Fix mass SQL statements on initial push (Hannes Rosenögger)
  - Add tag push notifications and normalize HipChat and Slack messages to be consistent (Stan Hu)
  - Add comment notification events to HipChat and Slack services (Stan Hu)
  - Add issue and merge request events to HipChat and Slack services (Stan Hu)
  - Fix merge request URL passed to Webhooks. (Stan Hu)
  - Fix bug that caused a server error when editing a comment to "+1" or "-1" (Stan Hu)
  - Fix code preview theme setting for comments, issues, merge requests, and snippets (Stan Hu)
  - Move labels/milestones tabs to sidebar
  - Upgrade Rails gem to version 4.1.9.
  - Improve error messages for file edit failures
  - Improve UI for commits, issues and merge request lists
  - Fix commit comments on first line of diff not rendering in Merge Request Discussion view.
  - Allow admins to override restricted project visibility settings.
  - Move restricted visibility settings from gitlab.yml into the web UI.
  - Improve trigger merge request hook when source project branch has been updated (Kirill Zaitsev)
  - Save web edit in new branch
  - Fix ordering of imported but unchanged projects (Marco Wessel)
  - Mobile UI improvements: make aside content expandable
  - Expose avatar_url in projects API
  - Fix checkbox alignment on the application settings page.
  - Generalize image upload in drag and drop in markdown to all files (Hannes Rosenögger)
  - Fix mass-unassignment of issues (Robert Speicher)
  - Fix hidden diff comments in merge request discussion view
  - Allow user confirmation to be skipped for new users via API
  - Add a service to send updates to an Irker gateway (Romain Coltel)
  - Add brakeman (security scanner for Ruby on Rails)
  - Slack username and channel options
  - Add grouped milestones from all projects to dashboard.
  - Web hook sends pusher email as well as commiter
  - Add Bitbucket omniauth provider.
  - Add Bitbucket importer.
  - Support referencing issues to a project whose name starts with a digit
  - Condense commits already in target branch when updating merge request source branch.
  - Send notifications and leave system comments when bulk updating issues.
  - Automatically link commit ranges to compare page: sha1...sha4 or sha1..sha4 (includes sha1 in comparison)
  - Move groups page from profile to dashboard
  - Starred projects page at dashboard
  - Blocking user does not remove him/her from project/groups but show blocked label
  - Change subject of EmailsOnPush emails to include namespace, project and branch.
  - Change subject of EmailsOnPush emails to include first commit message when multiple were pushed.
  - Remove confusing footer from EmailsOnPush mail body.
  - Add list of changed files to EmailsOnPush emails.
  - Add option to send EmailsOnPush emails from committer email if domain matches.
  - Add option to disable code diffs in EmailOnPush emails.
  - Wrap commit message in EmailsOnPush email.
  - Send EmailsOnPush emails when deleting commits using force push.
  - Fix EmailsOnPush email comparison link to include first commit.
  - Fix highliht of selected lines in file
  - Reject access to group/project avatar if the user doesn't have access.
  - Add database migration to clean group duplicates with same path and name (Make sure you have a backup before update)
  - Add GitLab active users count to rake gitlab:check
  - Starred projects page at dashboard
  - Make email display name configurable
  - Improve json validation in hook data
  - Use Emoji One
  - Updated emoji help documentation to properly reference EmojiOne.
  - Fix missing GitHub organisation repositories on import page.
  - Added blue theme
  - Remove annoying notice messages when create/update merge request
  - Allow smb:// links in Markdown text.
  - Filter merge request by title or description at Merge Requests page
  - Block user if he/she was blocked in Active Directory
  - Fix import pages not working after first load.
  - Use custom LDAP label in LDAP signin form.
  - Execute hooks and services when branch or tag is created or deleted through web interface.
  - Block and unblock user if he/she was blocked/unblocked in Active Directory
  - Raise recommended number of unicorn workers from 2 to 3
  - Use same layout and interactivity for project members as group members.
  - Prevent gitlab-shell character encoding issues by receiving its changes as raw data.
  - Ability to unsubscribe/subscribe to issue or merge request
  - Delete deploy key when last connection to a project is destroyed.
  - Fix invalid Atom feeds when using emoji, horizontal rules, or images (Christian Walther)
  - Backup of repositories with tar instead of git bundle (only now are git-annex files included in the backup)
  - Add canceled status for CI

v 7.8.4
  - Fix issue_tracker_id substitution in custom issue trackers
  - Fix path and name duplication in namespaces

v 7.8.3
  - Bump version of gitlab_git fixing annotated tags without message

v 7.8.2
  - Fix service migration issue when upgrading from versions prior to 7.3
  - Fix setting of the default use project limit via admin UI
  - Fix showing of already imported projects for GitLab and Gitorious importers
  - Fix response of push to repository to return "Not found" if user doesn't have access
  - Fix check if user is allowed to view the file attachment
  - Fix import check for case sensetive namespaces
  - Increase timeout for Git-over-HTTP requests to 1 hour since large pulls/pushes can take a long time.
  - Properly handle autosave local storage exceptions.
  - Escape wildcards when searching LDAP by username.

v 7.8.1
  - Fix run of custom post receive hooks
  - Fix migration that caused issues when upgrading to version 7.8 from versions prior to 7.3
  - Fix the warning for LDAP users about need to set password
  - Fix avatars which were not shown for non logged in users
  - Fix urls for the issues when relative url was enabled

v 7.8.0
  - Fix access control and protection against XSS for note attachments and other uploads.
  - Replace highlight.js with rouge-fork rugments (Stefan Tatschner)
  - Make project search case insensitive (Hannes Rosenögger)
  - Include issue/mr participants in list of recipients for reassign/close/reopen emails
  - Expose description in groups API
  - Better UI for project services page
  - Cleaner UI for web editor
  - Add diff syntax highlighting in email-on-push service notifications (Hannes Rosenögger)
  - Add API endpoint to fetch all changes on a MergeRequest (Jeroen van Baarsen)
  - View note image attachments in new tab when clicked instead of downloading them
  - Improve sorting logic in UI and API. Explicitly define what sorting method is used by default
  - Allow more variations for commit messages closing issues (Julien Bianchi and Hannes Rosenögger)
  - Fix overflow at sidebar when have several items
  - Add notes for label changes in issue and merge requests
  - Show tags in commit view (Hannes Rosenögger)
  - Only count a user's vote once on a merge request or issue (Michael Clarke)
  - Increase font size when browse source files and diffs
  - Service Templates now let you set default values for all services
  - Create new file in empty repository using GitLab UI
  - Ability to clone project using oauth2 token
  - Upgrade Sidekiq gem to version 3.3.0
  - Stop git zombie creation during force push check
  - Show success/error messages for test setting button in services
  - Added Rubocop for code style checks
  - Fix commits pagination
  - Async load a branch information at the commit page
  - Disable blacklist validation for project names
  - Allow configuring protection of the default branch upon first push (Marco Wessel)
  - Add gitlab.com importer
  - Add an ability to login with gitlab.com
  - Add a commit calendar to the user profile (Hannes Rosenögger)
  - Submit comment on command-enter
  - Notify all members of a group when that group is mentioned in a comment, for example: `@gitlab-org` or `@sales`.
  - Extend issue clossing pattern to include "Resolve", "Resolves", "Resolved", "Resolving" and "Close"
  - Fix long broadcast message cut-off on left sidebar (Visay Keo)
  - Add Project Avatars (Steven Thonus and Hannes Rosenögger)
  - Password reset token validity increased from 2 hours to 2 days since it is also send on account creation.
  - Edit group members via API
  - Enable raw image paste from clipboard, currently Chrome only (Marco Cyriacks)
  - Add action property to merge request hook (Julien Bianchi)
  - Remove duplicates from group milestone participants list.
  - Add a new API function that retrieves all issues assigned to a single milestone (Justin Whear and Hannes Rosenögger)
  - API: Access groups with their path (Julien Bianchi)
  - Added link to milestone and keeping resource context on smaller viewports for issues and merge requests (Jason Blanchard)
  - Allow notification email to be set separately from primary email.
  - API: Add support for editing an existing project (Mika Mäenpää and Hannes Rosenögger)
  - Don't have Markdown preview fail for long comments/wiki pages.
  - When test web hook - show error message instead of 500 error page if connection to hook url was reset
  - Added support for firing system hooks on group create/destroy and adding/removing users to group (Boyan Tabakov)
  - Added persistent collapse button for left side nav bar (Jason Blanchard)
  - Prevent losing unsaved comments by automatically restoring them when comment page is loaded again.
  - Don't allow page to be scaled on mobile.
  - Clean the username acquired from OAuth/LDAP so it doesn't fail username validation and block signing up.
  - Show assignees in merge request index page (Kelvin Mutuma)
  - Link head panel titles to relevant root page.
  - Allow users that signed up via OAuth to set their password in order to use Git over HTTP(S).
  - Show users button to share their newly created public or internal projects on twitter
  - Add quick help links to the GitLab pricing and feature comparison pages.
  - Fix duplicate authorized applications in user profile and incorrect application client count in admin area.
  - Make sure Markdown previews always use the same styling as the eventual destination.
  - Remove deprecated Group#owner_id from API
  - Show projects user contributed to on user page. Show stars near project on user page.
  - Improve database performance for GitLab
  - Add Asana service (Jeremy Benoist)
  - Improve project web hooks with extra data

v 7.7.2
  - Update GitLab Shell to version 2.4.2 that fixes a bug when developers can push to protected branch
  - Fix issue when LDAP user can't login with existing GitLab account

v 7.7.1
  - Improve mention autocomplete performance
  - Show setup instructions for GitHub import if disabled
  - Allow use http for OAuth applications

v 7.7.0
  - Import from GitHub.com feature
  - Add Jetbrains Teamcity CI service (Jason Lippert)
  - Mention notification level
  - Markdown preview in wiki (Yuriy Glukhov)
  - Raise group avatar filesize limit to 200kb
  - OAuth applications feature
  - Show user SSH keys in admin area
  - Developer can push to protected branches option
  - Set project path instead of project name in create form
  - Block Git HTTP access after 10 failed authentication attempts
  - Updates to the messages returned by API (sponsored by O'Reilly Media)
  - New UI layout with side navigation
  - Add alert message in case of outdated browser (IE < 10)
  - Added API support for sorting projects
  - Update gitlab_git to version 7.0.0.rc14
  - Add API project search filter option for authorized projects
  - Fix File blame not respecting branch selection
  - Change some of application settings on fly in admin area UI
  - Redesign signin/signup pages
  - Close standard input in Gitlab::Popen.popen
  - Trigger GitLab CI when push tags
  - When accept merge request - do merge using sidaekiq job
  - Enable web signups by default
  - Fixes for diff comments: drag-n-drop images, selecting images
  - Fixes for edit comments: drag-n-drop images, preview mode, selecting images, save & update
  - Remove password strength indicator



v 7.6.0
  - Fork repository to groups
  - New rugged version
  - Add CRON=1 backup setting for quiet backups
  - Fix failing wiki restore
  - Add optional Sidekiq MemoryKiller middleware (enabled via SIDEKIQ_MAX_RSS env variable)
  - Monokai highlighting style now more faithful to original design (Mark Riedesel)
  - Create project with repository in synchrony
  - Added ability to create empty repo or import existing one if project does not have repository
  - Reactivate highlight.js language autodetection
  - Mobile UI improvements
  - Change maximum avatar file size from 100KB to 200KB
  - Strict validation for snippet file names
  - Enable Markdown preview for issues, merge requests, milestones, and notes (Vinnie Okada)
  - In the docker directory is a container template based on the Omnibus packages.
  - Update Sidekiq to version 2.17.8
  - Add author filter to project issues and merge requests pages
  - Atom feed for user activity
  - Support multiple omniauth providers for the same user
  - Rendering cross reference in issue title and tooltip for merge request
  - Show username in comments
  - Possibility to create Milestones or Labels when Issues are disabled
  - Fix bug with showing gpg signature in tag

v 7.5.3
  - Bump gitlab_git to 7.0.0.rc12 (includes Rugged 0.21.2)

v 7.5.2
  - Don't log Sidekiq arguments by default
  - Fix restore of wiki repositories from backups

v 7.5.1
  - Add missing timestamps to 'members' table

v 7.5.0
  - API: Add support for Hipchat (Kevin Houdebert)
  - Add time zone configuration in gitlab.yml (Sullivan Senechal)
  - Fix LDAP authentication for Git HTTP access
  - Run 'GC.start' after every EmailsOnPushWorker job
  - Fix LDAP config lookup for provider 'ldap'
  - Drop all sequences during Postgres database restore
  - Project title links to project homepage (Ben Bodenmiller)
  - Add Atlassian Bamboo CI service (Drew Blessing)
  - Mentioned @user will receive email even if he is not participating in issue or commit
  - Session API: Use case-insensitive authentication like in UI (Andrey Krivko)
  - Tie up loose ends with annotated tags: API & UI (Sean Edge)
  - Return valid json for deleting branch via API (sponsored by O'Reilly Media)
  - Expose username in project events API (sponsored by O'Reilly Media)
  - Adds comments to commits in the API
  - Performance improvements
  - Fix post-receive issue for projects with deleted forks
  - New gitlab-shell version with custom hooks support
  - Improve code
  - GitLab CI 5.2+ support (does not support older versions)
  - Fixed bug when you can not push commits starting with 000000 to protected branches
  - Added a password strength indicator
  - Change project name and path in one form
  - Display renamed files in diff views (Vinnie Okada)
  - Fix raw view for public snippets
  - Use secret token with GitLab internal API.
  - Add missing timestamps to 'members' table

v 7.4.3
  - Fix raw snippets view
  - Fix security issue for member api
  - Fix buildbox integration

v 7.4.2
  - Fix internal snippet exposing for unauthenticated users

v 7.4.1
  - Fix LDAP authentication for Git HTTP access
  - Fix LDAP config lookup for provider 'ldap'
  - Fix public snippets
  - Fix 500 error on projects with nested submodules

v 7.4.0
  - Refactored membership logic
  - Improve error reporting on users API (Julien Bianchi)
  - Refactor test coverage tools usage. Use SIMPLECOV=true to generate it locally
  - Default branch is protected by default
  - Increase unicorn timeout to 60 seconds
  - Sort search autocomplete projects by stars count so most popular go first
  - Add README to tab on project show page
  - Do not delete tmp/repositories itself during clean-up, only its contents
  - Support for backup uploads to remote storage
  - Prevent notes polling when there are not notes
  - Internal ForkService: Prepare support for fork to a given namespace
  - API: Add support for forking a project via the API (Bernhard Kaindl)
  - API: filter project issues by milestone (Julien Bianchi)
  - Fail harder in the backup script
  - Changes to Slack service structure, only webhook url needed
  - Zen mode for wiki and milestones (Robert Schilling)
  - Move Emoji parsing to html-pipeline-gitlab (Robert Schilling)
  - Font Awesome 4.2 integration (Sullivan Senechal)
  - Add Pushover service integration (Sullivan Senechal)
  - Add select field type for services options (Sullivan Senechal)
  - Add cross-project references to the Markdown parser (Vinnie Okada)
  - Add task lists to issue and merge request descriptions (Vinnie Okada)
  - Snippets can be public, internal or private
  - Improve danger zone: ask project path to confirm data-loss action
  - Raise exception on forgery
  - Show build coverage in Merge Requests (requires GitLab CI v5.1)
  - New milestone and label links on issue edit form
  - Improved repository graphs
  - Improve event note display in dashboard and project activity views (Vinnie Okada)
  - Add users sorting to admin area
  - UI improvements
  - Fix ambiguous sha problem with mentioned commit
  - Fixed bug with apostrophe when at mentioning users
  - Add active directory ldap option
  - Developers can push to wiki repo. Protected branches does not affect wiki repo any more
  - Faster rev list
  - Fix branch removal

v 7.3.2
  - Fix creating new file via web editor
  - Use gitlab-shell v2.0.1

v 7.3.1
  - Fix ref parsing in Gitlab::GitAccess
  - Fix error 500 when viewing diff on a file with changed permissions
  - Fix adding comments to MR when source branch is master
  - Fix error 500 when searching description contains relative link

v 7.3.0
  - Always set the 'origin' remote in satellite actions
  - Write authorized_keys in tmp/ during tests
  - Use sockets to connect to Redis
  - Add dormant New Relic gem (can be enabled via environment variables)
  - Expire Rack sessions after 1 week
  - Cleaner signin/signup pages
  - Improved comments UI
  - Better search with filtering, pagination etc
  - Added a checkbox to toggle line wrapping in diff (Yuriy Glukhov)
  - Prevent project stars duplication when fork project
  - Use the default Unicorn socket backlog value of 1024
  - Support Unix domain sockets for Redis
  - Store session Redis keys in 'session:gitlab:' namespace
  - Deprecate LDAP account takeover based on partial LDAP email / GitLab username match
  - Use /bin/sh instead of Bash in bin/web, bin/background_jobs (Pavel Novitskiy)
  - Keyboard shortcuts for productivity (Robert Schilling)
  - API: filter issues by state (Julien Bianchi)
  - API: filter issues by labels (Julien Bianchi)
  - Add system hook for ssh key changes
  - Add blob permalink link (Ciro Santilli)
  - Create annotated tags through UI and API (Sean Edge)
  - Snippets search (Charles Bushong)
  - Comment new push to existing MR
  - Add 'ci' to the blacklist of forbidden names
  - Improve text filtering on issues page
  - Comment & Close button
  - Process git push --all much faster
  - Don't allow edit of system notes
  - Project wiki search (Ralf Seidler)
  - Enabled Shibboleth authentication support (Matus Banas)
  - Zen mode (fullscreen) for issues/MR/notes (Robert Schilling)
  - Add ability to configure webhook timeout via gitlab.yml (Wes Gurney)
  - Sort project merge requests in asc or desc order for updated_at or created_at field (sponsored by O'Reilly Media)
  - Add Redis socket support to 'rake gitlab:shell:install'

v 7.2.1
  - Delete orphaned labels during label migration (James Brooks)
  - Security: prevent XSS with stricter MIME types for raw repo files

v 7.2.0
  - Explore page
  - Add project stars (Ciro Santilli)
  - Log Sidekiq arguments
  - Better labels: colors, ability to rename and remove
  - Improve the way merge request collects diffs
  - Improve compare page for large diffs
  - Expose the full commit message via API
  - Fix 500 error on repository rename
  - Fix bug when MR download patch return invalid diff
  - Test gitlab-shell integration
  - Repository import timeout increased from 2 to 4 minutes allowing larger repos to be imported
  - API for labels (Robert Schilling)
  - API: ability to set an import url when creating project for specific user

v 7.1.1
  - Fix cpu usage issue in Firefox
  - Fix redirect loop when changing password by new user
  - Fix 500 error on new merge request page

v 7.1.0
  - Remove observers
  - Improve MR discussions
  - Filter by description on Issues#index page
  - Fix bug with namespace select when create new project page
  - Show README link after description for non-master members
  - Add @all mention for comments
  - Dont show reply button if user is not signed in
  - Expose more information for issues with webhook
  - Add a mention of the merge request into the default merge request commit message
  - Improve code highlight, introduce support for more languages like Go, Clojure, Erlang etc
  - Fix concurrency issue in repository download
  - Dont allow repository name start with ?
  - Improve email threading (Pierre de La Morinerie)
  - Cleaner help page
  - Group milestones
  - Improved email notifications
  - Contributors API (sponsored by Mobbr)
  - Fix LDAP TLS authentication (Boris HUISGEN)
  - Show VERSION information on project sidebar
  - Improve branch removal logic when accept MR
  - Fix bug where comment form is spawned inside the Reply button
  - Remove Dir.chdir from Satellite#lock for thread-safety
  - Increased default git max_size value from 5MB to 20MB in gitlab.yml. Please update your configs!
  - Show error message in case of timeout in satellite when create MR
  - Show first 100 files for huge diff instead of hiding all
  - Change default admin email from admin@local.host to admin@example.com

v 7.0.0
  - The CPU no longer overheats when you hold down the spacebar
  - Improve edit file UI
  - Add ability to upload group avatar when create
  - Protected branch cannot be removed
  - Developers can remove normal branches with UI
  - Remove branch via API (sponsored by O'Reilly Media)
  - Move protected branches page to Project settings area
  - Redirect to Files view when create new branch via UI
  - Drag and drop upload of image in every markdown-area (Earle Randolph Bunao and Neil Francis Calabroso)
  - Refactor the markdown relative links processing
  - Make it easier to implement other CI services for GitLab
  - Group masters can create projects in group
  - Deprecate ruby 1.9.3 support
  - Only masters can rewrite/remove git tags
  - Add X-Frame-Options SAMEORIGIN to Nginx config so Sidekiq admin is visible
  - UI improvements
  - Case-insensetive search for issues
  - Update to rails 4.1
  - Improve performance of application for projects and groups with a lot of members
  - Formally support Ruby 2.1
  - Include Nginx gitlab-ssl config
  - Add manual language detection for highlight.js
  - Added example.com/:username routing
  - Show notice if your profile is public
  - UI improvements for mobile devices
  - Improve diff rendering performance
  - Drag-n-drop for issues and merge requests between states at milestone page
  - Fix '0 commits' message for huge repositories on project home page
  - Prevent 500 error page when visit commit page from large repo
  - Add notice about huge push over http to unicorn config
  - File action in satellites uses default 30 seconds timeout instead of old 10 seconds one
  - Overall performance improvements
  - Skip init script check on omnibus-gitlab
  - Be more selective when killing stray Sidekiqs
  - Check LDAP user filter during sign-in
  - Remove wall feature (no data loss - you can take it from database)
  - Dont expose user emails via API unless you are admin
  - Detect issues closed by Merge Request description
  - Better email subject lines from email on push service (Alex Elman)
  - Enable identicon for gravatar be default

v 6.9.2
  - Revert the commit that broke the LDAP user filter

v 6.9.1
  - Fix scroll to highlighted line
  - Fix the pagination on load for commits page

v 6.9.0
  - Store Rails cache data in the Redis `cache:gitlab` namespace
  - Adjust MySQL limits for existing installations
  - Add db index on project_id+iid column. This prevents duplicate on iid (During migration duplicates will be removed)
  - Markdown preview or diff during editing via web editor (Evgeniy Sokovikov)
  - Give the Rails cache its own Redis namespace
  - Add ability to set different ssh host, if different from http/https
  - Fix syntax highlighting for code comments blocks
  - Improve comments loading logic
  - Stop refreshing comments when the tab is hidden
  - Improve issue and merge request mobile UI (Drew Blessing)
  - Document how to convert a backup to PostgreSQL
  - Fix locale bug in backup manager
  - Fix can not automerge when MR description is too long
  - Fix wiki backup skip bug
  - Two Step MR creation process
  - Remove unwanted files from satellite working directory with git clean -fdx
  - Accept merge request via API (sponsored by O'Reilly Media)
  - Add more access checks during API calls
  - Block SSH access for 'disabled' Active Directory users
  - Labels for merge requests (Drew Blessing)
  - Threaded emails by setting a Message-ID (Philip Blatter)

v 6.8.0
  - Ability to at mention users that are participating in issue and merge req. discussion
  - Enabled GZip Compression for assets in example Nginx, make sure that Nginx is compiled with --with-http_gzip_static_module flag (this is default in Ubuntu)
  - Make user search case-insensitive (Christopher Arnold)
  - Remove omniauth-ldap nickname bug workaround
  - Drop all tables before restoring a Postgres backup
  - Make the repository downloads path configurable
  - Create branches via API (sponsored by O'Reilly Media)
  - Changed permission of gitlab-satellites directory not to be world accessible
  - Protected branch does not allow force push
  - Fix popen bug in `rake gitlab:satellites:create`
  - Disable connection reaping for MySQL
  - Allow oauth signup without email for twitter and github
  - Fix faulty namespace names that caused 500 on user creation
  - Option to disable standard login
  - Clean old created archives from repository downloads directory
  - Fix download link for huge MR diffs
  - Expose event and mergerequest timestamps in API
  - Fix emails on push service when only one commit is pushed

v 6.7.3
  - Fix the merge notification email not being sent (Pierre de La Morinerie)
  - Drop all tables before restoring a Postgres backup
  - Remove yanked modernizr gem

v 6.7.2
  - Fix upgrader script

v 6.7.1
  - Fix GitLab CI integration

v 6.7.0
  - Increased the example Nginx client_max_body_size from 5MB to 20MB, consider updating it manually on existing installations
  - Add support for Gemnasium as a Project Service (Olivier Gonzalez)
  - Add edit file button to MergeRequest diff
  - Public groups (Jason Hollingsworth)
  - Cleaner headers in Notification Emails (Pierre de La Morinerie)
  - Blob and tree gfm links to anchors work
  - Piwik Integration (Sebastian Winkler)
  - Show contribution guide link for new issue form (Jeroen van Baarsen)
  - Fix CI status for merge requests from fork
  - Added option to remove issue assignee on project issue page and issue edit page (Jason Blanchard)
  - New page load indicator that includes a spinner that scrolls with the page
  - Converted all the help sections into markdown
  - LDAP user filters
  - Streamline the content of notification emails (Pierre de La Morinerie)
  - Fixes a bug with group member administration (Matt DeTullio)
  - Sort tag names using VersionSorter (Robert Speicher)
  - Add GFM autocompletion for MergeRequests (Robert Speicher)
  - Add webhook when a new tag is pushed (Jeroen van Baarsen)
  - Add button for toggling inline comments in diff view
  - Add retry feature for repository import
  - Reuse the GitLab LDAP connection within each request
  - Changed markdown new line behaviour to conform to markdown standards
  - Fix global search
  - Faster authorized_keys rebuilding in `rake gitlab:shell:setup` (requires gitlab-shell 1.8.5)
  - Create and Update MR calls now support the description parameter (Greg Messner)
  - Markdown relative links in the wiki link to wiki pages, markdown relative links in repositories link to files in the repository
  - Added Slack service integration (Federico Ravasio)
  - Better API responses for access_levels (sponsored by O'Reilly Media)
  - Requires at least 2 unicorn workers
  - Requires gitlab-shell v1.9+
  - Replaced gemoji(due to closed licencing problem) with Phantom Open Emoji library(combined SIL Open Font License, MIT License and the CC 3.0 License)
  - Fix `/:username.keys` response content type (Dmitry Medvinsky)

v 6.6.5
  - Added option to remove issue assignee on project issue page and issue edit page (Jason Blanchard)
  - Hide mr close button for comment form if merge request was closed or inline comment
  - Adds ability to reopen closed merge request

v 6.6.4
  - Add missing html escape for highlighted code blocks in comments, issues

v 6.6.3
  - Fix 500 error when edit yourself from admin area
  - Hide private groups for public profiles

v 6.6.2
  - Fix 500 error on branch/tag create or remove via UI

v 6.6.1
  - Fix 500 error on files tab if submodules presents

v 6.6.0
  - Retrieving user ssh keys publically(github style): http://__HOST__/__USERNAME__.keys
  - Permissions: Developer now can manage issue tracker (modify any issue)
  - Improve Code Compare page performance
  - Group avatar
  - Pygments.rb replaced with highlight.js
  - Improve Merge request diff store logic
  - Improve render performnace for MR show page
  - Fixed Assembla hardcoded project name
  - Jira integration documentation
  - Refactored app/services
  - Remove snippet expiration
  - Mobile UI improvements (Drew Blessing)
  - Fix block/remove UI for admin::users#show page
  - Show users' group membership on users' activity page (Robert Djurasaj)
  - User pages are visible without login if user is authorized to a public project
  - Markdown rendered headers have id derived from their name and link to their id
  - Improve application to work faster with large groups (100+ members)
  - Multiple emails per user
  - Show last commit for file when view file source
  - Restyle Issue#show page and MR#show page
  - Ability to filter by multiple labels for Issues page
  - Rails version to 4.0.3
  - Fixed attachment identifier displaying underneath note text (Jason Blanchard)

v 6.5.1
  - Fix branch selectbox when create merge request from fork

v 6.5.0
  - Dropdown menus on issue#show page for assignee and milestone (Jason Blanchard)
  - Add color custimization and previewing to broadcast messages
  - Fixed notes anchors
  - Load new comments in issues dynamically
  - Added sort options to Public page
  - New filters (assigned/authored/all) for Dashboard#issues/merge_requests (sponsored by Say Media)
  - Add project visibility icons to dashboard
  - Enable secure cookies if https used
  - Protect users/confirmation with rack_attack
  - Default HTTP headers to protect against MIME-sniffing, force https if enabled
  - Bootstrap 3 with responsive UI
  - New repository download formats: tar.bz2, zip, tar (Jason Hollingsworth)
  - Restyled accept widgets for MR
  - SCSS refactored
  - Use jquery timeago plugin
  - Fix 500 error for rdoc files
  - Ability to customize merge commit message (sponsored by Say Media)
  - Search autocomplete via ajax
  - Add website url to user profile
  - Files API supports base64 encoded content (sponsored by O'Reilly Media)
  - Added support for Go's repository retrieval (Bruno Albuquerque)

v6.4.3
  - Don't use unicorn worker killer if PhusionPassenger is defined

v6.4.2
  - Fixed wrong behaviour of script/upgrade.rb

v6.4.1
  - Fixed bug with repository rename
  - Fixed bug with project transfer

v 6.4.0
  - Added sorting to project issues page (Jason Blanchard)
  - Assembla integration (Carlos Paramio)
  - Fixed another 500 error with submodules
  - UI: More compact issues page
  - Minimal password length increased to 8 symbols
  - Side-by-side diff view (Steven Thonus)
  - Internal projects (Jason Hollingsworth)
  - Allow removal of avatar (Drew Blessing)
  - Project web hooks now support issues and merge request events
  - Visiting project page while not logged in will redirect to sign-in instead of 404 (Jason Hollingsworth)
  - Expire event cache on avatar creation/removal (Drew Blessing)
  - Archiving old projects (Steven Thonus)
  - Rails 4
  - Add time ago tooltips to show actual date/time
  - UI: Fixed UI for admin system hooks
  - Ruby script for easier GitLab upgrade
  - Do not remove Merge requests if fork project was removed
  - Improve sign-in/signup UX
  - Add resend confirmation link to sign-in page
  - Set noreply@HOSTNAME for reply_to field in all emails
  - Show GitLab API version on Admin#dashboard
  - API Cross-origin resource sharing
  - Show READMe link at project home page
  - Show repo size for projects in Admin area

v 6.3.0
  - API for adding gitlab-ci service
  - Init script now waits for pids to appear after (re)starting before reporting status (Rovanion Luckey)
  - Restyle project home page
  - Grammar fixes
  - Show branches list (which branches contains commit) on commit page (Andrew Kumanyaev)
  - Security improvements
  - Added support for GitLab CI 4.0
  - Fixed issue with 500 error when group did not exist
  - Ability to leave project
  - You can create file in repo using UI
  - You can remove file from repo using UI
  - API: dropped default_branch attribute from project during creation
  - Project default_branch is not stored in db any more. It takes from repo now.
  - Admin broadcast messages
  - UI improvements
  - Dont show last push widget if user removed this branch
  - Fix 500 error for repos with newline in file name
  - Extended html titles
  - API: create/update/delete repo files
  - Admin can transfer project to any namespace
  - API: projects/all for admin users
  - Fix recent branches order

v 6.2.4
  - Security: Cast API private_token to string (CVE-2013-4580)
  - Security: Require gitlab-shell 1.7.8 (CVE-2013-4581, CVE-2013-4582, CVE-2013-4583)
  - Fix for Git SSH access for LDAP users

v 6.2.3
  - Security: More protection against CVE-2013-4489
  - Security: Require gitlab-shell 1.7.4 (CVE-2013-4490, CVE-2013-4546)
  - Fix sidekiq rake tasks

v 6.2.2
  - Security: Update gitlab_git (CVE-2013-4489)

v 6.2.1
  - Security: Fix issue with generated passwords for new users

v 6.2.0
  - Public project pages are now visible to everyone (files, issues, wik, etc.)
    THIS MEANS YOUR ISSUES AND WIKI FOR PUBLIC PROJECTS ARE PUBLICLY VISIBLE AFTER THE UPGRADE
  - Add group access to permissions page
  - Require current password to change one
  - Group owner or admin can remove other group owners
  - Remove group transfer since we have multiple owners
  - Respect authorization in Repository API
  - Improve UI for Project#files page
  - Add more security specs
  - Added search for projects by name to api (Izaak Alpert)
  - Make default user theme configurable (Izaak Alpert)
  - Update logic for validates_merge_request for tree of MR (Andrew Kumanyaev)
  - Rake tasks for web hooks management (Jonhnny Weslley)
  - Extended User API to expose admin and can_create_group for user creation/updating (Boyan Tabakov)
  - API: Remove group
  - API: Remove project
  - Avatar upload on profile page with a maximum of 100KB (Steven Thonus)
  - Store the sessions in Redis instead of the cookie store
  - Fixed relative links in markdown
  - User must confirm their email if signup enabled
  - User must confirm changed email

v 6.1.0
  - Project specific IDs for issues, mr, milestones
    Above items will get a new id and for example all bookmarked issue urls will change.
    Old issue urls are redirected to the new one if the issue id is too high for an internal id.
  - Description field added to Merge Request
  - API: Sudo api calls (Izaak Alpert)
  - API: Group membership api (Izaak Alpert)
  - Improved commit diff
  - Improved large commit handling (Boyan Tabakov)
  - Rewrite: Init script now less prone to errors and keeps better track of the service (Rovanion Luckey)
  - Link issues, merge requests, and commits when they reference each other with GFM (Ash Wilson)
  - Close issues automatically when pushing commits with a special message
  - Improve user removal from admin area
  - Invalidate events cache when project was moved
  - Remove deprecated classes and rake tasks
  - Add event filter for group and project show pages
  - Add links to create branch/tag from project home page
  - Add public-project? checkbox to new-project view
  - Improved compare page. Added link to proceed into Merge Request
  - Send an email to a user when they are added to group
  - New landing page when you have 0 projects

v 6.0.0
  - Feature: Replace teams with group membership
    We introduce group membership in 6.0 as a replacement for teams.
    The old combination of groups and teams was confusing for a lot of people.
    And when the members of a team where changed this wasn't reflected in the project permissions.
    In GitLab 6.0 you will be able to add members to a group with a permission level for each member.
    These group members will have access to the projects in that group.
    Any changes to group members will immediately be reflected in the project permissions.
    You can even have multiple owners for a group, greatly simplifying administration.
  - Feature: Ability to have multiple owners for group
  - Feature: Merge Requests between fork and project (Izaak Alpert)
  - Feature: Generate fingerprint for ssh keys
  - Feature: Ability to create and remove branches with UI
  - Feature: Ability to create and remove git tags with UI
  - Feature: Groups page in profile. You can leave group there
  - API: Allow login with LDAP credentials
  - Redesign: project settings navigation
  - Redesign: snippets area
  - Redesign: ssh keys page
  - Redesign: buttons, blocks and other ui elements
  - Add comment title to rss feed
  - You can use arrows to navigate at tree view
  - Add project filter on dashboard
  - Cache project graph
  - Drop support of root namespaces
  - Default theme is classic now
  - Cache result of methods like authorize_projects, project.team.members etc
  - Remove $.ready events
  - Fix onclick events being double binded
  - Add notification level to group membership
  - Move all project controllers/views under Projects:: module
  - Move all profile controllers/views under Profiles:: module
  - Apply user project limit only for personal projects
  - Unicorn is default web server again
  - Store satellites lock files inside satellites dir
  - Disabled threadsafety mode in rails
  - Fixed bug with loosing MR comments
  - Improved MR comments logic
  - Render readme file for projects in public area

v 5.4.2
  - Security: Cast API private_token to string (CVE-2013-4580)
  - Security: Require gitlab-shell 1.7.8 (CVE-2013-4581, CVE-2013-4582, CVE-2013-4583)

v 5.4.1
  - Security: Fixes for CVE-2013-4489
  - Security: Require gitlab-shell 1.7.4 (CVE-2013-4490, CVE-2013-4546)

v 5.4.0
  - Ability to edit own comments
  - Documentation improvements
  - Improve dashboard projects page
  - Fixed nav for empty repos
  - GitLab Markdown help page
  - Misspelling fixes
  - Added support of unicorn and fog gems
  - Added client list to API doc
  - Fix PostgreSQL database restoration problem
  - Increase snippet content column size
  - allow project import via git:// url
  - Show participants on issues, including mentions
  - Notify mentioned users with email

v 5.3.0
  - Refactored services
  - Campfire service added
  - HipChat service added
  - Fixed bug with LDAP + git over http
  - Fixed bug with google analytics code being ignored
  - Improve sign-in page if ldap enabled
  - Respect newlines in wall messages
  - Generate the Rails secret token on first run
  - Rename repo feature
  - Init.d: remove gitlab.socket on service start
  - Api: added teams api
  - Api: Prevent blob content being escaped
  - Api: Smart deploy key add behaviour
  - Api: projects/owned.json return user owned project
  - Fix bug with team assignation on project from #4109
  - Advanced snippets: public/private, project/personal (Andrew Kulakov)
  - Repository Graphs (Karlo Nicholas T. Soriano)
  - Fix dashboard lost if comment on commit
  - Update gitlab-grack. Fixes issue with --depth option
  - Fix project events duplicate on project page
  - Fix postgres error when displaying network graph.
  - Fix dashboard event filter when navigate via turbolinks
  - init.d: Ensure socket is removed before starting service
  - Admin area: Style teams:index, group:show pages
  - Own page for failed forking
  - Scrum view for milestone

v 5.2.0
  - Turbolinks
  - Git over http with ldap credentials
  - Diff with better colors and some spacing on the corners
  - Default values for project features
  - Fixed huge_commit view
  - Restyle project clone panel
  - Move Gitlab::Git code to gitlab_git gem
  - Move update docs in repo
  - Requires gitlab-shell v1.4.0
  - Fixed submodules listing under file tab
  - Fork feature (Angus MacArthur)
  - git version check in gitlab:check
  - Shared deploy keys feature
  - Ability to generate default labels set for issues
  - Improve gfm autocomplete (Harold Luo)
  - Added support for Google Analytics
  - Code search feature (Javier Castro)

v 5.1.0
  - You can login with email or username now
  - Corrected project transfer rollback when repository cannot be moved
  - Move both repo and wiki when project transfer requested
  - Admin area: project editing was removed from admin namespace
  - Access: admin user has now access to any project.
  - Notification settings
  - Gitlab::Git set of objects to abstract from grit library
  - Replace Unicorn web server with Puma
  - Backup/Restore refactored. Backup dump project wiki too now
  - Restyled Issues list. Show milestone version in issue row
  - Restyled Merge Request list
  - Backup now dump/restore uploads
  - Improved performance of dashboard (Andrew Kumanyaev)
  - File history now tracks renames (Akzhan Abdulin)
  - Drop wiki migration tools
  - Drop sqlite migration tools
  - project tagging
  - Paginate users in API
  - Restyled network graph (Hiroyuki Sato)

v 5.0.1
  - Fixed issue with gitlab-grit being overridden by grit

v 5.0.0
  - Replaced gitolite with gitlab-shell
  - Removed gitolite-related libraries
  - State machine added
  - Setup gitlab as git user
  - Internal API
  - Show team tab for empty projects
  - Import repository feature
  - Updated rails
  - Use lambda for scopes
  - Redesign admin area -> users
  - Redesign admin area -> user
  - Secure link to file attachments
  - Add validations for Group and Team names
  - Restyle team page for project
  - Update capybara, rspec-rails, poltergeist to recent versions
  - Wiki on git using Gollum
  - Added Solarized Dark theme for code review
  - Don't show user emails in autocomplete lists, profile pages
  - Added settings tab for group, team, project
  - Replace user popup with icons in header
  - Handle project moving with gitlab-shell
  - Added select2-rails for selectboxes with ajax data load
  - Fixed search field on projects page
  - Added teams to search autocomplete
  - Move groups and teams on dashboard sidebar to sub-tabs
  - API: improved return codes and docs. (Felix Gilcher, Sebastian Ziebell)
  - Redesign wall to be more like chat
  - Snippets, Wall features are disabled by default for new projects

v 4.2.0
  - Teams
  - User show page. Via /u/username
  - Show help contents on pages for better navigation
  - Async gitolite calls
  - added satellites logs
  - can_create_group, can_create_team booleans for User
  - Process web hooks async
  - GFM: Fix images escaped inside links
  - Network graph improved
  - Switchable branches for network graph
  - API: Groups
  - Fixed project download

v 4.1.0
  - Optional Sign-Up
  - Discussions
  - Satellites outside of tmp
  - Line numbers for blame
  - Project public mode
  - Public area with unauthorized access
  - Load dashboard events with ajax
  - remember dashboard filter in cookies
  - replace resque with sidekiq
  - fix routing issues
  - cleanup rake tasks
  - fix backup/restore
  - scss cleanup
  - show preview for note images
  - improved network-graph
  - get rid of app/roles/
  - added new classes Team, Repository
  - Reduce amount of gitolite calls
  - Ability to add user in all group projects
  - remove deprecated configs
  - replaced Korolev font with open font
  - restyled admin/dashboard page
  - restyled admin/projects page

v 4.0.0
  - Remove project code and path from API. Use id instead
  - Return valid cloneable url to repo for web hook
  - Fixed backup issue
  - Reorganized settings
  - Fixed commits compare
  - Refactored scss
  - Improve status checks
  - Validates presence of User#name
  - Fixed postgres support
  - Removed sqlite support
  - Modified post-receive hook
  - Milestones can be closed now
  - Show comment events on dashboard
  - Quick add team members via group#people page
  - [API] expose created date for hooks and SSH keys
  - [API] list, create issue notes
  - [API] list, create snippet notes
  - [API] list, create wall notes
  - Remove project code - use path instead
  - added username field to user
  - rake task to fill usernames based on emails create namespaces for users
  - STI Group < Namespace
  - Project has namespace_id
  - Projects with namespaces also namespaced in gitolite and stored in subdir
  - Moving project to group will move it under group namespace
  - Ability to move project from namespaces to another
  - Fixes commit patches getting escaped (see #2036)
  - Support diff and patch generation for commits and merge request
  - MergeReqest doesn't generate a temporary file for the patch any more
  - Update the UI to allow downloading Patch or Diff

v 3.1.0
  - Updated gems
  - Services: Gitlab CI integration
  - Events filter on dashboard
  - Own namespace for redis/resque
  - Optimized commit diff views
  - add alphabetical order for projects admin page
  - Improved web editor
  - Commit stats page
  - Documentation split and cleanup
  - Link to commit authors everywhere
  - Restyled milestones list
  - added Milestone to Merge Request
  - Restyled Top panel
  - Refactored Satellite Code
  - Added file line links
  - moved from capybara-webkit to poltergeist + phantomjs

v 3.0.3
  - Fixed bug with issues list in Chrome
  - New Feature: Import team from another project

v 3.0.2
  - Fixed gitlab:app:setup
  - Fixed application error on empty project in admin area
  - Restyled last push widget

v 3.0.1
  - Fixed git over http

v 3.0.0
  - Projects groups
  - Web Editor
  - Fixed bug with gitolite keys
  - UI improved
  - Increased performance of application
  - Show user avatar in last commit when browsing Files
  - Refactored Gitlab::Merge
  - Use Font Awesome for icons
  - Separate observing of Note and MergeRequests
  - Milestone "All Issues" filter
  - Fix issue close and reopen button text and styles
  - Fix forward/back while browsing Tree hierarchy
  - Show number of notes for commits and merge requests
  - Added support pg from box and update installation doc
  - Reject ssh keys that break gitolite
  - [API] list one project hook
  - [API] edit project hook
  - [API] list project snippets
  - [API] allow to authorize using private token in HTTP header
  - [API] add user creation

v 2.9.1
  - Fixed resque custom config init

v 2.9.0
  - fixed inline notes bugs
  - refactored rspecs
  - refactored gitolite backend
  - added factory_girl
  - restyled projects list on dashboard
  - ssh keys validation to prevent gitolite crash
  - send notifications if changed permission in project
  - scss refactoring. gitlab_bootstrap/ dir
  - fix git push http body bigger than 112k problem
  - list of labels  page under issues tab
  - API for milestones, keys
  - restyled buttons
  - OAuth
  - Comment order changed

v 2.8.1
  - ability to disable gravatars
  - improved MR diff logic
  - ssh key help page

v 2.8.0
  - Gitlab Flavored Markdown
  - Bulk issues update
  - Issues API
  - Cucumber coverage increased
  - Post-receive files fixed
  - UI improved
  - Application cleanup
  - more cucumber
  - capybara-webkit + headless

v 2.7.0
  - Issue Labels
  - Inline diff
  - Git HTTP
  - API
  - UI improved
  - System hooks
  - UI improved
  - Dashboard events endless scroll
  - Source performance increased

v 2.6.0
  - UI polished
  - Improved network graph + keyboard nav
  - Handle huge commits
  - Last Push widget
  - Bugfix
  - Better performance
  - Email in resque
  - Increased test coverage
  - Ability to remove branch with MR accept
  - a lot of code refactored

v 2.5.0
  - UI polished
  - Git blame for file
  - Bugfix
  - Email in resque
  - Better test coverage

v 2.4.0
  - Admin area stats page
  - Ability to block user
  - Simplified dashboard area
  - Improved admin area
  - Bootstrap 2.0
  - Responsive layout
  - Big commits handling
  - Performance improved
  - Milestones

v 2.3.1
  - Issues pagination
  - ssl fixes
  - Merge Request pagination

v 2.3.0
  - Dashboard r1
  - Search r1
  - Project page
  - Close merge request on push
  - Persist MR diff after merge
  - mysql support
  - Documentation

v 2.2.0
  - We’ve added support of LDAP auth
  - Improved permission logic (4 roles system)
  - Protected branches (now only masters can push to protected branches)
  - Usability improved
  - twitter bootstrap integrated
  - compare view between commits
  - wiki feature
  - now you can enable/disable issues, wiki, wall features per project
  - security fixes
  - improved code browsing (ajax branch switch etc)
  - improved per-line commenting
  - git submodules displayed
  - moved to rails 3.2
  - help section improved

v 2.1.0
  - Project tab r1
  - List branches/tags
  - per line comments
  - mass user import

v 2.0.0
  - gitolite as main git host system
  - merge requests
  - project/repo access
  - link to commit/issue feed
  - design tab
  - improved email notifications
  - restyled dashboard
  - bugfix

v 1.2.2
  - common config file gitlab.yml
  - issues restyle
  - snippets restyle
  - clickable news feed header on dashboard
  - bugfix

v 1.2.1
  - bugfix

v 1.2.0
  - new design
  - user dashboard
  - network graph
  - markdown support for comments
  - encoding issues
  - wall like twitter timeline

v 1.1.0
  - project dashboard
  - wall redesigned
  - feature: code snippets
  - fixed horizontal scroll on file preview
  - fixed app crash if commit message has invalid chars
  - bugfix & code cleaning

v 1.0.2
  - fixed bug with empty project
  - added adv validation for project path & code
  - feature: issues can be sortable
  - bugfix
  - username displayed on top panel

v 1.0.1
  - fixed: with invalid source code for commit
  - fixed: lose branch/tag selection when use tree navigation
  - when history clicked - display path
  - bug fix & code cleaning

v 1.0.0
  - bug fix
  - projects preview mode

v 0.9.6
  - css fix
  - new repo empty tree until restart server - fixed

v 0.9.4
  - security improved
  - authorization improved
  - html escaping
  - bug fix
  - increased test coverage
  - design improvements

v 0.9.1
  - increased test coverage
  - design improvements
  - new issue email notification
  - updated app name
  - issue redesigned
  - issue can be edit

v 0.8.0
  - syntax highlight for main file types
  - redesign
  - stability
  - security fixes
  - increased test coverage
  - email notification<|MERGE_RESOLUTION|>--- conflicted
+++ resolved
@@ -1,11 +1,8 @@
 Please view this file on the master branch, on stable branches it's out of date.
 
 v 7.10.0 (unreleased)
-<<<<<<< HEAD
   - Fix "Import projects from" button to show the correct instructions (Stan Hu)
-=======
   - Fix dots in Wiki slugs causing errors (Stan Hu)
->>>>>>> 59d5c779
   - Update poltergeist to version 1.6.0 to support PhantomJS 2.0 (Zeger-Jan van de Weg)
   - Fix cross references when usernames, milestones, or project names contain underscores (Stan Hu)
   - enable line wrapping per default and remove the checkbox to toggle it (Hannes Rosenögger)
