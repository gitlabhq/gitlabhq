--- conflicted
+++ resolved
@@ -27,11 +27,8 @@
   - Allow groups to appear in the search results if the group owner allows it
   - New design for project graphs page
   - Fix incoming email config defaults
-<<<<<<< HEAD
   - MR target branch is now visible on a list view when it is different from project's default one
-=======
   - Improve Continuous Integration graphs page
->>>>>>> 802b8fce
 
 v 8.1.4
   - Fix bug where manually merged branches in a MR would end up with an empty diff (Stan Hu)
