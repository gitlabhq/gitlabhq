--- conflicted
+++ resolved
@@ -4,11 +4,8 @@
   - Add support for creating directories from Files page (Stan Hu)
   - Allow removing of project without confirmation when JavaScript is disabled (Stan Hu)
   - Support filtering by "Any" milestone or issue and fix "No Milestone" and "No Label" filters (Stan Hu)
-<<<<<<< HEAD
   - Improved performance of the trending projects page
-=======
   - Improved performance of finding projects by their namespace
->>>>>>> 2d779f70
   - Fix bug where transferring a project would result in stale commit links (Stan Hu)
   - Include full path of source and target branch names in New Merge Request page (Stan Hu)
   - Add user preference to view activities as default dashboard (Stan Hu)
