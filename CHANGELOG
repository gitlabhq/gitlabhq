--- conflicted
+++ resolved
@@ -54,7 +54,6 @@
   - Include branch/tag name in archive file and directory name
   - Add dropzone upload progress
   - Add a label for merged branches on branches page (Florent Baldino)
-<<<<<<< HEAD
   - Detect .mkd and .mkdn files as markdown (Ben Boeckel)
   - Fix: User search feature in admin area does not respect filters
   - Set max-width for README, issue and merge request description for easier read on big screens
@@ -65,9 +64,7 @@
 
 v 7.13.4
   - Allow users to send abuse reports
-=======
   - Fix redirection after sign in when using auto_sign_in_with_provider
->>>>>>> fb6e8008
 
 v 7.13.3
   - Fix bug causing Bitbucket importer to crash when OAuth application had been removed.
