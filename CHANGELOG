--- conflicted
+++ resolved
@@ -1,11 +1,8 @@
 Please view this file on the master branch, on stable branches it's out of date.
 
 v 8.12.0 (unreleased)
-<<<<<<< HEAD
   - Add ability to fork to a specific namespace using API. (ritave)
-=======
   - Cleanup misalignments in Issue list view !6206
->>>>>>> 1e042ac2
   - Prepend blank line to `Closes` message on merge request linked to issue (lukehowell)
   - Filter tags by name !6121
   - Make push events have equal vertical spacing.
