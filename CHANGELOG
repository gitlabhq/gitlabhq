--- conflicted
+++ resolved
@@ -1,11 +1,8 @@
 Please view this file on the master branch, on stable branches it's out of date.
 
 v 8.0.0 (unreleased)
-<<<<<<< HEAD
   - Omit filename in Content-Disposition header in raw file download to avoid RFC 6266 encoding issues (Stan HU)
-=======
   - Fix broken Wiki Page History (Stan Hu)
->>>>>>> fbb891c8
   - Prevent anchors from being hidden by header (Stan Hu)
   - Fix bug where only the first 15 Bitbucket issues would be imported (Stan Hu)
   - Sort issues by creation date in Bitbucket importer (Stan Hu)
