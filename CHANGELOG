Please view this file on the master branch, on stable branches it's out of date.

v 7.10.0 (unreleased)
  - Include missing events and fix save functionality in admin service template settings form (Stan Hu)
  - Fix "Import projects from" button to show the correct instructions (Stan Hu)
  - Fix dots in Wiki slugs causing errors (Stan Hu)
  - Fix OAuth2 issue importing a new project from GitHub and GitLab (Stan Hu)
  - Update poltergeist to version 1.6.0 to support PhantomJS 2.0 (Zeger-Jan van de Weg)
  - Fix cross references when usernames, milestones, or project names contain underscores (Stan Hu)
  - Disable reference creation for comments surrounded by code/preformatted blocks (Stan Hu)
  - enable line wrapping per default and remove the checkbox to toggle it (Hannes Rosenögger)
  - extend the commit calendar to show the actual commits made on a date (Hannes Rosenögger)
  - Fix a link in the patch update guide
  - Add a service to support external wikis (Hannes Rosenögger)
  - List new commits for newly pushed branch in activity view.
  - Add sidetiq gem dependency to match EE
  - Add changelog, license and contribution guide links to project sidebar.
  - Improve diff UI
  - Fix alignment of navbar toggle button (Cody Mize)
  - Identical look of selectboxes in UI
  - Move "Import existing repository by URL" option to button.
  - Improve error message when save profile has error.
  - Passing the name of pushed ref to CI service (requires GitLab CI 7.9+)
  - Add location field to user profile
  - Fix print view for markdown files and wiki pages
  - Improve GitLab performance when working with git repositories
  - Add tag message and last commit to tag hook (Kamil Trzciński)
  - Restrict permissions on backup files
  - Improve oauth accounts UI in profile page
  - Add ability to unlink connected accounts
<<<<<<< HEAD
  - Replace commits calendar with faster contribution calendar that includes issues and merge requests
  - Add inifinite scroll to user page activity
=======
  - Don't show commit comment button when user is not signed in.
>>>>>>> a30645c6

v 7.9.0
  - Add HipChat integration documentation (Stan Hu)
  - Update documentation for object_kind field in Webhook push and tag push Webhooks (Stan Hu)
  - Fix broken email images (Hannes Rosenögger)
  - Automatically config git if user forgot, where possible (Zeger-Jan van de Weg)
  - Fix mass SQL statements on initial push (Hannes Rosenögger)
  - Add tag push notifications and normalize HipChat and Slack messages to be consistent (Stan Hu)
  - Add comment notification events to HipChat and Slack services (Stan Hu)
  - Add issue and merge request events to HipChat and Slack services (Stan Hu)
  - Fix merge request URL passed to Webhooks. (Stan Hu)
  - Fix bug that caused a server error when editing a comment to "+1" or "-1" (Stan Hu)
  - Fix code preview theme setting for comments, issues, merge requests, and snippets (Stan Hu)
  - Move labels/milestones tabs to sidebar
  - Upgrade Rails gem to version 4.1.9.
  - Improve error messages for file edit failures
  - Improve UI for commits, issues and merge request lists
  - Fix commit comments on first line of diff not rendering in Merge Request Discussion view.
  - Allow admins to override restricted project visibility settings.
  - Move restricted visibility settings from gitlab.yml into the web UI.
  - Improve trigger merge request hook when source project branch has been updated (Kirill Zaitsev)
  - Save web edit in new branch
  - Fix ordering of imported but unchanged projects (Marco Wessel)
  - Mobile UI improvements: make aside content expandable
  - Expose avatar_url in projects API
  - Fix checkbox alignment on the application settings page.
  - Generalize image upload in drag and drop in markdown to all files (Hannes Rosenögger)
  - Fix mass-unassignment of issues (Robert Speicher)
  - Fix hidden diff comments in merge request discussion view
  - Allow user confirmation to be skipped for new users via API
  - Add a service to send updates to an Irker gateway (Romain Coltel)
  - Add brakeman (security scanner for Ruby on Rails)
  - Slack username and channel options
  - Add grouped milestones from all projects to dashboard.
  - Web hook sends pusher email as well as commiter
  - Add Bitbucket omniauth provider.
  - Add Bitbucket importer.
  - Support referencing issues to a project whose name starts with a digit
  - Condense commits already in target branch when updating merge request source branch.
  - Send notifications and leave system comments when bulk updating issues.
  - Automatically link commit ranges to compare page: sha1...sha4 or sha1..sha4 (includes sha1 in comparison)
  - Move groups page from profile to dashboard
  - Starred projects page at dashboard
  - Blocking user does not remove him/her from project/groups but show blocked label
  - Change subject of EmailsOnPush emails to include namespace, project and branch.
  - Change subject of EmailsOnPush emails to include first commit message when multiple were pushed.
  - Remove confusing footer from EmailsOnPush mail body.
  - Add list of changed files to EmailsOnPush emails.
  - Add option to send EmailsOnPush emails from committer email if domain matches.
  - Add option to disable code diffs in EmailOnPush emails.
  - Wrap commit message in EmailsOnPush email.
  - Send EmailsOnPush emails when deleting commits using force push.
  - Fix EmailsOnPush email comparison link to include first commit.
  - Fix highliht of selected lines in file
  - Reject access to group/project avatar if the user doesn't have access.
  - Add database migration to clean group duplicates with same path and name (Make sure you have a backup before update)
  - Add GitLab active users count to rake gitlab:check
  - Starred projects page at dashboard
  - Make email display name configurable
  - Improve json validation in hook data
  - Use Emoji One
  - Updated emoji help documentation to properly reference EmojiOne.
  - Fix missing GitHub organisation repositories on import page.
  - Added blue theme
  - Remove annoying notice messages when create/update merge request
  - Allow smb:// links in Markdown text.
  - Filter merge request by title or description at Merge Requests page
  - Block user if he/she was blocked in Active Directory
  - Fix import pages not working after first load.
  - Use custom LDAP label in LDAP signin form.
  - Execute hooks and services when branch or tag is created or deleted through web interface.
  - Block and unblock user if he/she was blocked/unblocked in Active Directory
  - Raise recommended number of unicorn workers from 2 to 3
  - Use same layout and interactivity for project members as group members.
  - Prevent gitlab-shell character encoding issues by receiving its changes as raw data.
  - Ability to unsubscribe/subscribe to issue or merge request
  - Delete deploy key when last connection to a project is destroyed.
  - Fix invalid Atom feeds when using emoji, horizontal rules, or images (Christian Walther)
  - Backup of repositories with tar instead of git bundle (only now are git-annex files included in the backup)
  - Add canceled status for CI

v 7.8.4
  - Fix issue_tracker_id substitution in custom issue trackers
  - Fix path and name duplication in namespaces

v 7.8.3
  - Bump version of gitlab_git fixing annotated tags without message

v 7.8.2
  - Fix service migration issue when upgrading from versions prior to 7.3
  - Fix setting of the default use project limit via admin UI
  - Fix showing of already imported projects for GitLab and Gitorious importers
  - Fix response of push to repository to return "Not found" if user doesn't have access
  - Fix check if user is allowed to view the file attachment
  - Fix import check for case sensetive namespaces
  - Increase timeout for Git-over-HTTP requests to 1 hour since large pulls/pushes can take a long time.
  - Properly handle autosave local storage exceptions.
  - Escape wildcards when searching LDAP by username.

v 7.8.1
  - Fix run of custom post receive hooks
  - Fix migration that caused issues when upgrading to version 7.8 from versions prior to 7.3
  - Fix the warning for LDAP users about need to set password
  - Fix avatars which were not shown for non logged in users
  - Fix urls for the issues when relative url was enabled

v 7.8.0
  - Fix access control and protection against XSS for note attachments and other uploads.
  - Replace highlight.js with rouge-fork rugments (Stefan Tatschner)
  - Make project search case insensitive (Hannes Rosenögger)
  - Include issue/mr participants in list of recipients for reassign/close/reopen emails
  - Expose description in groups API
  - Better UI for project services page
  - Cleaner UI for web editor
  - Add diff syntax highlighting in email-on-push service notifications (Hannes Rosenögger)
  - Add API endpoint to fetch all changes on a MergeRequest (Jeroen van Baarsen)
  - View note image attachments in new tab when clicked instead of downloading them
  - Improve sorting logic in UI and API. Explicitly define what sorting method is used by default
  - Allow more variations for commit messages closing issues (Julien Bianchi and Hannes Rosenögger)
  - Fix overflow at sidebar when have several items
  - Add notes for label changes in issue and merge requests
  - Show tags in commit view (Hannes Rosenögger)
  - Only count a user's vote once on a merge request or issue (Michael Clarke)
  - Increase font size when browse source files and diffs
  - Service Templates now let you set default values for all services
  - Create new file in empty repository using GitLab UI
  - Ability to clone project using oauth2 token
  - Upgrade Sidekiq gem to version 3.3.0
  - Stop git zombie creation during force push check
  - Show success/error messages for test setting button in services
  - Added Rubocop for code style checks
  - Fix commits pagination
  - Async load a branch information at the commit page
  - Disable blacklist validation for project names
  - Allow configuring protection of the default branch upon first push (Marco Wessel)
  - Add gitlab.com importer
  - Add an ability to login with gitlab.com
  - Add a commit calendar to the user profile (Hannes Rosenögger)
  - Submit comment on command-enter
  - Notify all members of a group when that group is mentioned in a comment, for example: `@gitlab-org` or `@sales`.
  - Extend issue clossing pattern to include "Resolve", "Resolves", "Resolved", "Resolving" and "Close"
  - Fix long broadcast message cut-off on left sidebar (Visay Keo)
  - Add Project Avatars (Steven Thonus and Hannes Rosenögger)
  - Password reset token validity increased from 2 hours to 2 days since it is also send on account creation.
  - Edit group members via API
  - Enable raw image paste from clipboard, currently Chrome only (Marco Cyriacks)
  - Add action property to merge request hook (Julien Bianchi)
  - Remove duplicates from group milestone participants list.
  - Add a new API function that retrieves all issues assigned to a single milestone (Justin Whear and Hannes Rosenögger)
  - API: Access groups with their path (Julien Bianchi)
  - Added link to milestone and keeping resource context on smaller viewports for issues and merge requests (Jason Blanchard)
  - Allow notification email to be set separately from primary email.
  - API: Add support for editing an existing project (Mika Mäenpää and Hannes Rosenögger)
  - Don't have Markdown preview fail for long comments/wiki pages.
  - When test web hook - show error message instead of 500 error page if connection to hook url was reset
  - Added support for firing system hooks on group create/destroy and adding/removing users to group (Boyan Tabakov)
  - Added persistent collapse button for left side nav bar (Jason Blanchard)
  - Prevent losing unsaved comments by automatically restoring them when comment page is loaded again.
  - Don't allow page to be scaled on mobile.
  - Clean the username acquired from OAuth/LDAP so it doesn't fail username validation and block signing up.
  - Show assignees in merge request index page (Kelvin Mutuma)
  - Link head panel titles to relevant root page.
  - Allow users that signed up via OAuth to set their password in order to use Git over HTTP(S).
  - Show users button to share their newly created public or internal projects on twitter
  - Add quick help links to the GitLab pricing and feature comparison pages.
  - Fix duplicate authorized applications in user profile and incorrect application client count in admin area.
  - Make sure Markdown previews always use the same styling as the eventual destination.
  - Remove deprecated Group#owner_id from API
  - Show projects user contributed to on user page. Show stars near project on user page.
  - Improve database performance for GitLab
  - Add Asana service (Jeremy Benoist)
  - Improve project web hooks with extra data

v 7.7.2
  - Update GitLab Shell to version 2.4.2 that fixes a bug when developers can push to protected branch
  - Fix issue when LDAP user can't login with existing GitLab account

v 7.7.1
  - Improve mention autocomplete performance
  - Show setup instructions for GitHub import if disabled
  - Allow use http for OAuth applications

v 7.7.0
  - Import from GitHub.com feature
  - Add Jetbrains Teamcity CI service (Jason Lippert)
  - Mention notification level
  - Markdown preview in wiki (Yuriy Glukhov)
  - Raise group avatar filesize limit to 200kb
  - OAuth applications feature
  - Show user SSH keys in admin area
  - Developer can push to protected branches option
  - Set project path instead of project name in create form
  - Block Git HTTP access after 10 failed authentication attempts
  - Updates to the messages returned by API (sponsored by O'Reilly Media)
  - New UI layout with side navigation
  - Add alert message in case of outdated browser (IE < 10)
  - Added API support for sorting projects
  - Update gitlab_git to version 7.0.0.rc14
  - Add API project search filter option for authorized projects
  - Fix File blame not respecting branch selection
  - Change some of application settings on fly in admin area UI
  - Redesign signin/signup pages
  - Close standard input in Gitlab::Popen.popen
  - Trigger GitLab CI when push tags
  - When accept merge request - do merge using sidaekiq job
  - Enable web signups by default
  - Fixes for diff comments: drag-n-drop images, selecting images
  - Fixes for edit comments: drag-n-drop images, preview mode, selecting images, save & update
  - Remove password strength indicator



v 7.6.0
  - Fork repository to groups
  - New rugged version
  - Add CRON=1 backup setting for quiet backups
  - Fix failing wiki restore
  - Add optional Sidekiq MemoryKiller middleware (enabled via SIDEKIQ_MAX_RSS env variable)
  - Monokai highlighting style now more faithful to original design (Mark Riedesel)
  - Create project with repository in synchrony
  - Added ability to create empty repo or import existing one if project does not have repository
  - Reactivate highlight.js language autodetection
  - Mobile UI improvements
  - Change maximum avatar file size from 100KB to 200KB
  - Strict validation for snippet file names
  - Enable Markdown preview for issues, merge requests, milestones, and notes (Vinnie Okada)
  - In the docker directory is a container template based on the Omnibus packages.
  - Update Sidekiq to version 2.17.8
  - Add author filter to project issues and merge requests pages
  - Atom feed for user activity
  - Support multiple omniauth providers for the same user
  - Rendering cross reference in issue title and tooltip for merge request
  - Show username in comments
  - Possibility to create Milestones or Labels when Issues are disabled
  - Fix bug with showing gpg signature in tag

v 7.5.3
  - Bump gitlab_git to 7.0.0.rc12 (includes Rugged 0.21.2)

v 7.5.2
  - Don't log Sidekiq arguments by default
  - Fix restore of wiki repositories from backups

v 7.5.1
  - Add missing timestamps to 'members' table

v 7.5.0
  - API: Add support for Hipchat (Kevin Houdebert)
  - Add time zone configuration in gitlab.yml (Sullivan Senechal)
  - Fix LDAP authentication for Git HTTP access
  - Run 'GC.start' after every EmailsOnPushWorker job
  - Fix LDAP config lookup for provider 'ldap'
  - Drop all sequences during Postgres database restore
  - Project title links to project homepage (Ben Bodenmiller)
  - Add Atlassian Bamboo CI service (Drew Blessing)
  - Mentioned @user will receive email even if he is not participating in issue or commit
  - Session API: Use case-insensitive authentication like in UI (Andrey Krivko)
  - Tie up loose ends with annotated tags: API & UI (Sean Edge)
  - Return valid json for deleting branch via API (sponsored by O'Reilly Media)
  - Expose username in project events API (sponsored by O'Reilly Media)
  - Adds comments to commits in the API
  - Performance improvements
  - Fix post-receive issue for projects with deleted forks
  - New gitlab-shell version with custom hooks support
  - Improve code
  - GitLab CI 5.2+ support (does not support older versions)
  - Fixed bug when you can not push commits starting with 000000 to protected branches
  - Added a password strength indicator
  - Change project name and path in one form
  - Display renamed files in diff views (Vinnie Okada)
  - Fix raw view for public snippets
  - Use secret token with GitLab internal API.
  - Add missing timestamps to 'members' table

v 7.4.3
  - Fix raw snippets view
  - Fix security issue for member api
  - Fix buildbox integration

v 7.4.2
  - Fix internal snippet exposing for unauthenticated users

v 7.4.1
  - Fix LDAP authentication for Git HTTP access
  - Fix LDAP config lookup for provider 'ldap'
  - Fix public snippets
  - Fix 500 error on projects with nested submodules

v 7.4.0
  - Refactored membership logic
  - Improve error reporting on users API (Julien Bianchi)
  - Refactor test coverage tools usage. Use SIMPLECOV=true to generate it locally
  - Default branch is protected by default
  - Increase unicorn timeout to 60 seconds
  - Sort search autocomplete projects by stars count so most popular go first
  - Add README to tab on project show page
  - Do not delete tmp/repositories itself during clean-up, only its contents
  - Support for backup uploads to remote storage
  - Prevent notes polling when there are not notes
  - Internal ForkService: Prepare support for fork to a given namespace
  - API: Add support for forking a project via the API (Bernhard Kaindl)
  - API: filter project issues by milestone (Julien Bianchi)
  - Fail harder in the backup script
  - Changes to Slack service structure, only webhook url needed
  - Zen mode for wiki and milestones (Robert Schilling)
  - Move Emoji parsing to html-pipeline-gitlab (Robert Schilling)
  - Font Awesome 4.2 integration (Sullivan Senechal)
  - Add Pushover service integration (Sullivan Senechal)
  - Add select field type for services options (Sullivan Senechal)
  - Add cross-project references to the Markdown parser (Vinnie Okada)
  - Add task lists to issue and merge request descriptions (Vinnie Okada)
  - Snippets can be public, internal or private
  - Improve danger zone: ask project path to confirm data-loss action
  - Raise exception on forgery
  - Show build coverage in Merge Requests (requires GitLab CI v5.1)
  - New milestone and label links on issue edit form
  - Improved repository graphs
  - Improve event note display in dashboard and project activity views (Vinnie Okada)
  - Add users sorting to admin area
  - UI improvements
  - Fix ambiguous sha problem with mentioned commit
  - Fixed bug with apostrophe when at mentioning users
  - Add active directory ldap option
  - Developers can push to wiki repo. Protected branches does not affect wiki repo any more
  - Faster rev list
  - Fix branch removal

v 7.3.2
  - Fix creating new file via web editor
  - Use gitlab-shell v2.0.1

v 7.3.1
  - Fix ref parsing in Gitlab::GitAccess
  - Fix error 500 when viewing diff on a file with changed permissions
  - Fix adding comments to MR when source branch is master
  - Fix error 500 when searching description contains relative link

v 7.3.0
  - Always set the 'origin' remote in satellite actions
  - Write authorized_keys in tmp/ during tests
  - Use sockets to connect to Redis
  - Add dormant New Relic gem (can be enabled via environment variables)
  - Expire Rack sessions after 1 week
  - Cleaner signin/signup pages
  - Improved comments UI
  - Better search with filtering, pagination etc
  - Added a checkbox to toggle line wrapping in diff (Yuriy Glukhov)
  - Prevent project stars duplication when fork project
  - Use the default Unicorn socket backlog value of 1024
  - Support Unix domain sockets for Redis
  - Store session Redis keys in 'session:gitlab:' namespace
  - Deprecate LDAP account takeover based on partial LDAP email / GitLab username match
  - Use /bin/sh instead of Bash in bin/web, bin/background_jobs (Pavel Novitskiy)
  - Keyboard shortcuts for productivity (Robert Schilling)
  - API: filter issues by state (Julien Bianchi)
  - API: filter issues by labels (Julien Bianchi)
  - Add system hook for ssh key changes
  - Add blob permalink link (Ciro Santilli)
  - Create annotated tags through UI and API (Sean Edge)
  - Snippets search (Charles Bushong)
  - Comment new push to existing MR
  - Add 'ci' to the blacklist of forbidden names
  - Improve text filtering on issues page
  - Comment & Close button
  - Process git push --all much faster
  - Don't allow edit of system notes
  - Project wiki search (Ralf Seidler)
  - Enabled Shibboleth authentication support (Matus Banas)
  - Zen mode (fullscreen) for issues/MR/notes (Robert Schilling)
  - Add ability to configure webhook timeout via gitlab.yml (Wes Gurney)
  - Sort project merge requests in asc or desc order for updated_at or created_at field (sponsored by O'Reilly Media)
  - Add Redis socket support to 'rake gitlab:shell:install'

v 7.2.1
  - Delete orphaned labels during label migration (James Brooks)
  - Security: prevent XSS with stricter MIME types for raw repo files

v 7.2.0
  - Explore page
  - Add project stars (Ciro Santilli)
  - Log Sidekiq arguments
  - Better labels: colors, ability to rename and remove
  - Improve the way merge request collects diffs
  - Improve compare page for large diffs
  - Expose the full commit message via API
  - Fix 500 error on repository rename
  - Fix bug when MR download patch return invalid diff
  - Test gitlab-shell integration
  - Repository import timeout increased from 2 to 4 minutes allowing larger repos to be imported
  - API for labels (Robert Schilling)
  - API: ability to set an import url when creating project for specific user

v 7.1.1
  - Fix cpu usage issue in Firefox
  - Fix redirect loop when changing password by new user
  - Fix 500 error on new merge request page

v 7.1.0
  - Remove observers
  - Improve MR discussions
  - Filter by description on Issues#index page
  - Fix bug with namespace select when create new project page
  - Show README link after description for non-master members
  - Add @all mention for comments
  - Dont show reply button if user is not signed in
  - Expose more information for issues with webhook
  - Add a mention of the merge request into the default merge request commit message
  - Improve code highlight, introduce support for more languages like Go, Clojure, Erlang etc
  - Fix concurrency issue in repository download
  - Dont allow repository name start with ?
  - Improve email threading (Pierre de La Morinerie)
  - Cleaner help page
  - Group milestones
  - Improved email notifications
  - Contributors API (sponsored by Mobbr)
  - Fix LDAP TLS authentication (Boris HUISGEN)
  - Show VERSION information on project sidebar
  - Improve branch removal logic when accept MR
  - Fix bug where comment form is spawned inside the Reply button
  - Remove Dir.chdir from Satellite#lock for thread-safety
  - Increased default git max_size value from 5MB to 20MB in gitlab.yml. Please update your configs!
  - Show error message in case of timeout in satellite when create MR
  - Show first 100 files for huge diff instead of hiding all
  - Change default admin email from admin@local.host to admin@example.com

v 7.0.0
  - The CPU no longer overheats when you hold down the spacebar
  - Improve edit file UI
  - Add ability to upload group avatar when create
  - Protected branch cannot be removed
  - Developers can remove normal branches with UI
  - Remove branch via API (sponsored by O'Reilly Media)
  - Move protected branches page to Project settings area
  - Redirect to Files view when create new branch via UI
  - Drag and drop upload of image in every markdown-area (Earle Randolph Bunao and Neil Francis Calabroso)
  - Refactor the markdown relative links processing
  - Make it easier to implement other CI services for GitLab
  - Group masters can create projects in group
  - Deprecate ruby 1.9.3 support
  - Only masters can rewrite/remove git tags
  - Add X-Frame-Options SAMEORIGIN to Nginx config so Sidekiq admin is visible
  - UI improvements
  - Case-insensetive search for issues
  - Update to rails 4.1
  - Improve performance of application for projects and groups with a lot of members
  - Formally support Ruby 2.1
  - Include Nginx gitlab-ssl config
  - Add manual language detection for highlight.js
  - Added example.com/:username routing
  - Show notice if your profile is public
  - UI improvements for mobile devices
  - Improve diff rendering performance
  - Drag-n-drop for issues and merge requests between states at milestone page
  - Fix '0 commits' message for huge repositories on project home page
  - Prevent 500 error page when visit commit page from large repo
  - Add notice about huge push over http to unicorn config
  - File action in satellites uses default 30 seconds timeout instead of old 10 seconds one
  - Overall performance improvements
  - Skip init script check on omnibus-gitlab
  - Be more selective when killing stray Sidekiqs
  - Check LDAP user filter during sign-in
  - Remove wall feature (no data loss - you can take it from database)
  - Dont expose user emails via API unless you are admin
  - Detect issues closed by Merge Request description
  - Better email subject lines from email on push service (Alex Elman)
  - Enable identicon for gravatar be default

v 6.9.2
  - Revert the commit that broke the LDAP user filter

v 6.9.1
  - Fix scroll to highlighted line
  - Fix the pagination on load for commits page

v 6.9.0
  - Store Rails cache data in the Redis `cache:gitlab` namespace
  - Adjust MySQL limits for existing installations
  - Add db index on project_id+iid column. This prevents duplicate on iid (During migration duplicates will be removed)
  - Markdown preview or diff during editing via web editor (Evgeniy Sokovikov)
  - Give the Rails cache its own Redis namespace
  - Add ability to set different ssh host, if different from http/https
  - Fix syntax highlighting for code comments blocks
  - Improve comments loading logic
  - Stop refreshing comments when the tab is hidden
  - Improve issue and merge request mobile UI (Drew Blessing)
  - Document how to convert a backup to PostgreSQL
  - Fix locale bug in backup manager
  - Fix can not automerge when MR description is too long
  - Fix wiki backup skip bug
  - Two Step MR creation process
  - Remove unwanted files from satellite working directory with git clean -fdx
  - Accept merge request via API (sponsored by O'Reilly Media)
  - Add more access checks during API calls
  - Block SSH access for 'disabled' Active Directory users
  - Labels for merge requests (Drew Blessing)
  - Threaded emails by setting a Message-ID (Philip Blatter)

v 6.8.0
  - Ability to at mention users that are participating in issue and merge req. discussion
  - Enabled GZip Compression for assets in example Nginx, make sure that Nginx is compiled with --with-http_gzip_static_module flag (this is default in Ubuntu)
  - Make user search case-insensitive (Christopher Arnold)
  - Remove omniauth-ldap nickname bug workaround
  - Drop all tables before restoring a Postgres backup
  - Make the repository downloads path configurable
  - Create branches via API (sponsored by O'Reilly Media)
  - Changed permission of gitlab-satellites directory not to be world accessible
  - Protected branch does not allow force push
  - Fix popen bug in `rake gitlab:satellites:create`
  - Disable connection reaping for MySQL
  - Allow oauth signup without email for twitter and github
  - Fix faulty namespace names that caused 500 on user creation
  - Option to disable standard login
  - Clean old created archives from repository downloads directory
  - Fix download link for huge MR diffs
  - Expose event and mergerequest timestamps in API
  - Fix emails on push service when only one commit is pushed

v 6.7.3
  - Fix the merge notification email not being sent (Pierre de La Morinerie)
  - Drop all tables before restoring a Postgres backup
  - Remove yanked modernizr gem

v 6.7.2
  - Fix upgrader script

v 6.7.1
  - Fix GitLab CI integration

v 6.7.0
  - Increased the example Nginx client_max_body_size from 5MB to 20MB, consider updating it manually on existing installations
  - Add support for Gemnasium as a Project Service (Olivier Gonzalez)
  - Add edit file button to MergeRequest diff
  - Public groups (Jason Hollingsworth)
  - Cleaner headers in Notification Emails (Pierre de La Morinerie)
  - Blob and tree gfm links to anchors work
  - Piwik Integration (Sebastian Winkler)
  - Show contribution guide link for new issue form (Jeroen van Baarsen)
  - Fix CI status for merge requests from fork
  - Added option to remove issue assignee on project issue page and issue edit page (Jason Blanchard)
  - New page load indicator that includes a spinner that scrolls with the page
  - Converted all the help sections into markdown
  - LDAP user filters
  - Streamline the content of notification emails (Pierre de La Morinerie)
  - Fixes a bug with group member administration (Matt DeTullio)
  - Sort tag names using VersionSorter (Robert Speicher)
  - Add GFM autocompletion for MergeRequests (Robert Speicher)
  - Add webhook when a new tag is pushed (Jeroen van Baarsen)
  - Add button for toggling inline comments in diff view
  - Add retry feature for repository import
  - Reuse the GitLab LDAP connection within each request
  - Changed markdown new line behaviour to conform to markdown standards
  - Fix global search
  - Faster authorized_keys rebuilding in `rake gitlab:shell:setup` (requires gitlab-shell 1.8.5)
  - Create and Update MR calls now support the description parameter (Greg Messner)
  - Markdown relative links in the wiki link to wiki pages, markdown relative links in repositories link to files in the repository
  - Added Slack service integration (Federico Ravasio)
  - Better API responses for access_levels (sponsored by O'Reilly Media)
  - Requires at least 2 unicorn workers
  - Requires gitlab-shell v1.9+
  - Replaced gemoji(due to closed licencing problem) with Phantom Open Emoji library(combined SIL Open Font License, MIT License and the CC 3.0 License)
  - Fix `/:username.keys` response content type (Dmitry Medvinsky)

v 6.6.5
  - Added option to remove issue assignee on project issue page and issue edit page (Jason Blanchard)
  - Hide mr close button for comment form if merge request was closed or inline comment
  - Adds ability to reopen closed merge request

v 6.6.4
  - Add missing html escape for highlighted code blocks in comments, issues

v 6.6.3
  - Fix 500 error when edit yourself from admin area
  - Hide private groups for public profiles

v 6.6.2
  - Fix 500 error on branch/tag create or remove via UI

v 6.6.1
  - Fix 500 error on files tab if submodules presents

v 6.6.0
  - Retrieving user ssh keys publically(github style): http://__HOST__/__USERNAME__.keys
  - Permissions: Developer now can manage issue tracker (modify any issue)
  - Improve Code Compare page performance
  - Group avatar
  - Pygments.rb replaced with highlight.js
  - Improve Merge request diff store logic
  - Improve render performnace for MR show page
  - Fixed Assembla hardcoded project name
  - Jira integration documentation
  - Refactored app/services
  - Remove snippet expiration
  - Mobile UI improvements (Drew Blessing)
  - Fix block/remove UI for admin::users#show page
  - Show users' group membership on users' activity page (Robert Djurasaj)
  - User pages are visible without login if user is authorized to a public project
  - Markdown rendered headers have id derived from their name and link to their id
  - Improve application to work faster with large groups (100+ members)
  - Multiple emails per user
  - Show last commit for file when view file source
  - Restyle Issue#show page and MR#show page
  - Ability to filter by multiple labels for Issues page
  - Rails version to 4.0.3
  - Fixed attachment identifier displaying underneath note text (Jason Blanchard)

v 6.5.1
  - Fix branch selectbox when create merge request from fork

v 6.5.0
  - Dropdown menus on issue#show page for assignee and milestone (Jason Blanchard)
  - Add color custimization and previewing to broadcast messages
  - Fixed notes anchors
  - Load new comments in issues dynamically
  - Added sort options to Public page
  - New filters (assigned/authored/all) for Dashboard#issues/merge_requests (sponsored by Say Media)
  - Add project visibility icons to dashboard
  - Enable secure cookies if https used
  - Protect users/confirmation with rack_attack
  - Default HTTP headers to protect against MIME-sniffing, force https if enabled
  - Bootstrap 3 with responsive UI
  - New repository download formats: tar.bz2, zip, tar (Jason Hollingsworth)
  - Restyled accept widgets for MR
  - SCSS refactored
  - Use jquery timeago plugin
  - Fix 500 error for rdoc files
  - Ability to customize merge commit message (sponsored by Say Media)
  - Search autocomplete via ajax
  - Add website url to user profile
  - Files API supports base64 encoded content (sponsored by O'Reilly Media)
  - Added support for Go's repository retrieval (Bruno Albuquerque)

v6.4.3
  - Don't use unicorn worker killer if PhusionPassenger is defined

v6.4.2
  - Fixed wrong behaviour of script/upgrade.rb

v6.4.1
  - Fixed bug with repository rename
  - Fixed bug with project transfer

v 6.4.0
  - Added sorting to project issues page (Jason Blanchard)
  - Assembla integration (Carlos Paramio)
  - Fixed another 500 error with submodules
  - UI: More compact issues page
  - Minimal password length increased to 8 symbols
  - Side-by-side diff view (Steven Thonus)
  - Internal projects (Jason Hollingsworth)
  - Allow removal of avatar (Drew Blessing)
  - Project web hooks now support issues and merge request events
  - Visiting project page while not logged in will redirect to sign-in instead of 404 (Jason Hollingsworth)
  - Expire event cache on avatar creation/removal (Drew Blessing)
  - Archiving old projects (Steven Thonus)
  - Rails 4
  - Add time ago tooltips to show actual date/time
  - UI: Fixed UI for admin system hooks
  - Ruby script for easier GitLab upgrade
  - Do not remove Merge requests if fork project was removed
  - Improve sign-in/signup UX
  - Add resend confirmation link to sign-in page
  - Set noreply@HOSTNAME for reply_to field in all emails
  - Show GitLab API version on Admin#dashboard
  - API Cross-origin resource sharing
  - Show READMe link at project home page
  - Show repo size for projects in Admin area

v 6.3.0
  - API for adding gitlab-ci service
  - Init script now waits for pids to appear after (re)starting before reporting status (Rovanion Luckey)
  - Restyle project home page
  - Grammar fixes
  - Show branches list (which branches contains commit) on commit page (Andrew Kumanyaev)
  - Security improvements
  - Added support for GitLab CI 4.0
  - Fixed issue with 500 error when group did not exist
  - Ability to leave project
  - You can create file in repo using UI
  - You can remove file from repo using UI
  - API: dropped default_branch attribute from project during creation
  - Project default_branch is not stored in db any more. It takes from repo now.
  - Admin broadcast messages
  - UI improvements
  - Dont show last push widget if user removed this branch
  - Fix 500 error for repos with newline in file name
  - Extended html titles
  - API: create/update/delete repo files
  - Admin can transfer project to any namespace
  - API: projects/all for admin users
  - Fix recent branches order

v 6.2.4
  - Security: Cast API private_token to string (CVE-2013-4580)
  - Security: Require gitlab-shell 1.7.8 (CVE-2013-4581, CVE-2013-4582, CVE-2013-4583)
  - Fix for Git SSH access for LDAP users

v 6.2.3
  - Security: More protection against CVE-2013-4489
  - Security: Require gitlab-shell 1.7.4 (CVE-2013-4490, CVE-2013-4546)
  - Fix sidekiq rake tasks

v 6.2.2
  - Security: Update gitlab_git (CVE-2013-4489)

v 6.2.1
  - Security: Fix issue with generated passwords for new users

v 6.2.0
  - Public project pages are now visible to everyone (files, issues, wik, etc.)
    THIS MEANS YOUR ISSUES AND WIKI FOR PUBLIC PROJECTS ARE PUBLICLY VISIBLE AFTER THE UPGRADE
  - Add group access to permissions page
  - Require current password to change one
  - Group owner or admin can remove other group owners
  - Remove group transfer since we have multiple owners
  - Respect authorization in Repository API
  - Improve UI for Project#files page
  - Add more security specs
  - Added search for projects by name to api (Izaak Alpert)
  - Make default user theme configurable (Izaak Alpert)
  - Update logic for validates_merge_request for tree of MR (Andrew Kumanyaev)
  - Rake tasks for web hooks management (Jonhnny Weslley)
  - Extended User API to expose admin and can_create_group for user creation/updating (Boyan Tabakov)
  - API: Remove group
  - API: Remove project
  - Avatar upload on profile page with a maximum of 100KB (Steven Thonus)
  - Store the sessions in Redis instead of the cookie store
  - Fixed relative links in markdown
  - User must confirm their email if signup enabled
  - User must confirm changed email

v 6.1.0
  - Project specific IDs for issues, mr, milestones
    Above items will get a new id and for example all bookmarked issue urls will change.
    Old issue urls are redirected to the new one if the issue id is too high for an internal id.
  - Description field added to Merge Request
  - API: Sudo api calls (Izaak Alpert)
  - API: Group membership api (Izaak Alpert)
  - Improved commit diff
  - Improved large commit handling (Boyan Tabakov)
  - Rewrite: Init script now less prone to errors and keeps better track of the service (Rovanion Luckey)
  - Link issues, merge requests, and commits when they reference each other with GFM (Ash Wilson)
  - Close issues automatically when pushing commits with a special message
  - Improve user removal from admin area
  - Invalidate events cache when project was moved
  - Remove deprecated classes and rake tasks
  - Add event filter for group and project show pages
  - Add links to create branch/tag from project home page
  - Add public-project? checkbox to new-project view
  - Improved compare page. Added link to proceed into Merge Request
  - Send an email to a user when they are added to group
  - New landing page when you have 0 projects

v 6.0.0
  - Feature: Replace teams with group membership
    We introduce group membership in 6.0 as a replacement for teams.
    The old combination of groups and teams was confusing for a lot of people.
    And when the members of a team where changed this wasn't reflected in the project permissions.
    In GitLab 6.0 you will be able to add members to a group with a permission level for each member.
    These group members will have access to the projects in that group.
    Any changes to group members will immediately be reflected in the project permissions.
    You can even have multiple owners for a group, greatly simplifying administration.
  - Feature: Ability to have multiple owners for group
  - Feature: Merge Requests between fork and project (Izaak Alpert)
  - Feature: Generate fingerprint for ssh keys
  - Feature: Ability to create and remove branches with UI
  - Feature: Ability to create and remove git tags with UI
  - Feature: Groups page in profile. You can leave group there
  - API: Allow login with LDAP credentials
  - Redesign: project settings navigation
  - Redesign: snippets area
  - Redesign: ssh keys page
  - Redesign: buttons, blocks and other ui elements
  - Add comment title to rss feed
  - You can use arrows to navigate at tree view
  - Add project filter on dashboard
  - Cache project graph
  - Drop support of root namespaces
  - Default theme is classic now
  - Cache result of methods like authorize_projects, project.team.members etc
  - Remove $.ready events
  - Fix onclick events being double binded
  - Add notification level to group membership
  - Move all project controllers/views under Projects:: module
  - Move all profile controllers/views under Profiles:: module
  - Apply user project limit only for personal projects
  - Unicorn is default web server again
  - Store satellites lock files inside satellites dir
  - Disabled threadsafety mode in rails
  - Fixed bug with loosing MR comments
  - Improved MR comments logic
  - Render readme file for projects in public area

v 5.4.2
  - Security: Cast API private_token to string (CVE-2013-4580)
  - Security: Require gitlab-shell 1.7.8 (CVE-2013-4581, CVE-2013-4582, CVE-2013-4583)

v 5.4.1
  - Security: Fixes for CVE-2013-4489
  - Security: Require gitlab-shell 1.7.4 (CVE-2013-4490, CVE-2013-4546)

v 5.4.0
  - Ability to edit own comments
  - Documentation improvements
  - Improve dashboard projects page
  - Fixed nav for empty repos
  - GitLab Markdown help page
  - Misspelling fixes
  - Added support of unicorn and fog gems
  - Added client list to API doc
  - Fix PostgreSQL database restoration problem
  - Increase snippet content column size
  - allow project import via git:// url
  - Show participants on issues, including mentions
  - Notify mentioned users with email

v 5.3.0
  - Refactored services
  - Campfire service added
  - HipChat service added
  - Fixed bug with LDAP + git over http
  - Fixed bug with google analytics code being ignored
  - Improve sign-in page if ldap enabled
  - Respect newlines in wall messages
  - Generate the Rails secret token on first run
  - Rename repo feature
  - Init.d: remove gitlab.socket on service start
  - Api: added teams api
  - Api: Prevent blob content being escaped
  - Api: Smart deploy key add behaviour
  - Api: projects/owned.json return user owned project
  - Fix bug with team assignation on project from #4109
  - Advanced snippets: public/private, project/personal (Andrew Kulakov)
  - Repository Graphs (Karlo Nicholas T. Soriano)
  - Fix dashboard lost if comment on commit
  - Update gitlab-grack. Fixes issue with --depth option
  - Fix project events duplicate on project page
  - Fix postgres error when displaying network graph.
  - Fix dashboard event filter when navigate via turbolinks
  - init.d: Ensure socket is removed before starting service
  - Admin area: Style teams:index, group:show pages
  - Own page for failed forking
  - Scrum view for milestone

v 5.2.0
  - Turbolinks
  - Git over http with ldap credentials
  - Diff with better colors and some spacing on the corners
  - Default values for project features
  - Fixed huge_commit view
  - Restyle project clone panel
  - Move Gitlab::Git code to gitlab_git gem
  - Move update docs in repo
  - Requires gitlab-shell v1.4.0
  - Fixed submodules listing under file tab
  - Fork feature (Angus MacArthur)
  - git version check in gitlab:check
  - Shared deploy keys feature
  - Ability to generate default labels set for issues
  - Improve gfm autocomplete (Harold Luo)
  - Added support for Google Analytics
  - Code search feature (Javier Castro)

v 5.1.0
  - You can login with email or username now
  - Corrected project transfer rollback when repository cannot be moved
  - Move both repo and wiki when project transfer requested
  - Admin area: project editing was removed from admin namespace
  - Access: admin user has now access to any project.
  - Notification settings
  - Gitlab::Git set of objects to abstract from grit library
  - Replace Unicorn web server with Puma
  - Backup/Restore refactored. Backup dump project wiki too now
  - Restyled Issues list. Show milestone version in issue row
  - Restyled Merge Request list
  - Backup now dump/restore uploads
  - Improved performance of dashboard (Andrew Kumanyaev)
  - File history now tracks renames (Akzhan Abdulin)
  - Drop wiki migration tools
  - Drop sqlite migration tools
  - project tagging
  - Paginate users in API
  - Restyled network graph (Hiroyuki Sato)

v 5.0.1
  - Fixed issue with gitlab-grit being overridden by grit

v 5.0.0
  - Replaced gitolite with gitlab-shell
  - Removed gitolite-related libraries
  - State machine added
  - Setup gitlab as git user
  - Internal API
  - Show team tab for empty projects
  - Import repository feature
  - Updated rails
  - Use lambda for scopes
  - Redesign admin area -> users
  - Redesign admin area -> user
  - Secure link to file attachments
  - Add validations for Group and Team names
  - Restyle team page for project
  - Update capybara, rspec-rails, poltergeist to recent versions
  - Wiki on git using Gollum
  - Added Solarized Dark theme for code review
  - Don't show user emails in autocomplete lists, profile pages
  - Added settings tab for group, team, project
  - Replace user popup with icons in header
  - Handle project moving with gitlab-shell
  - Added select2-rails for selectboxes with ajax data load
  - Fixed search field on projects page
  - Added teams to search autocomplete
  - Move groups and teams on dashboard sidebar to sub-tabs
  - API: improved return codes and docs. (Felix Gilcher, Sebastian Ziebell)
  - Redesign wall to be more like chat
  - Snippets, Wall features are disabled by default for new projects

v 4.2.0
  - Teams
  - User show page. Via /u/username
  - Show help contents on pages for better navigation
  - Async gitolite calls
  - added satellites logs
  - can_create_group, can_create_team booleans for User
  - Process web hooks async
  - GFM: Fix images escaped inside links
  - Network graph improved
  - Switchable branches for network graph
  - API: Groups
  - Fixed project download

v 4.1.0
  - Optional Sign-Up
  - Discussions
  - Satellites outside of tmp
  - Line numbers for blame
  - Project public mode
  - Public area with unauthorized access
  - Load dashboard events with ajax
  - remember dashboard filter in cookies
  - replace resque with sidekiq
  - fix routing issues
  - cleanup rake tasks
  - fix backup/restore
  - scss cleanup
  - show preview for note images
  - improved network-graph
  - get rid of app/roles/
  - added new classes Team, Repository
  - Reduce amount of gitolite calls
  - Ability to add user in all group projects
  - remove deprecated configs
  - replaced Korolev font with open font
  - restyled admin/dashboard page
  - restyled admin/projects page

v 4.0.0
  - Remove project code and path from API. Use id instead
  - Return valid cloneable url to repo for web hook
  - Fixed backup issue
  - Reorganized settings
  - Fixed commits compare
  - Refactored scss
  - Improve status checks
  - Validates presence of User#name
  - Fixed postgres support
  - Removed sqlite support
  - Modified post-receive hook
  - Milestones can be closed now
  - Show comment events on dashboard
  - Quick add team members via group#people page
  - [API] expose created date for hooks and SSH keys
  - [API] list, create issue notes
  - [API] list, create snippet notes
  - [API] list, create wall notes
  - Remove project code - use path instead
  - added username field to user
  - rake task to fill usernames based on emails create namespaces for users
  - STI Group < Namespace
  - Project has namespace_id
  - Projects with namespaces also namespaced in gitolite and stored in subdir
  - Moving project to group will move it under group namespace
  - Ability to move project from namespaces to another
  - Fixes commit patches getting escaped (see #2036)
  - Support diff and patch generation for commits and merge request
  - MergeReqest doesn't generate a temporary file for the patch any more
  - Update the UI to allow downloading Patch or Diff

v 3.1.0
  - Updated gems
  - Services: Gitlab CI integration
  - Events filter on dashboard
  - Own namespace for redis/resque
  - Optimized commit diff views
  - add alphabetical order for projects admin page
  - Improved web editor
  - Commit stats page
  - Documentation split and cleanup
  - Link to commit authors everywhere
  - Restyled milestones list
  - added Milestone to Merge Request
  - Restyled Top panel
  - Refactored Satellite Code
  - Added file line links
  - moved from capybara-webkit to poltergeist + phantomjs

v 3.0.3
  - Fixed bug with issues list in Chrome
  - New Feature: Import team from another project

v 3.0.2
  - Fixed gitlab:app:setup
  - Fixed application error on empty project in admin area
  - Restyled last push widget

v 3.0.1
  - Fixed git over http

v 3.0.0
  - Projects groups
  - Web Editor
  - Fixed bug with gitolite keys
  - UI improved
  - Increased performance of application
  - Show user avatar in last commit when browsing Files
  - Refactored Gitlab::Merge
  - Use Font Awesome for icons
  - Separate observing of Note and MergeRequests
  - Milestone "All Issues" filter
  - Fix issue close and reopen button text and styles
  - Fix forward/back while browsing Tree hierarchy
  - Show number of notes for commits and merge requests
  - Added support pg from box and update installation doc
  - Reject ssh keys that break gitolite
  - [API] list one project hook
  - [API] edit project hook
  - [API] list project snippets
  - [API] allow to authorize using private token in HTTP header
  - [API] add user creation

v 2.9.1
  - Fixed resque custom config init

v 2.9.0
  - fixed inline notes bugs
  - refactored rspecs
  - refactored gitolite backend
  - added factory_girl
  - restyled projects list on dashboard
  - ssh keys validation to prevent gitolite crash
  - send notifications if changed permission in project
  - scss refactoring. gitlab_bootstrap/ dir
  - fix git push http body bigger than 112k problem
  - list of labels  page under issues tab
  - API for milestones, keys
  - restyled buttons
  - OAuth
  - Comment order changed

v 2.8.1
  - ability to disable gravatars
  - improved MR diff logic
  - ssh key help page

v 2.8.0
  - Gitlab Flavored Markdown
  - Bulk issues update
  - Issues API
  - Cucumber coverage increased
  - Post-receive files fixed
  - UI improved
  - Application cleanup
  - more cucumber
  - capybara-webkit + headless

v 2.7.0
  - Issue Labels
  - Inline diff
  - Git HTTP
  - API
  - UI improved
  - System hooks
  - UI improved
  - Dashboard events endless scroll
  - Source performance increased

v 2.6.0
  - UI polished
  - Improved network graph + keyboard nav
  - Handle huge commits
  - Last Push widget
  - Bugfix
  - Better performance
  - Email in resque
  - Increased test coverage
  - Ability to remove branch with MR accept
  - a lot of code refactored

v 2.5.0
  - UI polished
  - Git blame for file
  - Bugfix
  - Email in resque
  - Better test coverage

v 2.4.0
  - Admin area stats page
  - Ability to block user
  - Simplified dashboard area
  - Improved admin area
  - Bootstrap 2.0
  - Responsive layout
  - Big commits handling
  - Performance improved
  - Milestones

v 2.3.1
  - Issues pagination
  - ssl fixes
  - Merge Request pagination

v 2.3.0
  - Dashboard r1
  - Search r1
  - Project page
  - Close merge request on push
  - Persist MR diff after merge
  - mysql support
  - Documentation

v 2.2.0
  - We’ve added support of LDAP auth
  - Improved permission logic (4 roles system)
  - Protected branches (now only masters can push to protected branches)
  - Usability improved
  - twitter bootstrap integrated
  - compare view between commits
  - wiki feature
  - now you can enable/disable issues, wiki, wall features per project
  - security fixes
  - improved code browsing (ajax branch switch etc)
  - improved per-line commenting
  - git submodules displayed
  - moved to rails 3.2
  - help section improved

v 2.1.0
  - Project tab r1
  - List branches/tags
  - per line comments
  - mass user import

v 2.0.0
  - gitolite as main git host system
  - merge requests
  - project/repo access
  - link to commit/issue feed
  - design tab
  - improved email notifications
  - restyled dashboard
  - bugfix

v 1.2.2
  - common config file gitlab.yml
  - issues restyle
  - snippets restyle
  - clickable news feed header on dashboard
  - bugfix

v 1.2.1
  - bugfix

v 1.2.0
  - new design
  - user dashboard
  - network graph
  - markdown support for comments
  - encoding issues
  - wall like twitter timeline

v 1.1.0
  - project dashboard
  - wall redesigned
  - feature: code snippets
  - fixed horizontal scroll on file preview
  - fixed app crash if commit message has invalid chars
  - bugfix & code cleaning

v 1.0.2
  - fixed bug with empty project
  - added adv validation for project path & code
  - feature: issues can be sortable
  - bugfix
  - username displayed on top panel

v 1.0.1
  - fixed: with invalid source code for commit
  - fixed: lose branch/tag selection when use tree navigation
  - when history clicked - display path
  - bug fix & code cleaning

v 1.0.0
  - bug fix
  - projects preview mode

v 0.9.6
  - css fix
  - new repo empty tree until restart server - fixed

v 0.9.4
  - security improved
  - authorization improved
  - html escaping
  - bug fix
  - increased test coverage
  - design improvements

v 0.9.1
  - increased test coverage
  - design improvements
  - new issue email notification
  - updated app name
  - issue redesigned
  - issue can be edit

v 0.8.0
  - syntax highlight for main file types
  - redesign
  - stability
  - security fixes
  - increased test coverage
  - email notification<|MERGE_RESOLUTION|>--- conflicted
+++ resolved
@@ -28,12 +28,9 @@
   - Restrict permissions on backup files
   - Improve oauth accounts UI in profile page
   - Add ability to unlink connected accounts
-<<<<<<< HEAD
   - Replace commits calendar with faster contribution calendar that includes issues and merge requests
   - Add inifinite scroll to user page activity
-=======
   - Don't show commit comment button when user is not signed in.
->>>>>>> a30645c6
 
 v 7.9.0
   - Add HipChat integration documentation (Stan Hu)
