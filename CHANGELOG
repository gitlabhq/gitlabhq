Please view this file on the master branch, on stable branches it's out of date.

v 8.5.0 (unreleased)
  - Ensure rake tasks that don't need a DB connection can be run without one
  - Add "visibility" flag to GET /projects api endpoint
  - Ignore binary files in code search to prevent Error 500 (Stan Hu)
  - Upgrade gitlab_git to 7.2.23 to fix commit message mentions in first branch push
  - New UI for pagination
  - Don't prevent sign out when 2FA enforcement is enabled and user hasn't yet
    set it up
  - Fix diff comments loaded by AJAX to load comment with diff in discussion tab
<<<<<<< HEAD
  - Add a dropdown to filter and sort projects in the dashboard & the group page
=======
  - Whitelist raw "abbr" elements when parsing Markdown (Benedict Etzel)
  - Don't vendor minified JS
  - Display 404 error on group not found
  - Track project import failure
  - Fix visibility level text in admin area (Zeger-Jan van de Weg)
  - Update the ExternalIssue regex pattern (Blake Hitchcock)
  - Revert "Add IP check against DNSBLs at account sign-up"
  - Deprecate API "merge_request/:merge_request_id/comments". Use "merge_requests/:merge_request_id/notes" instead
  - Deprecate API "merge_request/:merge_request_id/...". Use "merge_requests/:merge_request_id/..." instead

v 8.4.2
  - Bump required gitlab-workhorse version to bring in a fix for missing
    artifacts in the build artifacts browser
  - Get rid of those ugly borders on the file tree view
  - Fix updating the runner information when asking for builds
  - Bump gitlab_git version to 7.2.24 in order to bring in a performance
    improvement when checking if a repository was empty
  - Add instrumentation for Gitlab::Git::Repository instance methods so we can
    track them in Performance Monitoring.
  - Correctly highlight MR diff when MR has merge conflicts
  - Increase contrast between highlighted code comments and inline diff marker
  - Fix method undefined when using external commit status in builds
  - Fix highlighting in blame view.

v 8.4.1
  - Apply security updates for Rails (4.2.5.1), rails-html-sanitizer (1.0.3),
    and Nokogiri (1.6.7.2)
  - Fix redirect loop during import
  - Fix diff highlighting for all syntax themes
>>>>>>> 22772871

v 8.4.0
  - Allow LDAP users to change their email if it was not set by the LDAP server
  - Ensure Gravatar host looks like an actual host
  - Consider re-assign as a mention from a notification point of view
  - Add pagination headers to already paginated API resources
  - Properly generate diff of orphan commits, like the first commit in a repository
  - Improve the consistency of commit titles, branch names, tag names, issue/MR titles, on their respective project pages
  - Autocomplete data is now always loaded, instead of when focusing a comment text area
  - Improved performance of finding issues for an entire group
  - Added custom application performance measuring system powered by InfluxDB
  - Add syntax highlighting to diffs
  - Gracefully handle invalid UTF-8 sequences in Markdown links (Stan Hu)
  - Bump fog to 1.36.0 (Stan Hu)
  - Add user's last used IP addresses to admin page (Stan Hu)
  - Add housekeeping function to project settings page
  - The default GitLab logo now acts as a loading indicator
  - Fix caching issue where build status was not updating in project dashboard (Stan Hu)
  - Accept 2xx status codes for successful Web hook triggers (Stan Hu)
  - Fix missing date of month in network graph when commits span a month (Stan Hu)
  - Expire view caches when application settings change (e.g. Gravatar disabled) (Stan Hu)
  - Don't notify users twice if they are both project watchers and subscribers (Stan Hu)
  - Remove gray background from layout in UI
  - Fix signup for OAuth providers that don't provide a name
  - Implement new UI for group page
  - Implement search inside emoji picker
  - Let the CI runner know about builds that this build depends on
  - Add API support for looking up a user by username (Stan Hu)
  - Add project permissions to all project API endpoints (Stan Hu)
  - Link to milestone in "Milestone changed" system note
  - Only allow group/project members to mention `@all`
  - Expose Git's version in the admin area (Trey Davis)
  - Add "Frequently used" category to emoji picker
  - Add CAS support (tduehr)
  - Add link to merge request on build detail page
  - Fix: Problem with projects ending with .keys (Jose Corcuera)
  - Revert back upvote and downvote button to the issue and MR pages
  - Swap position of Assignee and Author selector on Issuables (Zeger-Jan van de Weg)
  - Add system hook messages for project rename and transfer (Steve Norman)
  - Fix version check image in Safari
  - Show 'All' tab by default in the builds page
  - Add Open Graph and Twitter Card data to all pages
  - Fix API project lookups when querying with a namespace with dots (Stan Hu)
  - Enable forcing Two-Factor authentication sitewide, with optional grace period
  - Import GitHub Pull Requests into GitLab
  - Change single user API endpoint to return more detailed data (Michael Potthoff)
  - Update version check images to use SVG
  - Validate README format before displaying
  - Enable Microsoft Azure OAuth2 support (Janis Meybohm)
  - Properly set task-list class on single item task lists
  - Add file finder feature in tree view (Kyungchul Shin)
  - Ajax filter by message for commits page
  - API: Add support for deleting a tag via the API (Robert Schilling)
  - Allow subsequent validations in CI Linter
  - Show referenced MRs & Issues only when the current viewer can access them
  - Fix Encoding::CompatibilityError bug when markdown content has some complex URL (Jason Lee)
  - Add API support for managing project's builds
  - Add API support for managing project's build triggers
  - Add API support for managing project's build variables
  - Allow broadcast messages to be edited
  - Autosize Markdown textareas
  - Import GitHub wiki into GitLab
  - Add reporters ability to download and browse build artifacts (Andrew Johnson)
  - Autofill referring url in message box when reporting user abuse.
  - Remove leading comma on award emoji when the user is the first to award the emoji (Zeger-Jan van de Weg)
  - Add build artifacts browser
  - Improve UX in builds artifacts browser
  - Increase default size of `data` column in `events` table when using MySQL
  - Expose button to CI Lint tool on project builds page
  - Fix: Creator should be added as a master of the project on creation
  - Added X-GitLab-... headers to emails from CI and Email On Push services (Anton Baklanov)
  - Add IP check against DNSBLs at account sign-up
  - Added cache:key to .gitlab-ci.yml allowing to fine tune the caching

v 8.3.4
  - Use gitlab-workhorse 0.5.4 (fixes API routing bug)

v 8.3.3
  - Preserve CE behavior with JIRA integration by only calling API if URL is set
  - Fix duplicated branch creation/deletion events when using Web UI (Stan Hu)
  - Add configurable LDAP server query timeout
  - Get "Merge when build succeeds" to work when commits were pushed to MR target branch while builds were running
  - Suppress e-mails on failed builds if allow_failure is set (Stan Hu)
  - Fix project transfer e-mail sending incorrect paths in e-mail notification (Stan Hu)
  - Better support for referencing and closing issues in Asana service (Mike Wyatt)
  - Enable "Add key" button when user fills in a proper key (Stan Hu)
  - Fix error in processing reply-by-email messages (Jason Lee)
  - Fix Error 500 when visiting build page of project with nil runners_token (Stan Hu)
  - Use WOFF versions of SourceSansPro fonts
  - Fix regression when builds were not generated for tags created through web/api interface
  - Fix: maintain milestone filter between Open and Closed tabs (Greg Smethells)
  - Fix missing artifacts and build traces for build created before 8.3

v 8.3.2
  - Disable --follow in `git log` to avoid loading duplicate commit data in infinite scroll (Stan Hu)
  - Add support for Google reCAPTCHA in user registration

v 8.3.1
  - Fix Error 500 when global milestones have slashes (Stan Hu)
  - Fix Error 500 when doing a search in dashboard before visiting any project (Stan Hu)
  - Fix LDAP identity and user retrieval when special characters are used
  - Move Sidekiq-cron configuration to gitlab.yml

v 8.3.0
  - Bump rack-attack to 4.3.1 for security fix (Stan Hu)
  - API support for starred projects for authorized user (Zeger-Jan van de Weg)
  - Add open_issues_count to project API (Stan Hu)
  - Expand character set of usernames created by Omniauth (Corey Hinshaw)
  - Add button to automatically merge a merge request when the build succeeds (Zeger-Jan van de Weg)
  - Add unsubscribe link in the email footer (Zeger-Jan van de Weg)
  - Provide better diagnostic message upon project creation errors (Stan Hu)
  - Bump devise to 3.5.3 to fix reset token expiring after account creation (Stan Hu)
  - Remove api credentials from link to build_page
  - Deprecate GitLabCiService making it to always be inactive
  - Bump gollum-lib to 4.1.0 (Stan Hu)
  - Fix broken group avatar upload under "New group" (Stan Hu)
  - Update project repositorize size and commit count during import:repos task (Stan Hu)
  - Fix API setting of 'public' attribute to false will make a project private (Stan Hu)
  - Handle and report SSL errors in Web hook test (Stan Hu)
  - Bump Redis requirement to 2.8 for Sidekiq 4 (Stan Hu)
  - Fix: Assignee selector is empty when 'Unassigned' is selected (Jose Corcuera)
  - Add rake tasks for git repository maintainance (Zeger-Jan van de Weg)
  - Fix 500 error when update group member permission
  - Fix: As an admin, cannot add oneself as a member to a group/project
  - Trim leading and trailing whitespace of milestone and issueable titles (Jose Corcuera)
  - Recognize issue/MR/snippet/commit links as references
  - Backport JIRA features from EE to CE
  - Add ignore whitespace change option to commit view
  - Fire update hook from GitLab
  - Allow account unlock via email
  - Style warning about mentioning many people in a comment
  - Fix: sort milestones by due date once again (Greg Smethells)
  - Migrate all CI::Services and CI::WebHooks to Services and WebHooks
  - Don't show project fork event as "imported"
  - Add API endpoint to fetch merge request commits list
  - Don't create CI status for refs that doesn't have .gitlab-ci.yml, even if the builds are enabled
  - Expose events API with comment information and author info
  - Fix: Ensure "Remove Source Branch" button is not shown when branch is being deleted. #3583
  - Run custom Git hooks when branch is created or deleted.
  - Fix bug when simultaneously accepting multiple MRs results in MRs that are of "merged" status, but not merged to the target branch
  - Add languages page to graphs
  - Block LDAP user when they are no longer found in the LDAP server
  - Improve wording on project visibility levels (Zeger-Jan van de Weg)
  - Fix editing notes on a merge request diff
  - Automatically select default clone protocol based on user preferences (Eirik Lygre)
  - Make Network page as sub tab of Commits
  - Add copy-to-clipboard button for Snippets
  - Add indication to merge request list item that MR cannot be merged automatically
  - Default target branch to patch-n when editing file in protected branch
  - Add Builds tab to merge request detail page
  - Allow milestones, issues and MRs to be created from dashboard and group indexes
  - Use new style for wiki
  - Use new style for milestone detail page
  - Fix sidebar tooltips when collapsed
  - Prevent possible XSS attack with award-emoji
  - Upgraded Sidekiq to 4.x
  - Accept COPYING,COPYING.lesser, and licence as license file (Zeger-Jan van de Weg)
  - Fix emoji aliases problem
  - Fix award-emojis Flash alert's width
  - Fix deleting notes on a merge request diff
  - Display referenced merge request statuses in the issue description (Greg Smethells)
  - Implement new sidebar for issue and merge request pages
  - Emoji picker improvements
  - Suppress warning about missing `.gitlab-ci.yml` if builds are disabled
  - Do not show build status unless builds are enabled and `.gitlab-ci.yml` is present
  - Persist runners registration token in database
  - Fix online editor should not remove newlines at the end of the file
  - Expose Git's version in the admin area
  - Show "New Merge Request" buttons on canonical repos when you have a fork (Josh Frye)

v 8.2.3
  - Fix application settings cache not expiring after changes (Stan Hu)
  - Fix Error 500s when creating global milestones with Unicode characters (Stan Hu)
  - Update documentation for "Guest" permissions
  - Properly convert Emoji-only comments into Award Emojis
  - Enable devise paranoid mode to prevent user enumeration attack
  - Webhook payload has an added, modified and removed properties for each commit
  - Fix 500 error when creating a merge request that removes a submodule

v 8.2.2
  - Fix 404 in redirection after removing a project (Stan Hu)
  - Ensure cached application settings are refreshed at startup (Stan Hu)
  - Fix Error 500 when viewing user's personal projects from admin page (Stan Hu)
  - Fix: Raw private snippets access workflow
  - Prevent "413 Request entity too large" errors when pushing large files with LFS
  - Fix invalid links within projects dashboard header
  - Make current user the first user in assignee dropdown in issues detail page (Stan Hu)
  - Fix: duplicate email notifications on issue comments

v 8.2.1
  - Forcefully update builds that didn't want to update with state machine
  - Fix: saving GitLabCiService as Admin Template

v 8.2.0
  - Improved performance of finding projects and groups in various places
  - Improved performance of rendering user profile pages and Atom feeds
  - Expose build artifacts path as config option
  - Fix grouping of contributors by email in graph.
  - Improved performance of finding issues with/without labels
  - Fix Drone CI service template not saving properly (Stan Hu)
  - Fix avatars not showing in Atom feeds and project issues when Gravatar disabled (Stan Hu)
  - Added a GitLab specific profiling tool called "Sherlock" (see GitLab CE merge request #1749)
  - Upgrade gitlab_git to 7.2.20 and rugged to 0.23.3 (Stan Hu)
  - Improved performance of finding users by one of their Email addresses
  - Add allow_failure field to commit status API (Stan Hu)
  - Commits without .gitlab-ci.yml are marked as skipped
  - Save detailed error when YAML syntax is invalid
  - Since GitLab CI is enabled by default, remove enabling it by pushing .gitlab-ci.yml
  - Added build artifacts
  - Improved performance of replacing references in comments
  - Show last project commit to default branch on project home page
  - Highlight comment based on anchor in URL
  - Adds ability to remove the forked relationship from project settings screen. (Han Loong Liauw)
  - Improved performance of sorting milestone issues
  - Allow users to select the Files view as default project view (Cristian Bica)
  - Show "Empty Repository Page" for repository without branches (Artem V. Navrotskiy)
  - Fix: Inability to reply to code comments in the MR view, if the MR comes from a fork
  - Use git follow flag for commits page when retrieve history for file or directory
  - Show merge request CI status on merge requests index page
  - Send build name and stage in CI notification e-mail
  - Extend yml syntax for only and except to support specifying repository path
  - Enable shared runners to all new projects
  - Bump GitLab-Workhorse to 0.4.1
  - Allow to define cache in `.gitlab-ci.yml`
  - Fix: 500 error returned if destroy request without HTTP referer (Kazuki Shimizu)
  - Remove deprecated CI events from project settings page
  - Use issue editor as cross reference comment author when issue is edited with a new mention.
  - Add graphs of commits ahead and behind default branch (Jeff Stubler)
  - Improve personal snippet access workflow (Douglas Alexandre)
  - [API] Add ability to fetch the commit ID of the last commit that actually touched a file
  - Fix omniauth documentation setting for omnibus configuration (Jon Cairns)
  - Add "New file" link to dropdown on project page
  - Include commit logs in project search
  - Add "added", "modified" and "removed" properties to commit object in webhook
  - Rename "Back to" links to "Go to" because its not always a case it point to place user come from
  - Allow groups to appear in the search results if the group owner allows it
  - Add email notification to former assignee upon unassignment (Adam Lieskovský)
  - New design for project graphs page
  - Remove deprecated dumped yaml file generated from previous job definitions
  - Show specific runners from projects where user is master or owner
  - MR target branch is now visible on a list view when it is different from project's default one
  - Improve Continuous Integration graphs page
  - Make color of "Accept Merge Request" button consistent with current build status
  - Add ignore white space option in merge request diff and commit and compare view
  - Ability to add release notes (markdown text and attachments) to git tags (aka Releases)
  - Relative links from a repositories README.md now link to the default branch
  - Fix trailing whitespace issue in merge request/issue title
  - Fix bug when milestone/label filter was empty for dashboard issues page
  - Add ability to create milestone in group projects from single form
  - Add option to create merge request when editing/creating a file (Dirceu Tiegs)
  - Prevent the last owner of a group from being able to delete themselves by 'adding' themselves as a master (James Lopez)
  - Add Award Emoji to issue and merge request pages

v 8.1.4
  - Fix bug where manually merged branches in a MR would end up with an empty diff (Stan Hu)
  - Prevent redirect loop when home_page_url is set to the root URL
  - Fix incoming email config defaults
  - Remove CSS property preventing hard tabs from rendering in Chromium 45 (Stan Hu)

v 8.1.3
  - Force update refs/merge-requests/X/head upon a push to the source branch of a merge request (Stan Hu)
  - Spread out runner contacted_at updates
  - Use issue editor as cross reference comment author when issue is edited with a new mention
  - Add Facebook authentication

v 8.1.2
  - Fix cloning Wiki repositories via HTTP (Stan Hu)
  - Add migration to remove satellites directory
  - Fix specific runners visibility
  - Fix 500 when editing CI service
  - Require CI jobs to be named
  - Fix CSS for runner status
  - Fix CI badge
  - Allow developer to manage builds

v 8.1.1
  - Removed, see 8.1.2

v 8.1.0
  - Ensure MySQL CI limits DB migrations occur after the fields have been created (Stan Hu)
  - Fix duplicate repositories in GitHub import page (Stan Hu)
  - Redirect to a default path if HTTP_REFERER is not set (Stan Hu)
  - Adds ability to create directories using the web editor (Ben Ford)
  - Cleanup stuck CI builds
  - Send an email to admin email when a user is reported for spam (Jonathan Rochkind)
  - Show notifications button when user is member of group rather than project (Grzegorz Bizon)
  - Fix bug preventing mentioned issued from being closed when MR is merged using fast-forward merge.
  - Fix nonatomic database update potentially causing project star counts to go negative (Stan Hu)
  - Don't show "Add README" link in an empty repository if user doesn't have access to push (Stan Hu)
  - Fix error preventing displaying of commit data for a directory with a leading dot (Stan Hu)
  - Speed up load times of issue detail pages by roughly 1.5x
  - Fix CI rendering regressions
  - If a merge request is to close an issue, show this on the issue page (Zeger-Jan van de Weg)
  - Add a system note and update relevant merge requests when a branch is deleted or re-added (Stan Hu)
  - Make diff file view easier to use on mobile screens (Stan Hu)
  - Improved performance of finding users by username or Email address
  - Fix bug where merge request comments created by API would not trigger notifications (Stan Hu)
  - Add support for creating directories from Files page (Stan Hu)
  - Allow removing of project without confirmation when JavaScript is disabled (Stan Hu)
  - Support filtering by "Any" milestone or issue and fix "No Milestone" and "No Label" filters (Stan Hu)
  - Improved performance of the trending projects page
  - Remove CI migration task
  - Improved performance of finding projects by their namespace
  - Fix bug where transferring a project would result in stale commit links (Stan Hu)
  - Fix build trace updating
  - Include full path of source and target branch names in New Merge Request page (Stan Hu)
  - Add user preference to view activities as default dashboard (Stan Hu)
  - Add option to admin area to sign in as a specific user (Pavel Forkert)
  - Show CI status on all pages where commits list is rendered
  - Automatically enable CI when push .gitlab-ci.yml file to repository
  - Move CI charts to project graphs area
  - Fix cases where Markdown did not render links in activity feed (Stan Hu)
  - Add first and last to pagination (Zeger-Jan van de Weg)
  - Added Commit Status API
  - Added Builds View
  - Added when to .gitlab-ci.yml
  - Show CI status on commit page
  - Added CI_BUILD_TAG, _STAGE, _NAME and _TRIGGERED to CI builds
  - Show CI status on Your projects page and Starred projects page
  - Remove "Continuous Integration" page from dashboard
  - Add notes and SSL verification entries to hook APIs (Ben Boeckel)
  - Fix grammar in admin area "labels" .nothing-here-block when no labels exist.
  - Move CI runners page to project settings area
  - Move CI variables page to project settings area
  - Move CI triggers page to project settings area
  - Move CI project settings page to CE project settings area
  - Fix bug when removed file was not appearing in merge request diff
  - Show warning when build cannot be served by any of the available CI runners
  - Note the original location of a moved project when notifying users of the move
  - Improve error message when merging fails
  - Add support of multibyte characters in LDAP UID (Roman Petrov)
  - Show additions/deletions stats on merge request diff
  - Remove footer text in emails (Zeger-Jan van de Weg)
  - Ensure code blocks are properly highlighted after a note is updated
  - Fix wrong access level badge on MR comments
  - Hide password in the service settings form
  - Move CI web hooks page to project settings area
  - Fix User Identities API. It now allows you to properly create or update user's identities.
  - Add user preference to change layout width (Peter Göbel)
  - Use commit status in merge request widget as preferred source of CI status
  - Integrate CI commit and build pages into project pages
  - Move CI services page to project settings area
  - Add "Quick Submit" behavior to input fields throughout the application. Use
    Cmd+Enter on Mac and Ctrl+Enter on Windows/Linux.
  - Fix position of hamburger in header for smaller screens (Han Loong Liauw)
  - Fix bug where Emojis in Markdown would truncate remaining text (Sakata Sinji)
  - Persist filters when sorting on admin user page (Jerry Lukins)
  - Update style of snippets pages (Han Loong Liauw)
  - Allow dashboard and group issues/MRs to be filtered by label
  - Add spellcheck=false to certain input fields
  - Invalidate stored service password if the endpoint URL is changed
  - Project names are not fully shown if group name is too big, even on group page view
  - Apply new design for Files page
  - Add "New Page" button to Wiki Pages tab (Stan Hu)
  - Only render 404 page from /public
  - Hide passwords from services API (Alex Lossent)
  - Fix: Images cannot show when projects' path was changed
  - Let gitlab-git-http-server generate and serve 'git archive' downloads
  - Optimize query when filtering on issuables (Zeger-Jan van de Weg)
  - Fix padding of outdated discussion item.
  - Animate the logo on hover

v 8.0.5
  - Correct lookup-by-email for LDAP logins
  - Fix loading spinner sometimes not being hidden on Merge Request tab switches

v 8.0.4
  - Fix Message-ID header to be RFC 2111-compliant to prevent e-mails being dropped (Stan Hu)
  - Fix referrals for :back and relative URL installs
  - Fix anchors to comments in diffs
  - Remove CI token from build traces
  - Fix "Assign All" button on Runner admin page
  - Fix search in Files
  - Add full project namespace to payload of system webhooks (Ricardo Band)

v 8.0.3
  - Fix URL shown in Slack notifications
  - Fix bug where projects would appear to be stuck in the forked import state (Stan Hu)
  - Fix Error 500 in creating merge requests with > 1000 diffs (Stan Hu)
  - Add work_in_progress key to MR web hooks (Ben Boeckel)

v 8.0.2
  - Fix default avatar not rendering in network graph (Stan Hu)
  - Skip check_initd_configured_correctly on omnibus installs
  - Prevent double-prefixing of help page paths
  - Clarify confirmation text on user deletion
  - Make commit graphs responsive to window width changes (Stan Hu)
  - Fix top margin for sign-in button on public pages
  - Fix LDAP attribute mapping
  - Remove git refs used internally by GitLab from network graph (Stan Hu)
  - Use standard Markdown font in Markdown preview instead of fixed-width font (Stan Hu)
  - Fix Reply by email for non-UTF-8 messages.
  - Add option to use StartTLS with Reply by email IMAP server.
  - Allow AWS S3 Server-Side Encryption with Amazon S3-Managed Keys for backups (Paul Beattie)

v 8.0.1
  - Improve CI migration procedure and documentation

v 8.0.0
  - Fix Markdown links not showing up in dashboard activity feed (Stan Hu)
  - Remove milestones from merge requests when milestones are deleted (Stan Hu)
  - Fix HTML link that was improperly escaped in new user e-mail (Stan Hu)
  - Fix broken sort in merge request API (Stan Hu)
  - Bump rouge to 1.10.1 to remove warning noise and fix other syntax highlighting bugs (Stan Hu)
  - Gracefully handle errors in syntax highlighting by leaving the block unformatted (Stan Hu)
  - Add "replace" and "upload" functionalities to allow user replace existing file and upload new file into current repository
  - Fix URL construction for merge requests, issues, notes, and commits for relative URL config (Stan Hu)
  - Fix emoji URLs in Markdown when relative_url_root is used (Stan Hu)
  - Omit filename in Content-Disposition header in raw file download to avoid RFC 6266 encoding issues (Stan HU)
  - Fix broken Wiki Page History (Stan Hu)
  - Import forked repositories asynchronously to prevent large repositories from timing out (Stan Hu)
  - Prevent anchors from being hidden by header (Stan Hu)
  - Fix bug where only the first 15 Bitbucket issues would be imported (Stan Hu)
  - Sort issues by creation date in Bitbucket importer (Stan Hu)
  - Prevent too many redirects upon login when home page URL is set to external_url (Stan Hu)
  - Improve dropdown positioning on the project home page (Hannes Rosenögger)
  - Upgrade browser gem to 1.0.0 to avoid warning in IE11 compatibilty mode (Stan Hu)
  - Remove user OAuth tokens from the database and request new tokens each session (Stan Hu)
  - Restrict users API endpoints to use integer IDs (Stan Hu)
  - Only show recent push event if the branch still exists or a recent merge request has not been created (Stan Hu)
  - Remove satellites
  - Better performance for web editor (switched from satellites to rugged)
  - Faster merge
  - Ability to fetch merge requests from refs/merge-requests/:id
  - Allow displaying of archived projects in the admin interface (Artem Sidorenko)
  - Allow configuration of import sources for new projects (Artem Sidorenko)
  - Search for comments should be case insensetive
  - Create cross-reference for closing references on commits pushed to non-default branches (Maël Valais)
  - Ability to search milestones
  - Gracefully handle SMTP user input errors (e.g. incorrect email addresses) to prevent Sidekiq retries (Stan Hu)
  - Move dashboard activity to separate page (for your projects and starred projects)
  - Improve performance of git blame
  - Limit content width to 1200px for most of pages to improve readability on big screens
  - Fix 500 error when submit project snippet without body
  - Improve search page usability
  - Bring more UI consistency in way how projects, snippets and groups lists are rendered
  - Make all profiles and group public
  - Fixed login failure when extern_uid changes (Joel Koglin)
  - Don't notify users without access to the project when they are (accidentally) mentioned in a note.
  - Retrieving oauth token with LDAP credentials
  - Load Application settings from running database unless env var USE_DB=false
  - Added Drone CI integration (Kirill Zaitsev)
  - Allow developers to retry builds
  - Hide advanced project options for non-admin users
  - Fail builds if no .gitlab-ci.yml is found
  - Refactored service API and added automatically service docs generator (Kirill Zaitsev)
  - Added web_url key project hook_attrs (Kirill Zaitsev)
  - Add ability to get user information by ID of an SSH key via the API
  - Fix bug which IE cannot show image at markdown when the image is raw file of gitlab
  - Add support for Crowd
  - Global Labels that are available to all projects
  - Fix highlighting of deleted lines in diffs.
  - Project notification level can be set on the project page itself
  - Added service API endpoint to retrieve service parameters (Petheő Bence)
  - Add FogBugz project import (Jared Szechy)
  - Sort users autocomplete lists by user (Allister Antosik)
  - Webhook for issue now contains repository field (Jungkook Park)
  - Add ability to add custom text to the help page (Jeroen van Baarsen)
  - Add pg_schema to backup config
  - Fix references to target project issues in Merge Requests markdown preview and textareas (Francesco Levorato)
  - Redirect from incorrectly cased group or project path to correct one (Francesco Levorato)
  - Removed API calls from CE to CI

v 7.14.3
  - No changes

v 7.14.2
  - Upgrade gitlab_git to 7.2.15 to fix `git blame` errors with ISO-encoded files (Stan Hu)
  - Allow configuration of LDAP attributes GitLab will use for the new user account.

v 7.14.1
  - Improve abuse reports management from admin area
  - Fix "Reload with full diff" URL button in compare branch view (Stan Hu)
  - Disabled DNS lookups for SSH in docker image (Rowan Wookey)
  - Only include base URL in OmniAuth full_host parameter (Stan Hu)
  - Fix Error 500 in API when accessing a group that has an avatar (Stan Hu)
  - Ability to enable SSL verification for Webhooks

v 7.14.0
  - Fix bug where non-project members of the target project could set labels on new merge requests.
  - Update default robots.txt rules to disallow crawling of irrelevant pages (Ben Bodenmiller)
  - Fix redirection after sign in when using auto_sign_in_with_provider
  - Upgrade gitlab_git to 7.2.14 to ignore CRLFs in .gitmodules (Stan Hu)
  - Clear cache to prevent listing deleted branches after MR removes source branch (Stan Hu)
  - Provide more feedback what went wrong if HipChat service failed test (Stan Hu)
  - Fix bug where backslashes in inline diffs could be dropped (Stan Hu)
  - Disable turbolinks when linking to Bitbucket import status (Stan Hu)
  - Fix broken code import and display error messages if something went wrong with creating project (Stan Hu)
  - Fix corrupted binary files when using API files endpoint (Stan Hu)
  - Bump Haml to 4.0.7 to speed up textarea rendering (Stan Hu)
  - Show incompatible projects in Bitbucket import status (Stan Hu)
  - Fix coloring of diffs on MR Discussion-tab (Gert Goet)
  - Fix "Network" and "Graphs" pages for branches with encoded slashes (Stan Hu)
  - Fix errors deleting and creating branches with encoded slashes (Stan Hu)
  - Always add current user to autocomplete controller to support filter by "Me" (Stan Hu)
  - Fix multi-line syntax highlighting (Stan Hu)
  - Fix network graph when branch name has single quotes (Stan Hu)
  - Add "Confirm user" button in user admin page (Stan Hu)
  - Upgrade gitlab_git to version 7.2.6 to fix Error 500 when creating network graphs (Stan Hu)
  - Add support for Unicode filenames in relative links (Hiroyuki Sato)
  - Fix URL used for refreshing notes if relative_url is present (Bartłomiej Święcki)
  - Fix commit data retrieval when branch name has single quotes (Stan Hu)
  - Check that project was actually created rather than just validated in import:repos task (Stan Hu)
  - Fix full screen mode for snippet comments (Daniel Gerhardt)
  - Fix 404 error in files view after deleting the last file in a repository (Stan Hu)
  - Fix the "Reload with full diff" URL button (Stan Hu)
  - Fix label read access for unauthenticated users (Daniel Gerhardt)
  - Fix access to disabled features for unauthenticated users (Daniel Gerhardt)
  - Fix OAuth provider bug where GitLab would not go return to the redirect_uri after sign-in (Stan Hu)
  - Fix file upload dialog for comment editing (Daniel Gerhardt)
  - Set OmniAuth full_host parameter to ensure redirect URIs are correct (Stan Hu)
  - Return comments in created order in merge request API (Stan Hu)
  - Disable internal issue tracker controller if external tracker is used (Stan Hu)
  - Expire Rails cache entries after two weeks to prevent endless Redis growth
  - Add support for destroying project milestones (Stan Hu)
  - Allow custom backup archive permissions
  - Add project star and fork count, group avatar URL and user/group web URL attributes to API
  - Show who last edited a comment if it wasn't the original author
  - Send notification to all participants when MR is merged.
  - Add ability to manage user email addresses via the API.
  - Show buttons to add license, changelog and contribution guide if they're missing.
  - Tweak project page buttons.
  - Disabled autocapitalize and autocorrect on login field (Daryl Chan)
  - Mention group and project name in creation, update and deletion notices (Achilleas Pipinellis)
  - Update gravatar link on profile page to link to configured gravatar host (Ben Bodenmiller)
  - Remove redis-store TTL monkey patch
  - Add support for CI skipped status
  - Fetch code from forks to refs/merge-requests/:id/head when merge request created
  - Remove comments and email addresses when publicly exposing ssh keys (Zeger-Jan van de Weg)
  - Add "Check out branch" button to the MR page.
  - Improve MR merge widget text and UI consistency.
  - Improve text in MR "How To Merge" modal.
  - Cache all events
  - Order commits by date when comparing branches
  - Fix bug causing error when the target branch of a symbolic ref was deleted
  - Include branch/tag name in archive file and directory name
  - Add dropzone upload progress
  - Add a label for merged branches on branches page (Florent Baldino)
  - Detect .mkd and .mkdn files as markdown (Ben Boeckel)
  - Fix: User search feature in admin area does not respect filters
  - Set max-width for README, issue and merge request description for easier read on big screens
  - Update Flowdock integration to support new Flowdock API (Boyan Tabakov)
  - Remove author from files view (Sven Strickroth)
  - Fix infinite loop when SAML was incorrectly configured.

v 7.13.5
  - Satellites reverted

v 7.13.4
  - Allow users to send abuse reports

v 7.13.3
  - Fix bug causing Bitbucket importer to crash when OAuth application had been removed.
  - Allow users to send abuse reports
  - Remove satellites
  - Link username to profile on Group Members page (Tom Webster)

v 7.13.2
  - Fix randomly failed spec
  - Create project services on Project creation
  - Add admin_merge_request ability to Developer level and up
  - Fix Error 500 when browsing projects with no HEAD (Stan Hu)
  - Fix labels / assignee / milestone for the merge requests when issues are disabled
  - Show the first tab automatically on MergeRequests#new
  - Add rake task 'gitlab:update_commit_count' (Daniel Gerhardt)
  - Fix Gmail Actions

v 7.13.1
  - Fix: Label modifications are not reflected in existing notes and in the issue list
  - Fix: Label not shown in the Issue list, although it's set through web interface
  - Fix: Group/project references are linked incorrectly
  - Improve documentation
  - Fix of migration: Check if session_expire_delay column exists before adding the column
  - Fix: ActionView::Template::Error
  - Fix: "Create Merge Request" isn't always shown in event for newly pushed branch
  - Fix bug causing "Remove source-branch" option not to work for merge requests from the same project.
  - Render Note field hints consistently for "new" and "edit" forms

v 7.13.0
  - Remove repository graph log to fix slow cache updates after push event (Stan Hu)
  - Only enable HSTS header for HTTPS and port 443 (Stan Hu)
  - Fix user autocomplete for unauthenticated users accessing public projects (Stan Hu)
  - Fix redirection to home page URL for unauthorized users (Daniel Gerhardt)
  - Add branch switching support for graphs (Daniel Gerhardt)
  - Fix external issue tracker hook/test for HTTPS URLs (Daniel Gerhardt)
  - Remove link leading to a 404 error in Deploy Keys page (Stan Hu)
  - Add support for unlocking users in admin settings (Stan Hu)
  - Add Irker service configuration options (Stan Hu)
  - Fix order of issues imported from GitHub (Hiroyuki Sato)
  - Bump rugments to 1.0.0beta8 to fix C prototype function highlighting (Jonathon Reinhart)
  - Fix Merge Request webhook to properly fire "merge" action when accepted from the web UI
  - Add `two_factor_enabled` field to admin user API (Stan Hu)
  - Fix invalid timestamps in RSS feeds (Rowan Wookey)
  - Fix downloading of patches on public merge requests when user logged out (Stan Hu)
  - Fix Error 500 when relative submodule resolves to a namespace that has a different name from its path (Stan Hu)
  - Extract the longest-matching ref from a commit path when multiple matches occur (Stan Hu)
  - Update maintenance documentation to explain no need to recompile asssets for omnibus installations (Stan Hu)
  - Support commenting on diffs in side-by-side mode (Stan Hu)
  - Fix JavaScript error when clicking on the comment button on a diff line that has a comment already (Stan Hu)
  - Return 40x error codes if branch could not be deleted in UI (Stan Hu)
  - Remove project visibility icons from dashboard projects list
  - Rename "Design" profile settings page to "Preferences".
  - Allow users to customize their default Dashboard page.
  - Update ssl_ciphers in Nginx example to remove DHE settings. This will deny forward secrecy for Android 2.3.7, Java 6 and OpenSSL 0.9.8
  - Admin can edit and remove user identities
  - Convert CRLF newlines to LF when committing using the web editor.
  - API request /projects/:project_id/merge_requests?state=closed will return only closed merge requests without merged one. If you need ones that were merged - use state=merged.
  - Allow Administrators to filter the user list by those with or without Two-factor Authentication enabled.
  - Show a user's Two-factor Authentication status in the administration area.
  - Explicit error when commit not found in the CI
  - Improve performance for issue and merge request pages
  - Users with guest access level can not set assignee, labels or milestones for issue and merge request
  - Reporter role can manage issue tracker now: edit any issue, set assignee or milestone and manage labels
  - Better performance for pages with events list, issues list and commits list
  - Faster automerge check and merge itself when source and target branches are in same repository
  - Correctly show anonymous authorized applications under Profile > Applications.
  - Query Optimization in MySQL.
  - Allow users to be blocked and unblocked via the API
  - Use native Postgres database cleaning during backup restore
  - Redesign project page. Show README as default instead of activity. Move project activity to separate page
  - Make left menu more hierarchical and less contextual by adding back item at top
  - A fork can’t have a visibility level that is greater than the original project.
  - Faster code search in repository and wiki. Fixes search page timeout for big repositories
  - Allow administrators to disable 2FA for a specific user
  - Add error message for SSH key linebreaks
  - Store commits count in database (will populate with valid values only after first push)
  - Rebuild cache after push to repository in background job
  - Fix transferring of project to another group using the API.

v 7.12.2
  - Correctly show anonymous authorized applications under Profile > Applications.
  - Faster automerge check and merge itself when source and target branches are in same repository
  - Audit log for user authentication
  - Allow custom label to be set for authentication providers.

v 7.12.1
  - Fix error when deleting a user who has projects (Stan Hu)
  - Fix post-receive errors on a push when an external issue tracker is configured (Stan Hu)
  - Add SAML to list of social_provider (Matt Firtion)
  - Fix merge requests API scope to keep compatibility in 7.12.x patch release (Dmitriy Zaporozhets)
  - Fix closed merge request scope at milestone page (Dmitriy Zaporozhets)
  - Revert merge request states renaming
  - Fix hooks for web based events with external issue references (Daniel Gerhardt)
  - Improve performance for issue and merge request pages
  - Compress database dumps to reduce backup size

v 7.12.0
  - Fix Error 500 when one user attempts to access a personal, internal snippet (Stan Hu)
  - Disable changing of target branch in new merge request page when a branch has already been specified (Stan Hu)
  - Fix post-receive errors on a push when an external issue tracker is configured (Stan Hu)
  - Update oauth button logos for Twitter and Google to recommended assets
  - Update browser gem to version 0.8.0 for IE11 support (Stan Hu)
  - Fix timeout when rendering file with thousands of lines.
  - Add "Remember me" checkbox to LDAP signin form.
  - Add session expiration delay configuration through UI application settings
  - Don't notify users mentioned in code blocks or blockquotes.
  - Omit link to generate labels if user does not have access to create them (Stan Hu)
  - Show warning when a comment will add 10 or more people to the discussion.
  - Disable changing of the source branch in merge request update API (Stan Hu)
  - Shorten merge request WIP text.
  - Add option to disallow users from registering any application to use GitLab as an OAuth provider
  - Support editing target branch of merge request (Stan Hu)
  - Refactor permission checks with issues and merge requests project settings (Stan Hu)
  - Fix Markdown preview not working in Edit Milestone page (Stan Hu)
  - Fix Zen Mode not closing with ESC key (Stan Hu)
  - Allow HipChat API version to be blank and default to v2 (Stan Hu)
  - Add file attachment support in Milestone description (Stan Hu)
  - Fix milestone "Browse Issues" button.
  - Set milestone on new issue when creating issue from index with milestone filter active.
  - Make namespace API available to all users (Stan Hu)
  - Add web hook support for note events (Stan Hu)
  - Disable "New Issue" and "New Merge Request" buttons when features are disabled in project settings (Stan Hu)
  - Remove Rack Attack monkey patches and bump to version 4.3.0 (Stan Hu)
  - Fix clone URL losing selection after a single click in Safari and Chrome (Stan Hu)
  - Fix git blame syntax highlighting when different commits break up lines (Stan Hu)
  - Add "Resend confirmation e-mail" link in profile settings (Stan Hu)
  - Allow to configure location of the `.gitlab_shell_secret` file. (Jakub Jirutka)
  - Disabled expansion of top/bottom blobs for new file diffs
  - Update Asciidoctor gem to version 1.5.2. (Jakub Jirutka)
  - Fix resolving of relative links to repository files in AsciiDoc documents. (Jakub Jirutka)
  - Use the user list from the target project in a merge request (Stan Hu)
  - Default extention for wiki pages is now .md instead of .markdown (Jeroen van Baarsen)
  - Add validation to wiki page creation (only [a-zA-Z0-9/_-] are allowed) (Jeroen van Baarsen)
  - Fix new/empty milestones showing 100% completion value (Jonah Bishop)
  - Add a note when an Issue or Merge Request's title changes
  - Consistently refer to MRs as either Merged or Closed.
  - Add Merged tab to MR lists.
  - Prefix EmailsOnPush email subject with `[Git]`.
  - Group project contributions by both name and email.
  - Clarify navigation labels for Project Settings and Group Settings.
  - Move user avatar and logout button to sidebar
  - You can not remove user if he/she is an only owner of group
  - User should be able to leave group. If not - show him proper message
  - User has ability to leave project
  - Add SAML support as an omniauth provider
  - Allow to configure a URL to show after sign out
  - Add an option to automatically sign-in with an Omniauth provider
  - GitLab CI service sends .gitlab-ci.yml in each push call
  - When remove project - move repository and schedule it removal
  - Improve group removing logic
  - Trigger create-hooks on backup restore task
  - Add option to automatically link omniauth and LDAP identities
  - Allow special character in users bio. I.e.: I <3 GitLab

v 7.11.4
  - Fix missing bullets when creating lists
  - Set rel="nofollow" on external links

v 7.11.3
  - no changes
  - Fix upgrader script (Martins Polakovs)

v 7.11.2
  - no changes

v 7.11.1
  - no changes

v 7.11.0
  - Fall back to Plaintext when Syntaxhighlighting doesn't work. Fixes some buggy lexers (Hannes Rosenögger)
  - Get editing comments to work in Chrome 43 again.
  - Fix broken view when viewing history of a file that includes a path that used to be another file (Stan Hu)
  - Don't show duplicate deploy keys
  - Fix commit time being displayed in the wrong timezone in some cases (Hannes Rosenögger)
  - Make the first branch pushed to an empty repository the default HEAD (Stan Hu)
  - Fix broken view when using a tag to display a tree that contains git submodules (Stan Hu)
  - Make Reply-To config apply to change e-mail confirmation and other Devise notifications (Stan Hu)
  - Add application setting to restrict user signups to e-mail domains (Stan Hu)
  - Don't allow a merge request to be merged when its title starts with "WIP".
  - Add a page title to every page.
  - Allow primary email to be set to an email that you've already added.
  - Fix clone URL field and X11 Primary selection (Dmitry Medvinsky)
  - Ignore invalid lines in .gitmodules
  - Fix "Cannot move project" error message from popping up after a successful transfer (Stan Hu)
  - Redirect to sign in page after signing out.
  - Fix "Hello @username." references not working by no longer allowing usernames to end in period.
  - Fix "Revspec not found" errors when viewing diffs in a forked project with submodules (Stan Hu)
  - Improve project page UI
  - Fix broken file browsing with relative submodule in personal projects (Stan Hu)
  - Add "Reply quoting selected text" shortcut key (`r`)
  - Fix bug causing `@whatever` inside an issue's first code block to be picked up as a user mention.
  - Fix bug causing `@whatever` inside an inline code snippet (backtick-style) to be picked up as a user mention.
  - When use change branches link at MR form - save source branch selection instead of target one
  - Improve handling of large diffs
  - Added GitLab Event header for project hooks
  - Add Two-factor authentication (2FA) for GitLab logins
  - Show Atom feed buttons everywhere where applicable.
  - Add project activity atom feed.
  - Don't crash when an MR from a fork has a cross-reference comment from the target project on one of its commits.
  - Explain how to get a new password reset token in welcome emails
  - Include commit comments in MR from a forked project.
  - Group milestones by title in the dashboard and all other issue views.
  - Query issues, merge requests and milestones with their IID through API (Julien Bianchi)
  - Add default project and snippet visibility settings to the admin web UI.
  - Show incompatible projects in Google Code import status (Stan Hu)
  - Fix bug where commit data would not appear in some subdirectories (Stan Hu)
  - Task lists are now usable in comments, and will show up in Markdown previews.
  - Fix bug where avatar filenames were not actually deleted from the database during removal (Stan Hu)
  - Fix bug where Slack service channel was not saved in admin template settings. (Stan Hu)
  - Protect OmniAuth request phase against CSRF.
  - Don't send notifications to mentioned users that don't have access to the project in question.
  - Add search issues/MR by number
  - Change plots to bar graphs in commit statistics screen
  - Move snippets UI to fluid layout
  - Improve UI for sidebar. Increase separation between navigation and content
  - Improve new project command options (Ben Bodenmiller)
  - Add common method to force UTF-8 and use it to properly handle non-ascii OAuth user properties (Onur Küçük)
  - Prevent sending empty messages to HipChat (Chulki Lee)
  - Improve UI for mobile phones on dashboard and project pages
  - Add room notification and message color option for HipChat
  - Allow to use non-ASCII letters and dashes in project and namespace name. (Jakub Jirutka)
  - Add footnotes support to Markdown (Guillaume Delbergue)
  - Add current_sign_in_at to UserFull REST api.
  - Make Sidekiq MemoryKiller shutdown signal configurable
  - Add "Create Merge Request" buttons to commits and branches pages and push event.
  - Show user roles by comments.
  - Fix automatic blocking of auto-created users from Active Directory.
  - Call merge request web hook for each new commits (Arthur Gautier)
  - Use SIGKILL by default in Sidekiq::MemoryKiller
  - Fix mentioning of private groups.
  - Add style for <kbd> element in markdown
  - Spin spinner icon next to "Checking for CI status..." on MR page.
  - Fix reference links in dashboard activity and ATOM feeds.
  - Ensure that the first added admin performs repository imports

v 7.10.4
  - Fix migrations broken in 7.10.2
  - Make tags for GitLab installations running on MySQL case sensitive
  - Get Gitorious importer to work again.
  - Fix adding new group members from admin area
  - Fix DB error when trying to tag a repository (Stan Hu)
  - Fix Error 500 when searching Wiki pages (Stan Hu)
  - Unescape branch names in compare commit (Stan Hu)
  - Order commit comments chronologically in API.

v 7.10.2
  - Fix CI links on MR page

v 7.10.0
  - Ignore submodules that are defined in .gitmodules but are checked in as directories.
  - Allow projects to be imported from Google Code.
  - Remove access control for uploaded images to fix broken images in emails (Hannes Rosenögger)
  - Allow users to be invited by email to join a group or project.
  - Don't crash when project repository doesn't exist.
  - Add config var to block auto-created LDAP users.
  - Don't use HTML ellipsis in EmailsOnPush subject truncated commit message.
  - Set EmailsOnPush reply-to address to committer email when enabled.
  - Fix broken file browsing with a submodule that contains a relative link (Stan Hu)
  - Fix persistent XSS vulnerability around profile website URLs.
  - Fix project import URL regex to prevent arbitary local repos from being imported.
  - Fix directory traversal vulnerability around uploads routes.
  - Fix directory traversal vulnerability around help pages.
  - Don't leak existence of project via search autocomplete.
  - Don't leak existence of group or project via search.
  - Fix bug where Wiki pages that included a '/' were no longer accessible (Stan Hu)
  - Fix bug where error messages from Dropzone would not be displayed on the issues page (Stan Hu)
  - Add a rake task to check repository integrity with `git fsck`
  - Add ability to configure Reply-To address in gitlab.yml (Stan Hu)
  - Move current user to the top of the list in assignee/author filters (Stan Hu)
  - Fix broken side-by-side diff view on merge request page (Stan Hu)
  - Set Application controller default URL options to ensure all url_for calls are consistent (Stan Hu)
  - Allow HTML tags in Markdown input
  - Fix code unfold not working on Compare commits page (Stan Hu)
  - Fix generating SSH key fingerprints with OpenSSH 6.8. (Sašo Stanovnik)
  - Fix "Import projects from" button to show the correct instructions (Stan Hu)
  - Fix dots in Wiki slugs causing errors (Stan Hu)
  - Make maximum attachment size configurable via Application Settings (Stan Hu)
  - Update poltergeist to version 1.6.0 to support PhantomJS 2.0 (Zeger-Jan van de Weg)
  - Fix cross references when usernames, milestones, or project names contain underscores (Stan Hu)
  - Disable reference creation for comments surrounded by code/preformatted blocks (Stan Hu)
  - Reduce Rack Attack false positives causing 403 errors during HTTP authentication (Stan Hu)
  - enable line wrapping per default and remove the checkbox to toggle it (Hannes Rosenögger)
  - Fix a link in the patch update guide
  - Add a service to support external wikis (Hannes Rosenögger)
  - Omit the "email patches" link and fix plain diff view for merge commits
  - List new commits for newly pushed branch in activity view.
  - Add sidetiq gem dependency to match EE
  - Add changelog, license and contribution guide links to project tab bar.
  - Improve diff UI
  - Fix alignment of navbar toggle button (Cody Mize)
  - Fix checkbox rendering for nested task lists
  - Identical look of selectboxes in UI
  - Upgrade the gitlab_git gem to version 7.1.3
  - Move "Import existing repository by URL" option to button.
  - Improve error message when save profile has error.
  - Passing the name of pushed ref to CI service (requires GitLab CI 7.9+)
  - Add location field to user profile
  - Fix print view for markdown files and wiki pages
  - Fix errors when deleting old backups
  - Improve GitLab performance when working with git repositories
  - Add tag message and last commit to tag hook (Kamil Trzciński)
  - Restrict permissions on backup files
  - Improve oauth accounts UI in profile page
  - Add ability to unlink connected accounts
  - Replace commits calendar with faster contribution calendar that includes issues and merge requests
  - Add inifinite scroll to user page activity
  - Don't include system notes in issue/MR comment count.
  - Don't mark merge request as updated when merge status relative to target branch changes.
  - Link note avatar to user.
  - Make Git-over-SSH errors more descriptive.
  - Fix EmailsOnPush.
  - Refactor issue filtering
  - AJAX selectbox for issue assignee and author filters
  - Fix issue with missing options in issue filtering dropdown if selected one
  - Prevent holding Control-Enter or Command-Enter from posting comment multiple times.
  - Prevent note form from being cleared when submitting failed.
  - Improve file icons rendering on tree (Sullivan Sénéchal)
  - API: Add pagination to project events
  - Get issue links in notification mail to work again.
  - Don't show commit comment button when user is not signed in.
  - Fix admin user projects lists.
  - Don't leak private group existence by redirecting from namespace controller to group controller.
  - Ability to skip some items from backup (database, respositories or uploads)
  - Archive repositories in background worker.
  - Import GitHub, Bitbucket or GitLab.com projects owned by authenticated user into current namespace.
  - Project labels are now available over the API under the "tag_list" field (Cristian Medina)
  - Fixed link paths for HTTP and SSH on the admin project view (Jeremy Maziarz)
  - Fix and improve help rendering (Sullivan Sénéchal)
  - Fix final line in EmailsOnPush email diff being rendered as error.
  - Prevent duplicate Buildkite service creation.
  - Fix git over ssh errors 'fatal: protocol error: bad line length character'
  - Automatically setup GitLab CI project for forks if origin project has GitLab CI enabled
  - Bust group page project list cache when namespace name or path changes.
  - Explicitly set image alt-attribute to prevent graphical glitches if gravatars could not be loaded
  - Allow user to choose a public email to show on public profile
  - Remove truncation from issue titles on milestone page (Jason Blanchard)
  - Fix stuck Merge Request merging events from old installations (Ben Bodenmiller)
  - Fix merge request comments on files with multiple commits
  - Fix Resource Owner Password Authentication Flow

v 7.9.4
  - Security: Fix project import URL regex to prevent arbitary local repos from being imported
  - Fixed issue where only 25 commits would load in file listings
  - Fix LDAP identities  after config update

v 7.9.3
  - Contains no changes
  - Add icons to Add dropdown items.
  - Allow admin to create public deploy keys that are accessible to any project.
  - Warn when gitlab-shell version doesn't match requirement.
  - Skip email confirmation when set by admin or via LDAP.
  - Only allow users to reference groups, projects, issues, MRs, commits they have access to.

v 7.9.3
  - Contains no changes

v 7.9.2
  - Contains no changes

v 7.9.1
  - Include missing events and fix save functionality in admin service template settings form (Stan Hu)
  - Fix "Import projects from" button to show the correct instructions (Stan Hu)
  - Fix OAuth2 issue importing a new project from GitHub and GitLab (Stan Hu)
  - Fix for LDAP with commas in DN
  - Fix missing events and in admin Slack service template settings form (Stan Hu)
  - Don't show commit comment button when user is not signed in.
  - Downgrade gemnasium-gitlab-service gem

v 7.9.0
  - Add HipChat integration documentation (Stan Hu)
  - Update documentation for object_kind field in Webhook push and tag push Webhooks (Stan Hu)
  - Fix broken email images (Hannes Rosenögger)
  - Automatically config git if user forgot, where possible (Zeger-Jan van de Weg)
  - Fix mass SQL statements on initial push (Hannes Rosenögger)
  - Add tag push notifications and normalize HipChat and Slack messages to be consistent (Stan Hu)
  - Add comment notification events to HipChat and Slack services (Stan Hu)
  - Add issue and merge request events to HipChat and Slack services (Stan Hu)
  - Fix merge request URL passed to Webhooks. (Stan Hu)
  - Fix bug that caused a server error when editing a comment to "+1" or "-1" (Stan Hu)
  - Fix code preview theme setting for comments, issues, merge requests, and snippets (Stan Hu)
  - Move labels/milestones tabs to sidebar
  - Upgrade Rails gem to version 4.1.9.
  - Improve error messages for file edit failures
  - Improve UI for commits, issues and merge request lists
  - Fix commit comments on first line of diff not rendering in Merge Request Discussion view.
  - Allow admins to override restricted project visibility settings.
  - Move restricted visibility settings from gitlab.yml into the web UI.
  - Improve trigger merge request hook when source project branch has been updated (Kirill Zaitsev)
  - Save web edit in new branch
  - Fix ordering of imported but unchanged projects (Marco Wessel)
  - Mobile UI improvements: make aside content expandable
  - Expose avatar_url in projects API
  - Fix checkbox alignment on the application settings page.
  - Generalize image upload in drag and drop in markdown to all files (Hannes Rosenögger)
  - Fix mass-unassignment of issues (Robert Speicher)
  - Fix hidden diff comments in merge request discussion view
  - Allow user confirmation to be skipped for new users via API
  - Add a service to send updates to an Irker gateway (Romain Coltel)
  - Add brakeman (security scanner for Ruby on Rails)
  - Slack username and channel options
  - Add grouped milestones from all projects to dashboard.
  - Web hook sends pusher email as well as commiter
  - Add Bitbucket omniauth provider.
  - Add Bitbucket importer.
  - Support referencing issues to a project whose name starts with a digit
  - Condense commits already in target branch when updating merge request source branch.
  - Send notifications and leave system comments when bulk updating issues.
  - Automatically link commit ranges to compare page: sha1...sha4 or sha1..sha4 (includes sha1 in comparison)
  - Move groups page from profile to dashboard
  - Starred projects page at dashboard
  - Blocking user does not remove him/her from project/groups but show blocked label
  - Change subject of EmailsOnPush emails to include namespace, project and branch.
  - Change subject of EmailsOnPush emails to include first commit message when multiple were pushed.
  - Remove confusing footer from EmailsOnPush mail body.
  - Add list of changed files to EmailsOnPush emails.
  - Add option to send EmailsOnPush emails from committer email if domain matches.
  - Add option to disable code diffs in EmailOnPush emails.
  - Wrap commit message in EmailsOnPush email.
  - Send EmailsOnPush emails when deleting commits using force push.
  - Fix EmailsOnPush email comparison link to include first commit.
  - Fix highliht of selected lines in file
  - Reject access to group/project avatar if the user doesn't have access.
  - Add database migration to clean group duplicates with same path and name (Make sure you have a backup before update)
  - Add GitLab active users count to rake gitlab:check
  - Starred projects page at dashboard
  - Make email display name configurable
  - Improve json validation in hook data
  - Use Emoji One
  - Updated emoji help documentation to properly reference EmojiOne.
  - Fix missing GitHub organisation repositories on import page.
  - Added blue theme
  - Remove annoying notice messages when create/update merge request
  - Allow smb:// links in Markdown text.
  - Filter merge request by title or description at Merge Requests page
  - Block user if he/she was blocked in Active Directory
  - Fix import pages not working after first load.
  - Use custom LDAP label in LDAP signin form.
  - Execute hooks and services when branch or tag is created or deleted through web interface.
  - Block and unblock user if he/she was blocked/unblocked in Active Directory
  - Raise recommended number of unicorn workers from 2 to 3
  - Use same layout and interactivity for project members as group members.
  - Prevent gitlab-shell character encoding issues by receiving its changes as raw data.
  - Ability to unsubscribe/subscribe to issue or merge request
  - Delete deploy key when last connection to a project is destroyed.
  - Fix invalid Atom feeds when using emoji, horizontal rules, or images (Christian Walther)
  - Backup of repositories with tar instead of git bundle (only now are git-annex files included in the backup)
  - Add canceled status for CI
  - Send EmailsOnPush email when branch or tag is created or deleted.
  - Faster merge request processing for large repository
  - Prevent doubling AJAX request with each commit visit via Turbolink
  - Prevent unnecessary doubling of js events on import pages and user calendar

v 7.8.4
  - Fix issue_tracker_id substitution in custom issue trackers
  - Fix path and name duplication in namespaces

v 7.8.3
  - Bump version of gitlab_git fixing annotated tags without message

v 7.8.2
  - Fix service migration issue when upgrading from versions prior to 7.3
  - Fix setting of the default use project limit via admin UI
  - Fix showing of already imported projects for GitLab and Gitorious importers
  - Fix response of push to repository to return "Not found" if user doesn't have access
  - Fix check if user is allowed to view the file attachment
  - Fix import check for case sensetive namespaces
  - Increase timeout for Git-over-HTTP requests to 1 hour since large pulls/pushes can take a long time.
  - Properly handle autosave local storage exceptions.
  - Escape wildcards when searching LDAP by username.

v 7.8.1
  - Fix run of custom post receive hooks
  - Fix migration that caused issues when upgrading to version 7.8 from versions prior to 7.3
  - Fix the warning for LDAP users about need to set password
  - Fix avatars which were not shown for non logged in users
  - Fix urls for the issues when relative url was enabled

v 7.8.0
  - Fix access control and protection against XSS for note attachments and other uploads.
  - Replace highlight.js with rouge-fork rugments (Stefan Tatschner)
  - Make project search case insensitive (Hannes Rosenögger)
  - Include issue/mr participants in list of recipients for reassign/close/reopen emails
  - Expose description in groups API
  - Better UI for project services page
  - Cleaner UI for web editor
  - Add diff syntax highlighting in email-on-push service notifications (Hannes Rosenögger)
  - Add API endpoint to fetch all changes on a MergeRequest (Jeroen van Baarsen)
  - View note image attachments in new tab when clicked instead of downloading them
  - Improve sorting logic in UI and API. Explicitly define what sorting method is used by default
  - Fix overflow at sidebar when have several items
  - Add notes for label changes in issue and merge requests
  - Show tags in commit view (Hannes Rosenögger)
  - Only count a user's vote once on a merge request or issue (Michael Clarke)
  - Increase font size when browse source files and diffs
  - Service Templates now let you set default values for all services
  - Create new file in empty repository using GitLab UI
  - Ability to clone project using oauth2 token
  - Upgrade Sidekiq gem to version 3.3.0
  - Stop git zombie creation during force push check
  - Show success/error messages for test setting button in services
  - Added Rubocop for code style checks
  - Fix commits pagination
  - Async load a branch information at the commit page
  - Disable blacklist validation for project names
  - Allow configuring protection of the default branch upon first push (Marco Wessel)
  - Add gitlab.com importer
  - Add an ability to login with gitlab.com
  - Add a commit calendar to the user profile (Hannes Rosenögger)
  - Submit comment on command-enter
  - Notify all members of a group when that group is mentioned in a comment, for example: `@gitlab-org` or `@sales`.
  - Extend issue clossing pattern to include "Resolve", "Resolves", "Resolved", "Resolving" and "Close" (Julien Bianchi and Hannes Rosenögger)
  - Fix long broadcast message cut-off on left sidebar (Visay Keo)
  - Add Project Avatars (Steven Thonus and Hannes Rosenögger)
  - Password reset token validity increased from 2 hours to 2 days since it is also send on account creation.
  - Edit group members via API
  - Enable raw image paste from clipboard, currently Chrome only (Marco Cyriacks)
  - Add action property to merge request hook (Julien Bianchi)
  - Remove duplicates from group milestone participants list.
  - Add a new API function that retrieves all issues assigned to a single milestone (Justin Whear and Hannes Rosenögger)
  - API: Access groups with their path (Julien Bianchi)
  - Added link to milestone and keeping resource context on smaller viewports for issues and merge requests (Jason Blanchard)
  - Allow notification email to be set separately from primary email.
  - API: Add support for editing an existing project (Mika Mäenpää and Hannes Rosenögger)
  - Don't have Markdown preview fail for long comments/wiki pages.
  - When test web hook - show error message instead of 500 error page if connection to hook url was reset
  - Added support for firing system hooks on group create/destroy and adding/removing users to group (Boyan Tabakov)
  - Added persistent collapse button for left side nav bar (Jason Blanchard)
  - Prevent losing unsaved comments by automatically restoring them when comment page is loaded again.
  - Don't allow page to be scaled on mobile.
  - Clean the username acquired from OAuth/LDAP so it doesn't fail username validation and block signing up.
  - Show assignees in merge request index page (Kelvin Mutuma)
  - Link head panel titles to relevant root page.
  - Allow users that signed up via OAuth to set their password in order to use Git over HTTP(S).
  - Show users button to share their newly created public or internal projects on twitter
  - Add quick help links to the GitLab pricing and feature comparison pages.
  - Fix duplicate authorized applications in user profile and incorrect application client count in admin area.
  - Make sure Markdown previews always use the same styling as the eventual destination.
  - Remove deprecated Group#owner_id from API
  - Show projects user contributed to on user page. Show stars near project on user page.
  - Improve database performance for GitLab
  - Add Asana service (Jeremy Benoist)
  - Improve project web hooks with extra data

v 7.7.2
  - Update GitLab Shell to version 2.4.2 that fixes a bug when developers can push to protected branch
  - Fix issue when LDAP user can't login with existing GitLab account

v 7.7.1
  - Improve mention autocomplete performance
  - Show setup instructions for GitHub import if disabled
  - Allow use http for OAuth applications

v 7.7.0
  - Import from GitHub.com feature
  - Add Jetbrains Teamcity CI service (Jason Lippert)
  - Mention notification level
  - Markdown preview in wiki (Yuriy Glukhov)
  - Raise group avatar filesize limit to 200kb
  - OAuth applications feature
  - Show user SSH keys in admin area
  - Developer can push to protected branches option
  - Set project path instead of project name in create form
  - Block Git HTTP access after 10 failed authentication attempts
  - Updates to the messages returned by API (sponsored by O'Reilly Media)
  - New UI layout with side navigation
  - Add alert message in case of outdated browser (IE < 10)
  - Added API support for sorting projects
  - Update gitlab_git to version 7.0.0.rc14
  - Add API project search filter option for authorized projects
  - Fix File blame not respecting branch selection
  - Change some of application settings on fly in admin area UI
  - Redesign signin/signup pages
  - Close standard input in Gitlab::Popen.popen
  - Trigger GitLab CI when push tags
  - When accept merge request - do merge using sidaekiq job
  - Enable web signups by default
  - Fixes for diff comments: drag-n-drop images, selecting images
  - Fixes for edit comments: drag-n-drop images, preview mode, selecting images, save & update
  - Remove password strength indicator



v 7.6.0
  - Fork repository to groups
  - New rugged version
  - Add CRON=1 backup setting for quiet backups
  - Fix failing wiki restore
  - Add optional Sidekiq MemoryKiller middleware (enabled via SIDEKIQ_MAX_RSS env variable)
  - Monokai highlighting style now more faithful to original design (Mark Riedesel)
  - Create project with repository in synchrony
  - Added ability to create empty repo or import existing one if project does not have repository
  - Reactivate highlight.js language autodetection
  - Mobile UI improvements
  - Change maximum avatar file size from 100KB to 200KB
  - Strict validation for snippet file names
  - Enable Markdown preview for issues, merge requests, milestones, and notes (Vinnie Okada)
  - In the docker directory is a container template based on the Omnibus packages.
  - Update Sidekiq to version 2.17.8
  - Add author filter to project issues and merge requests pages
  - Atom feed for user activity
  - Support multiple omniauth providers for the same user
  - Rendering cross reference in issue title and tooltip for merge request
  - Show username in comments
  - Possibility to create Milestones or Labels when Issues are disabled
  - Fix bug with showing gpg signature in tag

v 7.5.3
  - Bump gitlab_git to 7.0.0.rc12 (includes Rugged 0.21.2)

v 7.5.2
  - Don't log Sidekiq arguments by default
  - Fix restore of wiki repositories from backups

v 7.5.1
  - Add missing timestamps to 'members' table

v 7.5.0
  - API: Add support for Hipchat (Kevin Houdebert)
  - Add time zone configuration in gitlab.yml (Sullivan Senechal)
  - Fix LDAP authentication for Git HTTP access
  - Run 'GC.start' after every EmailsOnPushWorker job
  - Fix LDAP config lookup for provider 'ldap'
  - Drop all sequences during Postgres database restore
  - Project title links to project homepage (Ben Bodenmiller)
  - Add Atlassian Bamboo CI service (Drew Blessing)
  - Mentioned @user will receive email even if he is not participating in issue or commit
  - Session API: Use case-insensitive authentication like in UI (Andrey Krivko)
  - Tie up loose ends with annotated tags: API & UI (Sean Edge)
  - Return valid json for deleting branch via API (sponsored by O'Reilly Media)
  - Expose username in project events API (sponsored by O'Reilly Media)
  - Adds comments to commits in the API
  - Performance improvements
  - Fix post-receive issue for projects with deleted forks
  - New gitlab-shell version with custom hooks support
  - Improve code
  - GitLab CI 5.2+ support (does not support older versions)
  - Fixed bug when you can not push commits starting with 000000 to protected branches
  - Added a password strength indicator
  - Change project name and path in one form
  - Display renamed files in diff views (Vinnie Okada)
  - Fix raw view for public snippets
  - Use secret token with GitLab internal API.
  - Add missing timestamps to 'members' table

v 7.4.5
  - Bump gitlab_git to 7.0.0.rc12 (includes Rugged 0.21.2)

v 7.4.4
  - No changes

v 7.4.3
  - Fix raw snippets view
  - Fix security issue for member api
  - Fix buildbox integration

v 7.4.2
  - Fix internal snippet exposing for unauthenticated users

v 7.4.1
  - Fix LDAP authentication for Git HTTP access
  - Fix LDAP config lookup for provider 'ldap'
  - Fix public snippets
  - Fix 500 error on projects with nested submodules

v 7.4.0
  - Refactored membership logic
  - Improve error reporting on users API (Julien Bianchi)
  - Refactor test coverage tools usage. Use SIMPLECOV=true to generate it locally
  - Default branch is protected by default
  - Increase unicorn timeout to 60 seconds
  - Sort search autocomplete projects by stars count so most popular go first
  - Add README to tab on project show page
  - Do not delete tmp/repositories itself during clean-up, only its contents
  - Support for backup uploads to remote storage
  - Prevent notes polling when there are not notes
  - Internal ForkService: Prepare support for fork to a given namespace
  - API: Add support for forking a project via the API (Bernhard Kaindl)
  - API: filter project issues by milestone (Julien Bianchi)
  - Fail harder in the backup script
  - Changes to Slack service structure, only webhook url needed
  - Zen mode for wiki and milestones (Robert Schilling)
  - Move Emoji parsing to html-pipeline-gitlab (Robert Schilling)
  - Font Awesome 4.2 integration (Sullivan Senechal)
  - Add Pushover service integration (Sullivan Senechal)
  - Add select field type for services options (Sullivan Senechal)
  - Add cross-project references to the Markdown parser (Vinnie Okada)
  - Add task lists to issue and merge request descriptions (Vinnie Okada)
  - Snippets can be public, internal or private
  - Improve danger zone: ask project path to confirm data-loss action
  - Raise exception on forgery
  - Show build coverage in Merge Requests (requires GitLab CI v5.1)
  - New milestone and label links on issue edit form
  - Improved repository graphs
  - Improve event note display in dashboard and project activity views (Vinnie Okada)
  - Add users sorting to admin area
  - UI improvements
  - Fix ambiguous sha problem with mentioned commit
  - Fixed bug with apostrophe when at mentioning users
  - Add active directory ldap option
  - Developers can push to wiki repo. Protected branches does not affect wiki repo any more
  - Faster rev list
  - Fix branch removal

v 7.3.2
  - Fix creating new file via web editor
  - Use gitlab-shell v2.0.1

v 7.3.1
  - Fix ref parsing in Gitlab::GitAccess
  - Fix error 500 when viewing diff on a file with changed permissions
  - Fix adding comments to MR when source branch is master
  - Fix error 500 when searching description contains relative link

v 7.3.0
  - Always set the 'origin' remote in satellite actions
  - Write authorized_keys in tmp/ during tests
  - Use sockets to connect to Redis
  - Add dormant New Relic gem (can be enabled via environment variables)
  - Expire Rack sessions after 1 week
  - Cleaner signin/signup pages
  - Improved comments UI
  - Better search with filtering, pagination etc
  - Added a checkbox to toggle line wrapping in diff (Yuriy Glukhov)
  - Prevent project stars duplication when fork project
  - Use the default Unicorn socket backlog value of 1024
  - Support Unix domain sockets for Redis
  - Store session Redis keys in 'session:gitlab:' namespace
  - Deprecate LDAP account takeover based on partial LDAP email / GitLab username match
  - Use /bin/sh instead of Bash in bin/web, bin/background_jobs (Pavel Novitskiy)
  - Keyboard shortcuts for productivity (Robert Schilling)
  - API: filter issues by state (Julien Bianchi)
  - API: filter issues by labels (Julien Bianchi)
  - Add system hook for ssh key changes
  - Add blob permalink link (Ciro Santilli)
  - Create annotated tags through UI and API (Sean Edge)
  - Snippets search (Charles Bushong)
  - Comment new push to existing MR
  - Add 'ci' to the blacklist of forbidden names
  - Improve text filtering on issues page
  - Comment & Close button
  - Process git push --all much faster
  - Don't allow edit of system notes
  - Project wiki search (Ralf Seidler)
  - Enabled Shibboleth authentication support (Matus Banas)
  - Zen mode (fullscreen) for issues/MR/notes (Robert Schilling)
  - Add ability to configure webhook timeout via gitlab.yml (Wes Gurney)
  - Sort project merge requests in asc or desc order for updated_at or created_at field (sponsored by O'Reilly Media)
  - Add Redis socket support to 'rake gitlab:shell:install'

v 7.2.1
  - Delete orphaned labels during label migration (James Brooks)
  - Security: prevent XSS with stricter MIME types for raw repo files

v 7.2.0
  - Explore page
  - Add project stars (Ciro Santilli)
  - Log Sidekiq arguments
  - Better labels: colors, ability to rename and remove
  - Improve the way merge request collects diffs
  - Improve compare page for large diffs
  - Expose the full commit message via API
  - Fix 500 error on repository rename
  - Fix bug when MR download patch return invalid diff
  - Test gitlab-shell integration
  - Repository import timeout increased from 2 to 4 minutes allowing larger repos to be imported
  - API for labels (Robert Schilling)
  - API: ability to set an import url when creating project for specific user

v 7.1.1
  - Fix cpu usage issue in Firefox
  - Fix redirect loop when changing password by new user
  - Fix 500 error on new merge request page

v 7.1.0
  - Remove observers
  - Improve MR discussions
  - Filter by description on Issues#index page
  - Fix bug with namespace select when create new project page
  - Show README link after description for non-master members
  - Add @all mention for comments
  - Dont show reply button if user is not signed in
  - Expose more information for issues with webhook
  - Add a mention of the merge request into the default merge request commit message
  - Improve code highlight, introduce support for more languages like Go, Clojure, Erlang etc
  - Fix concurrency issue in repository download
  - Dont allow repository name start with ?
  - Improve email threading (Pierre de La Morinerie)
  - Cleaner help page
  - Group milestones
  - Improved email notifications
  - Contributors API (sponsored by Mobbr)
  - Fix LDAP TLS authentication (Boris HUISGEN)
  - Show VERSION information on project sidebar
  - Improve branch removal logic when accept MR
  - Fix bug where comment form is spawned inside the Reply button
  - Remove Dir.chdir from Satellite#lock for thread-safety
  - Increased default git max_size value from 5MB to 20MB in gitlab.yml. Please update your configs!
  - Show error message in case of timeout in satellite when create MR
  - Show first 100 files for huge diff instead of hiding all
  - Change default admin email from admin@local.host to admin@example.com

v 7.0.0
  - The CPU no longer overheats when you hold down the spacebar
  - Improve edit file UI
  - Add ability to upload group avatar when create
  - Protected branch cannot be removed
  - Developers can remove normal branches with UI
  - Remove branch via API (sponsored by O'Reilly Media)
  - Move protected branches page to Project settings area
  - Redirect to Files view when create new branch via UI
  - Drag and drop upload of image in every markdown-area (Earle Randolph Bunao and Neil Francis Calabroso)
  - Refactor the markdown relative links processing
  - Make it easier to implement other CI services for GitLab
  - Group masters can create projects in group
  - Deprecate ruby 1.9.3 support
  - Only masters can rewrite/remove git tags
  - Add X-Frame-Options SAMEORIGIN to Nginx config so Sidekiq admin is visible
  - UI improvements
  - Case-insensetive search for issues
  - Update to rails 4.1
  - Improve performance of application for projects and groups with a lot of members
  - Formally support Ruby 2.1
  - Include Nginx gitlab-ssl config
  - Add manual language detection for highlight.js
  - Added example.com/:username routing
  - Show notice if your profile is public
  - UI improvements for mobile devices
  - Improve diff rendering performance
  - Drag-n-drop for issues and merge requests between states at milestone page
  - Fix '0 commits' message for huge repositories on project home page
  - Prevent 500 error page when visit commit page from large repo
  - Add notice about huge push over http to unicorn config
  - File action in satellites uses default 30 seconds timeout instead of old 10 seconds one
  - Overall performance improvements
  - Skip init script check on omnibus-gitlab
  - Be more selective when killing stray Sidekiqs
  - Check LDAP user filter during sign-in
  - Remove wall feature (no data loss - you can take it from database)
  - Dont expose user emails via API unless you are admin
  - Detect issues closed by Merge Request description
  - Better email subject lines from email on push service (Alex Elman)
  - Enable identicon for gravatar be default

v 6.9.2
  - Revert the commit that broke the LDAP user filter

v 6.9.1
  - Fix scroll to highlighted line
  - Fix the pagination on load for commits page

v 6.9.0
  - Store Rails cache data in the Redis `cache:gitlab` namespace
  - Adjust MySQL limits for existing installations
  - Add db index on project_id+iid column. This prevents duplicate on iid (During migration duplicates will be removed)
  - Markdown preview or diff during editing via web editor (Evgeniy Sokovikov)
  - Give the Rails cache its own Redis namespace
  - Add ability to set different ssh host, if different from http/https
  - Fix syntax highlighting for code comments blocks
  - Improve comments loading logic
  - Stop refreshing comments when the tab is hidden
  - Improve issue and merge request mobile UI (Drew Blessing)
  - Document how to convert a backup to PostgreSQL
  - Fix locale bug in backup manager
  - Fix can not automerge when MR description is too long
  - Fix wiki backup skip bug
  - Two Step MR creation process
  - Remove unwanted files from satellite working directory with git clean -fdx
  - Accept merge request via API (sponsored by O'Reilly Media)
  - Add more access checks during API calls
  - Block SSH access for 'disabled' Active Directory users
  - Labels for merge requests (Drew Blessing)
  - Threaded emails by setting a Message-ID (Philip Blatter)

v 6.8.0
  - Ability to at mention users that are participating in issue and merge req. discussion
  - Enabled GZip Compression for assets in example Nginx, make sure that Nginx is compiled with --with-http_gzip_static_module flag (this is default in Ubuntu)
  - Make user search case-insensitive (Christopher Arnold)
  - Remove omniauth-ldap nickname bug workaround
  - Drop all tables before restoring a Postgres backup
  - Make the repository downloads path configurable
  - Create branches via API (sponsored by O'Reilly Media)
  - Changed permission of gitlab-satellites directory not to be world accessible
  - Protected branch does not allow force push
  - Fix popen bug in `rake gitlab:satellites:create`
  - Disable connection reaping for MySQL
  - Allow oauth signup without email for twitter and github
  - Fix faulty namespace names that caused 500 on user creation
  - Option to disable standard login
  - Clean old created archives from repository downloads directory
  - Fix download link for huge MR diffs
  - Expose event and mergerequest timestamps in API
  - Fix emails on push service when only one commit is pushed

v 6.7.3
  - Fix the merge notification email not being sent (Pierre de La Morinerie)
  - Drop all tables before restoring a Postgres backup
  - Remove yanked modernizr gem

v 6.7.2
  - Fix upgrader script

v 6.7.1
  - Fix GitLab CI integration

v 6.7.0
  - Increased the example Nginx client_max_body_size from 5MB to 20MB, consider updating it manually on existing installations
  - Add support for Gemnasium as a Project Service (Olivier Gonzalez)
  - Add edit file button to MergeRequest diff
  - Public groups (Jason Hollingsworth)
  - Cleaner headers in Notification Emails (Pierre de La Morinerie)
  - Blob and tree gfm links to anchors work
  - Piwik Integration (Sebastian Winkler)
  - Show contribution guide link for new issue form (Jeroen van Baarsen)
  - Fix CI status for merge requests from fork
  - Added option to remove issue assignee on project issue page and issue edit page (Jason Blanchard)
  - New page load indicator that includes a spinner that scrolls with the page
  - Converted all the help sections into markdown
  - LDAP user filters
  - Streamline the content of notification emails (Pierre de La Morinerie)
  - Fixes a bug with group member administration (Matt DeTullio)
  - Sort tag names using VersionSorter (Robert Speicher)
  - Add GFM autocompletion for MergeRequests (Robert Speicher)
  - Add webhook when a new tag is pushed (Jeroen van Baarsen)
  - Add button for toggling inline comments in diff view
  - Add retry feature for repository import
  - Reuse the GitLab LDAP connection within each request
  - Changed markdown new line behaviour to conform to markdown standards
  - Fix global search
  - Faster authorized_keys rebuilding in `rake gitlab:shell:setup` (requires gitlab-shell 1.8.5)
  - Create and Update MR calls now support the description parameter (Greg Messner)
  - Markdown relative links in the wiki link to wiki pages, markdown relative links in repositories link to files in the repository
  - Added Slack service integration (Federico Ravasio)
  - Better API responses for access_levels (sponsored by O'Reilly Media)
  - Requires at least 2 unicorn workers
  - Requires gitlab-shell v1.9+
  - Replaced gemoji(due to closed licencing problem) with Phantom Open Emoji library(combined SIL Open Font License, MIT License and the CC 3.0 License)
  - Fix `/:username.keys` response content type (Dmitry Medvinsky)

v 6.6.5
  - Added option to remove issue assignee on project issue page and issue edit page (Jason Blanchard)
  - Hide mr close button for comment form if merge request was closed or inline comment
  - Adds ability to reopen closed merge request

v 6.6.4
  - Add missing html escape for highlighted code blocks in comments, issues

v 6.6.3
  - Fix 500 error when edit yourself from admin area
  - Hide private groups for public profiles

v 6.6.2
  - Fix 500 error on branch/tag create or remove via UI

v 6.6.1
  - Fix 500 error on files tab if submodules presents

v 6.6.0
  - Retrieving user ssh keys publically(github style): http://__HOST__/__USERNAME__.keys
  - Permissions: Developer now can manage issue tracker (modify any issue)
  - Improve Code Compare page performance
  - Group avatar
  - Pygments.rb replaced with highlight.js
  - Improve Merge request diff store logic
  - Improve render performnace for MR show page
  - Fixed Assembla hardcoded project name
  - Jira integration documentation
  - Refactored app/services
  - Remove snippet expiration
  - Mobile UI improvements (Drew Blessing)
  - Fix block/remove UI for admin::users#show page
  - Show users' group membership on users' activity page (Robert Djurasaj)
  - User pages are visible without login if user is authorized to a public project
  - Markdown rendered headers have id derived from their name and link to their id
  - Improve application to work faster with large groups (100+ members)
  - Multiple emails per user
  - Show last commit for file when view file source
  - Restyle Issue#show page and MR#show page
  - Ability to filter by multiple labels for Issues page
  - Rails version to 4.0.3
  - Fixed attachment identifier displaying underneath note text (Jason Blanchard)

v 6.5.1
  - Fix branch selectbox when create merge request from fork

v 6.5.0
  - Dropdown menus on issue#show page for assignee and milestone (Jason Blanchard)
  - Add color custimization and previewing to broadcast messages
  - Fixed notes anchors
  - Load new comments in issues dynamically
  - Added sort options to Public page
  - New filters (assigned/authored/all) for Dashboard#issues/merge_requests (sponsored by Say Media)
  - Add project visibility icons to dashboard
  - Enable secure cookies if https used
  - Protect users/confirmation with rack_attack
  - Default HTTP headers to protect against MIME-sniffing, force https if enabled
  - Bootstrap 3 with responsive UI
  - New repository download formats: tar.bz2, zip, tar (Jason Hollingsworth)
  - Restyled accept widgets for MR
  - SCSS refactored
  - Use jquery timeago plugin
  - Fix 500 error for rdoc files
  - Ability to customize merge commit message (sponsored by Say Media)
  - Search autocomplete via ajax
  - Add website url to user profile
  - Files API supports base64 encoded content (sponsored by O'Reilly Media)
  - Added support for Go's repository retrieval (Bruno Albuquerque)

v6.4.3
  - Don't use unicorn worker killer if PhusionPassenger is defined

v6.4.2
  - Fixed wrong behaviour of script/upgrade.rb

v6.4.1
  - Fixed bug with repository rename
  - Fixed bug with project transfer

v 6.4.0
  - Added sorting to project issues page (Jason Blanchard)
  - Assembla integration (Carlos Paramio)
  - Fixed another 500 error with submodules
  - UI: More compact issues page
  - Minimal password length increased to 8 symbols
  - Side-by-side diff view (Steven Thonus)
  - Internal projects (Jason Hollingsworth)
  - Allow removal of avatar (Drew Blessing)
  - Project web hooks now support issues and merge request events
  - Visiting project page while not logged in will redirect to sign-in instead of 404 (Jason Hollingsworth)
  - Expire event cache on avatar creation/removal (Drew Blessing)
  - Archiving old projects (Steven Thonus)
  - Rails 4
  - Add time ago tooltips to show actual date/time
  - UI: Fixed UI for admin system hooks
  - Ruby script for easier GitLab upgrade
  - Do not remove Merge requests if fork project was removed
  - Improve sign-in/signup UX
  - Add resend confirmation link to sign-in page
  - Set noreply@HOSTNAME for reply_to field in all emails
  - Show GitLab API version on Admin#dashboard
  - API Cross-origin resource sharing
  - Show READMe link at project home page
  - Show repo size for projects in Admin area

v 6.3.0
  - API for adding gitlab-ci service
  - Init script now waits for pids to appear after (re)starting before reporting status (Rovanion Luckey)
  - Restyle project home page
  - Grammar fixes
  - Show branches list (which branches contains commit) on commit page (Andrew Kumanyaev)
  - Security improvements
  - Added support for GitLab CI 4.0
  - Fixed issue with 500 error when group did not exist
  - Ability to leave project
  - You can create file in repo using UI
  - You can remove file from repo using UI
  - API: dropped default_branch attribute from project during creation
  - Project default_branch is not stored in db any more. It takes from repo now.
  - Admin broadcast messages
  - UI improvements
  - Dont show last push widget if user removed this branch
  - Fix 500 error for repos with newline in file name
  - Extended html titles
  - API: create/update/delete repo files
  - Admin can transfer project to any namespace
  - API: projects/all for admin users
  - Fix recent branches order

v 6.2.4
  - Security: Cast API private_token to string (CVE-2013-4580)
  - Security: Require gitlab-shell 1.7.8 (CVE-2013-4581, CVE-2013-4582, CVE-2013-4583)
  - Fix for Git SSH access for LDAP users

v 6.2.3
  - Security: More protection against CVE-2013-4489
  - Security: Require gitlab-shell 1.7.4 (CVE-2013-4490, CVE-2013-4546)
  - Fix sidekiq rake tasks

v 6.2.2
  - Security: Update gitlab_git (CVE-2013-4489)

v 6.2.1
  - Security: Fix issue with generated passwords for new users

v 6.2.0
  - Public project pages are now visible to everyone (files, issues, wik, etc.)
    THIS MEANS YOUR ISSUES AND WIKI FOR PUBLIC PROJECTS ARE PUBLICLY VISIBLE AFTER THE UPGRADE
  - Add group access to permissions page
  - Require current password to change one
  - Group owner or admin can remove other group owners
  - Remove group transfer since we have multiple owners
  - Respect authorization in Repository API
  - Improve UI for Project#files page
  - Add more security specs
  - Added search for projects by name to api (Izaak Alpert)
  - Make default user theme configurable (Izaak Alpert)
  - Update logic for validates_merge_request for tree of MR (Andrew Kumanyaev)
  - Rake tasks for web hooks management (Jonhnny Weslley)
  - Extended User API to expose admin and can_create_group for user creation/updating (Boyan Tabakov)
  - API: Remove group
  - API: Remove project
  - Avatar upload on profile page with a maximum of 100KB (Steven Thonus)
  - Store the sessions in Redis instead of the cookie store
  - Fixed relative links in markdown
  - User must confirm their email if signup enabled
  - User must confirm changed email

v 6.1.0
  - Project specific IDs for issues, mr, milestones
    Above items will get a new id and for example all bookmarked issue urls will change.
    Old issue urls are redirected to the new one if the issue id is too high for an internal id.
  - Description field added to Merge Request
  - API: Sudo api calls (Izaak Alpert)
  - API: Group membership api (Izaak Alpert)
  - Improved commit diff
  - Improved large commit handling (Boyan Tabakov)
  - Rewrite: Init script now less prone to errors and keeps better track of the service (Rovanion Luckey)
  - Link issues, merge requests, and commits when they reference each other with GFM (Ash Wilson)
  - Close issues automatically when pushing commits with a special message
  - Improve user removal from admin area
  - Invalidate events cache when project was moved
  - Remove deprecated classes and rake tasks
  - Add event filter for group and project show pages
  - Add links to create branch/tag from project home page
  - Add public-project? checkbox to new-project view
  - Improved compare page. Added link to proceed into Merge Request
  - Send an email to a user when they are added to group
  - New landing page when you have 0 projects

v 6.0.0
  - Feature: Replace teams with group membership
    We introduce group membership in 6.0 as a replacement for teams.
    The old combination of groups and teams was confusing for a lot of people.
    And when the members of a team where changed this wasn't reflected in the project permissions.
    In GitLab 6.0 you will be able to add members to a group with a permission level for each member.
    These group members will have access to the projects in that group.
    Any changes to group members will immediately be reflected in the project permissions.
    You can even have multiple owners for a group, greatly simplifying administration.
  - Feature: Ability to have multiple owners for group
  - Feature: Merge Requests between fork and project (Izaak Alpert)
  - Feature: Generate fingerprint for ssh keys
  - Feature: Ability to create and remove branches with UI
  - Feature: Ability to create and remove git tags with UI
  - Feature: Groups page in profile. You can leave group there
  - API: Allow login with LDAP credentials
  - Redesign: project settings navigation
  - Redesign: snippets area
  - Redesign: ssh keys page
  - Redesign: buttons, blocks and other ui elements
  - Add comment title to rss feed
  - You can use arrows to navigate at tree view
  - Add project filter on dashboard
  - Cache project graph
  - Drop support of root namespaces
  - Default theme is classic now
  - Cache result of methods like authorize_projects, project.team.members etc
  - Remove $.ready events
  - Fix onclick events being double binded
  - Add notification level to group membership
  - Move all project controllers/views under Projects:: module
  - Move all profile controllers/views under Profiles:: module
  - Apply user project limit only for personal projects
  - Unicorn is default web server again
  - Store satellites lock files inside satellites dir
  - Disabled threadsafety mode in rails
  - Fixed bug with loosing MR comments
  - Improved MR comments logic
  - Render readme file for projects in public area

v 5.4.2
  - Security: Cast API private_token to string (CVE-2013-4580)
  - Security: Require gitlab-shell 1.7.8 (CVE-2013-4581, CVE-2013-4582, CVE-2013-4583)

v 5.4.1
  - Security: Fixes for CVE-2013-4489
  - Security: Require gitlab-shell 1.7.4 (CVE-2013-4490, CVE-2013-4546)

v 5.4.0
  - Ability to edit own comments
  - Documentation improvements
  - Improve dashboard projects page
  - Fixed nav for empty repos
  - GitLab Markdown help page
  - Misspelling fixes
  - Added support of unicorn and fog gems
  - Added client list to API doc
  - Fix PostgreSQL database restoration problem
  - Increase snippet content column size
  - allow project import via git:// url
  - Show participants on issues, including mentions
  - Notify mentioned users with email

v 5.3.0
  - Refactored services
  - Campfire service added
  - HipChat service added
  - Fixed bug with LDAP + git over http
  - Fixed bug with google analytics code being ignored
  - Improve sign-in page if ldap enabled
  - Respect newlines in wall messages
  - Generate the Rails secret token on first run
  - Rename repo feature
  - Init.d: remove gitlab.socket on service start
  - Api: added teams api
  - Api: Prevent blob content being escaped
  - Api: Smart deploy key add behaviour
  - Api: projects/owned.json return user owned project
  - Fix bug with team assignation on project from #4109
  - Advanced snippets: public/private, project/personal (Andrew Kulakov)
  - Repository Graphs (Karlo Nicholas T. Soriano)
  - Fix dashboard lost if comment on commit
  - Update gitlab-grack. Fixes issue with --depth option
  - Fix project events duplicate on project page
  - Fix postgres error when displaying network graph.
  - Fix dashboard event filter when navigate via turbolinks
  - init.d: Ensure socket is removed before starting service
  - Admin area: Style teams:index, group:show pages
  - Own page for failed forking
  - Scrum view for milestone

v 5.2.0
  - Turbolinks
  - Git over http with ldap credentials
  - Diff with better colors and some spacing on the corners
  - Default values for project features
  - Fixed huge_commit view
  - Restyle project clone panel
  - Move Gitlab::Git code to gitlab_git gem
  - Move update docs in repo
  - Requires gitlab-shell v1.4.0
  - Fixed submodules listing under file tab
  - Fork feature (Angus MacArthur)
  - git version check in gitlab:check
  - Shared deploy keys feature
  - Ability to generate default labels set for issues
  - Improve gfm autocomplete (Harold Luo)
  - Added support for Google Analytics
  - Code search feature (Javier Castro)

v 5.1.0
  - You can login with email or username now
  - Corrected project transfer rollback when repository cannot be moved
  - Move both repo and wiki when project transfer requested
  - Admin area: project editing was removed from admin namespace
  - Access: admin user has now access to any project.
  - Notification settings
  - Gitlab::Git set of objects to abstract from grit library
  - Replace Unicorn web server with Puma
  - Backup/Restore refactored. Backup dump project wiki too now
  - Restyled Issues list. Show milestone version in issue row
  - Restyled Merge Request list
  - Backup now dump/restore uploads
  - Improved performance of dashboard (Andrew Kumanyaev)
  - File history now tracks renames (Akzhan Abdulin)
  - Drop wiki migration tools
  - Drop sqlite migration tools
  - project tagging
  - Paginate users in API
  - Restyled network graph (Hiroyuki Sato)

v 5.0.1
  - Fixed issue with gitlab-grit being overridden by grit

v 5.0.0
  - Replaced gitolite with gitlab-shell
  - Removed gitolite-related libraries
  - State machine added
  - Setup gitlab as git user
  - Internal API
  - Show team tab for empty projects
  - Import repository feature
  - Updated rails
  - Use lambda for scopes
  - Redesign admin area -> users
  - Redesign admin area -> user
  - Secure link to file attachments
  - Add validations for Group and Team names
  - Restyle team page for project
  - Update capybara, rspec-rails, poltergeist to recent versions
  - Wiki on git using Gollum
  - Added Solarized Dark theme for code review
  - Don't show user emails in autocomplete lists, profile pages
  - Added settings tab for group, team, project
  - Replace user popup with icons in header
  - Handle project moving with gitlab-shell
  - Added select2-rails for selectboxes with ajax data load
  - Fixed search field on projects page
  - Added teams to search autocomplete
  - Move groups and teams on dashboard sidebar to sub-tabs
  - API: improved return codes and docs. (Felix Gilcher, Sebastian Ziebell)
  - Redesign wall to be more like chat
  - Snippets, Wall features are disabled by default for new projects

v 4.2.0
  - Teams
  - User show page. Via /u/username
  - Show help contents on pages for better navigation
  - Async gitolite calls
  - added satellites logs
  - can_create_group, can_create_team booleans for User
  - Process web hooks async
  - GFM: Fix images escaped inside links
  - Network graph improved
  - Switchable branches for network graph
  - API: Groups
  - Fixed project download

v 4.1.0
  - Optional Sign-Up
  - Discussions
  - Satellites outside of tmp
  - Line numbers for blame
  - Project public mode
  - Public area with unauthorized access
  - Load dashboard events with ajax
  - remember dashboard filter in cookies
  - replace resque with sidekiq
  - fix routing issues
  - cleanup rake tasks
  - fix backup/restore
  - scss cleanup
  - show preview for note images
  - improved network-graph
  - get rid of app/roles/
  - added new classes Team, Repository
  - Reduce amount of gitolite calls
  - Ability to add user in all group projects
  - remove deprecated configs
  - replaced Korolev font with open font
  - restyled admin/dashboard page
  - restyled admin/projects page

v 4.0.0
  - Remove project code and path from API. Use id instead
  - Return valid cloneable url to repo for web hook
  - Fixed backup issue
  - Reorganized settings
  - Fixed commits compare
  - Refactored scss
  - Improve status checks
  - Validates presence of User#name
  - Fixed postgres support
  - Removed sqlite support
  - Modified post-receive hook
  - Milestones can be closed now
  - Show comment events on dashboard
  - Quick add team members via group#people page
  - [API] expose created date for hooks and SSH keys
  - [API] list, create issue notes
  - [API] list, create snippet notes
  - [API] list, create wall notes
  - Remove project code - use path instead
  - added username field to user
  - rake task to fill usernames based on emails create namespaces for users
  - STI Group < Namespace
  - Project has namespace_id
  - Projects with namespaces also namespaced in gitolite and stored in subdir
  - Moving project to group will move it under group namespace
  - Ability to move project from namespaces to another
  - Fixes commit patches getting escaped (see #2036)
  - Support diff and patch generation for commits and merge request
  - MergeReqest doesn't generate a temporary file for the patch any more
  - Update the UI to allow downloading Patch or Diff

v 3.1.0
  - Updated gems
  - Services: Gitlab CI integration
  - Events filter on dashboard
  - Own namespace for redis/resque
  - Optimized commit diff views
  - add alphabetical order for projects admin page
  - Improved web editor
  - Commit stats page
  - Documentation split and cleanup
  - Link to commit authors everywhere
  - Restyled milestones list
  - added Milestone to Merge Request
  - Restyled Top panel
  - Refactored Satellite Code
  - Added file line links
  - moved from capybara-webkit to poltergeist + phantomjs

v 3.0.3
  - Fixed bug with issues list in Chrome
  - New Feature: Import team from another project

v 3.0.2
  - Fixed gitlab:app:setup
  - Fixed application error on empty project in admin area
  - Restyled last push widget

v 3.0.1
  - Fixed git over http

v 3.0.0
  - Projects groups
  - Web Editor
  - Fixed bug with gitolite keys
  - UI improved
  - Increased performance of application
  - Show user avatar in last commit when browsing Files
  - Refactored Gitlab::Merge
  - Use Font Awesome for icons
  - Separate observing of Note and MergeRequests
  - Milestone "All Issues" filter
  - Fix issue close and reopen button text and styles
  - Fix forward/back while browsing Tree hierarchy
  - Show number of notes for commits and merge requests
  - Added support pg from box and update installation doc
  - Reject ssh keys that break gitolite
  - [API] list one project hook
  - [API] edit project hook
  - [API] list project snippets
  - [API] allow to authorize using private token in HTTP header
  - [API] add user creation

v 2.9.1
  - Fixed resque custom config init

v 2.9.0
  - fixed inline notes bugs
  - refactored rspecs
  - refactored gitolite backend
  - added factory_girl
  - restyled projects list on dashboard
  - ssh keys validation to prevent gitolite crash
  - send notifications if changed permission in project
  - scss refactoring. gitlab_bootstrap/ dir
  - fix git push http body bigger than 112k problem
  - list of labels  page under issues tab
  - API for milestones, keys
  - restyled buttons
  - OAuth
  - Comment order changed

v 2.8.1
  - ability to disable gravatars
  - improved MR diff logic
  - ssh key help page

v 2.8.0
  - Gitlab Flavored Markdown
  - Bulk issues update
  - Issues API
  - Cucumber coverage increased
  - Post-receive files fixed
  - UI improved
  - Application cleanup
  - more cucumber
  - capybara-webkit + headless

v 2.7.0
  - Issue Labels
  - Inline diff
  - Git HTTP
  - API
  - UI improved
  - System hooks
  - UI improved
  - Dashboard events endless scroll
  - Source performance increased

v 2.6.0
  - UI polished
  - Improved network graph + keyboard nav
  - Handle huge commits
  - Last Push widget
  - Bugfix
  - Better performance
  - Email in resque
  - Increased test coverage
  - Ability to remove branch with MR accept
  - a lot of code refactored

v 2.5.0
  - UI polished
  - Git blame for file
  - Bugfix
  - Email in resque
  - Better test coverage

v 2.4.0
  - Admin area stats page
  - Ability to block user
  - Simplified dashboard area
  - Improved admin area
  - Bootstrap 2.0
  - Responsive layout
  - Big commits handling
  - Performance improved
  - Milestones

v 2.3.1
  - Issues pagination
  - ssl fixes
  - Merge Request pagination

v 2.3.0
  - Dashboard r1
  - Search r1
  - Project page
  - Close merge request on push
  - Persist MR diff after merge
  - mysql support
  - Documentation

v 2.2.0
  - We’ve added support of LDAP auth
  - Improved permission logic (4 roles system)
  - Protected branches (now only masters can push to protected branches)
  - Usability improved
  - twitter bootstrap integrated
  - compare view between commits
  - wiki feature
  - now you can enable/disable issues, wiki, wall features per project
  - security fixes
  - improved code browsing (ajax branch switch etc)
  - improved per-line commenting
  - git submodules displayed
  - moved to rails 3.2
  - help section improved

v 2.1.0
  - Project tab r1
  - List branches/tags
  - per line comments
  - mass user import

v 2.0.0
  - gitolite as main git host system
  - merge requests
  - project/repo access
  - link to commit/issue feed
  - design tab
  - improved email notifications
  - restyled dashboard
  - bugfix

v 1.2.2
  - common config file gitlab.yml
  - issues restyle
  - snippets restyle
  - clickable news feed header on dashboard
  - bugfix

v 1.2.1
  - bugfix

v 1.2.0
  - new design
  - user dashboard
  - network graph
  - markdown support for comments
  - encoding issues
  - wall like twitter timeline

v 1.1.0
  - project dashboard
  - wall redesigned
  - feature: code snippets
  - fixed horizontal scroll on file preview
  - fixed app crash if commit message has invalid chars
  - bugfix & code cleaning

v 1.0.2
  - fixed bug with empty project
  - added adv validation for project path & code
  - feature: issues can be sortable
  - bugfix
  - username displayed on top panel

v 1.0.1
  - fixed: with invalid source code for commit
  - fixed: lose branch/tag selection when use tree navigation
  - when history clicked - display path
  - bug fix & code cleaning

v 1.0.0
  - bug fix
  - projects preview mode

v 0.9.6
  - css fix
  - new repo empty tree until restart server - fixed

v 0.9.4
  - security improved
  - authorization improved
  - html escaping
  - bug fix
  - increased test coverage
  - design improvements

v 0.9.1
  - increased test coverage
  - design improvements
  - new issue email notification
  - updated app name
  - issue redesigned
  - issue can be edit

v 0.8.0
  - syntax highlight for main file types
  - redesign
  - stability
  - security fixes
  - increased test coverage
  - email notification<|MERGE_RESOLUTION|>--- conflicted
+++ resolved
@@ -9,9 +9,7 @@
   - Don't prevent sign out when 2FA enforcement is enabled and user hasn't yet
     set it up
   - Fix diff comments loaded by AJAX to load comment with diff in discussion tab
-<<<<<<< HEAD
   - Add a dropdown to filter and sort projects in the dashboard & the group page
-=======
   - Whitelist raw "abbr" elements when parsing Markdown (Benedict Etzel)
   - Don't vendor minified JS
   - Display 404 error on group not found
@@ -41,7 +39,6 @@
     and Nokogiri (1.6.7.2)
   - Fix redirect loop during import
   - Fix diff highlighting for all syntax themes
->>>>>>> 22772871
 
 v 8.4.0
   - Allow LDAP users to change their email if it was not set by the LDAP server
