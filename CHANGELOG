--- conflicted
+++ resolved
@@ -1,4 +1,3 @@
-<<<<<<< HEAD
 v 6.0.0
   - Epic: Replace teams with group membership
   - Add project filter on dashboard
@@ -17,7 +16,7 @@
   - Generate fingerprint for ssh keys
   - You an use arrows to navigate at tree view
   - Apply user project limit only for personal projects
-=======
+
 v 5.4.0
   - Ability to edit own comments
   - Documentation improvements
@@ -27,7 +26,6 @@
   - Misspelling fixes
   - Added suppoort of unicorn and fog gems
   - Added client list to API doc
->>>>>>> 381638b7
 
 v 5.3.0
   - Refactored services 
