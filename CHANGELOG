--- conflicted
+++ resolved
@@ -23,7 +23,6 @@
   - Search for comments should be case insensetive
   - Create cross-reference for closing references on commits pushed to non-default branches (Maël Valais)
   - Ability to search milestones
-<<<<<<< HEAD
   - Gracefully handle SMTP user input errors (e.g. incorrect email addresses) to prevent Sidekiq retries (Stan Hu)
   - Move dashboard activity to separate page (for your projects and starred projects)
   - Improve performance of git blame
@@ -47,11 +46,9 @@
 v 7.14.1
   - Improve abuse reports management from admin area
   - Fix "Reload with full diff" URL button in compare branch view (Stan Hu)
-=======
   - Disabled DNS lookups for SSH in docker image (Rowan Wookey)
 
 v 7.14.1 (unreleased)
->>>>>>> 3655e433
   - Only include base URL in OmniAuth full_host parameter (Stan Hu)
   - Fix Error 500 in API when accessing a group that has an avatar (Stan Hu)
   - Ability to enable SSL verification for Webhooks
