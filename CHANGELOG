--- conflicted
+++ resolved
@@ -66,16 +66,13 @@
   - Ability to see and sort on vote count from Issues and MR lists
   - Fix builds scheduler when first build in stage was allowed to fail
   - User project limit is reached notice is hidden if the projects limit is zero 
-<<<<<<< HEAD
   - Add API support for managing runners and project's runners
   - Allow SAML users to login with no previous account without having to allow
     all Omniauth providers to do so.
   - Allow existing users to auto link their SAML credentials by logging in via SAML
   - Make it possible to erase a build (trace, artifacts) using UI and API
   - Ability to revert changes from a Merge Request or Commit
-=======
   - Emoji comment on diffs are not award emoji
->>>>>>> aba1aa49
 
 v 8.4.4
   - Update omniauth-saml gem to 1.4.2
