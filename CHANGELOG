Please view this file on the master branch, on stable branches it's out of date.

v 7.14.0 (unreleased)
  - Upgrade gitlab_git to version 7.2.6 to fix Error 500 when creating network graphs (Stan Hu)
  - Fix URL used for refreshing notes if relative_url is present (Bartłomiej Święcki)
  - Fix commit data retrieval when branch name has single quotes (Stan Hu)
  - Fix full screen mode for snippet comments (Daniel Gerhardt)
  - Fix 404 error in files view after deleting the last file in a repository (Stan Hu)
  - Fix the "Reload with full diff" URL button (Stan Hu)
  - Fix label read access for unauthenticated users (Daniel Gerhardt)
  - Fix access to disabled features for unauthenticated users (Daniel Gerhardt)
  - Fix OAuth provider bug where GitLab would not go return to the redirect_uri after sign-in (Stan Hu)
  - Fix file upload dialog for comment editing (Daniel Gerhardt)
  - Set OmniAuth full_host parameter to ensure redirect URIs are correct (Stan Hu)
  - Expire Rails cache entries after two weeks to prevent endless Redis growth
  - Add support for destroying project milestones (Stan Hu)
  - Add fetch command to the MR page
<<<<<<< HEAD
  - Add project star and fork count, group avatar URL and user/group web URL attributes to API
=======
  - Fix bug causing Bitbucket importer to crash when OAuth application had been removed.
  - Add fetch command to the MR page.

v 7.13.2
  - Fix randomly failed spec
  - Create project services on Project creation
  - Add admin_merge_request ability to Developer level and up
  - Fix Error 500 when browsing projects with no HEAD (Stan Hu)
  - Fix labels / assignee / milestone for the merge requests when issues are disabled
  - Show the first tab automatically on MergeRequests#new
  - Add rake task 'gitlab:update_commit_count' (Daniel Gerhardt)
  - Fix Gmail Actions
>>>>>>> a06827bf

v 7.13.1
  - Fix: Label modifications are not reflected in existing notes and in the issue list
  - Fix: Label not shown in the Issue list, although it's set through web interface
  - Fix: Group/project references are linked incorrectly
  - Improve documentation
  - Fix of migration: Check if session_expire_delay column exists before adding the column
  - Fix: ActionView::Template::Error
  - Fix: "Create Merge Request" isn't always shown in event for newly pushed branch
  - Fix bug causing "Remove source-branch" option not to work for merge requests from the same project.
  - Render Note field hints consistently for "new" and "edit" forms

v 7.13.0
  - Remove repository graph log to fix slow cache updates after push event (Stan Hu)
  - Return comments in created order in merge request API (Stan Hu)
  - Only enable HSTS header for HTTPS and port 443 (Stan Hu)
  - Fix user autocomplete for unauthenticated users accessing public projects (Stan Hu)
  - Fix redirection to home page URL for unauthorized users (Daniel Gerhardt)
  - Add branch switching support for graphs (Daniel Gerhardt)
  - Fix external issue tracker hook/test for HTTPS URLs (Daniel Gerhardt)
  - Remove link leading to a 404 error in Deploy Keys page (Stan Hu)
  - Add support for unlocking users in admin settings (Stan Hu)
  - Add Irker service configuration options (Stan Hu)
  - Fix order of issues imported from GitHub (Hiroyuki Sato)
  - Bump rugments to 1.0.0beta8 to fix C prototype function highlighting (Jonathon Reinhart)
  - Fix Merge Request webhook to properly fire "merge" action when accepted from the web UI
  - Add `two_factor_enabled` field to admin user API (Stan Hu)
  - Fix invalid timestamps in RSS feeds (Rowan Wookey)
  - Fix downloading of patches on public merge requests when user logged out (Stan Hu)
  - Fix Error 500 when relative submodule resolves to a namespace that has a different name from its path (Stan Hu)
  - Extract the longest-matching ref from a commit path when multiple matches occur (Stan Hu)
  - Update maintenance documentation to explain no need to recompile asssets for omnibus installations (Stan Hu)
  - Support commenting on diffs in side-by-side mode (Stan Hu)
  - Fix JavaScript error when clicking on the comment button on a diff line that has a comment already (Stan Hu)
  - Return 40x error codes if branch could not be deleted in UI (Stan Hu)
  - Remove project visibility icons from dashboard projects list
  - Rename "Design" profile settings page to "Preferences".
  - Allow users to customize their default Dashboard page.
  - Update ssl_ciphers in Nginx example to remove DHE settings. This will deny forward secrecy for Android 2.3.7, Java 6 and OpenSSL 0.9.8
  - Admin can edit and remove user identities
  - Convert CRLF newlines to LF when committing using the web editor.
  - API request /projects/:project_id/merge_requests?state=closed will return only closed merge requests without merged one. If you need ones that were merged - use state=merged.  
  - Allow Administrators to filter the user list by those with or without Two-factor Authentication enabled.
  - Show a user's Two-factor Authentication status in the administration area.
  - Explicit error when commit not found in the CI
  - Improve performance for issue and merge request pages 
  - Users with guest access level can not set assignee, labels or milestones for issue and merge request
  - Reporter role can manage issue tracker now: edit any issue, set assignee or milestone and manage labels
  - Better performance for pages with events list, issues list and commits list
  - Faster automerge check and merge itself when source and target branches are in same repository 
  - Correctly show anonymous authorized applications under Profile > Applications.
  - Query Optimization in MySQL.
  - Allow users to be blocked and unblocked via the API
  - Use native Postgres database cleaning during backup restore
  - Redesign project page. Show README as default instead of activity. Move project activity to separate page
  - Make left menu more hierarchical and less contextual by adding back item at top
  - A fork can’t have a visibility level that is greater than the original project.
  - Faster code search in repository and wiki. Fixes search page timeout for big repositories 
  - Allow administrators to disable 2FA for a specific user
  - Add error message for SSH key linebreaks
  - Store commits count in database (will populate with valid values only after first push)
  - Rebuild cache after push to repository in background job

v 7.12.2
  - Correctly show anonymous authorized applications under Profile > Applications.
  - Faster automerge check and merge itself when source and target branches are in same repository
  - Audit log for user authentication
  - Fix transferring of project to another group using the API.
  - Allow custom label to be set for authentication providers.

v 7.12.1
  - Fix error when deleting a user who has projects (Stan Hu)
  - Fix post-receive errors on a push when an external issue tracker is configured (Stan Hu)
  - Add SAML to list of social_provider (Matt Firtion)
  - Fix merge requests API scope to keep compatibility in 7.12.x patch release (Dmitriy Zaporozhets)
  - Fix closed merge request scope at milestone page (Dmitriy Zaporozhets)
  - Revert merge request states renaming 
  - Fix hooks for web based events with external issue references (Daniel Gerhardt)
  - Improve performance for issue and merge request pages
  - Compress database dumps to reduce backup size

v 7.12.0
  - Fix Error 500 when one user attempts to access a personal, internal snippet (Stan Hu)
  - Disable changing of target branch in new merge request page when a branch has already been specified (Stan Hu)
  - Fix post-receive errors on a push when an external issue tracker is configured (Stan Hu)
  - Update oauth button logos for Twitter and Google to recommended assets
  - Update browser gem to version 0.8.0 for IE11 support (Stan Hu)
  - Fix timeout when rendering file with thousands of lines.
  - Add "Remember me" checkbox to LDAP signin form.
  - Add session expiration delay configuration through UI application settings
  - Don't notify users mentioned in code blocks or blockquotes.
  - Omit link to generate labels if user does not have access to create them (Stan Hu)
  - Show warning when a comment will add 10 or more people to the discussion.
  - Disable changing of the source branch in merge request update API (Stan Hu)
  - Shorten merge request WIP text.
  - Add option to disallow users from registering any application to use GitLab as an OAuth provider
  - Support editing target branch of merge request (Stan Hu)
  - Refactor permission checks with issues and merge requests project settings (Stan Hu)
  - Fix Markdown preview not working in Edit Milestone page (Stan Hu)
  - Fix Zen Mode not closing with ESC key (Stan Hu)
  - Allow HipChat API version to be blank and default to v2 (Stan Hu)
  - Add file attachment support in Milestone description (Stan Hu)
  - Fix milestone "Browse Issues" button.
  - Set milestone on new issue when creating issue from index with milestone filter active.
  - Make namespace API available to all users (Stan Hu)
  - Add web hook support for note events (Stan Hu)
  - Disable "New Issue" and "New Merge Request" buttons when features are disabled in project settings (Stan Hu)
  - Remove Rack Attack monkey patches and bump to version 4.3.0 (Stan Hu)
  - Fix clone URL losing selection after a single click in Safari and Chrome (Stan Hu)
  - Fix git blame syntax highlighting when different commits break up lines (Stan Hu)
  - Add "Resend confirmation e-mail" link in profile settings (Stan Hu)
  - Allow to configure location of the `.gitlab_shell_secret` file. (Jakub Jirutka)
  - Disabled expansion of top/bottom blobs for new file diffs
  - Update Asciidoctor gem to version 1.5.2. (Jakub Jirutka)
  - Fix resolving of relative links to repository files in AsciiDoc documents. (Jakub Jirutka)
  - Use the user list from the target project in a merge request (Stan Hu)
  - Default extention for wiki pages is now .md instead of .markdown (Jeroen van Baarsen)
  - Add validation to wiki page creation (only [a-zA-Z0-9/_-] are allowed) (Jeroen van Baarsen)
  - Fix new/empty milestones showing 100% completion value (Jonah Bishop)
  - Add a note when an Issue or Merge Request's title changes
  - Consistently refer to MRs as either Merged or Closed.
  - Add Merged tab to MR lists.
  - Prefix EmailsOnPush email subject with `[Git]`.
  - Group project contributions by both name and email.
  - Clarify navigation labels for Project Settings and Group Settings.
  - Move user avatar and logout button to sidebar
  - You can not remove user if he/she is an only owner of group
  - User should be able to leave group. If not - show him proper message
  - User has ability to leave project
  - Add SAML support as an omniauth provider
  - Allow to configure a URL to show after sign out
  - Add an option to automatically sign-in with an Omniauth provider
  - Better performance for web editor (switched from satellites to rugged)
  - GitLab CI service sends .gitlab-ci.yml in each push call
  - When remove project - move repository and schedule it removal
  - Improve group removing logic
  - Trigger create-hooks on backup restore task
  - Add option to automatically link omniauth and LDAP identities
  - Allow special character in users bio. I.e.: I <3 GitLab

v 7.11.4
  - Fix missing bullets when creating lists
  - Set rel="nofollow" on external links

v 7.11.3
  - no changes
  - Fix upgrader script (Martins Polakovs)

v 7.11.2
  - no changes

v 7.11.1
  - no changes

v 7.11.0
  - Fall back to Plaintext when Syntaxhighlighting doesn't work. Fixes some buggy lexers (Hannes Rosenögger)
  - Get editing comments to work in Chrome 43 again.
  - Fix broken view when viewing history of a file that includes a path that used to be another file (Stan Hu)
  - Don't show duplicate deploy keys
  - Fix commit time being displayed in the wrong timezone in some cases (Hannes Rosenögger)
  - Make the first branch pushed to an empty repository the default HEAD (Stan Hu)
  - Fix broken view when using a tag to display a tree that contains git submodules (Stan Hu)
  - Make Reply-To config apply to change e-mail confirmation and other Devise notifications (Stan Hu)
  - Add application setting to restrict user signups to e-mail domains (Stan Hu)
  - Don't allow a merge request to be merged when its title starts with "WIP".
  - Add a page title to every page.
  - Allow primary email to be set to an email that you've already added.
  - Fix clone URL field and X11 Primary selection (Dmitry Medvinsky)
  - Ignore invalid lines in .gitmodules
  - Fix "Cannot move project" error message from popping up after a successful transfer (Stan Hu)
  - Redirect to sign in page after signing out.
  - Fix "Hello @username." references not working by no longer allowing usernames to end in period.
  - Fix "Revspec not found" errors when viewing diffs in a forked project with submodules (Stan Hu)
  - Improve project page UI
  - Fix broken file browsing with relative submodule in personal projects (Stan Hu)
  - Add "Reply quoting selected text" shortcut key (`r`)
  - Fix bug causing `@whatever` inside an issue's first code block to be picked up as a user mention.
  - Fix bug causing `@whatever` inside an inline code snippet (backtick-style) to be picked up as a user mention.
  - When use change branches link at MR form - save source branch selection instead of target one
  - Improve handling of large diffs
  - Added GitLab Event header for project hooks
  - Add Two-factor authentication (2FA) for GitLab logins
  - Show Atom feed buttons everywhere where applicable.
  - Add project activity atom feed.
  - Don't crash when an MR from a fork has a cross-reference comment from the target project on one of its commits.
  - Explain how to get a new password reset token in welcome emails
  - Include commit comments in MR from a forked project.
  - Group milestones by title in the dashboard and all other issue views.
  - Query issues, merge requests and milestones with their IID through API (Julien Bianchi)
  - Add default project and snippet visibility settings to the admin web UI.
  - Show incompatible projects in Google Code import status (Stan Hu)
  - Fix bug where commit data would not appear in some subdirectories (Stan Hu)
  - Task lists are now usable in comments, and will show up in Markdown previews.
  - Fix bug where avatar filenames were not actually deleted from the database during removal (Stan Hu)
  - Fix bug where Slack service channel was not saved in admin template settings. (Stan Hu)
  - Protect OmniAuth request phase against CSRF.
  - Don't send notifications to mentioned users that don't have access to the project in question.
  - Add search issues/MR by number
  - Move snippets UI to fluid layout
  - Improve UI for sidebar. Increase separation between navigation and content
  - Improve new project command options (Ben Bodenmiller)
  - Add common method to force UTF-8 and use it to properly handle non-ascii OAuth user properties (Onur Küçük)
  - Prevent sending empty messages to HipChat (Chulki Lee)
  - Improve UI for mobile phones on dashboard and project pages
  - Add room notification and message color option for HipChat
  - Allow to use non-ASCII letters and dashes in project and namespace name. (Jakub Jirutka)
  - Add footnotes support to Markdown (Guillaume Delbergue)
  - Add current_sign_in_at to UserFull REST api.
  - Make Sidekiq MemoryKiller shutdown signal configurable
  - Add "Create Merge Request" buttons to commits and branches pages and push event.
  - Show user roles by comments.
  - Fix automatic blocking of auto-created users from Active Directory.
  - Call merge request web hook for each new commits (Arthur Gautier)
  - Use SIGKILL by default in Sidekiq::MemoryKiller
  - Fix mentioning of private groups.
  - Add style for <kbd> element in markdown
  - Spin spinner icon next to "Checking for CI status..." on MR page.
  - Fix reference links in dashboard activity and ATOM feeds.
  - Ensure that the first added admin performs repository imports

v 7.10.4
  - Fix migrations broken in 7.10.2
  - Make tags for GitLab installations running on MySQL case sensitive
  - Get Gitorious importer to work again.
  - Fix adding new group members from admin area
  - Fix DB error when trying to tag a repository (Stan Hu)
  - Fix Error 500 when searching Wiki pages (Stan Hu)
  - Unescape branch names in compare commit (Stan Hu)
  - Order commit comments chronologically in API.

v 7.10.2
  - Fix CI links on MR page

v 7.10.0
  - Ignore submodules that are defined in .gitmodules but are checked in as directories.
  - Allow projects to be imported from Google Code.
  - Remove access control for uploaded images to fix broken images in emails (Hannes Rosenögger)
  - Allow users to be invited by email to join a group or project.
  - Don't crash when project repository doesn't exist.
  - Add config var to block auto-created LDAP users.
  - Don't use HTML ellipsis in EmailsOnPush subject truncated commit message.
  - Set EmailsOnPush reply-to address to committer email when enabled.
  - Fix broken file browsing with a submodule that contains a relative link (Stan Hu)
  - Fix persistent XSS vulnerability around profile website URLs.
  - Fix project import URL regex to prevent arbitary local repos from being imported.
  - Fix directory traversal vulnerability around uploads routes.
  - Fix directory traversal vulnerability around help pages.
  - Don't leak existence of project via search autocomplete.
  - Don't leak existence of group or project via search.
  - Fix bug where Wiki pages that included a '/' were no longer accessible (Stan Hu)
  - Fix bug where error messages from Dropzone would not be displayed on the issues page (Stan Hu)
  - Add a rake task to check repository integrity with `git fsck`
  - Add ability to configure Reply-To address in gitlab.yml (Stan Hu)
  - Move current user to the top of the list in assignee/author filters (Stan Hu)
  - Fix broken side-by-side diff view on merge request page (Stan Hu)
  - Set Application controller default URL options to ensure all url_for calls are consistent (Stan Hu)
  - Allow HTML tags in Markdown input
  - Fix code unfold not working on Compare commits page (Stan Hu)
  - Fix generating SSH key fingerprints with OpenSSH 6.8. (Sašo Stanovnik)
  - Fix "Import projects from" button to show the correct instructions (Stan Hu)
  - Fix dots in Wiki slugs causing errors (Stan Hu)
  - Make maximum attachment size configurable via Application Settings (Stan Hu)
  - Update poltergeist to version 1.6.0 to support PhantomJS 2.0 (Zeger-Jan van de Weg)
  - Fix cross references when usernames, milestones, or project names contain underscores (Stan Hu)
  - Disable reference creation for comments surrounded by code/preformatted blocks (Stan Hu)
  - Reduce Rack Attack false positives causing 403 errors during HTTP authentication (Stan Hu)
  - enable line wrapping per default and remove the checkbox to toggle it (Hannes Rosenögger)
  - Fix a link in the patch update guide
  - Add a service to support external wikis (Hannes Rosenögger)
  - Omit the "email patches" link and fix plain diff view for merge commits
  - List new commits for newly pushed branch in activity view.
  - Add sidetiq gem dependency to match EE
  - Add changelog, license and contribution guide links to project tab bar.
  - Improve diff UI
  - Fix alignment of navbar toggle button (Cody Mize)
  - Fix checkbox rendering for nested task lists
  - Identical look of selectboxes in UI
  - Upgrade the gitlab_git gem to version 7.1.3
  - Move "Import existing repository by URL" option to button.
  - Improve error message when save profile has error.
  - Passing the name of pushed ref to CI service (requires GitLab CI 7.9+)
  - Add location field to user profile
  - Fix print view for markdown files and wiki pages
  - Fix errors when deleting old backups
  - Improve GitLab performance when working with git repositories
  - Add tag message and last commit to tag hook (Kamil Trzciński)
  - Restrict permissions on backup files
  - Improve oauth accounts UI in profile page
  - Add ability to unlink connected accounts
  - Replace commits calendar with faster contribution calendar that includes issues and merge requests
  - Add inifinite scroll to user page activity
  - Don't include system notes in issue/MR comment count.
  - Don't mark merge request as updated when merge status relative to target branch changes.
  - Link note avatar to user.
  - Make Git-over-SSH errors more descriptive.
  - Fix EmailsOnPush.
  - Refactor issue filtering
  - AJAX selectbox for issue assignee and author filters
  - Fix issue with missing options in issue filtering dropdown if selected one
  - Prevent holding Control-Enter or Command-Enter from posting comment multiple times.
  - Prevent note form from being cleared when submitting failed.
  - Improve file icons rendering on tree (Sullivan Sénéchal)
  - API: Add pagination to project events
  - Get issue links in notification mail to work again.
  - Don't show commit comment button when user is not signed in.
  - Fix admin user projects lists.
  - Don't leak private group existence by redirecting from namespace controller to group controller.
  - Ability to skip some items from backup (database, respositories or uploads)
  - Archive repositories in background worker.
  - Import GitHub, Bitbucket or GitLab.com projects owned by authenticated user into current namespace.
  - Project labels are now available over the API under the "tag_list" field (Cristian Medina)
  - Fixed link paths for HTTP and SSH on the admin project view (Jeremy Maziarz)
  - Fix and improve help rendering (Sullivan Sénéchal)
  - Fix final line in EmailsOnPush email diff being rendered as error.
  - Prevent duplicate Buildkite service creation.
  - Fix git over ssh errors 'fatal: protocol error: bad line length character'
  - Automatically setup GitLab CI project for forks if origin project has GitLab CI enabled
  - Bust group page project list cache when namespace name or path changes.
  - Explicitly set image alt-attribute to prevent graphical glitches if gravatars could not be loaded
  - Allow user to choose a public email to show on public profile
  - Remove truncation from issue titles on milestone page (Jason Blanchard)
  - Fix stuck Merge Request merging events from old installations (Ben Bodenmiller)
  - Fix merge request comments on files with multiple commits
  - Fix Resource Owner Password Authentication Flow

v 7.9.4
  - Security: Fix project import URL regex to prevent arbitary local repos from being imported
  - Fixed issue where only 25 commits would load in file listings
  - Fix LDAP identities  after config update

v 7.9.3
  - Contains no changes
  - Add icons to Add dropdown items.
  - Allow admin to create public deploy keys that are accessible to any project.
  - Warn when gitlab-shell version doesn't match requirement.
  - Skip email confirmation when set by admin or via LDAP.
  - Only allow users to reference groups, projects, issues, MRs, commits they have access to.

v 7.9.3
  - Contains no changes

v 7.9.2
  - Contains no changes

v 7.9.1
  - Include missing events and fix save functionality in admin service template settings form (Stan Hu)
  - Fix "Import projects from" button to show the correct instructions (Stan Hu)
  - Fix OAuth2 issue importing a new project from GitHub and GitLab (Stan Hu)
  - Fix for LDAP with commas in DN
  - Fix missing events and in admin Slack service template settings form (Stan Hu)
  - Don't show commit comment button when user is not signed in.
  - Downgrade gemnasium-gitlab-service gem

v 7.9.0
  - Add HipChat integration documentation (Stan Hu)
  - Update documentation for object_kind field in Webhook push and tag push Webhooks (Stan Hu)
  - Fix broken email images (Hannes Rosenögger)
  - Automatically config git if user forgot, where possible (Zeger-Jan van de Weg)
  - Fix mass SQL statements on initial push (Hannes Rosenögger)
  - Add tag push notifications and normalize HipChat and Slack messages to be consistent (Stan Hu)
  - Add comment notification events to HipChat and Slack services (Stan Hu)
  - Add issue and merge request events to HipChat and Slack services (Stan Hu)
  - Fix merge request URL passed to Webhooks. (Stan Hu)
  - Fix bug that caused a server error when editing a comment to "+1" or "-1" (Stan Hu)
  - Fix code preview theme setting for comments, issues, merge requests, and snippets (Stan Hu)
  - Move labels/milestones tabs to sidebar
  - Upgrade Rails gem to version 4.1.9.
  - Improve error messages for file edit failures
  - Improve UI for commits, issues and merge request lists
  - Fix commit comments on first line of diff not rendering in Merge Request Discussion view.
  - Allow admins to override restricted project visibility settings.
  - Move restricted visibility settings from gitlab.yml into the web UI.
  - Improve trigger merge request hook when source project branch has been updated (Kirill Zaitsev)
  - Save web edit in new branch
  - Fix ordering of imported but unchanged projects (Marco Wessel)
  - Mobile UI improvements: make aside content expandable
  - Expose avatar_url in projects API
  - Fix checkbox alignment on the application settings page.
  - Generalize image upload in drag and drop in markdown to all files (Hannes Rosenögger)
  - Fix mass-unassignment of issues (Robert Speicher)
  - Fix hidden diff comments in merge request discussion view
  - Allow user confirmation to be skipped for new users via API
  - Add a service to send updates to an Irker gateway (Romain Coltel)
  - Add brakeman (security scanner for Ruby on Rails)
  - Slack username and channel options
  - Add grouped milestones from all projects to dashboard.
  - Web hook sends pusher email as well as commiter
  - Add Bitbucket omniauth provider.
  - Add Bitbucket importer.
  - Support referencing issues to a project whose name starts with a digit
  - Condense commits already in target branch when updating merge request source branch.
  - Send notifications and leave system comments when bulk updating issues.
  - Automatically link commit ranges to compare page: sha1...sha4 or sha1..sha4 (includes sha1 in comparison)
  - Move groups page from profile to dashboard
  - Starred projects page at dashboard
  - Blocking user does not remove him/her from project/groups but show blocked label
  - Change subject of EmailsOnPush emails to include namespace, project and branch.
  - Change subject of EmailsOnPush emails to include first commit message when multiple were pushed.
  - Remove confusing footer from EmailsOnPush mail body.
  - Add list of changed files to EmailsOnPush emails.
  - Add option to send EmailsOnPush emails from committer email if domain matches.
  - Add option to disable code diffs in EmailOnPush emails.
  - Wrap commit message in EmailsOnPush email.
  - Send EmailsOnPush emails when deleting commits using force push.
  - Fix EmailsOnPush email comparison link to include first commit.
  - Fix highliht of selected lines in file
  - Reject access to group/project avatar if the user doesn't have access.
  - Add database migration to clean group duplicates with same path and name (Make sure you have a backup before update)
  - Add GitLab active users count to rake gitlab:check
  - Starred projects page at dashboard
  - Make email display name configurable
  - Improve json validation in hook data
  - Use Emoji One
  - Updated emoji help documentation to properly reference EmojiOne.
  - Fix missing GitHub organisation repositories on import page.
  - Added blue theme
  - Remove annoying notice messages when create/update merge request
  - Allow smb:// links in Markdown text.
  - Filter merge request by title or description at Merge Requests page
  - Block user if he/she was blocked in Active Directory
  - Fix import pages not working after first load.
  - Use custom LDAP label in LDAP signin form.
  - Execute hooks and services when branch or tag is created or deleted through web interface.
  - Block and unblock user if he/she was blocked/unblocked in Active Directory
  - Raise recommended number of unicorn workers from 2 to 3
  - Use same layout and interactivity for project members as group members.
  - Prevent gitlab-shell character encoding issues by receiving its changes as raw data.
  - Ability to unsubscribe/subscribe to issue or merge request
  - Delete deploy key when last connection to a project is destroyed.
  - Fix invalid Atom feeds when using emoji, horizontal rules, or images (Christian Walther)
  - Backup of repositories with tar instead of git bundle (only now are git-annex files included in the backup)
  - Add canceled status for CI
  - Send EmailsOnPush email when branch or tag is created or deleted.
  - Faster merge request processing for large repository
  - Prevent doubling AJAX request with each commit visit via Turbolink
  - Prevent unnecessary doubling of js events on import pages and user calendar

v 7.8.4
  - Fix issue_tracker_id substitution in custom issue trackers
  - Fix path and name duplication in namespaces

v 7.8.3
  - Bump version of gitlab_git fixing annotated tags without message

v 7.8.2
  - Fix service migration issue when upgrading from versions prior to 7.3
  - Fix setting of the default use project limit via admin UI
  - Fix showing of already imported projects for GitLab and Gitorious importers
  - Fix response of push to repository to return "Not found" if user doesn't have access
  - Fix check if user is allowed to view the file attachment
  - Fix import check for case sensetive namespaces
  - Increase timeout for Git-over-HTTP requests to 1 hour since large pulls/pushes can take a long time.
  - Properly handle autosave local storage exceptions.
  - Escape wildcards when searching LDAP by username.

v 7.8.1
  - Fix run of custom post receive hooks
  - Fix migration that caused issues when upgrading to version 7.8 from versions prior to 7.3
  - Fix the warning for LDAP users about need to set password
  - Fix avatars which were not shown for non logged in users
  - Fix urls for the issues when relative url was enabled

v 7.8.0
  - Fix access control and protection against XSS for note attachments and other uploads.
  - Replace highlight.js with rouge-fork rugments (Stefan Tatschner)
  - Make project search case insensitive (Hannes Rosenögger)
  - Include issue/mr participants in list of recipients for reassign/close/reopen emails
  - Expose description in groups API
  - Better UI for project services page
  - Cleaner UI for web editor
  - Add diff syntax highlighting in email-on-push service notifications (Hannes Rosenögger)
  - Add API endpoint to fetch all changes on a MergeRequest (Jeroen van Baarsen)
  - View note image attachments in new tab when clicked instead of downloading them
  - Improve sorting logic in UI and API. Explicitly define what sorting method is used by default
  - Fix overflow at sidebar when have several items
  - Add notes for label changes in issue and merge requests
  - Show tags in commit view (Hannes Rosenögger)
  - Only count a user's vote once on a merge request or issue (Michael Clarke)
  - Increase font size when browse source files and diffs
  - Service Templates now let you set default values for all services
  - Create new file in empty repository using GitLab UI
  - Ability to clone project using oauth2 token
  - Upgrade Sidekiq gem to version 3.3.0
  - Stop git zombie creation during force push check
  - Show success/error messages for test setting button in services
  - Added Rubocop for code style checks
  - Fix commits pagination
  - Async load a branch information at the commit page
  - Disable blacklist validation for project names
  - Allow configuring protection of the default branch upon first push (Marco Wessel)
  - Add gitlab.com importer
  - Add an ability to login with gitlab.com
  - Add a commit calendar to the user profile (Hannes Rosenögger)
  - Submit comment on command-enter
  - Notify all members of a group when that group is mentioned in a comment, for example: `@gitlab-org` or `@sales`.
  - Extend issue clossing pattern to include "Resolve", "Resolves", "Resolved", "Resolving" and "Close" (Julien Bianchi and Hannes Rosenögger)
  - Fix long broadcast message cut-off on left sidebar (Visay Keo)
  - Add Project Avatars (Steven Thonus and Hannes Rosenögger)
  - Password reset token validity increased from 2 hours to 2 days since it is also send on account creation.
  - Edit group members via API
  - Enable raw image paste from clipboard, currently Chrome only (Marco Cyriacks)
  - Add action property to merge request hook (Julien Bianchi)
  - Remove duplicates from group milestone participants list.
  - Add a new API function that retrieves all issues assigned to a single milestone (Justin Whear and Hannes Rosenögger)
  - API: Access groups with their path (Julien Bianchi)
  - Added link to milestone and keeping resource context on smaller viewports for issues and merge requests (Jason Blanchard)
  - Allow notification email to be set separately from primary email.
  - API: Add support for editing an existing project (Mika Mäenpää and Hannes Rosenögger)
  - Don't have Markdown preview fail for long comments/wiki pages.
  - When test web hook - show error message instead of 500 error page if connection to hook url was reset
  - Added support for firing system hooks on group create/destroy and adding/removing users to group (Boyan Tabakov)
  - Added persistent collapse button for left side nav bar (Jason Blanchard)
  - Prevent losing unsaved comments by automatically restoring them when comment page is loaded again.
  - Don't allow page to be scaled on mobile.
  - Clean the username acquired from OAuth/LDAP so it doesn't fail username validation and block signing up.
  - Show assignees in merge request index page (Kelvin Mutuma)
  - Link head panel titles to relevant root page.
  - Allow users that signed up via OAuth to set their password in order to use Git over HTTP(S).
  - Show users button to share their newly created public or internal projects on twitter
  - Add quick help links to the GitLab pricing and feature comparison pages.
  - Fix duplicate authorized applications in user profile and incorrect application client count in admin area.
  - Make sure Markdown previews always use the same styling as the eventual destination.
  - Remove deprecated Group#owner_id from API
  - Show projects user contributed to on user page. Show stars near project on user page.
  - Improve database performance for GitLab
  - Add Asana service (Jeremy Benoist)
  - Improve project web hooks with extra data

v 7.7.2
  - Update GitLab Shell to version 2.4.2 that fixes a bug when developers can push to protected branch
  - Fix issue when LDAP user can't login with existing GitLab account

v 7.7.1
  - Improve mention autocomplete performance
  - Show setup instructions for GitHub import if disabled
  - Allow use http for OAuth applications

v 7.7.0
  - Import from GitHub.com feature
  - Add Jetbrains Teamcity CI service (Jason Lippert)
  - Mention notification level
  - Markdown preview in wiki (Yuriy Glukhov)
  - Raise group avatar filesize limit to 200kb
  - OAuth applications feature
  - Show user SSH keys in admin area
  - Developer can push to protected branches option
  - Set project path instead of project name in create form
  - Block Git HTTP access after 10 failed authentication attempts
  - Updates to the messages returned by API (sponsored by O'Reilly Media)
  - New UI layout with side navigation
  - Add alert message in case of outdated browser (IE < 10)
  - Added API support for sorting projects
  - Update gitlab_git to version 7.0.0.rc14
  - Add API project search filter option for authorized projects
  - Fix File blame not respecting branch selection
  - Change some of application settings on fly in admin area UI
  - Redesign signin/signup pages
  - Close standard input in Gitlab::Popen.popen
  - Trigger GitLab CI when push tags
  - When accept merge request - do merge using sidaekiq job
  - Enable web signups by default
  - Fixes for diff comments: drag-n-drop images, selecting images
  - Fixes for edit comments: drag-n-drop images, preview mode, selecting images, save & update
  - Remove password strength indicator



v 7.6.0
  - Fork repository to groups
  - New rugged version
  - Add CRON=1 backup setting for quiet backups
  - Fix failing wiki restore
  - Add optional Sidekiq MemoryKiller middleware (enabled via SIDEKIQ_MAX_RSS env variable)
  - Monokai highlighting style now more faithful to original design (Mark Riedesel)
  - Create project with repository in synchrony
  - Added ability to create empty repo or import existing one if project does not have repository
  - Reactivate highlight.js language autodetection
  - Mobile UI improvements
  - Change maximum avatar file size from 100KB to 200KB
  - Strict validation for snippet file names
  - Enable Markdown preview for issues, merge requests, milestones, and notes (Vinnie Okada)
  - In the docker directory is a container template based on the Omnibus packages.
  - Update Sidekiq to version 2.17.8
  - Add author filter to project issues and merge requests pages
  - Atom feed for user activity
  - Support multiple omniauth providers for the same user
  - Rendering cross reference in issue title and tooltip for merge request
  - Show username in comments
  - Possibility to create Milestones or Labels when Issues are disabled
  - Fix bug with showing gpg signature in tag

v 7.5.3
  - Bump gitlab_git to 7.0.0.rc12 (includes Rugged 0.21.2)

v 7.5.2
  - Don't log Sidekiq arguments by default
  - Fix restore of wiki repositories from backups

v 7.5.1
  - Add missing timestamps to 'members' table

v 7.5.0
  - API: Add support for Hipchat (Kevin Houdebert)
  - Add time zone configuration in gitlab.yml (Sullivan Senechal)
  - Fix LDAP authentication for Git HTTP access
  - Run 'GC.start' after every EmailsOnPushWorker job
  - Fix LDAP config lookup for provider 'ldap'
  - Drop all sequences during Postgres database restore
  - Project title links to project homepage (Ben Bodenmiller)
  - Add Atlassian Bamboo CI service (Drew Blessing)
  - Mentioned @user will receive email even if he is not participating in issue or commit
  - Session API: Use case-insensitive authentication like in UI (Andrey Krivko)
  - Tie up loose ends with annotated tags: API & UI (Sean Edge)
  - Return valid json for deleting branch via API (sponsored by O'Reilly Media)
  - Expose username in project events API (sponsored by O'Reilly Media)
  - Adds comments to commits in the API
  - Performance improvements
  - Fix post-receive issue for projects with deleted forks
  - New gitlab-shell version with custom hooks support
  - Improve code
  - GitLab CI 5.2+ support (does not support older versions)
  - Fixed bug when you can not push commits starting with 000000 to protected branches
  - Added a password strength indicator
  - Change project name and path in one form
  - Display renamed files in diff views (Vinnie Okada)
  - Fix raw view for public snippets
  - Use secret token with GitLab internal API.
  - Add missing timestamps to 'members' table

v 7.4.5
  - Bump gitlab_git to 7.0.0.rc12 (includes Rugged 0.21.2)

v 7.4.4
  - No changes

v 7.4.3
  - Fix raw snippets view
  - Fix security issue for member api
  - Fix buildbox integration

v 7.4.2
  - Fix internal snippet exposing for unauthenticated users

v 7.4.1
  - Fix LDAP authentication for Git HTTP access
  - Fix LDAP config lookup for provider 'ldap'
  - Fix public snippets
  - Fix 500 error on projects with nested submodules

v 7.4.0
  - Refactored membership logic
  - Improve error reporting on users API (Julien Bianchi)
  - Refactor test coverage tools usage. Use SIMPLECOV=true to generate it locally
  - Default branch is protected by default
  - Increase unicorn timeout to 60 seconds
  - Sort search autocomplete projects by stars count so most popular go first
  - Add README to tab on project show page
  - Do not delete tmp/repositories itself during clean-up, only its contents
  - Support for backup uploads to remote storage
  - Prevent notes polling when there are not notes
  - Internal ForkService: Prepare support for fork to a given namespace
  - API: Add support for forking a project via the API (Bernhard Kaindl)
  - API: filter project issues by milestone (Julien Bianchi)
  - Fail harder in the backup script
  - Changes to Slack service structure, only webhook url needed
  - Zen mode for wiki and milestones (Robert Schilling)
  - Move Emoji parsing to html-pipeline-gitlab (Robert Schilling)
  - Font Awesome 4.2 integration (Sullivan Senechal)
  - Add Pushover service integration (Sullivan Senechal)
  - Add select field type for services options (Sullivan Senechal)
  - Add cross-project references to the Markdown parser (Vinnie Okada)
  - Add task lists to issue and merge request descriptions (Vinnie Okada)
  - Snippets can be public, internal or private
  - Improve danger zone: ask project path to confirm data-loss action
  - Raise exception on forgery
  - Show build coverage in Merge Requests (requires GitLab CI v5.1)
  - New milestone and label links on issue edit form
  - Improved repository graphs
  - Improve event note display in dashboard and project activity views (Vinnie Okada)
  - Add users sorting to admin area
  - UI improvements
  - Fix ambiguous sha problem with mentioned commit
  - Fixed bug with apostrophe when at mentioning users
  - Add active directory ldap option
  - Developers can push to wiki repo. Protected branches does not affect wiki repo any more
  - Faster rev list
  - Fix branch removal

v 7.3.2
  - Fix creating new file via web editor
  - Use gitlab-shell v2.0.1

v 7.3.1
  - Fix ref parsing in Gitlab::GitAccess
  - Fix error 500 when viewing diff on a file with changed permissions
  - Fix adding comments to MR when source branch is master
  - Fix error 500 when searching description contains relative link

v 7.3.0
  - Always set the 'origin' remote in satellite actions
  - Write authorized_keys in tmp/ during tests
  - Use sockets to connect to Redis
  - Add dormant New Relic gem (can be enabled via environment variables)
  - Expire Rack sessions after 1 week
  - Cleaner signin/signup pages
  - Improved comments UI
  - Better search with filtering, pagination etc
  - Added a checkbox to toggle line wrapping in diff (Yuriy Glukhov)
  - Prevent project stars duplication when fork project
  - Use the default Unicorn socket backlog value of 1024
  - Support Unix domain sockets for Redis
  - Store session Redis keys in 'session:gitlab:' namespace
  - Deprecate LDAP account takeover based on partial LDAP email / GitLab username match
  - Use /bin/sh instead of Bash in bin/web, bin/background_jobs (Pavel Novitskiy)
  - Keyboard shortcuts for productivity (Robert Schilling)
  - API: filter issues by state (Julien Bianchi)
  - API: filter issues by labels (Julien Bianchi)
  - Add system hook for ssh key changes
  - Add blob permalink link (Ciro Santilli)
  - Create annotated tags through UI and API (Sean Edge)
  - Snippets search (Charles Bushong)
  - Comment new push to existing MR
  - Add 'ci' to the blacklist of forbidden names
  - Improve text filtering on issues page
  - Comment & Close button
  - Process git push --all much faster
  - Don't allow edit of system notes
  - Project wiki search (Ralf Seidler)
  - Enabled Shibboleth authentication support (Matus Banas)
  - Zen mode (fullscreen) for issues/MR/notes (Robert Schilling)
  - Add ability to configure webhook timeout via gitlab.yml (Wes Gurney)
  - Sort project merge requests in asc or desc order for updated_at or created_at field (sponsored by O'Reilly Media)
  - Add Redis socket support to 'rake gitlab:shell:install'

v 7.2.1
  - Delete orphaned labels during label migration (James Brooks)
  - Security: prevent XSS with stricter MIME types for raw repo files

v 7.2.0
  - Explore page
  - Add project stars (Ciro Santilli)
  - Log Sidekiq arguments
  - Better labels: colors, ability to rename and remove
  - Improve the way merge request collects diffs
  - Improve compare page for large diffs
  - Expose the full commit message via API
  - Fix 500 error on repository rename
  - Fix bug when MR download patch return invalid diff
  - Test gitlab-shell integration
  - Repository import timeout increased from 2 to 4 minutes allowing larger repos to be imported
  - API for labels (Robert Schilling)
  - API: ability to set an import url when creating project for specific user

v 7.1.1
  - Fix cpu usage issue in Firefox
  - Fix redirect loop when changing password by new user
  - Fix 500 error on new merge request page

v 7.1.0
  - Remove observers
  - Improve MR discussions
  - Filter by description on Issues#index page
  - Fix bug with namespace select when create new project page
  - Show README link after description for non-master members
  - Add @all mention for comments
  - Dont show reply button if user is not signed in
  - Expose more information for issues with webhook
  - Add a mention of the merge request into the default merge request commit message
  - Improve code highlight, introduce support for more languages like Go, Clojure, Erlang etc
  - Fix concurrency issue in repository download
  - Dont allow repository name start with ?
  - Improve email threading (Pierre de La Morinerie)
  - Cleaner help page
  - Group milestones
  - Improved email notifications
  - Contributors API (sponsored by Mobbr)
  - Fix LDAP TLS authentication (Boris HUISGEN)
  - Show VERSION information on project sidebar
  - Improve branch removal logic when accept MR
  - Fix bug where comment form is spawned inside the Reply button
  - Remove Dir.chdir from Satellite#lock for thread-safety
  - Increased default git max_size value from 5MB to 20MB in gitlab.yml. Please update your configs!
  - Show error message in case of timeout in satellite when create MR
  - Show first 100 files for huge diff instead of hiding all
  - Change default admin email from admin@local.host to admin@example.com

v 7.0.0
  - The CPU no longer overheats when you hold down the spacebar
  - Improve edit file UI
  - Add ability to upload group avatar when create
  - Protected branch cannot be removed
  - Developers can remove normal branches with UI
  - Remove branch via API (sponsored by O'Reilly Media)
  - Move protected branches page to Project settings area
  - Redirect to Files view when create new branch via UI
  - Drag and drop upload of image in every markdown-area (Earle Randolph Bunao and Neil Francis Calabroso)
  - Refactor the markdown relative links processing
  - Make it easier to implement other CI services for GitLab
  - Group masters can create projects in group
  - Deprecate ruby 1.9.3 support
  - Only masters can rewrite/remove git tags
  - Add X-Frame-Options SAMEORIGIN to Nginx config so Sidekiq admin is visible
  - UI improvements
  - Case-insensetive search for issues
  - Update to rails 4.1
  - Improve performance of application for projects and groups with a lot of members
  - Formally support Ruby 2.1
  - Include Nginx gitlab-ssl config
  - Add manual language detection for highlight.js
  - Added example.com/:username routing
  - Show notice if your profile is public
  - UI improvements for mobile devices
  - Improve diff rendering performance
  - Drag-n-drop for issues and merge requests between states at milestone page
  - Fix '0 commits' message for huge repositories on project home page
  - Prevent 500 error page when visit commit page from large repo
  - Add notice about huge push over http to unicorn config
  - File action in satellites uses default 30 seconds timeout instead of old 10 seconds one
  - Overall performance improvements
  - Skip init script check on omnibus-gitlab
  - Be more selective when killing stray Sidekiqs
  - Check LDAP user filter during sign-in
  - Remove wall feature (no data loss - you can take it from database)
  - Dont expose user emails via API unless you are admin
  - Detect issues closed by Merge Request description
  - Better email subject lines from email on push service (Alex Elman)
  - Enable identicon for gravatar be default

v 6.9.2
  - Revert the commit that broke the LDAP user filter

v 6.9.1
  - Fix scroll to highlighted line
  - Fix the pagination on load for commits page

v 6.9.0
  - Store Rails cache data in the Redis `cache:gitlab` namespace
  - Adjust MySQL limits for existing installations
  - Add db index on project_id+iid column. This prevents duplicate on iid (During migration duplicates will be removed)
  - Markdown preview or diff during editing via web editor (Evgeniy Sokovikov)
  - Give the Rails cache its own Redis namespace
  - Add ability to set different ssh host, if different from http/https
  - Fix syntax highlighting for code comments blocks
  - Improve comments loading logic
  - Stop refreshing comments when the tab is hidden
  - Improve issue and merge request mobile UI (Drew Blessing)
  - Document how to convert a backup to PostgreSQL
  - Fix locale bug in backup manager
  - Fix can not automerge when MR description is too long
  - Fix wiki backup skip bug
  - Two Step MR creation process
  - Remove unwanted files from satellite working directory with git clean -fdx
  - Accept merge request via API (sponsored by O'Reilly Media)
  - Add more access checks during API calls
  - Block SSH access for 'disabled' Active Directory users
  - Labels for merge requests (Drew Blessing)
  - Threaded emails by setting a Message-ID (Philip Blatter)

v 6.8.0
  - Ability to at mention users that are participating in issue and merge req. discussion
  - Enabled GZip Compression for assets in example Nginx, make sure that Nginx is compiled with --with-http_gzip_static_module flag (this is default in Ubuntu)
  - Make user search case-insensitive (Christopher Arnold)
  - Remove omniauth-ldap nickname bug workaround
  - Drop all tables before restoring a Postgres backup
  - Make the repository downloads path configurable
  - Create branches via API (sponsored by O'Reilly Media)
  - Changed permission of gitlab-satellites directory not to be world accessible
  - Protected branch does not allow force push
  - Fix popen bug in `rake gitlab:satellites:create`
  - Disable connection reaping for MySQL
  - Allow oauth signup without email for twitter and github
  - Fix faulty namespace names that caused 500 on user creation
  - Option to disable standard login
  - Clean old created archives from repository downloads directory
  - Fix download link for huge MR diffs
  - Expose event and mergerequest timestamps in API
  - Fix emails on push service when only one commit is pushed

v 6.7.3
  - Fix the merge notification email not being sent (Pierre de La Morinerie)
  - Drop all tables before restoring a Postgres backup
  - Remove yanked modernizr gem

v 6.7.2
  - Fix upgrader script

v 6.7.1
  - Fix GitLab CI integration

v 6.7.0
  - Increased the example Nginx client_max_body_size from 5MB to 20MB, consider updating it manually on existing installations
  - Add support for Gemnasium as a Project Service (Olivier Gonzalez)
  - Add edit file button to MergeRequest diff
  - Public groups (Jason Hollingsworth)
  - Cleaner headers in Notification Emails (Pierre de La Morinerie)
  - Blob and tree gfm links to anchors work
  - Piwik Integration (Sebastian Winkler)
  - Show contribution guide link for new issue form (Jeroen van Baarsen)
  - Fix CI status for merge requests from fork
  - Added option to remove issue assignee on project issue page and issue edit page (Jason Blanchard)
  - New page load indicator that includes a spinner that scrolls with the page
  - Converted all the help sections into markdown
  - LDAP user filters
  - Streamline the content of notification emails (Pierre de La Morinerie)
  - Fixes a bug with group member administration (Matt DeTullio)
  - Sort tag names using VersionSorter (Robert Speicher)
  - Add GFM autocompletion for MergeRequests (Robert Speicher)
  - Add webhook when a new tag is pushed (Jeroen van Baarsen)
  - Add button for toggling inline comments in diff view
  - Add retry feature for repository import
  - Reuse the GitLab LDAP connection within each request
  - Changed markdown new line behaviour to conform to markdown standards
  - Fix global search
  - Faster authorized_keys rebuilding in `rake gitlab:shell:setup` (requires gitlab-shell 1.8.5)
  - Create and Update MR calls now support the description parameter (Greg Messner)
  - Markdown relative links in the wiki link to wiki pages, markdown relative links in repositories link to files in the repository
  - Added Slack service integration (Federico Ravasio)
  - Better API responses for access_levels (sponsored by O'Reilly Media)
  - Requires at least 2 unicorn workers
  - Requires gitlab-shell v1.9+
  - Replaced gemoji(due to closed licencing problem) with Phantom Open Emoji library(combined SIL Open Font License, MIT License and the CC 3.0 License)
  - Fix `/:username.keys` response content type (Dmitry Medvinsky)

v 6.6.5
  - Added option to remove issue assignee on project issue page and issue edit page (Jason Blanchard)
  - Hide mr close button for comment form if merge request was closed or inline comment
  - Adds ability to reopen closed merge request

v 6.6.4
  - Add missing html escape for highlighted code blocks in comments, issues

v 6.6.3
  - Fix 500 error when edit yourself from admin area
  - Hide private groups for public profiles

v 6.6.2
  - Fix 500 error on branch/tag create or remove via UI

v 6.6.1
  - Fix 500 error on files tab if submodules presents

v 6.6.0
  - Retrieving user ssh keys publically(github style): http://__HOST__/__USERNAME__.keys
  - Permissions: Developer now can manage issue tracker (modify any issue)
  - Improve Code Compare page performance
  - Group avatar
  - Pygments.rb replaced with highlight.js
  - Improve Merge request diff store logic
  - Improve render performnace for MR show page
  - Fixed Assembla hardcoded project name
  - Jira integration documentation
  - Refactored app/services
  - Remove snippet expiration
  - Mobile UI improvements (Drew Blessing)
  - Fix block/remove UI for admin::users#show page
  - Show users' group membership on users' activity page (Robert Djurasaj)
  - User pages are visible without login if user is authorized to a public project
  - Markdown rendered headers have id derived from their name and link to their id
  - Improve application to work faster with large groups (100+ members)
  - Multiple emails per user
  - Show last commit for file when view file source
  - Restyle Issue#show page and MR#show page
  - Ability to filter by multiple labels for Issues page
  - Rails version to 4.0.3
  - Fixed attachment identifier displaying underneath note text (Jason Blanchard)

v 6.5.1
  - Fix branch selectbox when create merge request from fork

v 6.5.0
  - Dropdown menus on issue#show page for assignee and milestone (Jason Blanchard)
  - Add color custimization and previewing to broadcast messages
  - Fixed notes anchors
  - Load new comments in issues dynamically
  - Added sort options to Public page
  - New filters (assigned/authored/all) for Dashboard#issues/merge_requests (sponsored by Say Media)
  - Add project visibility icons to dashboard
  - Enable secure cookies if https used
  - Protect users/confirmation with rack_attack
  - Default HTTP headers to protect against MIME-sniffing, force https if enabled
  - Bootstrap 3 with responsive UI
  - New repository download formats: tar.bz2, zip, tar (Jason Hollingsworth)
  - Restyled accept widgets for MR
  - SCSS refactored
  - Use jquery timeago plugin
  - Fix 500 error for rdoc files
  - Ability to customize merge commit message (sponsored by Say Media)
  - Search autocomplete via ajax
  - Add website url to user profile
  - Files API supports base64 encoded content (sponsored by O'Reilly Media)
  - Added support for Go's repository retrieval (Bruno Albuquerque)

v6.4.3
  - Don't use unicorn worker killer if PhusionPassenger is defined

v6.4.2
  - Fixed wrong behaviour of script/upgrade.rb

v6.4.1
  - Fixed bug with repository rename
  - Fixed bug with project transfer

v 6.4.0
  - Added sorting to project issues page (Jason Blanchard)
  - Assembla integration (Carlos Paramio)
  - Fixed another 500 error with submodules
  - UI: More compact issues page
  - Minimal password length increased to 8 symbols
  - Side-by-side diff view (Steven Thonus)
  - Internal projects (Jason Hollingsworth)
  - Allow removal of avatar (Drew Blessing)
  - Project web hooks now support issues and merge request events
  - Visiting project page while not logged in will redirect to sign-in instead of 404 (Jason Hollingsworth)
  - Expire event cache on avatar creation/removal (Drew Blessing)
  - Archiving old projects (Steven Thonus)
  - Rails 4
  - Add time ago tooltips to show actual date/time
  - UI: Fixed UI for admin system hooks
  - Ruby script for easier GitLab upgrade
  - Do not remove Merge requests if fork project was removed
  - Improve sign-in/signup UX
  - Add resend confirmation link to sign-in page
  - Set noreply@HOSTNAME for reply_to field in all emails
  - Show GitLab API version on Admin#dashboard
  - API Cross-origin resource sharing
  - Show READMe link at project home page
  - Show repo size for projects in Admin area

v 6.3.0
  - API for adding gitlab-ci service
  - Init script now waits for pids to appear after (re)starting before reporting status (Rovanion Luckey)
  - Restyle project home page
  - Grammar fixes
  - Show branches list (which branches contains commit) on commit page (Andrew Kumanyaev)
  - Security improvements
  - Added support for GitLab CI 4.0
  - Fixed issue with 500 error when group did not exist
  - Ability to leave project
  - You can create file in repo using UI
  - You can remove file from repo using UI
  - API: dropped default_branch attribute from project during creation
  - Project default_branch is not stored in db any more. It takes from repo now.
  - Admin broadcast messages
  - UI improvements
  - Dont show last push widget if user removed this branch
  - Fix 500 error for repos with newline in file name
  - Extended html titles
  - API: create/update/delete repo files
  - Admin can transfer project to any namespace
  - API: projects/all for admin users
  - Fix recent branches order

v 6.2.4
  - Security: Cast API private_token to string (CVE-2013-4580)
  - Security: Require gitlab-shell 1.7.8 (CVE-2013-4581, CVE-2013-4582, CVE-2013-4583)
  - Fix for Git SSH access for LDAP users

v 6.2.3
  - Security: More protection against CVE-2013-4489
  - Security: Require gitlab-shell 1.7.4 (CVE-2013-4490, CVE-2013-4546)
  - Fix sidekiq rake tasks

v 6.2.2
  - Security: Update gitlab_git (CVE-2013-4489)

v 6.2.1
  - Security: Fix issue with generated passwords for new users

v 6.2.0
  - Public project pages are now visible to everyone (files, issues, wik, etc.)
    THIS MEANS YOUR ISSUES AND WIKI FOR PUBLIC PROJECTS ARE PUBLICLY VISIBLE AFTER THE UPGRADE
  - Add group access to permissions page
  - Require current password to change one
  - Group owner or admin can remove other group owners
  - Remove group transfer since we have multiple owners
  - Respect authorization in Repository API
  - Improve UI for Project#files page
  - Add more security specs
  - Added search for projects by name to api (Izaak Alpert)
  - Make default user theme configurable (Izaak Alpert)
  - Update logic for validates_merge_request for tree of MR (Andrew Kumanyaev)
  - Rake tasks for web hooks management (Jonhnny Weslley)
  - Extended User API to expose admin and can_create_group for user creation/updating (Boyan Tabakov)
  - API: Remove group
  - API: Remove project
  - Avatar upload on profile page with a maximum of 100KB (Steven Thonus)
  - Store the sessions in Redis instead of the cookie store
  - Fixed relative links in markdown
  - User must confirm their email if signup enabled
  - User must confirm changed email

v 6.1.0
  - Project specific IDs for issues, mr, milestones
    Above items will get a new id and for example all bookmarked issue urls will change.
    Old issue urls are redirected to the new one if the issue id is too high for an internal id.
  - Description field added to Merge Request
  - API: Sudo api calls (Izaak Alpert)
  - API: Group membership api (Izaak Alpert)
  - Improved commit diff
  - Improved large commit handling (Boyan Tabakov)
  - Rewrite: Init script now less prone to errors and keeps better track of the service (Rovanion Luckey)
  - Link issues, merge requests, and commits when they reference each other with GFM (Ash Wilson)
  - Close issues automatically when pushing commits with a special message
  - Improve user removal from admin area
  - Invalidate events cache when project was moved
  - Remove deprecated classes and rake tasks
  - Add event filter for group and project show pages
  - Add links to create branch/tag from project home page
  - Add public-project? checkbox to new-project view
  - Improved compare page. Added link to proceed into Merge Request
  - Send an email to a user when they are added to group
  - New landing page when you have 0 projects

v 6.0.0
  - Feature: Replace teams with group membership
    We introduce group membership in 6.0 as a replacement for teams.
    The old combination of groups and teams was confusing for a lot of people.
    And when the members of a team where changed this wasn't reflected in the project permissions.
    In GitLab 6.0 you will be able to add members to a group with a permission level for each member.
    These group members will have access to the projects in that group.
    Any changes to group members will immediately be reflected in the project permissions.
    You can even have multiple owners for a group, greatly simplifying administration.
  - Feature: Ability to have multiple owners for group
  - Feature: Merge Requests between fork and project (Izaak Alpert)
  - Feature: Generate fingerprint for ssh keys
  - Feature: Ability to create and remove branches with UI
  - Feature: Ability to create and remove git tags with UI
  - Feature: Groups page in profile. You can leave group there
  - API: Allow login with LDAP credentials
  - Redesign: project settings navigation
  - Redesign: snippets area
  - Redesign: ssh keys page
  - Redesign: buttons, blocks and other ui elements
  - Add comment title to rss feed
  - You can use arrows to navigate at tree view
  - Add project filter on dashboard
  - Cache project graph
  - Drop support of root namespaces
  - Default theme is classic now
  - Cache result of methods like authorize_projects, project.team.members etc
  - Remove $.ready events
  - Fix onclick events being double binded
  - Add notification level to group membership
  - Move all project controllers/views under Projects:: module
  - Move all profile controllers/views under Profiles:: module
  - Apply user project limit only for personal projects
  - Unicorn is default web server again
  - Store satellites lock files inside satellites dir
  - Disabled threadsafety mode in rails
  - Fixed bug with loosing MR comments
  - Improved MR comments logic
  - Render readme file for projects in public area

v 5.4.2
  - Security: Cast API private_token to string (CVE-2013-4580)
  - Security: Require gitlab-shell 1.7.8 (CVE-2013-4581, CVE-2013-4582, CVE-2013-4583)

v 5.4.1
  - Security: Fixes for CVE-2013-4489
  - Security: Require gitlab-shell 1.7.4 (CVE-2013-4490, CVE-2013-4546)

v 5.4.0
  - Ability to edit own comments
  - Documentation improvements
  - Improve dashboard projects page
  - Fixed nav for empty repos
  - GitLab Markdown help page
  - Misspelling fixes
  - Added support of unicorn and fog gems
  - Added client list to API doc
  - Fix PostgreSQL database restoration problem
  - Increase snippet content column size
  - allow project import via git:// url
  - Show participants on issues, including mentions
  - Notify mentioned users with email

v 5.3.0
  - Refactored services
  - Campfire service added
  - HipChat service added
  - Fixed bug with LDAP + git over http
  - Fixed bug with google analytics code being ignored
  - Improve sign-in page if ldap enabled
  - Respect newlines in wall messages
  - Generate the Rails secret token on first run
  - Rename repo feature
  - Init.d: remove gitlab.socket on service start
  - Api: added teams api
  - Api: Prevent blob content being escaped
  - Api: Smart deploy key add behaviour
  - Api: projects/owned.json return user owned project
  - Fix bug with team assignation on project from #4109
  - Advanced snippets: public/private, project/personal (Andrew Kulakov)
  - Repository Graphs (Karlo Nicholas T. Soriano)
  - Fix dashboard lost if comment on commit
  - Update gitlab-grack. Fixes issue with --depth option
  - Fix project events duplicate on project page
  - Fix postgres error when displaying network graph.
  - Fix dashboard event filter when navigate via turbolinks
  - init.d: Ensure socket is removed before starting service
  - Admin area: Style teams:index, group:show pages
  - Own page for failed forking
  - Scrum view for milestone

v 5.2.0
  - Turbolinks
  - Git over http with ldap credentials
  - Diff with better colors and some spacing on the corners
  - Default values for project features
  - Fixed huge_commit view
  - Restyle project clone panel
  - Move Gitlab::Git code to gitlab_git gem
  - Move update docs in repo
  - Requires gitlab-shell v1.4.0
  - Fixed submodules listing under file tab
  - Fork feature (Angus MacArthur)
  - git version check in gitlab:check
  - Shared deploy keys feature
  - Ability to generate default labels set for issues
  - Improve gfm autocomplete (Harold Luo)
  - Added support for Google Analytics
  - Code search feature (Javier Castro)

v 5.1.0
  - You can login with email or username now
  - Corrected project transfer rollback when repository cannot be moved
  - Move both repo and wiki when project transfer requested
  - Admin area: project editing was removed from admin namespace
  - Access: admin user has now access to any project.
  - Notification settings
  - Gitlab::Git set of objects to abstract from grit library
  - Replace Unicorn web server with Puma
  - Backup/Restore refactored. Backup dump project wiki too now
  - Restyled Issues list. Show milestone version in issue row
  - Restyled Merge Request list
  - Backup now dump/restore uploads
  - Improved performance of dashboard (Andrew Kumanyaev)
  - File history now tracks renames (Akzhan Abdulin)
  - Drop wiki migration tools
  - Drop sqlite migration tools
  - project tagging
  - Paginate users in API
  - Restyled network graph (Hiroyuki Sato)

v 5.0.1
  - Fixed issue with gitlab-grit being overridden by grit

v 5.0.0
  - Replaced gitolite with gitlab-shell
  - Removed gitolite-related libraries
  - State machine added
  - Setup gitlab as git user
  - Internal API
  - Show team tab for empty projects
  - Import repository feature
  - Updated rails
  - Use lambda for scopes
  - Redesign admin area -> users
  - Redesign admin area -> user
  - Secure link to file attachments
  - Add validations for Group and Team names
  - Restyle team page for project
  - Update capybara, rspec-rails, poltergeist to recent versions
  - Wiki on git using Gollum
  - Added Solarized Dark theme for code review
  - Don't show user emails in autocomplete lists, profile pages
  - Added settings tab for group, team, project
  - Replace user popup with icons in header
  - Handle project moving with gitlab-shell
  - Added select2-rails for selectboxes with ajax data load
  - Fixed search field on projects page
  - Added teams to search autocomplete
  - Move groups and teams on dashboard sidebar to sub-tabs
  - API: improved return codes and docs. (Felix Gilcher, Sebastian Ziebell)
  - Redesign wall to be more like chat
  - Snippets, Wall features are disabled by default for new projects

v 4.2.0
  - Teams
  - User show page. Via /u/username
  - Show help contents on pages for better navigation
  - Async gitolite calls
  - added satellites logs
  - can_create_group, can_create_team booleans for User
  - Process web hooks async
  - GFM: Fix images escaped inside links
  - Network graph improved
  - Switchable branches for network graph
  - API: Groups
  - Fixed project download

v 4.1.0
  - Optional Sign-Up
  - Discussions
  - Satellites outside of tmp
  - Line numbers for blame
  - Project public mode
  - Public area with unauthorized access
  - Load dashboard events with ajax
  - remember dashboard filter in cookies
  - replace resque with sidekiq
  - fix routing issues
  - cleanup rake tasks
  - fix backup/restore
  - scss cleanup
  - show preview for note images
  - improved network-graph
  - get rid of app/roles/
  - added new classes Team, Repository
  - Reduce amount of gitolite calls
  - Ability to add user in all group projects
  - remove deprecated configs
  - replaced Korolev font with open font
  - restyled admin/dashboard page
  - restyled admin/projects page

v 4.0.0
  - Remove project code and path from API. Use id instead
  - Return valid cloneable url to repo for web hook
  - Fixed backup issue
  - Reorganized settings
  - Fixed commits compare
  - Refactored scss
  - Improve status checks
  - Validates presence of User#name
  - Fixed postgres support
  - Removed sqlite support
  - Modified post-receive hook
  - Milestones can be closed now
  - Show comment events on dashboard
  - Quick add team members via group#people page
  - [API] expose created date for hooks and SSH keys
  - [API] list, create issue notes
  - [API] list, create snippet notes
  - [API] list, create wall notes
  - Remove project code - use path instead
  - added username field to user
  - rake task to fill usernames based on emails create namespaces for users
  - STI Group < Namespace
  - Project has namespace_id
  - Projects with namespaces also namespaced in gitolite and stored in subdir
  - Moving project to group will move it under group namespace
  - Ability to move project from namespaces to another
  - Fixes commit patches getting escaped (see #2036)
  - Support diff and patch generation for commits and merge request
  - MergeReqest doesn't generate a temporary file for the patch any more
  - Update the UI to allow downloading Patch or Diff

v 3.1.0
  - Updated gems
  - Services: Gitlab CI integration
  - Events filter on dashboard
  - Own namespace for redis/resque
  - Optimized commit diff views
  - add alphabetical order for projects admin page
  - Improved web editor
  - Commit stats page
  - Documentation split and cleanup
  - Link to commit authors everywhere
  - Restyled milestones list
  - added Milestone to Merge Request
  - Restyled Top panel
  - Refactored Satellite Code
  - Added file line links
  - moved from capybara-webkit to poltergeist + phantomjs

v 3.0.3
  - Fixed bug with issues list in Chrome
  - New Feature: Import team from another project

v 3.0.2
  - Fixed gitlab:app:setup
  - Fixed application error on empty project in admin area
  - Restyled last push widget

v 3.0.1
  - Fixed git over http

v 3.0.0
  - Projects groups
  - Web Editor
  - Fixed bug with gitolite keys
  - UI improved
  - Increased performance of application
  - Show user avatar in last commit when browsing Files
  - Refactored Gitlab::Merge
  - Use Font Awesome for icons
  - Separate observing of Note and MergeRequests
  - Milestone "All Issues" filter
  - Fix issue close and reopen button text and styles
  - Fix forward/back while browsing Tree hierarchy
  - Show number of notes for commits and merge requests
  - Added support pg from box and update installation doc
  - Reject ssh keys that break gitolite
  - [API] list one project hook
  - [API] edit project hook
  - [API] list project snippets
  - [API] allow to authorize using private token in HTTP header
  - [API] add user creation

v 2.9.1
  - Fixed resque custom config init

v 2.9.0
  - fixed inline notes bugs
  - refactored rspecs
  - refactored gitolite backend
  - added factory_girl
  - restyled projects list on dashboard
  - ssh keys validation to prevent gitolite crash
  - send notifications if changed permission in project
  - scss refactoring. gitlab_bootstrap/ dir
  - fix git push http body bigger than 112k problem
  - list of labels  page under issues tab
  - API for milestones, keys
  - restyled buttons
  - OAuth
  - Comment order changed

v 2.8.1
  - ability to disable gravatars
  - improved MR diff logic
  - ssh key help page

v 2.8.0
  - Gitlab Flavored Markdown
  - Bulk issues update
  - Issues API
  - Cucumber coverage increased
  - Post-receive files fixed
  - UI improved
  - Application cleanup
  - more cucumber
  - capybara-webkit + headless

v 2.7.0
  - Issue Labels
  - Inline diff
  - Git HTTP
  - API
  - UI improved
  - System hooks
  - UI improved
  - Dashboard events endless scroll
  - Source performance increased

v 2.6.0
  - UI polished
  - Improved network graph + keyboard nav
  - Handle huge commits
  - Last Push widget
  - Bugfix
  - Better performance
  - Email in resque
  - Increased test coverage
  - Ability to remove branch with MR accept
  - a lot of code refactored

v 2.5.0
  - UI polished
  - Git blame for file
  - Bugfix
  - Email in resque
  - Better test coverage

v 2.4.0
  - Admin area stats page
  - Ability to block user
  - Simplified dashboard area
  - Improved admin area
  - Bootstrap 2.0
  - Responsive layout
  - Big commits handling
  - Performance improved
  - Milestones

v 2.3.1
  - Issues pagination
  - ssl fixes
  - Merge Request pagination

v 2.3.0
  - Dashboard r1
  - Search r1
  - Project page
  - Close merge request on push
  - Persist MR diff after merge
  - mysql support
  - Documentation

v 2.2.0
  - We’ve added support of LDAP auth
  - Improved permission logic (4 roles system)
  - Protected branches (now only masters can push to protected branches)
  - Usability improved
  - twitter bootstrap integrated
  - compare view between commits
  - wiki feature
  - now you can enable/disable issues, wiki, wall features per project
  - security fixes
  - improved code browsing (ajax branch switch etc)
  - improved per-line commenting
  - git submodules displayed
  - moved to rails 3.2
  - help section improved

v 2.1.0
  - Project tab r1
  - List branches/tags
  - per line comments
  - mass user import

v 2.0.0
  - gitolite as main git host system
  - merge requests
  - project/repo access
  - link to commit/issue feed
  - design tab
  - improved email notifications
  - restyled dashboard
  - bugfix

v 1.2.2
  - common config file gitlab.yml
  - issues restyle
  - snippets restyle
  - clickable news feed header on dashboard
  - bugfix

v 1.2.1
  - bugfix

v 1.2.0
  - new design
  - user dashboard
  - network graph
  - markdown support for comments
  - encoding issues
  - wall like twitter timeline

v 1.1.0
  - project dashboard
  - wall redesigned
  - feature: code snippets
  - fixed horizontal scroll on file preview
  - fixed app crash if commit message has invalid chars
  - bugfix & code cleaning

v 1.0.2
  - fixed bug with empty project
  - added adv validation for project path & code
  - feature: issues can be sortable
  - bugfix
  - username displayed on top panel

v 1.0.1
  - fixed: with invalid source code for commit
  - fixed: lose branch/tag selection when use tree navigation
  - when history clicked - display path
  - bug fix & code cleaning

v 1.0.0
  - bug fix
  - projects preview mode

v 0.9.6
  - css fix
  - new repo empty tree until restart server - fixed

v 0.9.4
  - security improved
  - authorization improved
  - html escaping
  - bug fix
  - increased test coverage
  - design improvements

v 0.9.1
  - increased test coverage
  - design improvements
  - new issue email notification
  - updated app name
  - issue redesigned
  - issue can be edit

v 0.8.0
  - syntax highlight for main file types
  - redesign
  - stability
  - security fixes
  - increased test coverage
  - email notification<|MERGE_RESOLUTION|>--- conflicted
+++ resolved
@@ -15,9 +15,7 @@
   - Expire Rails cache entries after two weeks to prevent endless Redis growth
   - Add support for destroying project milestones (Stan Hu)
   - Add fetch command to the MR page
-<<<<<<< HEAD
   - Add project star and fork count, group avatar URL and user/group web URL attributes to API
-=======
   - Fix bug causing Bitbucket importer to crash when OAuth application had been removed.
   - Add fetch command to the MR page.
 
@@ -30,7 +28,6 @@
   - Show the first tab automatically on MergeRequests#new
   - Add rake task 'gitlab:update_commit_count' (Daniel Gerhardt)
   - Fix Gmail Actions
->>>>>>> a06827bf
 
 v 7.13.1
   - Fix: Label modifications are not reflected in existing notes and in the issue list
