Please view this file on the master branch, on stable branches it's out of date.

v 8.13.0 (unreleased)
  - Use gitlab-shell v3.6.2 (GIT TRACE logging)
  - Fix centering of custom header logos (Ashley Dumaine)
  - AbstractReferenceFilter caches project_refs on RequestStore when active
  - Speed-up group milestones show page
  - Log LDAP lookup errors and don't swallow unrelated exceptions. !6103 (Markus Koller)
  - Add more tests for calendar contribution (ClemMakesApps)
  - Avoid database queries on Banzai::ReferenceParser::BaseParser for nodes without references
  - Fix permission for setting an issue's due date
  - Expose expires_at field when sharing project on API
  - Allow the Koding integration to be configured through the API
  - Added soft wrap button to repository file/blob editor
  - Fix robots.txt disallowing access to groups starting with "s" (Matt Harrison)
  - Close open merge request without source project (Katarzyna Kobierska Ula Budziszewska)
  - Use a ConnectionPool for Rails.cache on Sidekiq servers
  - Replace `alias_method_chain` with `Module#prepend`
  - Preserve label filters when sorting !6136 (Joseph Frazier)
  - Only update issuable labels if they have been changed
  - Take filters in account in issuable counters. !6496
  - Revoke button in Applications Settings underlines on hover.
  - Add missing values to linter !6276 (Katarzyna Kobierska Ula Budziszewska)
  - Fix Long commit messages overflow viewport in file tree
  - Revert avoid touching file system on Build#artifacts?
  - Add broadcast messages and alerts below sub-nav
  - Update ruby-prof to 0.16.2. !6026 (Elan Ruusamäe)
  - Fix unnecessary escaping of reserved HTML characters in milestone title. !6533
  - Add organization field to user profile
  - Fix resolved discussion display in side-by-side diff view !6575
  - Optimize GitHub importing for speed and memory
  - API: expose pipeline data in builds API (!6502, Guilherme Salazar)
<<<<<<< HEAD
  - Fix broken repository 500 errors in project list
  - Close todos when accepting merge requests via the API !6486 (tonygambone)

v 8.12.4 (unreleased)

v 8.12.3
  - Update Gitlab Shell to support low IO priority for storage moves
=======
  - Notify the Merger about merge after successful build (Dimitris Karakasilis)
>>>>>>> 6e6f34bf

v 8.12.2 (unreleased)
  - Fix Import/Export not recognising correctly the imported services.
  - Fix snippets pagination
  - Fix "Create project" button layout when visibility options are restricted
  - Fix List-Unsubscribe header in emails
  - Fix IssuesController#show degradation including project on loaded notes
  - Fix an issue with the "Commits" section of the cycle analytics summary. !6513
  - Fix errors importing project feature and milestone models using GitLab project import
  - Make JWT messages Docker-compatible
  - Fix duplicate branch entry in the merge request version compare dropdown
  - Respect the fork_project permission when forking projects
  - Only update issuable labels if they have been changed
  - Fix bug where 'Search results' repeated many times when a search in the emoji search form is cleared (Xavier Bick) (@zeiv)
  - Fix resolve discussion buttons endpoint path

v 8.12.1
  - Fix a memory leak in HTML::Pipeline::SanitizationFilter::WHITELIST
  - Fix issue with search filter labels not displaying

v 8.12.0
  - Update the rouge gem to 2.0.6, which adds highlighting support for JSX, Prometheus, and others. !6251
  - Only check :can_resolve permission if the note is resolvable
  - Bump fog-aws to v0.11.0 to support ap-south-1 region
  - Add ability to fork to a specific namespace using API. (ritave)
  - Allow to set request_access_enabled for groups and projects
  - Cleanup misalignments in Issue list view !6206
  - Only create a protected branch upon a push to a new branch if a rule for that branch doesn't exist
  - Add Pipelines for Commit
  - Prune events older than 12 months. (ritave)
  - Prepend blank line to `Closes` message on merge request linked to issue (lukehowell)
  - Fix issues/merge-request templates dropdown for forked projects
  - Filter tags by name !6121
  - Update gitlab shell secret file also when it is empty. !3774 (glensc)
  - Give project selection dropdowns responsive width, make non-wrapping.
  - Fix note form hint showing slash commands supported for commits.
  - Make push events have equal vertical spacing.
  - API: Ensure invitees are not returned in Members API.
  - Preserve applied filters on issues search.
  - Add two-factor recovery endpoint to internal API !5510
  - Pass the "Remember me" value to the U2F authentication form
  - Display stages in valid order in stages dropdown on build page
  - Only update projects.last_activity_at once per hour when creating a new event
  - Cycle analytics (first iteration) !5986
  - Remove vendor prefixes for linear-gradient CSS (ClemMakesApps)
  - Move pushes_since_gc from the database to Redis
  - Limit number of shown environments on Merge Request: show only environments for target_branch, source_branch and tags
  - Add font color contrast to external label in admin area (ClemMakesApps)
  - Fix find file navigation links (ClemMakesApps)
  - Change logo animation to CSS (ClemMakesApps)
  - Instructions for enabling Git packfile bitmaps !6104
  - Use Search::GlobalService.new in the `GET /projects/search/:query` endpoint
  - Fix long comments in diffs messing with table width
  - Add spec covering 'Gitlab::Git::committer_hash' !6433 (dandunckelman)
  - Fix pagination on user snippets page
  - Run CI builds with the permissions of users !5735
  - Fix sorting of issues in API
  - Fix download artifacts button links !6407
  - Sort project variables by key. !6275 (Diego Souza)
  - Ensure specs on sorting of issues in API are deterministic on MySQL
  - Added ability to use predefined CI variables for environment name
  - Added ability to specify URL in environment configuration in gitlab-ci.yml
  - Escape search term before passing it to Regexp.new !6241 (winniehell)
  - Fix pinned sidebar behavior in smaller viewports !6169
  - Fix file permissions change when updating a file on the Gitlab UI !5979
  - Added horizontal padding on build page sidebar on code coverage block. !6196 (Vitaly Baev)
  - Change merge_error column from string to text type
  - Fix issue with search filter labels not displaying
  - Reduce contributions calendar data payload (ClemMakesApps)
  - Show all pipelines for merge requests even from discarded commits !6414
  - Replace contributions calendar timezone payload with dates (ClemMakesApps)
  - Add `web_url` field to issue, merge request, and snippet API objects (Ben Boeckel)
  - Enable pipeline events by default !6278
  - Move parsing of sidekiq ps into helper !6245 (pascalbetz)
  - Added go to issue boards keyboard shortcut
  - Expose `sha` and `merge_commit_sha` in merge request API (Ben Boeckel)
  - Emoji can be awarded on Snippets !4456
  - Set path for all JavaScript cookies to honor GitLab's subdirectory setting !5627 (Mike Greiling)
  - Fix blame table layout width
  - Spec testing if issue authors can read issues on private projects
  - Fix bug where pagination is still displayed despite all todos marked as done (ClemMakesApps)
  - Request only the LDAP attributes we need !6187
  - Center build stage columns in pipeline overview (ClemMakesApps)
  - Fix bug with tooltip not hiding on discussion toggle button
  - Rename behaviour to behavior in bug issue template for consistency (ClemMakesApps)
  - Fix bug stopping issue description being scrollable after selecting issue template
  - Remove suggested colors hover underline (ClemMakesApps)
  - Fix jump to discussion button being displayed on commit notes
  - Shorten task status phrase (ClemMakesApps)
  - Fix project visibility level fields on settings
  - Add hover color to emoji icon (ClemMakesApps)
  - Increase ci_builds artifacts_size column to 8-byte integer to allow larger files
  - Add textarea autoresize after comment (ClemMakesApps)
  - Do not write SSH public key 'comments' to authorized_keys !6381
  - Refresh todos count cache when an Issue/MR is deleted
  - Fix branches page dropdown sort alignment (ClemMakesApps)
  - Hides merge request button on branches page is user doesn't have permissions
  - Add white background for no readme container (ClemMakesApps)
  - API: Expose issue confidentiality flag. (Robert Schilling)
  - Fix markdown anchor icon interaction (ClemMakesApps)
  - Test migration paths from 8.5 until current release !4874
  - Replace animateEmoji timeout with eventListener (ClemMakesApps)
  - Show badges in Milestone tabs. !5946 (Dan Rowden)
  - Optimistic locking for Issues and Merge Requests (title and description overriding prevention)
  - Require confirmation when not logged in for unsubscribe links !6223 (Maximiliano Perez Coto)
  - Add `wiki_page_events` to project hook APIs (Ben Boeckel)
  - Remove Gitorious import
  - Loads GFM autocomplete source only when required
  - Fix issue with slash commands not loading on new issue page
  - Fix inconsistent background color for filter input field (ClemMakesApps)
  - Remove prefixes from transition CSS property (ClemMakesApps)
  - Add Sentry logging to API calls
  - Add BroadcastMessage API
  - Use 'git update-ref' for safer web commits !6130
  - Sort pipelines requested through the API
  - Automatically expand hidden discussions when accessed by a permalink !5585 (Mike Greiling)
  - Fix issue boards loading on large screens
  - Change pipeline duration to be jobs running time instead of simple wall time from start to end !6084
  - Show queued time when showing a pipeline !6084
  - Remove unused mixins (ClemMakesApps)
  - Fix issue board label filtering appending already filtered labels
  - Add search to all issue board lists
  - Scroll active tab into view on mobile
  - Fix groups sort dropdown alignment (ClemMakesApps)
  - Add horizontal scrolling to all sub-navs on mobile viewports (ClemMakesApps)
  - Use JavaScript tooltips for mentions !5301 (winniehell)
  - Add hover state to todos !5361 (winniehell)
  - Fix icon alignment of star and fork buttons !5451 (winniehell)
  - Fix alignment of icon buttons !5887 (winniehell)
  - Added Ubuntu 16.04 support for packager.io (JonTheNiceGuy)
  - Fix markdown help references (ClemMakesApps)
  - Add last commit time to repo view (ClemMakesApps)
  - Fix accessibility and visibility of project list dropdown button !6140
  - Fix missing flash messages on service edit page (airatshigapov)
  - Added project-specific enable/disable setting for LFS !5997
  - Added group-specific enable/disable setting for LFS !6164
  - Add optional 'author' param when making commits. !5822 (dandunckelman)
  - Don't expose a user's token in the `/api/v3/user` API (!6047)
  - Remove redundant js-timeago-pending from user activity log (ClemMakesApps)
  - Ability to manage project issues, snippets, wiki, merge requests and builds access level
  - Remove inconsistent font weight for sidebar's labels (ClemMakesApps)
  - Align add button on repository view (ClemMakesApps)
  - Fix contributions calendar month label truncation (ClemMakesApps)
  - Import release note descriptions from GitHub (EspadaV8)
  - Added tests for diff notes
  - Add pipeline events to Slack integration !5525
  - Add a button to download latest successful artifacts for branches and tags !5142
  - Remove redundant pipeline tooltips (ClemMakesApps)
  - Expire commit info views after one day, instead of two weeks, to allow for user email updates
  - Add delimiter to project stars and forks count (ClemMakesApps)
  - Fix badge count alignment (ClemMakesApps)
  - Remove green outline from `New branch unavailable` button on issue page !5858 (winniehell)
  - Fix repo title alignment (ClemMakesApps)
  - Change update interval of contacted_at
  - Add LFS support to SSH !6043
  - Fix branch title trailing space on hover (ClemMakesApps)
  - Don't include 'Created By' tag line when importing from GitHub if there is a linked GitLab account (EspadaV8)
  - Award emoji tooltips containing more than 10 usernames are now truncated !4780 (jlogandavison)
  - Fix duplicate "me" in award emoji tooltip !5218 (jlogandavison)
  - Order award emoji tooltips in order they were added (EspadaV8)
  - Fix spacing and vertical alignment on build status icon on commits page (ClemMakesApps)
  - Update merge_requests.md with a simpler way to check out a merge request. !5944
  - Fix button missing type (ClemMakesApps)
  - Gitlab::Checks is now instrumented
  - Move to project dropdown with infinite scroll for better performance
  - Fix leaking of submit buttons outside the width of a main container !18731 (originally by @pavelloz)
  - Load branches asynchronously in Cherry Pick and Revert dialogs.
  - Convert datetime coffeescript spec to ES6 (ClemMakesApps)
  - Add merge request versions !5467
  - Change using size to use count and caching it for number of group members. !5935
  - Replace play icon font with svg (ClemMakesApps)
  - Added 'only_allow_merge_if_build_succeeds' project setting in the API. !5930 (Duck)
  - Reduce number of database queries on builds tab
  - Wrap text in commit message containers
  - Capitalize mentioned issue timeline notes (ClemMakesApps)
  - Fix inconsistent checkbox alignment (ClemMakesApps)
  - Use the default branch for displaying the project icon instead of master !5792 (Hannes Rosenögger)
  - Adds response mime type to transaction metric action when it's not HTML
  - Fix hover leading space bug in pipeline graph !5980
  - Avoid conflict with admin labels when importing GitHub labels
  - User can edit closed MR with deleted fork (Katarzyna Kobierska Ula Budziszewska) !5496
  - Fix repository page ui issues
  - Avoid protected branches checks when verifying access without branch name
  - Add information about user and manual build start to runner as variables !6201 (Sergey Gnuskov)
  - Fixed invisible scroll controls on build page on iPhone
  - Fix error on raw build trace download for old builds stored in database !4822
  - Refactor the triggers page and documentation !6217
  - Show values of CI trigger variables only when clicked (Katarzyna Kobierska Ula Budziszewska)
  - Use default clone protocol on "check out, review, and merge locally" help page URL
  - Let the user choose a namespace and name on GitHub imports
  - API for Ci Lint !5953 (Katarzyna Kobierska Urszula Budziszewska)
  - Allow bulk update merge requests from merge requests index page
  - Ensure validation messages are shown within the milestone form
  - Add notification_settings API calls !5632 (mahcsig)
  - Remove duplication between project builds and admin builds view !5680 (Katarzyna Kobierska Ula Budziszewska)
  - Fix URLs with anchors in wiki !6300 (houqp)
  - Deleting source project with existing fork link will close all related merge requests !6177 (Katarzyna Kobierska Ula Budziszeska)
  - Return 204 instead of 404 for /ci/api/v1/builds/register.json if no builds are scheduled for a runner !6225
  - Fix Gitlab::Popen.popen thread-safety issue
  - Add specs to removing project (Katarzyna Kobierska Ula Budziszewska)
  - Clean environment variables when running git hooks
  - Fix Import/Export issues importing protected branches and some specific models
  - Fix non-master branch readme display in tree view
  - Add UX improvements for merge request version diffs

v 8.11.8
  - Respect the fork_project permission when forking projects
  - Set a restrictive CORS policy on the API for credentialed requests
  - API: disable rails session auth for non-GET/HEAD requests
  - Escape HTML nodes in builds commands in CI linter

v 8.11.7
  - Avoid conflict with admin labels when importing GitHub labels. !6158
  - Restores `fieldName` to allow only string values in `gl_dropdown.js`. !6234
  - Allow the Rails cookie to be used for API authentication.

v 8.11.6
  - Fix unnecessary horizontal scroll area in pipeline visualizations. !6005
  - Make merge conflict file size limit 200 KB, to match the docs. !6052
  - Fix an error where we were unable to create a CommitStatus for running state. !6107
  - Optimize discussion notes resolving and unresolving. !6141
  - Fix GitLab import button. !6167
  - Restore SSH Key title auto-population behavior. !6186
  - Fix DB schema to match latest migration. !6256
  - Exclude some pending or inactivated rows in Member scopes.

v 8.11.5
  - Optimize branch lookups and force a repository reload for Repository#find_branch. !6087
  - Fix member expiration date picker after update. !6184
  - Fix suggested colors options for new labels in the admin area. !6138
  - Optimize discussion notes resolving and unresolving
  - Fix GitLab import button
  - Fix confidential issues being exposed as public using gitlab.com export
  - Remove gitorious from import_sources. !6180
  - Scope webhooks/services that will run for confidential issues
  - Remove gitorious from import_sources
  - Fix confidential issues being exposed as public using gitlab.com export
  - Use oj gem for faster JSON processing

v 8.11.4
  - Fix resolving conflicts on forks. !6082
  - Fix diff commenting on merge requests created prior to 8.10. !6029
  - Fix pipelines tab layout regression. !5952
  - Fix "Wiki" link not appearing in navigation for projects with external wiki. !6057
  - Do not enforce using hash with hidden key in CI configuration. !6079
  - Fix hover leading space bug in pipeline graph !5980
  - Fix sorting issues by "last updated" doesn't work after import from GitHub
  - GitHub importer use default project visibility for non-private projects
  - Creating an issue through our API now emails label subscribers !5720
  - Block concurrent updates for Pipeline
  - Don't create groups for unallowed users when importing projects
  - Fix issue boards leak private label names and descriptions
  - Fix broken gitlab:backup:restore because of bad permissions on repo storage !6098 (Dirk Hörner)
  - Remove gitorious. !5866
  - Allow compare merge request versions

v 8.11.3
  - Allow system info page to handle case where info is unavailable
  - Label list shows all issues (opened or closed) with that label
  - Don't show resolve conflicts link before MR status is updated
  - Fix IE11 fork button bug !5982
  - Don't prevent viewing the MR when git refs for conflicts can't be found on disk
  - Fix external issue tracker "Issues" link leading to 404s
  - Don't try to show merge conflict resolution info if a merge conflict contains non-UTF-8 characters
  - Automatically expand hidden discussions when accessed by a permalink !5585 (Mike Greiling)
  - Issues filters reset button

v 8.11.2
  - Show "Create Merge Request" widget for push events to fork projects on the source project. !5978
  - Use gitlab-workhorse 0.7.11 !5983
  - Does not halt the GitHub import process when an error occurs. !5763
  - Fix file links on project page when default view is Files !5933
  - Fixed enter key in search input not working !5888

v 8.11.1
  - Pulled due to packaging error.

v 8.11.0
  - Use test coverage value from the latest successful pipeline in badge. !5862
  - Add test coverage report badge. !5708
  - Remove the http_parser.rb dependency by removing the tinder gem. !5758 (tbalthazar)
  - Add Koding (online IDE) integration
  - Ability to specify branches for Pivotal Tracker integration (Egor Lynko)
  - Fix don't pass a local variable called `i` to a partial. !20510 (herminiotorres)
  - Fix rename `add_users_into_project` and `projects_ids`. !20512 (herminiotorres)
  - Fix adding line comments on the initial commit to a repo !5900
  - Fix the title of the toggle dropdown button. !5515 (herminiotorres)
  - Rename `markdown_preview` routes to `preview_markdown`. (Christopher Bartz)
  - Update to Ruby 2.3.1. !4948
  - Add Issues Board !5548
  - Allow resolving merge conflicts in the UI !5479
  - Improve diff performance by eliminating redundant checks for text blobs
  - Ensure that branch names containing escapable characters (e.g. %20) aren't unescaped indiscriminately. !5770 (ewiltshi)
  - Convert switch icon into icon font (ClemMakesApps)
  - API: Endpoints for enabling and disabling deploy keys
  - API: List access requests, request access, approve, and deny access requests to a project or a group. !4833
  - Use long options for curl examples in documentation !5703 (winniehell)
  - Added tooltip listing label names to the labels value in the collapsed issuable sidebar
  - Remove magic comments (`# encoding: UTF-8`) from Ruby files. !5456 (winniehell)
  - GitLab Performance Monitoring can now track custom events such as the number of tags pushed to a repository
  - Add support for relative links starting with ./ or / to RelativeLinkFilter (winniehell)
  - Allow naming U2F devices !5833
  - Ignore URLs starting with // in Markdown links !5677 (winniehell)
  - Fix CI status icon link underline (ClemMakesApps)
  - The Repository class is now instrumented
  - Fix commit mention font inconsistency (ClemMakesApps)
  - Do not escape URI when extracting path !5878 (winniehell)
  - Fix filter label tooltip HTML rendering (ClemMakesApps)
  - Cache the commit author in RequestStore to avoid extra lookups in PostReceive
  - Expand commit message width in repo view (ClemMakesApps)
  - Cache highlighted diff lines for merge requests
  - Pre-create all builds for a Pipeline when the new Pipeline is created !5295
  - Allow merge request diff notes and discussions to be explicitly marked as resolved
  - API: Add deployment endpoints
  - API: Add Play endpoint on Builds
  - Fix of 'Commits being passed to custom hooks are already reachable when using the UI'
  - Show wall clock time when showing a pipeline. !5734
  - Show member roles to all users on members page
  - Project.visible_to_user is instrumented again
  - Fix awardable button mutuality loading spinners (ClemMakesApps)
  - Sort todos by date and priority
  - Add support for using RequestStore within Sidekiq tasks via SIDEKIQ_REQUEST_STORE env variable
  - Optimize maximum user access level lookup in loading of notes
  - Send notification emails to users newly mentioned in issue and MR edits !5800
  - Add "No one can push" as an option for protected branches. !5081
  - Improve performance of AutolinkFilter#text_parse by using XPath
  - Add experimental Redis Sentinel support !1877
  - Rendering of SVGs as blobs is now limited to SVGs with a size smaller or equal to 2MB
  - Fix branches page dropdown sort initial state (ClemMakesApps)
  - Environments have an url to link to
  - Various redundant database indexes have been removed
  - Update `timeago` plugin to use multiple string/locale settings
  - Remove unused images (ClemMakesApps)
  - Get issue and merge request description templates from repositories
  - Enforce 2FA restrictions on API authentication endpoints !5820
  - Limit git rev-list output count to one in forced push check
  - Show deployment status on merge requests with external URLs
  - Clean up unused routes (Josef Strzibny)
  - Fix issue on empty project to allow developers to only push to protected branches if given permission
  - API: Add enpoints for pipelines
  - Add green outline to New Branch button. !5447 (winniehell)
  - Optimize generating of cache keys for issues and notes
  - Fix repository push email formatting in Outlook
  - Improve performance of syntax highlighting Markdown code blocks
  - Update to gitlab_git 10.4.1 and take advantage of preserved Ref objects
  - Remove delay when hitting "Reply..." button on page with a lot of discussions
  - Retrieve rendered HTML from cache in one request
  - Fix renaming repository when name contains invalid chararacters under project settings
  - Upgrade Grape from 0.13.0 to 0.15.0. !4601
  - Trigram indexes for the "ci_runners" table have been removed to speed up UPDATE queries
  - Fix devise deprecation warnings.
  - Check for 2FA when using Git over HTTP and only allow PersonalAccessTokens as password in that case !5764
  - Update version_sorter and use new interface for faster tag sorting
  - Optimize checking if a user has read access to a list of issues !5370
  - Store all DB secrets in secrets.yml, under descriptive names !5274
  - Fix syntax highlighting in file editor
  - Support slash commands in issue and merge request descriptions as well as comments. !5021
  - Nokogiri's various parsing methods are now instrumented
  - Add archived badge to project list !5798
  - Add simple identifier to public SSH keys (muteor)
  - Admin page now references docs instead of a specific file !5600 (AnAverageHuman)
  - Fix filter input alignment (ClemMakesApps)
  - Include old revision in merge request update hooks (Ben Boeckel)
  - Add build event color in HipChat messages (David Eisner)
  - Make fork counter always clickable. !5463 (winniehell)
  - Document that webhook secret token is sent in X-Gitlab-Token HTTP header !5664 (lycoperdon)
  - Gitlab::Highlight is now instrumented
  - All created issues, API or WebUI, can be submitted to Akismet for spam check !5333
  - Allow users to import cross-repository pull requests from GitHub
  - The overhead of instrumented method calls has been reduced
  - Remove `search_id` of labels dropdown filter to fix 'Missleading URI for labels in Merge Requests and Issues view'. !5368 (Scott Le)
  - Load project invited groups and members eagerly in `ProjectTeam#fetch_members`
  - Add pipeline events hook
  - Bump gitlab_git to speedup DiffCollection iterations
  - Rewrite description of a blocked user in admin settings. (Elias Werberich)
  - Make branches sortable without push permission !5462 (winniehell)
  - Check for Ci::Build artifacts at database level on pipeline partial
  - Convert image diff background image to CSS (ClemMakesApps)
  - Remove unnecessary index_projects_on_builds_enabled index from the projects table
  - Make "New issue" button in Issue page less obtrusive !5457 (winniehell)
  - Gitlab::Metrics.current_transaction needs to be public for RailsQueueDuration
  - Fix search for notes which belongs to deleted objects
  - Allow Akismet to be trained by submitting issues as spam or ham !5538
  - Add GitLab Workhorse version to admin dashboard (Katarzyna Kobierska Ula Budziszewska)
  - Allow branch names ending with .json for graph and network page !5579 (winniehell)
  - Add the `sprockets-es6` gem
  - Improve OAuth2 client documentation (muteor)
  - Fix diff comments inverted toggle bug (ClemMakesApps)
  - Multiple trigger variables show in separate lines (Katarzyna Kobierska Ula Budziszewska)
  - Profile requests when a header is passed
  - Avoid calculation of line_code and position for _line partial when showing diff notes on discussion tab.
  - Speedup DiffNote#active? on discussions, preloading noteables and avoid touching git repository to return diff_refs when possible
  - Add commit stats in commit api. !5517 (dixpac)
  - Add CI configuration button on project page
  - Fix merge request new view not changing code view rendering style
  - edit_blob_link will use blob passed onto the options parameter
  - Make error pages responsive (Takuya Noguchi)
  - The performance of the project dropdown used for moving issues has been improved
  - Fix skip_repo parameter being ignored when destroying a namespace
  - Add all builds into stage/job dropdowns on builds page
  - Change requests_profiles resource constraint to catch virtually any file
  - Bump gitlab_git to lazy load compare commits
  - Reduce number of queries made for merge_requests/:id/diffs
  - Add the option to set the expiration date for the project membership when giving a user access to a project. !5599 (Adam Niedzielski)
  - Sensible state specific default sort order for issues and merge requests !5453 (tomb0y)
  - Fix bug where destroying a namespace would not always destroy projects
  - Fix RequestProfiler::Middleware error when code is reloaded in development
  - Allow horizontal scrolling of code blocks in issue body
  - Catch what warden might throw when profiling requests to re-throw it
  - Avoid commit lookup on diff_helper passing existing local variable to the helper method
  - Add description to new_issue email and new_merge_request_email in text/plain content type. !5663 (dixpac)
  - Speed up and reduce memory usage of Commit#repo_changes, Repository#expire_avatar_cache and IrkerWorker
  - Add unfold links for Side-by-Side view. !5415 (Tim Masliuchenko)
  - Adds support for pending invitation project members importing projects
  - Add pipeline visualization/graph on pipeline page
  - Update devise initializer to turn on changed password notification emails. !5648 (tombell)
  - Avoid to show the original password field when password is automatically set. !5712 (duduribeiro)
  - Fix importing GitLab projects with an invalid MR source project
  - Sort folders with submodules in Files view !5521
  - Each `File::exists?` replaced to `File::exist?` because of deprecate since ruby version 2.2.0
  - Add auto-completition in pipeline (Katarzyna Kobierska Ula Budziszewska)
  - Add pipelines tab to merge requests
  - Fix notification_service argument error of declined invitation emails
  - Fix a memory leak caused by Banzai::Filter::SanitizationFilter
  - Speed up todos queries by limiting the projects set we join with
  - Ensure file editing in UI does not overwrite commited changes without warning user
  - Eliminate unneeded calls to Repository#blob_at when listing commits with no path
  - Update gitlab_git gem to 10.4.7
  - Simplify SQL queries of marking a todo as done

v 8.10.11
  - Respect the fork_project permission when forking projects
  - Set a restrictive CORS policy on the API for credentialed requests
  - API: disable rails session auth for non-GET/HEAD requests
  - Escape HTML nodes in builds commands in CI linter

v 8.10.10
  - Allow the Rails cookie to be used for API authentication.

v 8.10.9
  - Exclude some pending or inactivated rows in Member scopes

v 8.10.8
  - Fix information disclosure in issue boards.
  - Fix privilege escalation in project import.

v 8.10.7
  - Upgrade Hamlit to 2.6.1. !5873
  - Upgrade Doorkeeper to 4.2.0. !5881

v 8.10.6
  - Upgrade Rails to 4.2.7.1 for security fixes. !5781
  - Restore "Largest repository" sort option on Admin > Projects page. !5797
  - Fix privilege escalation via project export.
  - Require administrator privileges to perform a project import.

v 8.10.5
  - Add a data migration to fix some missing timestamps in the members table. !5670
  - Revert the "Defend against 'Host' header injection" change in the source NGINX templates. !5706
  - Cache project count for 5 minutes to reduce DB load. !5746 & !5754

v 8.10.4
  - Don't close referenced upstream issues from a forked project.
  - Fixes issue with dropdowns `enter` key not working correctly. !5544
  - Fix Import/Export project import not working in HA mode. !5618
  - Fix Import/Export error checking versions. !5638

v 8.10.3
  - Fix Import/Export issue importing milestones and labels not associated properly. !5426
  - Fix timing problems running imports on production. !5523
  - Add a log message when a project is scheduled for destruction for debugging. !5540
  - Fix hooks missing on imported GitLab projects. !5549
  - Properly abort a merge when merge conflicts occur. !5569
  - Fix importer for GitHub Pull Requests when a branch was removed. !5573
  - Ignore invalid IPs in X-Forwarded-For when trusted proxies are configured. !5584
  - Trim extra displayed carriage returns in diffs and files with CRLFs. !5588
  - Fix label already exist error message in the right sidebar.

v 8.10.2
  - User can now search branches by name. !5144
  - Page is now properly rendered after committing the first file and creating the first branch. !5399
  - Add branch or tag icon to ref in builds page. !5434
  - Fix backup restore. !5459
  - Use project ID in repository cache to prevent stale data from persisting across projects. !5460
  - Fix issue with autocomplete search not working with enter key. !5466
  - Add iid to MR API response. !5468
  - Disable MySQL foreign key checks before dropping all tables. !5472
  - Ensure relative paths for video are rewritten as we do for images. !5474
  - Ensure current user can retry a build before showing the 'Retry' button. !5476
  - Add ENV variable to skip repository storages validations. !5478
  - Added `*.js.es6 gitlab-language=javascript` to `.gitattributes`. !5486
  - Don't show comment button in gutter of diffs on MR discussion tab. !5493
  - Rescue Rugged::OSError (lock exists) when creating references. !5497
  - Fix expand all diffs button in compare view. !5500
  - Show release notes in tags list. !5503
  - Fix a bug where forking a project from a repository storage to another would fail. !5509
  - Fix missing schema update for `20160722221922`. !5512
  - Update `gitlab-shell` version to 3.2.1 in the 8.9->8.10 update guide. !5516

v 8.10.1
  - Refactor repository storages documentation. !5428
  - Gracefully handle case when keep-around references are corrupted or exist already. !5430
  - Add detailed info on storage path mountpoints. !5437
  - Fix Error 500 when creating Wiki pages with hyphens or spaces. !5444
  - Fix bug where replies to commit notes displayed in the MR discussion tab wouldn't show up on the commit page. !5446
  - Ignore invalid trusted proxies in X-Forwarded-For header. !5454
  - Add links to the real markdown.md file for all GFM examples. !5458

v 8.10.0
  - Fix profile activity heatmap to show correct day name (eanplatter)
  - Speed up ExternalWikiHelper#get_project_wiki_path
  - Expose {should,force}_remove_source_branch (Ben Boeckel)
  - Add the functionality to be able to rename a file. !5049
  - Disable PostgreSQL statement timeout during migrations
  - Fix projects dropdown loading performance with a simplified api cal. !5113
  - Fix commit builds API, return all builds for all pipelines for given commit. !4849
  - Replace Haml with Hamlit to make view rendering faster. !3666
  - Refresh the branch cache after `git gc` runs
  - Allow to disable request access button on projects/groups
  - Refactor repository paths handling to allow multiple git mount points
  - Optimize system note visibility checking by memoizing the visible reference count. !5070
  - Add Application Setting to configure default Repository Path for new projects
  - Delete award emoji when deleting a user
  - Remove pinTo from Flash and make inline flash messages look nicer. !4854 (winniehell)
  - Add an API for downloading latest successful build from a particular branch or tag. !5347
  - Avoid data-integrity issue when cleaning up repository archive cache.
  - Add link to profile to commit avatar. !5163 (winniehell)
  - Wrap code blocks on Activies and Todos page. !4783 (winniehell)
  - Align flash messages with left side of page content. !4959 (winniehell)
  - Display tooltip for "Copy to Clipboard" button. !5164 (winniehell)
  - Use default cursor for table header of project files. !5165 (winniehell)
  - Store when and yaml variables in builds table
  - Display last commit of deleted branch in push events. !4699 (winniehell)
  - Escape file extension when parsing search results. !5141 (winniehell)
  - Add "passing with warnings" to the merge request pipeline possible statuses, this happens when builds that allow failures have failed. !5004
  - Add image border in Markdown preview. !5162 (winniehell)
  - Apply the trusted_proxies config to the rack request object for use with rack_attack
  - Added the ability to block sign ups using a domain blacklist. !5259
  - Upgrade to Rails 4.2.7. !5236
  - Extend exposed environment variables for CI builds
  - Deprecate APIs "projects/:id/keys/...". Use "projects/:id/deploy_keys/..." instead
  - Add API "deploy_keys" for admins to get all deploy keys
  - Allow to pull code with deploy key from public projects
  - Use limit parameter rather than hardcoded value in `ldap:check` rake task (Mike Ricketts)
  - Add Sidekiq queue duration to transaction metrics.
  - Add a new column `artifacts_size` to table `ci_builds`. !4964
  - Let Workhorse serve format-patch diffs
  - Display tooltip for mentioned users and groups. !5261 (winniehell)
  - Allow build email service to be tested
  - Added day name to contribution calendar tooltips
  - Refactor user authorization check for a single project to avoid querying all user projects
  - Make images fit to the size of the viewport. !4810
  - Fix check for New Branch button on Issue page. !4630 (winniehell)
  - Fix GFM autocomplete not working on wiki pages
  - Fixed enter key not triggering click on first row when searching in a dropdown
  - Updated dropdowns in issuable form to use new GitLab dropdown style
  - Make images fit to the size of the viewport !4810
  - Fix check for New Branch button on Issue page !4630 (winniehell)
  - Fix MR-auto-close text added to description. !4836
  - Support U2F devices in Firefox. !5177
  - Fix issue, preventing users w/o push access to sort tags. !5105 (redetection)
  - Add Spring EmojiOne updates.
  - Added Rake task for tracking deployments. !5320
  - Fix fetching LFS objects for private CI projects
  - Add the new 2016 Emoji! Adds 72 new emoji including bacon, facepalm, and selfie. !5237
  - Add syntax for multiline blockquote using `>>>` fence. !3954
  - Fix viewing notification settings when a project is pending deletion
  - Updated compare dropdown menus to use GL dropdown
  - Redirects back to issue after clicking login link
  - Eager load award emoji on notes
  - Allow to define manual actions/builds on Pipelines and Environments
  - Fix pagination when sorting by columns with lots of ties (like priority)
  - The Markdown reference parsers now re-use query results to prevent running the same queries multiple times. !5020
  - Updated project header design
  - Issuable collapsed assignee tooltip is now the users name
  - Fix compare view not changing code view rendering style
  - Exclude email check from the standard health check
  - Updated layout for Projects, Groups, Users on Admin area. !4424
  - Fix changing issue state columns in milestone view
  - Update health_check gem to version 2.1.0
  - Add notification settings dropdown for groups
  - Render inline diffs for multiple changed lines following eachother
  - Wildcards for protected branches. !4665
  - Allow importing from Github using Personal Access Tokens. (Eric K Idema)
  - API: Expose `due_date` for issues (Robert Schilling)
  - API: Todos. !3188 (Robert Schilling)
  - API: Expose shared groups for projects and shared projects for groups. !5050 (Robert Schilling)
  - API: Expose `developers_can_push` and `developers_can_merge` for branches. !5208 (Robert Schilling)
  - Add "Enabled Git access protocols" to Application Settings
  - Diffs will create button/diff form on demand no on server side
  - Reduce size of HTML used by diff comment forms
  - Protected branches have a "Developers can Merge" setting. !4892 (original implementation by Mathias Vestergaard)
  - Fix user creation with stronger minimum password requirements. !4054 (nathan-pmt)
  - Only show New Snippet button to users that can create snippets.
  - PipelinesFinder uses git cache data
  - Track a user who created a pipeline
  - Actually render old and new sections of parallel diff next to each other
  - Throttle the update of `project.pushes_since_gc` to 1 minute.
  - Allow expanding and collapsing files in diff view. !4990
  - Collapse large diffs by default (!4990)
  - Fix mentioned users list on diff notes
  - Add support for inline videos in GitLab Flavored Markdown. !5215 (original implementation by Eric Hayes)
  - Fix creation of deployment on build that is retried, redeployed or rollback
  - Don't parse Rinku returned value to DocFragment when it didn't change the original html string.
  - Check for conflicts with existing Project's wiki path when creating a new project.
  - Show last push widget in upstream after push to fork
  - Fix stage status shown for pipelines
  - Cache todos pending/done dashboard query counts.
  - Don't instantiate a git tree on Projects show default view
  - Bump Rinku to 2.0.0
  - Remove unused front-end variable -> default_issues_tracker
  - ObjectRenderer retrieve renderer content using Rails.cache.read_multi
  - Better caching of git calls on ProjectsController#show.
  - Avoid to retrieve MR closes_issues as much as possible.
  - Hide project name in project activities. !5068 (winniehell)
  - Add API endpoint for a group issues. !4520 (mahcsig)
  - Add Bugzilla integration. !4930 (iamtjg)
  - Fix new snippet style bug (elliotec)
  - Instrument Rinku usage
  - Be explicit to define merge request discussion variables
  - Use cache for todos counter calling TodoService
  - Metrics for Rouge::Plugins::Redcarpet and Rouge::Formatters::HTMLGitlab
  - RailsCache metris now includes fetch_hit/fetch_miss and read_hit/read_miss info.
  - Allow [ci skip] to be in any case and allow [skip ci]. !4785 (simon_w)
  - Made project list visibility icon fixed width
  - Set import_url validation to be more strict
  - Memoize MR merged/closed events retrieval
  - Don't render discussion notes when requesting diff tab through AJAX
  - Add basic system information like memory and disk usage to the admin panel
  - Don't garbage collect commits that have related DB records like comments
  - Allow to setup event by channel on slack service
  - More descriptive message for git hooks and file locks
  - Aliases of award emoji should be stored as original name. !5060 (dixpac)
  - Handle custom Git hook result in GitLab UI
  - Allow to access Container Registry for Public and Internal projects
  - Allow '?', or '&' for label names
  - Support redirected blobs for Container Registry integration
  - Fix importer for GitHub Pull Requests when a branch was reused across Pull Requests
  - Add date when user joined the team on the member page
  - Fix 404 redirect after validation fails importing a GitLab project
  - Added setting to set new users by default as external. !4545 (Dravere)
  - Add min value for project limit field on user's form. !3622 (jastkand)
  - Reset project pushes_since_gc when we enqueue the git gc call
  - Add reminder to not paste private SSH keys. !4399 (Ingo Blechschmidt)
  - Collapsed diffs lines/size don't acumulate to overflow diffs.
  - Remove duplicate `description` field in `MergeRequest` entities (Ben Boeckel)
  - Style of import project buttons were fixed in the new project page. !5183 (rdemirbay)
  - Fix GitHub client requests when rate limit is disabled
  - Optimistic locking for Issues and Merge Requests (Title and description overriding prevention)
  - Redesign Builds and Pipelines pages
  - Change status color and icon for running builds
  - Fix commenting issue in side by side diff view for unchanged lines
  - Fix markdown rendering for: consecutive labels references, label references that begin with a digit or contains `.`
  - Project export filename now includes the project and namespace path
  - Fix last update timestamp on issues not preserved on gitlab.com and project imports
  - Fix issues importing projects from EE to CE
  - Fix creating group with space in group path
  - Improve cron_jobs loading error messages. !5318 / !5360
  - Prevent toggling sidebar when clipboard icon clicked
  - Create Todos for Issue author when assign or mention himself (Katarzyna Kobierska)
  - Limit the number of retries on error to 3 for exporting projects
  - Allow empty repositories on project import/export
  - Render only commit message title in builds (Katarzyna Kobierska Ula Budziszewska)
  - Allow bulk (un)subscription from issues in issue index
  - Fix MR diff encoding issues exporting GitLab projects
  - Move builds settings out of project settings and rename Pipelines
  - Add builds badge to Pipelines settings page
  - Export and import avatar as part of project import/export
  - Fix migration corrupting import data for old version upgrades
  - Show tooltip on GitLab export link in new project page
  - Fix import_data wrongly saved as a result of an invalid import_url !5206

v 8.9.11
  - Respect the fork_project permission when forking projects
  - Set a restrictive CORS policy on the API for credentialed requests
  - API: disable rails session auth for non-GET/HEAD requests
  - Escape HTML nodes in builds commands in CI linter

v 8.9.10
  - Allow the Rails cookie to be used for API authentication.

v 8.9.9
  - Exclude some pending or inactivated rows in Member scopes

v 8.9.8
  - Upgrade Doorkeeper to 4.2.0. !5881

v 8.9.7
  - Upgrade Rails to 4.2.7.1 for security fixes. !5781
  - Require administrator privileges to perform a project import.

v 8.9.6
  - Fix importing of events under notes for GitLab projects. !5154
  - Fix log statements in import/export. !5129
  - Fix commit avatar alignment in compare view. !5128
  - Fix broken migration in MySQL. !5005
  - Overwrite Host and X-Forwarded-Host headers in NGINX !5213
  - Keeps issue number when importing from Gitlab.com
  - Add Pending tab for Builds (Katarzyna Kobierska, Urszula Budziszewska)

v 8.9.5
  - Add more debug info to import/export and memory killer. !5108
  - Fixed avatar alignment in new MR view. !5095
  - Fix diff comments not showing up in activity feed. !5069
  - Add index on both Award Emoji user and name. !5061
  - Downgrade to Redis 3.2.2 due to massive memory leak with Sidekiq. !5056
  - Re-enable import button when import process fails due to namespace already being taken. !5053
  - Fix snippets comments not displayed. !5045
  - Fix emoji paths in relative root configurations. !5027
  - Fix issues importing events in Import/Export. !4987
  - Fixed 'use shortcuts' button on docs. !4979
  - Admin should be able to turn shared runners into specific ones. !4961
  - Update RedCloth to 4.3.2 for CVE-2012-6684. !4929 (Takuya Noguchi)
  - Improve the request / withdraw access button. !4860

v 8.9.4
  - Fix privilege escalation issue with OAuth external users.
  - Ensure references to private repos aren't shown to logged-out users.
  - Fixed search field blur not removing focus. !4704
  - Resolve "Sub nav isn't showing on file view". !4890
  - Fixes middle click and double request when navigating through the file browser. !4891
  - Fixed URL on label button when filtering. !4897
  - Fixed commit avatar alignment. !4933
  - Do not show build retry link when build is active. !4967
  - Fix restore Rake task warning message output. !4980
  - Handle external issues in IssueReferenceFilter. !4988
  - Expiry date on pinned nav cookie. !5009
  - Updated breakpoint for sidebar pinning. !5019

v 8.9.3
  - Fix encrypted data backwards compatibility after upgrading attr_encrypted gem. !4963
  - Fix rendering of commit notes. !4953
  - Resolve "Pin should show up at 1280px min". !4947
  - Switched mobile button icons to ellipsis and angle. !4944
  - Correctly returns todo ID after creating todo. !4941
  - Better debugging for memory killer middleware. !4936
  - Remove duplicate new page btn from edit wiki. !4904
  - Use clock_gettime for all performance timestamps. !4899
  - Use memorized tags array when searching tags by name. !4859
  - Fixed avatar alignment in new MR view. !4901
  - Removed fade when filtering results. !4932
  - Fix missing avatar on system notes. !4954
  - Reduce overhead and optimize ProjectTeam#max_member_access performance. !4973
  - Use update_columns to bypass all the dirty code on active_record. !4985
  - Fix restore Rake task warning message output !4980

v 8.9.2
  - Fix visibility of snippets when searching.
  - Fix an information disclosure when requesting access to a group containing private projects.
  - Update omniauth-saml to 1.6.0 !4951

v 8.9.1
  - Refactor labels documentation. !3347
  - Eager load award emoji on notes. !4628
  - Fix some CI wording in documentation. !4660
  - Document `GIT_STRATEGY` and `GIT_DEPTH`. !4720
  - Add documentation for the export & import features. !4732
  - Add some docs for Docker Registry configuration. !4738
  - Ensure we don't send the "access request declined" email to access requesters on project deletion. !4744
  - Display group/project access requesters separately in the admin area. !4798
  - Add documentation and examples for configuring cloud storage for registry images. !4812
  - Clarifies documentation about artifact expiry. !4831
  - Fix the Network graph links. !4832
  - Fix MR-auto-close text added to description. !4836
  - Add documentation for award emoji now that comments can be awarded with emojis. !4839
  - Fix typo in export failure email. !4847
  - Fix header vertical centering. !4170
  - Fix subsequent SAML sign ins. !4718
  - Set button label when picking an option from status dropdown. !4771
  - Prevent invalid URLs from raising exceptions in WikiLink Filter. !4775
  - Handle external issues in IssueReferenceFilter. !4789
  - Support for rendering/redacting multiple documents. !4828
  - Update Todos documentation and screenshots to include new functionality. !4840
  - Hide nav arrows by default. !4843
  - Added bottom padding to label color suggestion link. !4845
  - Use jQuery objects in ref dropdown. !4850
  - Fix GitLab project import issues related to notes and builds. !4855
  - Restrict header logo to 36px so it doesn't overflow. !4861
  - Fix unwanted label unassignment. !4863
  - Fix mobile Safari bug where horizontal nav arrows would flicker on scroll. !4869
  - Restore old behavior around diff notes to outdated discussions. !4870
  - Fix merge requests project settings help link anchor. !4873
  - Fix 404 when accessing pipelines as guest user on public projects. !4881
  - Remove width restriction for logo on sign-in page. !4888
  - Bump gitlab_git to 10.2.3 to fix false truncated warnings with ISO-8559 files. !4884
  - Apply selected value as label. !4886
  - Change Retry to Re-deploy on Deployments page
  - Fix temp file being deleted after the request while importing a GitLab project. !4894
  - Fix pagination when sorting by columns with lots of ties (like priority)
  - Implement Subresource Integrity for CSS and JavaScript assets. This prevents malicious assets from loading in the case of a CDN compromise.
  - Fix user creation with stronger minimum password requirements !4054 (nathan-pmt)
  - Fix a wrong MR status when merge_when_build_succeeds & project.only_allow_merge_if_build_succeeds are true. !4912
  - Add SMTP as default delivery method to match gitlab-org/omnibus-gitlab!826. !4915
  - Remove duplicate 'New Page' button on edit wiki page

v 8.9.0
  - Fix group visibility form layout in application settings
  - Fix builds API response not including commit data
  - Fix error when CI job variables key specified but not defined
  - Fix pipeline status when there are no builds in pipeline
  - Fix Error 500 when using closes_issues API with an external issue tracker
  - Add more information into RSS feed for issues (Alexander Matyushentsev)
  - Bulk assign/unassign labels to issues.
  - Ability to prioritize labels !4009 / !3205 (Thijs Wouters)
  - Show Star and Fork buttons on mobile.
  - Performance improvements on RelativeLinkFilter
  - Fix endless redirections when accessing user OAuth applications when they are disabled
  - Allow enabling wiki page events from Webhook management UI
  - Bump rouge to 1.11.0
  - Fix issue with arrow keys not working in search autocomplete dropdown
  - Fix an issue where note polling stopped working if a window was in the
    background during a refresh.
  - Pre-processing Markdown now only happens when needed
  - Make EmailsOnPushWorker use Sidekiq mailers queue
  - Redesign all Devise emails. !4297
  - Don't show 'Leave Project' to group members
  - Fix wiki page events' webhook to point to the wiki repository
  - Add a border around images to differentiate them from the background.
  - Don't show tags for revert and cherry-pick operations
  - Show image ID on registry page
  - Fix issue todo not remove when leave project !4150 (Long Nguyen)
  - Allow customisable text on the 'nearly there' page after a user signs up
  - Bump recaptcha gem to 3.0.0 to remove deprecated stoken support
  - Fix SVG sanitizer to allow more elements
  - Allow forking projects with restricted visibility level
  - Added descriptions to notification settings dropdown
  - Improve note validation to prevent errors when creating invalid note via API
  - Reduce number of fog gem dependencies
  - Add number of merge requests for a given milestone to the milestones view.
  - Implement a fair usage of shared runners
  - Remove project notification settings associated with deleted projects
  - Fix 404 page when viewing TODOs that contain milestones or labels in different projects
  - Add a metric for the number of new Redis connections created by a transaction
  - Fix Error 500 when viewing a blob with binary characters after the 1024-byte mark
  - Redesign navigation for project pages
  - Fix images in sign-up confirmation email
  - Added shortcut 'y' for copying a files content hash URL #14470
  - Fix groups API to list only user's accessible projects
  - Fix horizontal scrollbar for long commit message.
  - GitLab Performance Monitoring now tracks the total method execution time and call count per method
  - Add Environments and Deployments
  - Redesign account and email confirmation emails
  - Don't fail builds for projects that are deleted
  - Support Docker Registry manifest v1
  - `git clone https://host/namespace/project` now works, in addition to using the `.git` suffix
  - Bump nokogiri to 1.6.8
  - Use gitlab-shell v3.0.0
  - Fixed alignment of download dropdown in merge requests
  - Upgrade to jQuery 2
  - Adds selected branch name to the dropdown toggle
  - Add API endpoint for Sidekiq Metrics !4653
  - Refactoring Award Emoji with API support for Issues and MergeRequests
  - Use Knapsack to evenly distribute tests across multiple nodes
  - Add `sha` parameter to MR merge API, to ensure only reviewed changes are merged
  - Don't allow MRs to be merged when commits were added since the last review / page load
  - Add DB index on users.state
  - Limit email on push diff size to 30 files / 150 KB
  - Add rake task 'gitlab:db:configure' for conditionally seeding or migrating the database
  - Changed the Slack build message to use the singular duration if necessary (Aran Koning)
  - Fix race condition on merge when build succeeds
  - Added shortcut to focus filter search fields and added documentation #18120
  - Links from a wiki page to other wiki pages should be rewritten as expected
  - Add option to project to only allow merge requests to be merged if the build succeeds (Rui Santos)
  - Added navigation shortcuts to the project pipelines, milestones, builds and forks page. !4393
  - Fix issues filter when ordering by milestone
  - Disable SAML account unlink feature
  - Added artifacts:when to .gitlab-ci.yml - this requires GitLab Runner 1.3
  - Bamboo Service: Fix missing credentials & URL handling when base URL contains a path (Benjamin Schmid)
  - TeamCity Service: Fix URL handling when base URL contains a path
  - Todos will display target state if issuable target is 'Closed' or 'Merged'
  - Validate only and except regexp
  - Fix bug when sorting issues by milestone due date and filtering by two or more labels
  - POST to API /projects/:id/runners/:runner_id would give 409 if the runner was already enabled for this project
  - Add support for using Yubikeys (U2F) for two-factor authentication
  - Link to blank group icon doesn't throw a 404 anymore
  - Remove 'main language' feature
  - Toggle whitespace button now available for compare branches diffs #17881
  - Pipelines can be canceled only when there are running builds
  - Allow authentication using personal access tokens
  - Use downcased path to container repository as this is expected path by Docker
  - Allow to use CI token to fetch LFS objects
  - Custom notification settings
  - Projects pending deletion will render a 404 page
  - Measure queue duration between gitlab-workhorse and Rails
  - Added Gfm autocomplete for labels
  - Added edit note 'up' shortcut documentation to the help panel and docs screenshot #18114
  - Make Omniauth providers specs to not modify global configuration
  - Remove unused JiraIssue class and replace references with ExternalIssue. !4659 (Ilan Shamir)
  - Make authentication service for Container Registry to be compatible with < Docker 1.11
  - Make it possible to lock a runner from being enabled for other projects
  - Add Application Setting to configure Container Registry token expire delay (default 5min)
  - Cache assigned issue and merge request counts in sidebar nav
  - Use Knapsack only in CI environment
  - Updated project creation page to match new UI #2542
  - Cache project build count in sidebar nav
  - Add milestone expire date to the right sidebar
  - Manually mark a issue or merge request as a todo
  - Fix markdown_spec to use before instead of before(:all) to properly cleanup database after testing
  - Reduce number of queries needed to render issue labels in the sidebar
  - Improve error handling importing projects
  - Remove duplicated notification settings
  - Put project Files and Commits tabs under Code tab
  - Decouple global notification level from user model
  - Replace Colorize with Rainbow for coloring console output in Rake tasks.
  - Add workhorse controller and API helpers
  - An indicator is now displayed at the top of the comment field for confidential issues.
  - Show categorised search queries in the search autocomplete
  - RepositoryCheck::SingleRepositoryWorker public and private methods are now instrumented
  - Dropdown for `.gitlab-ci.yml` templates
  - Improve issuables APIs performance when accessing notes !4471
  - Add sorting dropdown to tags page !4423
  - External links now open in a new tab
  - Prevent default actions of disabled buttons and links
  - Markdown editor now correctly resets the input value on edit cancellation !4175
  - Toggling a task list item in a issue/mr description does not creates a Todo for mentions
  - Improved UX of date pickers on issue & milestone forms
  - Cache on the database if a project has an active external issue tracker.
  - Put project Labels and Milestones pages links under Issues and Merge Requests tabs as subnav
  - GitLab project import and export functionality
  - All classes in the Banzai::ReferenceParser namespace are now instrumented
  - Remove deprecated issues_tracker and issues_tracker_id from project model
  - Allow users to create confidential issues in private projects
  - Measure CPU time for instrumented methods
  - Instrument private methods and private instance methods by default instead just public methods
  - Only show notes through JSON on confidential issues that the user has access to
  - Updated the allocations Gem to version 1.0.5
  - The background sampler now ignores classes without names
  - Update design for `Close` buttons
  - New custom icons for navigation
  - Horizontally scrolling navigation on project, group, and profile settings pages
  - Hide global side navigation by default
  - Fix project Star/Unstar project button tooltip
  - Remove tanuki logo from side navigation; center on top nav
  - Include user relationships when retrieving award_emoji
  - Various associations are now eager loaded when parsing issue references to reduce the number of queries executed
  - Set inverse_of for Project/Service association to reduce the number of queries
  - Update tanuki logo highlight/loading colors
  - Remove explicit Gitlab::Metrics.action assignments, are already automatic.
  - Use Git cached counters for branches and tags on project page
  - Cache participable participants in an instance variable.
  - Filter parameters for request_uri value on instrumented transactions.
  - Remove duplicated keys add UNIQUE index to keys fingerprint column
  - ExtractsPath get ref_names from repository cache, if not there access git.
  - Show a flash warning about the error detail of XHR requests which failed with status code 404 and 500
  - Cache user todo counts from TodoService
  - Ensure Todos counters doesn't count Todos for projects pending delete
  - Add left/right arrows horizontal navigation
  - Add tooltip to pin/unpin navbar
  - Add new sub nav style to Wiki and Graphs sub navigation

v 8.8.9
  - Upgrade Doorkeeper to 4.2.0. !5881

v 8.8.8
  - Upgrade Rails to 4.2.7.1 for security fixes. !5781

v 8.8.7
  - Fix privilege escalation issue with OAuth external users.
  - Ensure references to private repos aren't shown to logged-out users.

v 8.8.6
  - Fix visibility of snippets when searching.
  - Update omniauth-saml to 1.6.0 !4951

v 8.8.5
  - Import GitHub repositories respecting the API rate limit !4166
  - Fix todos page throwing errors when you have a project pending deletion !4300
  - Disable Webhooks before proceeding with the GitHub import !4470
  - Fix importer for GitHub comments on diff !4488
  - Adjust the SAML control flow to allow LDAP identities to be added to an existing SAML user !4498
  - Fix incremental trace upload API when using multi-byte UTF-8 chars in trace !4541
  - Prevent unauthorized access for projects build traces
  - Forbid scripting for wiki files
  - Only show notes through JSON on confidential issues that the user has access to
  - Banzai::Filter::UploadLinkFilter use XPath instead CSS expressions
  - Banzai::Filter::ExternalLinkFilter use XPath instead CSS expressions

v 8.8.4
  - Fix LDAP-based login for users with 2FA enabled. !4493
  - Added descriptions to notification settings dropdown
  - Due date can be removed from milestones

v 8.8.3
  - Fix 404 page when viewing TODOs that contain milestones or labels in different projects. !4312
  - Fixed JS error when trying to remove discussion form. !4303
  - Fixed issue with button color when no CI enabled. !4287
  - Fixed potential issue with 2 CI status polling events happening. !3869
  - Improve design of Pipeline view. !4230
  - Fix gitlab importer failing to import new projects due to missing credentials. !4301
  - Fix import URL migration not rescuing with the correct Error. !4321
  - Fix health check access token changing due to old application settings being used. !4332
  - Make authentication service for Container Registry to be compatible with Docker versions before 1.11. !4363
  - Add Application Setting to configure Container Registry token expire delay (default 5 min). !4364
  - Pass the "Remember me" value to the 2FA token form. !4369
  - Fix incorrect links on pipeline page when merge request created from fork.  !4376
  - Use downcased path to container repository as this is expected path by Docker. !4420
  - Fix wiki project clone address error (chujinjin). !4429
  - Fix serious performance bug with rendering Markdown with InlineDiffFilter.  !4392
  - Fix missing number on generated ordered list element. !4437
  - Prevent disclosure of notes on confidential issues in search results.

v 8.8.2
  - Added remove due date button. !4209
  - Fix Error 500 when accessing application settings due to nil disabled OAuth sign-in sources. !4242
  - Fix Error 500 in CI charts by gracefully handling commits with no durations. !4245
  - Fix table UI on CI builds page. !4249
  - Fix backups if registry is disabled. !4263
  - Fixed issue with merge button color. !4211
  - Fixed issue with enter key selecting wrong option in dropdown. !4210
  - When creating a .gitignore file a dropdown with templates will be provided. !4075
  - Fix concurrent request when updating build log in browser. !4183

v 8.8.1
  - Add documentation for the "Health Check" feature
  - Allow anonymous users to access a public project's pipelines !4233
  - Fix MySQL compatibility in zero downtime migrations helpers
  - Fix the CI login to Container Registry (the gitlab-ci-token user)

v 8.8.0
  - Implement GFM references for milestones (Alejandro Rodríguez)
  - Snippets tab under user profile. !4001 (Long Nguyen)
  - Fix error when using link to uploads in global snippets
  - Fix Error 500 when attempting to retrieve project license when HEAD points to non-existent ref
  - Assign labels and milestone to target project when moving issue. !3934 (Long Nguyen)
  - Use a case-insensitive comparison in sanitizing URI schemes
  - Toggle sign-up confirmation emails in application settings
  - Make it possible to prevent tagged runner from picking untagged jobs
  - Added `InlineDiffFilter` to the markdown parser. (Adam Butler)
  - Added inline diff styling for `change_title` system notes. (Adam Butler)
  - Project#open_branches has been cleaned up and no longer loads entire records into memory.
  - Escape HTML in commit titles in system note messages
  - Improve design of Pipeline View
  - Fix scope used when accessing container registry
  - Fix creation of Ci::Commit object which can lead to pending, failed in some scenarios
  - Improve multiple branch push performance by memoizing permission checking
  - Log to application.log when an admin starts and stops impersonating a user
  - Changing the confidentiality of an issue now creates a new system note (Alex Moore-Niemi)
  - Updated gitlab_git to 10.1.0
  - GitAccess#protected_tag? no longer loads all tags just to check if a single one exists
  - Reduce delay in destroying a project from 1-minute to immediately
  - Make build status canceled if any of the jobs was canceled and none failed
  - Upgrade Sidekiq to 4.1.2
  - Added /health_check endpoint for checking service status
  - Make 'upcoming' filter for milestones work better across projects
  - Sanitize repo paths in new project error message
  - Bump mail_room to 0.7.0 to fix stuck IDLE connections
  - Remove future dates from contribution calendar graph.
  - Support e-mail notifications for comments on project snippets
  - Fix API leak of notes of unauthorized issues, snippets and merge requests
  - Use ActionDispatch Remote IP for Akismet checking
  - Fix error when visiting commit builds page before build was updated
  - Add 'l' shortcut to open Label dropdown on issuables and 'i' to create new issue on a project
  - Update SVG sanitizer to conform to SVG 1.1
  - Speed up push emails with multiple recipients by only generating the email once
  - Updated search UI
  - Added authentication service for Container Registry
  - Display informative message when new milestone is created
  - Sanitize milestones and labels titles
  - Support multi-line tag messages. !3833 (Calin Seciu)
  - Force users to reset their password after an admin changes it
  - Allow "NEWS" and "CHANGES" as alternative names for CHANGELOG. !3768 (Connor Shea)
  - Added button to toggle whitespaces changes on diff view
  - Backport GitHub Enterprise import support from EE
  - Create tags using Rugged for performance reasons. !3745
  - Allow guests to set notification level in projects
  - API: Expose Issue#user_notes_count. !3126 (Anton Popov)
  - Don't show forks button when user can't view forks
  - Fix atom feed links and rendering
  - Files over 5MB can only be viewed in their raw form, files over 1MB without highlighting !3718
  - Add support for supressing text diffs using .gitattributes on the default branch (Matt Oakes)
  - Add eager load paths to help prevent dependency load issues in Sidekiq workers. !3724
  - Added multiple colors for labels in dropdowns when dups happen.
  - Show commits in the same order as `git log`
  - Improve description for the Two-factor Authentication sign-in screen. (Connor Shea)
  - API support for the 'since' and 'until' operators on commit requests (Paco Guzman)
  - Fix Gravatar hint in user profile when Gravatar is disabled. !3988 (Artem Sidorenko)
  - Expire repository exists? and has_visible_content? caches after a push if necessary
  - Fix unintentional filtering bug in Issue/MR sorted by milestone due (Takuya Noguchi)
  - Fix adding a todo for private group members (Ahmad Sherif)
  - Bump ace-rails-ap gem version from 2.0.1 to 4.0.2 which upgrades Ace Editor from 1.1.2 to 1.2.3
  - Total method execution timings are no longer tracked
  - Allow Admins to remove the Login with buttons for OAuth services and still be able to import !4034. (Andrei Gliga)
  - Add API endpoints for un/subscribing from/to a label. !4051 (Ahmad Sherif)
  - Hide left sidebar on phone screens to give more space for content
  - Redesign navigation for profile and group pages
  - Add counter metrics for rails cache
  - Import pull requests from GitHub where the source or target branches were removed
  - All Grape API helpers are now instrumented
  - Improve Issue formatting for the Slack Service (Jeroen van Baarsen)
  - Fixed advice on invalid permissions on upload path !2948 (Ludovic Perrine)
  - Allows MR authors to have the source branch removed when merging the MR. !2801 (Jeroen Jacobs)
  - When creating a .gitignore file a dropdown with templates will be provided
  - Shows the issue/MR list search/filter form and corrects the mobile styling for guest users. #17562

v 8.7.9
  - Fix privilege escalation issue with OAuth external users.
  - Ensure references to private repos aren't shown to logged-out users.

v 8.7.8
  - Fix visibility of snippets when searching.
  - Update omniauth-saml to 1.6.0 !4951

v 8.7.7
  - Fix import by `Any Git URL` broken if the URL contains a space
  - Prevent unauthorized access to other projects build traces
  - Forbid scripting for wiki files
  - Only show notes through JSON on confidential issues that the user has access to

v 8.7.6
  - Fix links on wiki pages for relative url setups. !4131 (Artem Sidorenko)
  - Fix import from GitLab.com to a private instance failure. !4181
  - Fix external imports not finding the import data. !4106
  - Fix notification delay when changing status of an issue
  - Bump Workhorse to 0.7.5 so it can serve raw diffs

v 8.7.5
  - Fix relative links in wiki pages. !4050
  - Fix always showing build notification message when switching between merge requests !4086
  - Fix an issue when filtering merge requests with more than one label. !3886
  - Fix short note for the default scope on build page (Takuya Noguchi)

v 8.7.4
  - Links for Redmine issue references are generated correctly again !4048 (Benedikt Huss)
  - Fix setting trusted proxies !3970
  - Fix BitBucket importer bug when throwing exceptions !3941
  - Use sign out path only if not empty !3989
  - Running rake gitlab:db:drop_tables now drops tables with cascade !4020
  - Running rake gitlab:db:drop_tables uses "IF EXISTS" as a precaution !4100
  - Use a case-insensitive comparison in sanitizing URI schemes

v 8.7.3
  - Emails, Gitlab::Email::Message, Gitlab::Diff, and Premailer::Adapter::Nokogiri are now instrumented
  - Merge request widget displays TeamCity build state and code coverage correctly again.
  - Fix the line code when importing PR review comments from GitHub. !4010
  - Wikis are now initialized on legacy projects when checking repositories
  - Remove animate.css in favor of a smaller subset of animations. !3937 (Connor Shea)

v 8.7.2
  - The "New Branch" button is now loaded asynchronously
  - Fix error 500 when trying to create a wiki page
  - Updated spacing between notification label and button
  - Label titles in filters are now escaped properly

v 8.7.1
  - Throttle the update of `project.last_activity_at` to 1 minute. !3848
  - Fix .gitlab-ci.yml parsing issue when hidde job is a template without script definition. !3849
  - Fix license detection to detect all license files, not only known licenses. !3878
  - Use the `can?` helper instead of `current_user.can?`. !3882
  - Prevent users from deleting Webhooks via API they do not own
  - Fix Error 500 due to stale cache when projects are renamed or transferred
  - Update width of search box to fix Safari bug. !3900 (Jedidiah)
  - Use the `can?` helper instead of `current_user.can?`

v 8.7.0
  - Gitlab::GitAccess and Gitlab::GitAccessWiki are now instrumented
  - Fix vulnerability that made it possible to gain access to private labels and milestones
  - The number of InfluxDB points stored per UDP packet can now be configured
  - Fix error when cross-project label reference used with non-existent project
  - Transactions for /internal/allowed now have an "action" tag set
  - Method instrumentation now uses Module#prepend instead of aliasing methods
  - Repository.clean_old_archives is now instrumented
  - Add support for environment variables on a job level in CI configuration file
  - SQL query counts are now tracked per transaction
  - The Projects::HousekeepingService class has extra instrumentation
  - All service classes (those residing in app/services) are now instrumented
  - Developers can now add custom tags to transactions
  - Loading of an issue's referenced merge requests and related branches is now done asynchronously
  - Enable gzip for assets, makes the page size significantly smaller. !3544 / !3632 (Connor Shea)
  - Add support to cherry-pick any commit into any branch in the web interface (Minqi Pan)
  - Project switcher uses new dropdown styling
  - Load award emoji images separately unless opening the full picker. Saves several hundred KBs of data for most pages. (Connor Shea)
  - Do not include award_emojis in issue and merge_request comment_count !3610 (Lucas Charles)
  - Restrict user profiles when public visibility level is restricted.
  - Add ability set due date to issues, sort and filter issues by due date (Mehmet Beydogan)
  - All images in discussions and wikis now link to their source files !3464 (Connor Shea).
  - Return status code 303 after a branch DELETE operation to avoid project deletion (Stan Hu)
  - Add setting for customizing the list of trusted proxies !3524
  - Allow projects to be transfered to a lower visibility level group
  - Fix `signed_in_ip` being set to 127.0.0.1 when using a reverse proxy !3524
  - Improved Markdown rendering performance !3389
  - Make shared runners text in box configurable
  - Don't attempt to look up an avatar in repo if repo directory does not exist (Stan Hu)
  - API: Ability to subscribe and unsubscribe from issues and merge requests (Robert Schilling)
  - Expose project badges in project settings
  - Make /profile/keys/new redirect to /profile/keys for back-compat. !3717
  - Preserve time notes/comments have been updated at when moving issue
  - Make HTTP(s) label consistent on clone bar (Stan Hu)
  - Add support for `after_script`, requires Runner 1.2 (Kamil Trzciński)
  - Expose label description in API (Mariusz Jachimowicz)
  - API: Ability to update a group (Robert Schilling)
  - API: Ability to move issues (Robert Schilling)
  - Fix Error 500 after renaming a project path (Stan Hu)
  - Fix a bug whith trailing slash in teamcity_url (Charles May)
  - Allow back dating on issues when created or updated through the API
  - Allow back dating on issue notes when created through the API
  - Propose license template when creating a new LICENSE file
  - API: Expose /licenses and /licenses/:key
  - Fix avatar stretching by providing a cropping feature
  - API: Expose `subscribed` for issues and merge requests (Robert Schilling)
  - Allow SAML to handle external users based on user's information !3530
  - Allow Omniauth providers to be marked as `external` !3657
  - Add endpoints to archive or unarchive a project !3372
  - Fix a bug whith trailing slash in bamboo_url
  - Add links to CI setup documentation from project settings and builds pages
  - Display project members page to all members
  - Handle nil descriptions in Slack issue messages (Stan Hu)
  - Add automated repository integrity checks (OFF by default)
  - API: Expose open_issues_count, closed_issues_count, open_merge_requests_count for labels (Robert Schilling)
  - API: Ability to star and unstar a project (Robert Schilling)
  - Add default scope to projects to exclude projects pending deletion
  - Allow to close merge requests which source projects(forks) are deleted.
  - Ensure empty recipients are rejected in BuildsEmailService
  - Use rugged to change HEAD in Project#change_head (P.S.V.R)
  - API: Ability to filter milestones by state `active` and `closed` (Robert Schilling)
  - API: Fix milestone filtering by `iid` (Robert Schilling)
  - Make before_script and after_script overridable on per-job (Kamil Trzciński)
  - API: Delete notes of issues, snippets, and merge requests (Robert Schilling)
  - Implement 'Groups View' as an option for dashboard preferences !3379 (Elias W.)
  - Better errors handling when creating milestones inside groups
  - Fix high CPU usage when PostReceive receives refs/merge-requests/<id>
  - Hide `Create a group` help block when creating a new project in a group
  - Implement 'TODOs View' as an option for dashboard preferences !3379 (Elias W.)
  - Allow issues and merge requests to be assigned to the author !2765
  - Make Ci::Commit to group only similar builds and make it stateful (ref, tag)
  - Gracefully handle notes on deleted commits in merge requests (Stan Hu)
  - Decouple membership and notifications
  - Fix creation of merge requests for orphaned branches (Stan Hu)
  - API: Ability to retrieve a single tag (Robert Schilling)
  - While signing up, don't persist the user password across form redisplays
  - Fall back to `In-Reply-To` and `References` headers when sub-addressing is not available (David Padilla)
  - Remove "Congratulations!" tweet button on newly-created project. (Connor Shea)
  - Fix admin/projects when using visibility levels on search (PotHix)
  - Build status notifications
  - Update email confirmation interface
  - API: Expose user location (Robert Schilling)
  - API: Do not leak group existence via return code (Robert Schilling)
  - ClosingIssueExtractor regex now also works with colons. e.g. "Fixes: #1234" !3591
  - Update number of Todos in the sidebar when it's marked as "Done". !3600
  - Sanitize branch names created for confidential issues
  - API: Expose 'updated_at' for issue, snippet, and merge request notes (Robert Schilling)
  - API: User can leave a project through the API when not master or owner. !3613
  - Fix repository cache invalidation issue when project is recreated with an empty repo (Stan Hu)
  - Fix: Allow empty recipients list for builds emails service when pushed is added (Frank Groeneveld)
  - Improved markdown forms
  - Diff design updates (colors, button styles, etc)
  - Copying and pasting a diff no longer pastes the line numbers or +/-
  - Add null check to formData when updating profile content to fix Firefox bug
  - Disable spellcheck and autocorrect for username field in admin page
  - Delete tags using Rugged for performance reasons (Robert Schilling)
  - Add Slack notifications when Wiki is edited (Sebastian Klier)
  - Diffs load at the correct point when linking from from number
  - Selected diff rows highlight
  - Fix emoji categories in the emoji picker
  - API: Properly display annotated tags for GET /projects/:id/repository/tags (Robert Schilling)
  - Add encrypted credentials for imported projects and migrate old ones
  - Properly format all merge request references with ! rather than # !3740 (Ben Bodenmiller)
  - Author and participants are displayed first on users autocompletion
  - Show number sign on external issue reference text (Florent Baldino)
  - Updated print style for issues
  - Use GitHub Issue/PR number as iid to keep references
  - Import GitHub labels
  - Add option to filter by "Owned projects" on dashboard page
  - Import GitHub milestones
  - Execute system web hooks on push to the project
  - Allow enable/disable push events for system hooks
  - Fix GitHub project's link in the import page when provider has a custom URL
  - Add RAW build trace output and button on build page
  - Add incremental build trace update into CI API

v 8.6.9
  - Prevent unauthorized access to other projects build traces
  - Forbid scripting for wiki files
  - Only show notes through JSON on confidential issues that the user has access to

v 8.6.8
  - Prevent privilege escalation via "impersonate" feature
  - Prevent privilege escalation via notes API
  - Prevent privilege escalation via project webhook API
  - Prevent XSS via Git branch and tag names
  - Prevent XSS via custom issue tracker URL
  - Prevent XSS via `window.opener`
  - Prevent XSS via label drop-down
  - Prevent information disclosure via milestone API
  - Prevent information disclosure via snippet API
  - Prevent information disclosure via project labels
  - Prevent information disclosure via new merge request page

v 8.6.7
  - Fix persistent XSS vulnerability in `commit_person_link` helper
  - Fix persistent XSS vulnerability in Label and Milestone dropdowns
  - Fix vulnerability that made it possible to enumerate private projects belonging to group

v 8.6.6
  - Expire the exists cache before deletion to ensure project dir actually exists (Stan Hu). !3413
  - Fix error on language detection when repository has no HEAD (e.g., master branch) (Jeroen Bobbeldijk). !3654
  - Fix revoking of authorized OAuth applications (Connor Shea). !3690
  - Fix error on language detection when repository has no HEAD (e.g., master branch). !3654 (Jeroen Bobbeldijk)
  - Issuable header is consistent between issues and merge requests
  - Improved spacing in issuable header on mobile

v 8.6.5
  - Fix importing from GitHub Enterprise. !3529
  - Perform the language detection after updating merge requests in `GitPushService`, leading to faster visual feedback for the end-user. !3533
  - Check permissions when user attempts to import members from another project. !3535
  - Only update repository language if it is not set to improve performance. !3556
  - Return status code 303 after a branch DELETE operation to avoid project deletion (Stan Hu). !3583
  - Unblock user when active_directory is disabled and it can be found !3550
  - Fix a 2FA authentication spoofing vulnerability.

v 8.6.4
  - Don't attempt to fetch any tags from a forked repo (Stan Hu)
  - Redesign the Labels page

v 8.6.3
  - Mentions on confidential issues doesn't create todos for non-members. !3374
  - Destroy related todos when an Issue/MR is deleted. !3376
  - Fix error 500 when target is nil on todo list. !3376
  - Fix copying uploads when moving issue to another project. !3382
  - Ensuring Merge Request API returns boolean values for work_in_progress (Abhi Rao). !3432
  - Fix raw/rendered diff producing different results on merge requests. !3450
  - Fix commit comment alignment (Stan Hu). !3466
  - Fix Error 500 when searching for a comment in a project snippet. !3468
  - Allow temporary email as notification email. !3477
  - Fix issue with dropdowns not selecting values. !3478
  - Update gitlab-shell version and doc to 2.6.12. gitlab-org/gitlab-ee!280

v 8.6.2
  - Fix dropdown alignment. !3298
  - Fix issuable sidebar overlaps on tablet. !3299
  - Make dropdowns pixel perfect. !3337
  - Fix order of steps to prevent PostgreSQL errors when running migration. !3355
  - Fix bold text in issuable sidebar. !3358
  - Fix error with anonymous token in applications settings. !3362
  - Fix the milestone 'upcoming' filter. !3364 + !3368
  - Fix comments on confidential issues showing up in activity feed to non-members. !3375
  - Fix `NoMethodError` when visiting CI root path at `/ci`. !3377
  - Add a tooltip to new branch button in issue page. !3380
  - Fix an issue hiding the password form when signed-in with a linked account. !3381
  - Add links to CI setup documentation from project settings and builds pages. !3384
  - Fix an issue with width of project select dropdown. !3386
  - Remove redundant `require`s from Banzai files. !3391
  - Fix error 500 with cancel button on issuable edit form. !3392 + !3417
  - Fix background when editing a highlighted note. !3423
  - Remove tabstop from the WIP toggle links. !3426
  - Ensure private project snippets are not viewable by unauthorized people.
  - Gracefully handle notes on deleted commits in merge requests (Stan Hu). !3402
  - Fixed issue with notification settings not saving. !3452

v 8.6.1
  - Add option to reload the schema before restoring a database backup. !2807
  - Display navigation controls on mobile. !3214
  - Fixed bug where participants would not work correctly on merge requests. !3329
  - Fix sorting issues by votes on the groups issues page results in SQL errors. !3333
  - Restrict notifications for confidential issues. !3334
  - Do not allow to move issue if it has not been persisted. !3340
  - Add a confirmation step before deleting an issuable. !3341
  - Fixes issue with signin button overflowing on mobile. !3342
  - Auto collapses the navigation sidebar when resizing. !3343
  - Fix build dependencies, when the dependency is a string. !3344
  - Shows error messages when trying to create label in dropdown menu. !3345
  - Fixes issue with assign milestone not loading milestone list. !3346
  - Fix an issue causing the Dashboard/Milestones page to be blank. !3348

v 8.6.0
  - Add ability to move issue to another project
  - Prevent tokens in the import URL to be showed by the UI
  - Fix bug where wrong commit ID was being used in a merge request diff to show old image (Stan Hu)
  - Add confidential issues
  - Bump gitlab_git to 9.0.3 (Stan Hu)
  - Fix diff image view modes (2-up, swipe, onion skin) not working (Stan Hu)
  - Support Golang subpackage fetching (Stan Hu)
  - Bump Capybara gem to 2.6.2 (Stan Hu)
  - New branch button appears on issues where applicable
  - Contributions to forked projects are included in calendar
  - Improve the formatting for the user page bio (Connor Shea)
  - Easily (un)mark merge request as WIP using link
  - Use specialized system notes when MR is (un)marked as WIP
  - Removed the default password from the initial admin account created during
    setup. A password can be provided during setup (see installation docs), or
    GitLab will ask the user to create a new one upon first visit.
  - Fix issue when pushing to projects ending in .wiki
  - Properly display YAML front matter in Markdown
  - Add support for wiki with UTF-8 page names (Hiroyuki Sato)
  - Fix wiki search results point to raw source (Hiroyuki Sato)
  - Don't load all of GitLab in mail_room
  - Add information about `image` and `services` field at `job` level in the `.gitlab-ci.yml` documentation (Pat Turner)
  - HTTP error pages work independently from location and config (Artem Sidorenko)
  - Update `omniauth-saml` to 1.5.0 to allow for custom response attributes to be set
  - Memoize @group in Admin::GroupsController (Yatish Mehta)
  - Indicate how much an MR diverged from the target branch (Pierre de La Morinerie)
  - Added omniauth-auth0 Gem (Daniel Carraro)
  - Add label description in tooltip to labels in issue index and sidebar
  - Strip leading and trailing spaces in URL validator (evuez)
  - Add "last_sign_in_at" and "confirmed_at" to GET /users/* API endpoints for admins (evuez)
  - Return empty array instead of 404 when commit has no statuses in commit status API
  - Decrease the font size and the padding of the `.anchor` icons used in the README (Roberto Dip)
  - Rewrite logo to simplify SVG code (Sean Lang)
  - Allow to use YAML anchors when parsing the `.gitlab-ci.yml` (Pascal Bach)
  - Ignore jobs that start with `.` (hidden jobs)
  - Hide builds from project's settings when the feature is disabled
  - Allow to pass name of created artifacts archive in `.gitlab-ci.yml`
  - Refactor and greatly improve search performance
  - Add support for cross-project label references
  - Ensure "new SSH key" email do not ends up as dead Sidekiq jobs
  - Update documentation to reflect Guest role not being enforced on internal projects
  - Allow search for logged out users
  - Allow to define on which builds the current one depends on
  - Allow user subscription to a label: get notified for issues/merge requests related to that label (Timothy Andrew)
  - Fix bug where Bitbucket `closed` issues were imported as `opened` (Iuri de Silvio)
  - Don't show Issues/MRs from archived projects in Groups view
  - Fix wrong "iid of max iid" in Issuable sidebar for some merged MRs
  - Fix empty source_sha on Merge Request when there is no diff (Pierre de La Morinerie)
  - Increase the notes polling timeout over time (Roberto Dip)
  - Add shortcut to toggle markdown preview (Florent Baldino)
  - Show labels in dashboard and group milestone views
  - Fix an issue when the target branch of a MR had been deleted
  - Add main language of a project in the list of projects (Tiago Botelho)
  - Add #upcoming filter to Milestone filter (Tiago Botelho)
  - Add ability to show archived projects on dashboard, explore and group pages
  - Remove fork link closes all merge requests opened on source project (Florent Baldino)
  - Move group activity to separate page
  - Create external users which are excluded of internal and private projects unless access was explicitly granted
  - Continue parameters are checked to ensure redirection goes to the same instance
  - User deletion is now done in the background so the request can not time out
  - Canceled builds are now ignored in compound build status if marked as `allowed to fail`
  - Trigger a todo for mentions on commits page
  - Let project owners and admins soft delete issues and merge requests

v 8.5.13
  - Prevent unauthorized access to other projects build traces
  - Forbid scripting for wiki files

v 8.5.12
  - Prevent privilege escalation via "impersonate" feature
  - Prevent privilege escalation via notes API
  - Prevent privilege escalation via project webhook API
  - Prevent XSS via Git branch and tag names
  - Prevent XSS via custom issue tracker URL
  - Prevent XSS via `window.opener`
  - Prevent information disclosure via snippet API
  - Prevent information disclosure via project labels
  - Prevent information disclosure via new merge request page

v 8.5.11
  - Fix persistent XSS vulnerability in `commit_person_link` helper

v 8.5.10
  - Fix a 2FA authentication spoofing vulnerability.

v 8.5.9
  - Don't attempt to fetch any tags from a forked repo (Stan Hu).

v 8.5.8
  - Bump Git version requirement to 2.7.4

v 8.5.7
  - Bump Git version requirement to 2.7.3

v 8.5.6
  - Obtain a lease before querying LDAP

v 8.5.5
  - Ensure removing a project removes associated Todo entries
  - Prevent a 500 error in Todos when author was removed
  - Fix pagination for filtered dashboard and explore pages
  - Fix "Show all" link behavior

v 8.5.4
  - Do not cache requests for badges (including builds badge)

v 8.5.3
  - Flush repository caches before renaming projects
  - Sort starred projects on dashboard based on last activity by default
  - Show commit message in JIRA mention comment
  - Makes issue page and merge request page usable on mobile browsers.
  - Improved UI for profile settings

v 8.5.2
  - Fix sidebar overlapping content when screen width was below 1200px
  - Don't repeat labels listed on Labels tab
  - Bring the "branded appearance" feature from EE to CE
  - Fix error 500 when commenting on a commit
  - Show days remaining instead of elapsed time for Milestone
  - Fix broken icons on installations with relative URL (Artem Sidorenko)
  - Fix issue where tag list wasn't refreshed after deleting a tag
  - Fix import from gitlab.com (KazSawada)
  - Improve implementation to check read access to forks and add pagination
  - Don't show any "2FA required" message if it's not actually required
  - Fix help keyboard shortcut on relative URL setups (Artem Sidorenko)
  - Update Rails to 4.2.5.2
  - Fix permissions for deprecated CI build status badge
  - Don't show "Welcome to GitLab" when the search didn't return any projects
  - Add Todos documentation

v 8.5.1
  - Fix group projects styles
  - Show Crowd login tab when sign in is disabled and Crowd is enabled (Peter Hudec)
  - Fix a set of small UI glitches in project, profile, and wiki pages
  - Restrict permissions on public/uploads
  - Fix the merge request side-by-side view after loading diff results
  - Fix the look of tooltip for the "Revert" button
  - Add when the Builds & Runners API changes got introduced
  - Fix error 500 on some merged merge requests
  - Fix an issue causing the content of the issuable sidebar to disappear
  - Fix error 500 when trying to mark an already done todo as "done"
  - Fix an issue where MRs weren't sortable
  - Issues can now be dragged & dropped into empty milestone lists. This is also
    possible with MRs
  - Changed padding & background color for highlighted notes
  - Re-add the newrelic_rpm gem which was removed without any deprecation or warning (Stan Hu)
  - Update sentry-raven gem to 0.15.6
  - Add build coverage in project's builds page (Steffen Köhler)
  - Changed # to ! for merge requests in activity view

v 8.5.0
  - Fix duplicate "me" in tooltip of the "thumbsup" awards Emoji (Stan Hu)
  - Cache various Repository methods to improve performance
  - Fix duplicated branch creation/deletion Webhooks/service notifications when using Web UI (Stan Hu)
  - Ensure rake tasks that don't need a DB connection can be run without one
  - Update New Relic gem to 3.14.1.311 (Stan Hu)
  - Add "visibility" flag to GET /projects api endpoint
  - Add an option to supply root email through an environmental variable (Koichiro Mikami)
  - Ignore binary files in code search to prevent Error 500 (Stan Hu)
  - Render sanitized SVG images (Stan Hu)
  - Support download access by PRIVATE-TOKEN header (Stan Hu)
  - Upgrade gitlab_git to 7.2.23 to fix commit message mentions in first branch push
  - Add option to include the sender name in body of Notify email (Jason Lee)
  - New UI for pagination
  - Don't prevent sign out when 2FA enforcement is enabled and user hasn't yet
    set it up
  - API: Added "merge_requests/:merge_request_id/closes_issues" (Gal Schlezinger)
  - Fix diff comments loaded by AJAX to load comment with diff in discussion tab
  - Fix relative links in other markup formats (Ben Boeckel)
  - Whitelist raw "abbr" elements when parsing Markdown (Benedict Etzel)
  - Fix label links for a merge request pointing to issues list
  - Don't vendor minified JS
  - Increase project import timeout to 15 minutes
  - Be more permissive with email address validation: it only has to contain a single '@'
  - Display 404 error on group not found
  - Track project import failure
  - Support Two-factor Authentication for LDAP users
  - Display database type and version in Administration dashboard
  - Allow limited Markdown in Broadcast Messages
  - Fix visibility level text in admin area (Zeger-Jan van de Weg)
  - Warn admin during OAuth of granting admin rights (Zeger-Jan van de Weg)
  - Update the ExternalIssue regex pattern (Blake Hitchcock)
  - Remember user's inline/side-by-side diff view preference in a cookie (Kirill Katsnelson)
  - Optimized performance of finding issues to be closed by a merge request
  - Add `avatar_url`, `description`, `git_ssh_url`, `git_http_url`, `path_with_namespace`
    and `default_branch` in `project` in push, issue, merge-request and note webhooks data (Kirill Zaitsev)
  - Deprecate the `ssh_url` in favor of `git_ssh_url` and `http_url` in favor of `git_http_url`
    in `project` for push, issue, merge-request and note webhooks data (Kirill Zaitsev)
  - Deprecate the `repository` key in push, issue, merge-request and note webhooks data, use `project` instead (Kirill Zaitsev)
  - API: Expose MergeRequest#merge_status (Andrei Dziahel)
  - Revert "Add IP check against DNSBLs at account sign-up"
  - Actually use the `skip_merges` option in Repository#commits (Tony Chu)
  - Fix API to keep request parameters in Link header (Michael Potthoff)
  - Deprecate API "merge_request/:merge_request_id/comments". Use "merge_requests/:merge_request_id/notes" instead
  - Deprecate API "merge_request/:merge_request_id/...". Use "merge_requests/:merge_request_id/..." instead
  - Prevent parse error when name of project ends with .atom and prevent path issues
  - Discover branches for commit statuses ref-less when doing merge when succeeded
  - Mark inline difference between old and new paths when a file is renamed
  - Support Akismet spam checking for creation of issues via API (Stan Hu)
  - API: Allow to set or update a merge-request's milestone (Kirill Skachkov)
  - Improve UI consistency between projects and groups lists
  - Add sort dropdown to dashboard projects page
  - Fixed logo animation on Safari (Roman Rott)
  - Fix Merge When Succeeded when multiple stages
  - Hide remove source branch button when the MR is merged but new commits are pushed (Zeger-Jan van de Weg)
  - In seach autocomplete show only groups and projects you are member of
  - Don't process cross-reference notes from forks
  - Fix: init.d script not working on OS X
  - Faster snippet search
  - Added API to download build artifacts
  - Title for milestones should be unique (Zeger-Jan van de Weg)
  - Validate correctness of maximum attachment size application setting
  - Replaces "Create merge request" link with one to the "Merge Request" when one exists
  - Fix CI builds badge, add a new link to builds badge, deprecate the old one
  - Fix broken link to project in build notification emails
  - Ability to see and sort on vote count from Issues and MR lists
  - Fix builds scheduler when first build in stage was allowed to fail
  - User project limit is reached notice is hidden if the projects limit is zero
  - Add API support for managing runners and project's runners
  - Allow SAML users to login with no previous account without having to allow
    all Omniauth providers to do so.
  - Allow existing users to auto link their SAML credentials by logging in via SAML
  - Make it possible to erase a build (trace, artifacts) using UI and API
  - Ability to revert changes from a Merge Request or Commit
  - Emoji comment on diffs are not award emoji
  - Add label description (Nuttanart Pornprasitsakul)
  - Show label row when filtering issues or merge requests by label (Nuttanart Pornprasitsakul)
  - Add Todos

v 8.4.11
  - Prevent unauthorized access to other projects build traces
  - Forbid scripting for wiki files

v 8.4.10
  - Prevent privilege escalation via "impersonate" feature
  - Prevent privilege escalation via notes API
  - Prevent privilege escalation via project webhook API
  - Prevent XSS via Git branch and tag names
  - Prevent XSS via custom issue tracker URL
  - Prevent XSS via `window.opener`
  - Prevent information disclosure via snippet API
  - Prevent information disclosure via project labels
  - Prevent information disclosure via new merge request page

v 8.4.9
  - Fix persistent XSS vulnerability in `commit_person_link` helper

v 8.4.8
  - Fix a 2FA authentication spoofing vulnerability.

v 8.4.7
  - Don't attempt to fetch any tags from a forked repo (Stan Hu).

v 8.4.6
  - Bump Git version requirement to 2.7.4

v 8.4.5
  - No CE-specific changes

v 8.4.4
  - Update omniauth-saml gem to 1.4.2
  - Prevent long-running backup tasks from timing out the database connection
  - Add a Project setting to allow guests to view build logs (defaults to true)
  - Sort project milestones by due date including issue editor (Oliver Rogers / Orih)

v 8.4.3
  - Increase lfs_objects size column to 8-byte integer to allow files larger
    than 2.1GB
  - Correctly highlight MR diff when MR has merge conflicts
  - Fix highlighting in blame view
  - Update sentry-raven gem to prevent "Not a git repository" console output
    when running certain commands
  - Add instrumentation to additional Gitlab::Git and Rugged methods for
    performance monitoring
  - Allow autosize textareas to also be manually resized

v 8.4.2
  - Bump required gitlab-workhorse version to bring in a fix for missing
    artifacts in the build artifacts browser
  - Get rid of those ugly borders on the file tree view
  - Fix updating the runner information when asking for builds
  - Bump gitlab_git version to 7.2.24 in order to bring in a performance
    improvement when checking if a repository was empty
  - Add instrumentation for Gitlab::Git::Repository instance methods so we can
    track them in Performance Monitoring.
  - Increase contrast between highlighted code comments and inline diff marker
  - Fix method undefined when using external commit status in builds
  - Fix highlighting in blame view.

v 8.4.1
  - Apply security updates for Rails (4.2.5.1), rails-html-sanitizer (1.0.3),
    and Nokogiri (1.6.7.2)
  - Fix redirect loop during import
  - Fix diff highlighting for all syntax themes
  - Delete project and associations in a background worker

v 8.4.0
  - Allow LDAP users to change their email if it was not set by the LDAP server
  - Ensure Gravatar host looks like an actual host
  - Consider re-assign as a mention from a notification point of view
  - Add pagination headers to already paginated API resources
  - Properly generate diff of orphan commits, like the first commit in a repository
  - Improve the consistency of commit titles, branch names, tag names, issue/MR titles, on their respective project pages
  - Autocomplete data is now always loaded, instead of when focusing a comment text area
  - Improved performance of finding issues for an entire group
  - Added custom application performance measuring system powered by InfluxDB
  - Add syntax highlighting to diffs
  - Gracefully handle invalid UTF-8 sequences in Markdown links (Stan Hu)
  - Bump fog to 1.36.0 (Stan Hu)
  - Add user's last used IP addresses to admin page (Stan Hu)
  - Add housekeeping function to project settings page
  - The default GitLab logo now acts as a loading indicator
  - Fix caching issue where build status was not updating in project dashboard (Stan Hu)
  - Accept 2xx status codes for successful Webhook triggers (Stan Hu)
  - Fix missing date of month in network graph when commits span a month (Stan Hu)
  - Expire view caches when application settings change (e.g. Gravatar disabled) (Stan Hu)
  - Don't notify users twice if they are both project watchers and subscribers (Stan Hu)
  - Remove gray background from layout in UI
  - Fix signup for OAuth providers that don't provide a name
  - Implement new UI for group page
  - Implement search inside emoji picker
  - Let the CI runner know about builds that this build depends on
  - Add API support for looking up a user by username (Stan Hu)
  - Add project permissions to all project API endpoints (Stan Hu)
  - Link to milestone in "Milestone changed" system note
  - Only allow group/project members to mention `@all`
  - Expose Git's version in the admin area (Trey Davis)
  - Add "Frequently used" category to emoji picker
  - Add CAS support (tduehr)
  - Add link to merge request on build detail page
  - Fix: Problem with projects ending with .keys (Jose Corcuera)
  - Revert back upvote and downvote button to the issue and MR pages
  - Swap position of Assignee and Author selector on Issuables (Zeger-Jan van de Weg)
  - Add system hook messages for project rename and transfer (Steve Norman)
  - Fix version check image in Safari
  - Show 'All' tab by default in the builds page
  - Add Open Graph and Twitter Card data to all pages
  - Fix API project lookups when querying with a namespace with dots (Stan Hu)
  - Enable forcing Two-factor authentication sitewide, with optional grace period
  - Import GitHub Pull Requests into GitLab
  - Change single user API endpoint to return more detailed data (Michael Potthoff)
  - Update version check images to use SVG
  - Validate README format before displaying
  - Enable Microsoft Azure OAuth2 support (Janis Meybohm)
  - Properly set task-list class on single item task lists
  - Add file finder feature in tree view (Kyungchul Shin)
  - Ajax filter by message for commits page
  - API: Add support for deleting a tag via the API (Robert Schilling)
  - Allow subsequent validations in CI Linter
  - Show referenced MRs & Issues only when the current viewer can access them
  - Fix Encoding::CompatibilityError bug when markdown content has some complex URL (Jason Lee)
  - Add API support for managing project's builds
  - Add API support for managing project's build triggers
  - Add API support for managing project's build variables
  - Allow broadcast messages to be edited
  - Autosize Markdown textareas
  - Import GitHub wiki into GitLab
  - Add reporters ability to download and browse build artifacts (Andrew Johnson)
  - Autofill referring url in message box when reporting user abuse.
  - Remove leading comma on award emoji when the user is the first to award the emoji (Zeger-Jan van de Weg)
  - Add build artifacts browser
  - Improve UX in builds artifacts browser
  - Increase default size of `data` column in `events` table when using MySQL
  - Expose button to CI Lint tool on project builds page
  - Fix: Creator should be added as a master of the project on creation
  - Added X-GitLab-... headers to emails from CI and Email On Push services (Anton Baklanov)
  - Add IP check against DNSBLs at account sign-up
  - Added cache:key to .gitlab-ci.yml allowing to fine tune the caching

v 8.3.10
  - Prevent unauthorized access to other projects build traces
  - Forbid scripting for wiki files

v 8.3.9
  - Prevent privilege escalation via "impersonate" feature
  - Prevent privilege escalation via notes API
  - Prevent privilege escalation via project webhook API
  - Prevent XSS via custom issue tracker URL
  - Prevent XSS via `window.opener`
  - Prevent information disclosure via project labels
  - Prevent information disclosure via new merge request page

v 8.3.8
  - Fix persistent XSS vulnerability in `commit_person_link` helper

v 8.3.7
  - Fix a 2FA authentication spoofing vulnerability.

v 8.3.6
  - Don't attempt to fetch any tags from a forked repo (Stan Hu).

v 8.3.5
  - Bump Git version requirement to 2.7.4

v 8.3.4
  - Use gitlab-workhorse 0.5.4 (fixes API routing bug)

v 8.3.3
  - Preserve CE behavior with JIRA integration by only calling API if URL is set
  - Fix duplicated branch creation/deletion events when using Web UI (Stan Hu)
  - Add configurable LDAP server query timeout
  - Get "Merge when build succeeds" to work when commits were pushed to MR target branch while builds were running
  - Suppress e-mails on failed builds if allow_failure is set (Stan Hu)
  - Fix project transfer e-mail sending incorrect paths in e-mail notification (Stan Hu)
  - Better support for referencing and closing issues in Asana service (Mike Wyatt)
  - Enable "Add key" button when user fills in a proper key (Stan Hu)
  - Fix error in processing reply-by-email messages (Jason Lee)
  - Fix Error 500 when visiting build page of project with nil runners_token (Stan Hu)
  - Use WOFF versions of SourceSansPro fonts
  - Fix regression when builds were not generated for tags created through web/api interface
  - Fix: maintain milestone filter between Open and Closed tabs (Greg Smethells)
  - Fix missing artifacts and build traces for build created before 8.3

v 8.3.2
  - Disable --follow in `git log` to avoid loading duplicate commit data in infinite scroll (Stan Hu)
  - Add support for Google reCAPTCHA in user registration

v 8.3.1
  - Fix Error 500 when global milestones have slashes (Stan Hu)
  - Fix Error 500 when doing a search in dashboard before visiting any project (Stan Hu)
  - Fix LDAP identity and user retrieval when special characters are used
  - Move Sidekiq-cron configuration to gitlab.yml

v 8.3.0
  - Bump rack-attack to 4.3.1 for security fix (Stan Hu)
  - API support for starred projects for authorized user (Zeger-Jan van de Weg)
  - Add open_issues_count to project API (Stan Hu)
  - Expand character set of usernames created by Omniauth (Corey Hinshaw)
  - Add button to automatically merge a merge request when the build succeeds (Zeger-Jan van de Weg)
  - Add unsubscribe link in the email footer (Zeger-Jan van de Weg)
  - Provide better diagnostic message upon project creation errors (Stan Hu)
  - Bump devise to 3.5.3 to fix reset token expiring after account creation (Stan Hu)
  - Remove api credentials from link to build_page
  - Deprecate GitLabCiService making it to always be inactive
  - Bump gollum-lib to 4.1.0 (Stan Hu)
  - Fix broken group avatar upload under "New group" (Stan Hu)
  - Update project repositorize size and commit count during import:repos task (Stan Hu)
  - Fix API setting of 'public' attribute to false will make a project private (Stan Hu)
  - Handle and report SSL errors in Webhook test (Stan Hu)
  - Bump Redis requirement to 2.8 for Sidekiq 4 (Stan Hu)
  - Fix: Assignee selector is empty when 'Unassigned' is selected (Jose Corcuera)
  - WIP identifier on merge requests no longer requires trailing space
  - Add rake tasks for git repository maintainance (Zeger-Jan van de Weg)
  - Fix 500 error when update group member permission
  - Fix: As an admin, cannot add oneself as a member to a group/project
  - Trim leading and trailing whitespace of milestone and issueable titles (Jose Corcuera)
  - Recognize issue/MR/snippet/commit links as references
  - Backport JIRA features from EE to CE
  - Add ignore whitespace change option to commit view
  - Fire update hook from GitLab
  - Allow account unlock via email
  - Style warning about mentioning many people in a comment
  - Fix: sort milestones by due date once again (Greg Smethells)
  - Migrate all CI::Services and CI::WebHooks to Services and WebHooks
  - Don't show project fork event as "imported"
  - Add API endpoint to fetch merge request commits list
  - Don't create CI status for refs that doesn't have .gitlab-ci.yml, even if the builds are enabled
  - Expose events API with comment information and author info
  - Fix: Ensure "Remove Source Branch" button is not shown when branch is being deleted. #3583
  - Run custom Git hooks when branch is created or deleted.
  - Fix bug when simultaneously accepting multiple MRs results in MRs that are of "merged" status, but not merged to the target branch
  - Add languages page to graphs
  - Block LDAP user when they are no longer found in the LDAP server
  - Improve wording on project visibility levels (Zeger-Jan van de Weg)
  - Fix editing notes on a merge request diff
  - Automatically select default clone protocol based on user preferences (Eirik Lygre)
  - Make Network page as sub tab of Commits
  - Add copy-to-clipboard button for Snippets
  - Add indication to merge request list item that MR cannot be merged automatically
  - Default target branch to patch-n when editing file in protected branch
  - Add Builds tab to merge request detail page
  - Allow milestones, issues and MRs to be created from dashboard and group indexes
  - Use new style for wiki
  - Use new style for milestone detail page
  - Fix sidebar tooltips when collapsed
  - Prevent possible XSS attack with award-emoji
  - Upgraded Sidekiq to 4.x
  - Accept COPYING,COPYING.lesser, and licence as license file (Zeger-Jan van de Weg)
  - Fix emoji aliases problem
  - Fix award-emojis Flash alert's width
  - Fix deleting notes on a merge request diff
  - Display referenced merge request statuses in the issue description (Greg Smethells)
  - Implement new sidebar for issue and merge request pages
  - Emoji picker improvements
  - Suppress warning about missing `.gitlab-ci.yml` if builds are disabled
  - Do not show build status unless builds are enabled and `.gitlab-ci.yml` is present
  - Persist runners registration token in database
  - Fix online editor should not remove newlines at the end of the file
  - Expose Git's version in the admin area
  - Show "New Merge Request" buttons on canonical repos when you have a fork (Josh Frye)

v 8.2.6
  - Prevent unauthorized access to other projects build traces
  - Forbid scripting for wiki files

v 8.2.5
  - Prevent privilege escalation via "impersonate" feature
  - Prevent privilege escalation via notes API
  - Prevent privilege escalation via project webhook API
  - Prevent XSS via `window.opener`
  - Prevent information disclosure via project labels
  - Prevent information disclosure via new merge request page

v 8.2.4
  - Bump Git version requirement to 2.7.4

v 8.2.3
  - Fix application settings cache not expiring after changes (Stan Hu)
  - Fix Error 500s when creating global milestones with Unicode characters (Stan Hu)
  - Update documentation for "Guest" permissions
  - Properly convert Emoji-only comments into Award Emojis
  - Enable devise paranoid mode to prevent user enumeration attack
  - Webhook payload has an added, modified and removed properties for each commit
  - Fix 500 error when creating a merge request that removes a submodule

v 8.2.2
  - Fix 404 in redirection after removing a project (Stan Hu)
  - Ensure cached application settings are refreshed at startup (Stan Hu)
  - Fix Error 500 when viewing user's personal projects from admin page (Stan Hu)
  - Fix: Raw private snippets access workflow
  - Prevent "413 Request entity too large" errors when pushing large files with LFS
  - Fix invalid links within projects dashboard header
  - Make current user the first user in assignee dropdown in issues detail page (Stan Hu)
  - Fix: duplicate email notifications on issue comments

v 8.2.1
  - Forcefully update builds that didn't want to update with state machine
  - Fix: saving GitLabCiService as Admin Template

v 8.2.0
  - Improved performance of finding projects and groups in various places
  - Improved performance of rendering user profile pages and Atom feeds
  - Expose build artifacts path as config option
  - Fix grouping of contributors by email in graph.
  - Improved performance of finding issues with/without labels
  - Fix Drone CI service template not saving properly (Stan Hu)
  - Fix avatars not showing in Atom feeds and project issues when Gravatar disabled (Stan Hu)
  - Added a GitLab specific profiling tool called "Sherlock" (see GitLab CE merge request #1749)
  - Upgrade gitlab_git to 7.2.20 and rugged to 0.23.3 (Stan Hu)
  - Improved performance of finding users by one of their Email addresses
  - Add allow_failure field to commit status API (Stan Hu)
  - Commits without .gitlab-ci.yml are marked as skipped
  - Save detailed error when YAML syntax is invalid
  - Since GitLab CI is enabled by default, remove enabling it by pushing .gitlab-ci.yml
  - Added build artifacts
  - Improved performance of replacing references in comments
  - Show last project commit to default branch on project home page
  - Highlight comment based on anchor in URL
  - Adds ability to remove the forked relationship from project settings screen. (Han Loong Liauw)
  - Improved performance of sorting milestone issues
  - Allow users to select the Files view as default project view (Cristian Bica)
  - Show "Empty Repository Page" for repository without branches (Artem V. Navrotskiy)
  - Fix: Inability to reply to code comments in the MR view, if the MR comes from a fork
  - Use git follow flag for commits page when retrieve history for file or directory
  - Show merge request CI status on merge requests index page
  - Send build name and stage in CI notification e-mail
  - Extend yml syntax for only and except to support specifying repository path
  - Enable shared runners to all new projects
  - Bump GitLab-Workhorse to 0.4.1
  - Allow to define cache in `.gitlab-ci.yml`
  - Fix: 500 error returned if destroy request without HTTP referer (Kazuki Shimizu)
  - Remove deprecated CI events from project settings page
  - Use issue editor as cross reference comment author when issue is edited with a new mention.
  - Add graphs of commits ahead and behind default branch (Jeff Stubler)
  - Improve personal snippet access workflow (Douglas Alexandre)
  - [API] Add ability to fetch the commit ID of the last commit that actually touched a file
  - Fix omniauth documentation setting for omnibus configuration (Jon Cairns)
  - Add "New file" link to dropdown on project page
  - Include commit logs in project search
  - Add "added", "modified" and "removed" properties to commit object in webhook
  - Rename "Back to" links to "Go to" because its not always a case it point to place user come from
  - Allow groups to appear in the search results if the group owner allows it
  - Add email notification to former assignee upon unassignment (Adam Lieskovský)
  - New design for project graphs page
  - Remove deprecated dumped yaml file generated from previous job definitions
  - Show specific runners from projects where user is master or owner
  - MR target branch is now visible on a list view when it is different from project's default one
  - Improve Continuous Integration graphs page
  - Make color of "Accept Merge Request" button consistent with current build status
  - Add ignore white space option in merge request diff and commit and compare view
  - Ability to add release notes (markdown text and attachments) to git tags (aka Releases)
  - Relative links from a repositories README.md now link to the default branch
  - Fix trailing whitespace issue in merge request/issue title
  - Fix bug when milestone/label filter was empty for dashboard issues page
  - Add ability to create milestone in group projects from single form
  - Add option to create merge request when editing/creating a file (Dirceu Tiegs)
  - Prevent the last owner of a group from being able to delete themselves by 'adding' themselves as a master (James Lopez)
  - Add Award Emoji to issue and merge request pages

v 8.1.4
  - Fix bug where manually merged branches in a MR would end up with an empty diff (Stan Hu)
  - Prevent redirect loop when home_page_url is set to the root URL
  - Fix incoming email config defaults
  - Remove CSS property preventing hard tabs from rendering in Chromium 45 (Stan Hu)

v 8.1.3
  - Force update refs/merge-requests/X/head upon a push to the source branch of a merge request (Stan Hu)
  - Spread out runner contacted_at updates
  - Use issue editor as cross reference comment author when issue is edited with a new mention
  - Add Facebook authentication

v 8.1.2
  - Fix cloning Wiki repositories via HTTP (Stan Hu)
  - Add migration to remove satellites directory
  - Fix specific runners visibility
  - Fix 500 when editing CI service
  - Require CI jobs to be named
  - Fix CSS for runner status
  - Fix CI badge
  - Allow developer to manage builds

v 8.1.1
  - Removed, see 8.1.2

v 8.1.0
  - Ensure MySQL CI limits DB migrations occur after the fields have been created (Stan Hu)
  - Fix duplicate repositories in GitHub import page (Stan Hu)
  - Redirect to a default path if HTTP_REFERER is not set (Stan Hu)
  - Adds ability to create directories using the web editor (Ben Ford)
  - Cleanup stuck CI builds
  - Send an email to admin email when a user is reported for spam (Jonathan Rochkind)
  - Show notifications button when user is member of group rather than project (Grzegorz Bizon)
  - Fix bug preventing mentioned issued from being closed when MR is merged using fast-forward merge.
  - Fix nonatomic database update potentially causing project star counts to go negative (Stan Hu)
  - Don't show "Add README" link in an empty repository if user doesn't have access to push (Stan Hu)
  - Fix error preventing displaying of commit data for a directory with a leading dot (Stan Hu)
  - Speed up load times of issue detail pages by roughly 1.5x
  - Fix CI rendering regressions
  - If a merge request is to close an issue, show this on the issue page (Zeger-Jan van de Weg)
  - Add a system note and update relevant merge requests when a branch is deleted or re-added (Stan Hu)
  - Make diff file view easier to use on mobile screens (Stan Hu)
  - Improved performance of finding users by username or Email address
  - Fix bug where merge request comments created by API would not trigger notifications (Stan Hu)
  - Add support for creating directories from Files page (Stan Hu)
  - Allow removing of project without confirmation when JavaScript is disabled (Stan Hu)
  - Support filtering by "Any" milestone or issue and fix "No Milestone" and "No Label" filters (Stan Hu)
  - Improved performance of the trending projects page
  - Remove CI migration task
  - Improved performance of finding projects by their namespace
  - Add assignee data to Issuables' hook_data (Bram Daams)
  - Fix bug where transferring a project would result in stale commit links (Stan Hu)
  - Fix build trace updating
  - Include full path of source and target branch names in New Merge Request page (Stan Hu)
  - Add user preference to view activities as default dashboard (Stan Hu)
  - Add option to admin area to sign in as a specific user (Pavel Forkert)
  - Show CI status on all pages where commits list is rendered
  - Automatically enable CI when push .gitlab-ci.yml file to repository
  - Move CI charts to project graphs area
  - Fix cases where Markdown did not render links in activity feed (Stan Hu)
  - Add first and last to pagination (Zeger-Jan van de Weg)
  - Added Commit Status API
  - Added Builds View
  - Added when to .gitlab-ci.yml
  - Show CI status on commit page
  - Added CI_BUILD_TAG, _STAGE, _NAME and _TRIGGERED to CI builds
  - Show CI status on Your projects page and Starred projects page
  - Remove "Continuous Integration" page from dashboard
  - Add notes and SSL verification entries to hook APIs (Ben Boeckel)
  - Fix grammar in admin area "labels" .nothing-here-block when no labels exist.
  - Move CI runners page to project settings area
  - Move CI variables page to project settings area
  - Move CI triggers page to project settings area
  - Move CI project settings page to CE project settings area
  - Fix bug when removed file was not appearing in merge request diff
  - Show warning when build cannot be served by any of the available CI runners
  - Note the original location of a moved project when notifying users of the move
  - Improve error message when merging fails
  - Add support of multibyte characters in LDAP UID (Roman Petrov)
  - Show additions/deletions stats on merge request diff
  - Remove footer text in emails (Zeger-Jan van de Weg)
  - Ensure code blocks are properly highlighted after a note is updated
  - Fix wrong access level badge on MR comments
  - Hide password in the service settings form
  - Move CI webhooks page to project settings area
  - Fix User Identities API. It now allows you to properly create or update user's identities.
  - Add user preference to change layout width (Peter Göbel)
  - Use commit status in merge request widget as preferred source of CI status
  - Integrate CI commit and build pages into project pages
  - Move CI services page to project settings area
  - Add "Quick Submit" behavior to input fields throughout the application. Use
    Cmd+Enter on Mac and Ctrl+Enter on Windows/Linux.
  - Fix position of hamburger in header for smaller screens (Han Loong Liauw)
  - Fix bug where Emojis in Markdown would truncate remaining text (Sakata Sinji)
  - Persist filters when sorting on admin user page (Jerry Lukins)
  - Update style of snippets pages (Han Loong Liauw)
  - Allow dashboard and group issues/MRs to be filtered by label
  - Add spellcheck=false to certain input fields
  - Invalidate stored service password if the endpoint URL is changed
  - Project names are not fully shown if group name is too big, even on group page view
  - Apply new design for Files page
  - Add "New Page" button to Wiki Pages tab (Stan Hu)
  - Only render 404 page from /public
  - Hide passwords from services API (Alex Lossent)
  - Fix: Images cannot show when projects' path was changed
  - Let gitlab-git-http-server generate and serve 'git archive' downloads
  - Optimize query when filtering on issuables (Zeger-Jan van de Weg)
  - Fix padding of outdated discussion item.
  - Animate the logo on hover

v 8.0.5
  - Correct lookup-by-email for LDAP logins
  - Fix loading spinner sometimes not being hidden on Merge Request tab switches

v 8.0.4
  - Fix Message-ID header to be RFC 2111-compliant to prevent e-mails being dropped (Stan Hu)
  - Fix referrals for :back and relative URL installs
  - Fix anchors to comments in diffs
  - Remove CI token from build traces
  - Fix "Assign All" button on Runner admin page
  - Fix search in Files
  - Add full project namespace to payload of system webhooks (Ricardo Band)

v 8.0.3
  - Fix URL shown in Slack notifications
  - Fix bug where projects would appear to be stuck in the forked import state (Stan Hu)
  - Fix Error 500 in creating merge requests with > 1000 diffs (Stan Hu)
  - Add work_in_progress key to MR webhooks (Ben Boeckel)

v 8.0.2
  - Fix default avatar not rendering in network graph (Stan Hu)
  - Skip check_initd_configured_correctly on omnibus installs
  - Prevent double-prefixing of help page paths
  - Clarify confirmation text on user deletion
  - Make commit graphs responsive to window width changes (Stan Hu)
  - Fix top margin for sign-in button on public pages
  - Fix LDAP attribute mapping
  - Remove git refs used internally by GitLab from network graph (Stan Hu)
  - Use standard Markdown font in Markdown preview instead of fixed-width font (Stan Hu)
  - Fix Reply by email for non-UTF-8 messages.
  - Add option to use StartTLS with Reply by email IMAP server.
  - Allow AWS S3 Server-Side Encryption with Amazon S3-Managed Keys for backups (Paul Beattie)

v 8.0.1
  - Improve CI migration procedure and documentation

v 8.0.0
  - Fix Markdown links not showing up in dashboard activity feed (Stan Hu)
  - Remove milestones from merge requests when milestones are deleted (Stan Hu)
  - Fix HTML link that was improperly escaped in new user e-mail (Stan Hu)
  - Fix broken sort in merge request API (Stan Hu)
  - Bump rouge to 1.10.1 to remove warning noise and fix other syntax highlighting bugs (Stan Hu)
  - Gracefully handle errors in syntax highlighting by leaving the block unformatted (Stan Hu)
  - Add "replace" and "upload" functionalities to allow user replace existing file and upload new file into current repository
  - Fix URL construction for merge requests, issues, notes, and commits for relative URL config (Stan Hu)
  - Fix emoji URLs in Markdown when relative_url_root is used (Stan Hu)
  - Omit filename in Content-Disposition header in raw file download to avoid RFC 6266 encoding issues (Stan HU)
  - Fix broken Wiki Page History (Stan Hu)
  - Import forked repositories asynchronously to prevent large repositories from timing out (Stan Hu)
  - Prevent anchors from being hidden by header (Stan Hu)
  - Fix bug where only the first 15 Bitbucket issues would be imported (Stan Hu)
  - Sort issues by creation date in Bitbucket importer (Stan Hu)
  - Prevent too many redirects upon login when home page URL is set to external_url (Stan Hu)
  - Improve dropdown positioning on the project home page (Hannes Rosenögger)
  - Upgrade browser gem to 1.0.0 to avoid warning in IE11 compatibilty mode (Stan Hu)
  - Remove user OAuth tokens from the database and request new tokens each session (Stan Hu)
  - Restrict users API endpoints to use integer IDs (Stan Hu)
  - Only show recent push event if the branch still exists or a recent merge request has not been created (Stan Hu)
  - Remove satellites
  - Better performance for web editor (switched from satellites to rugged)
  - Faster merge
  - Ability to fetch merge requests from refs/merge-requests/:id
  - Allow displaying of archived projects in the admin interface (Artem Sidorenko)
  - Allow configuration of import sources for new projects (Artem Sidorenko)
  - Search for comments should be case insensetive
  - Create cross-reference for closing references on commits pushed to non-default branches (Maël Valais)
  - Ability to search milestones
  - Gracefully handle SMTP user input errors (e.g. incorrect email addresses) to prevent Sidekiq retries (Stan Hu)
  - Move dashboard activity to separate page (for your projects and starred projects)
  - Improve performance of git blame
  - Limit content width to 1200px for most of pages to improve readability on big screens
  - Fix 500 error when submit project snippet without body
  - Improve search page usability
  - Bring more UI consistency in way how projects, snippets and groups lists are rendered
  - Make all profiles and group public
  - Fixed login failure when extern_uid changes (Joel Koglin)
  - Don't notify users without access to the project when they are (accidentally) mentioned in a note.
  - Retrieving oauth token with LDAP credentials
  - Load Application settings from running database unless env var USE_DB=false
  - Added Drone CI integration (Kirill Zaitsev)
  - Allow developers to retry builds
  - Hide advanced project options for non-admin users
  - Fail builds if no .gitlab-ci.yml is found
  - Refactored service API and added automatically service docs generator (Kirill Zaitsev)
  - Added web_url key project hook_attrs (Kirill Zaitsev)
  - Add ability to get user information by ID of an SSH key via the API
  - Fix bug which IE cannot show image at markdown when the image is raw file of gitlab
  - Add support for Crowd
  - Global Labels that are available to all projects
  - Fix highlighting of deleted lines in diffs.
  - Project notification level can be set on the project page itself
  - Added service API endpoint to retrieve service parameters (Petheő Bence)
  - Add FogBugz project import (Jared Szechy)
  - Sort users autocomplete lists by user (Allister Antosik)
  - Webhook for issue now contains repository field (Jungkook Park)
  - Add ability to add custom text to the help page (Jeroen van Baarsen)
  - Add pg_schema to backup config
  - Fix references to target project issues in Merge Requests markdown preview and textareas (Francesco Levorato)
  - Redirect from incorrectly cased group or project path to correct one (Francesco Levorato)
  - Removed API calls from CE to CI

v 7.14.3 through 0.8.0
  - See changelogs/archive.md<|MERGE_RESOLUTION|>--- conflicted
+++ resolved
@@ -30,7 +30,7 @@
   - Fix resolved discussion display in side-by-side diff view !6575
   - Optimize GitHub importing for speed and memory
   - API: expose pipeline data in builds API (!6502, Guilherme Salazar)
-<<<<<<< HEAD
+  - Notify the Merger about merge after successful build (Dimitris Karakasilis)
   - Fix broken repository 500 errors in project list
   - Close todos when accepting merge requests via the API !6486 (tonygambone)
 
@@ -38,9 +38,6 @@
 
 v 8.12.3
   - Update Gitlab Shell to support low IO priority for storage moves
-=======
-  - Notify the Merger about merge after successful build (Dimitris Karakasilis)
->>>>>>> 6e6f34bf
 
 v 8.12.2 (unreleased)
   - Fix Import/Export not recognising correctly the imported services.
