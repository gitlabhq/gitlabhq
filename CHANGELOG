--- conflicted
+++ resolved
@@ -1,7 +1,5 @@
 Please view this file on the master branch, on stable branches it's out of date.
 
-<<<<<<< HEAD
-=======
 v 8.8.2
   - Added remove due date button. !4209
   - Fix access to Pipelines by Anonymous user. !4233
@@ -14,7 +12,6 @@
   - When creating a .gitignore file a dropdown with templates will be provided. !4075
   - Fix concurrent request when updating build log in browser. !4183
 
->>>>>>> ee9af459
 v 8.8.1
   - Add documentation for the "Health Check" feature
   - Allow anonymous users to access a public project's pipelines
