--- conflicted
+++ resolved
@@ -1,12 +1,9 @@
 Please view this file on the master branch, on stable branches it's out of date.
 
 v 7.14.0 (unreleased)
-<<<<<<< HEAD
   - Fix network graph when branch name has single quotes (Stan Hu)
   - Upgrade gitlab_git to version 7.2.6 to fix Error 500 when creating network graphs (Stan Hu)
-=======
   - Fix the image file that contains non-ascii character is not displayed(Hiroyuki Sato)
->>>>>>> 1cd28600
   - Fix URL used for refreshing notes if relative_url is present (Bartłomiej Święcki)
   - Fix commit data retrieval when branch name has single quotes (Stan Hu)
   - Check that project was actually created rather than just validated in import:repos task (Stan Hu)
