Please view this file on the master branch, on stable branches it's out of date.

v 7.9.0 (unreleased)
  - Fix mass SQL statements on initial push (Hannes Rosenögger)
  - Add tag push notifications and normalize HipChat and Slack messages to be consistent (Stan Hu)
  - Add comment notification events to HipChat and Slack services (Stan Hu)
  - Add issue and merge request events to HipChat and Slack services (Stan Hu)
  - Fix merge request URL passed to Webhooks. (Stan Hu)
  - Fix bug that caused a server error when editing a comment to "+1" or "-1" (Stan Hu)
  - Move labels/milestones tabs to sidebar
  - Upgrade Rails gem to version 4.1.9.
  - Improve error messages for file edit failures
  - Improve UI for commits, issues and merge request lists
  - Fix commit comments on first line of diff not rendering in Merge Request Discussion view.
  - Improve trigger merge request hook when source project branch has been updated (Kirill Zaitsev)
  - Save web edit in new branch
  - Fix ordering of imported but unchanged projects (Marco Wessel)
  - Mobile UI improvements: make aside content expandable
  - Expose avatar_url in projects API
  - Fix checkbox alignment on the application settings page.
  - Generalize image upload in drag and drop in markdown to all files (Hannes Rosenögger)
  - Fix mass-unassignment of issues (Robert Speicher)
  - Allow user confirmation to be skipped for new users via API
  - Add a service to send updates to an Irker gateway (Romain Coltel)
  - Add brakeman (security scanner for Ruby on Rails)
  - Slack username and channel options
  - Add grouped milestones from all projects to dashboard.
<<<<<<< HEAD
  - Web hook sends pusher email as well as commiter
  - Add Bitbucket omniauth provider.
  - Add Bitbucket importer.
  - Support referencing issues to a project whose name starts with a digit
  - Condense commits already in target branch when updating merge request source branch.
  - Send notifications and leave system comments when bulk updating issues.
  - Automatically link commit ranges to compare page: sha1...sha4 or sha1..sha4 (includes sha1 in comparison)
  - Move groups page from profile to dashboard
  - Starred projects page at dashboard 
  - Blocking user does not remove him/her from project/groups but show blocked label
  - Change subject of EmailsOnPush emails to include namespace, project and branch.
  - Change subject of EmailsOnPush emails to include first commit message when multiple were pushed.
  - Remove confusing footer from EmailsOnPush mail body.
  - Add list of changed files to EmailsOnPush emails. 
  - Add option to send EmailsOnPush emails from committer email if domain matches. 
  - Add option to disable code diffs in EmailOnPush emails.
  - Wrap commit message in EmailsOnPush email.
  - Send EmailsOnPush emails when deleting commits using force push.  
  - Fix EmailsOnPush email comparison link to include first commit.
  - Fix highliht of selected lines in file
  - Reject access to group/project avatar if the user doesn't have access.
  - Add database migration to clean group duplicates with same path and name (Make sure you have a backup before update)
  - Add GitLab active users count to rake gitlab:check

v 7.8.2
  - Fix service migration issue when upgrading from versions prior to 7.3
  - Fix setting of the default use project limit via admin UI
  - Fix showing of already imported projects for GitLab and Gitorious importers
  - Fix response of push to repository to return "Not found" if user doesn't have access
  - Fix check if user is allowed to view the file attachment
  - Fix import check for case sensetive namespaces
  - Increase timeout for Git-over-HTTP requests to 1 hour since large pulls/pushes can take a long time.
  - Properly handle autosave local storage exceptions.
=======
  - Escape wildcards when searching LDAP by username.
>>>>>>> 757dca2b

v 7.8.1
  - Fix run of custom post receive hooks
  - Fix migration that caused issues when upgrading to version 7.8 from versions prior to 7.3
  - Fix the warning for LDAP users about need to set password
  - Fix avatars which were not shown for non logged in users
  - Fix urls for the issues when relative url was enabled

v 7.8.0
  - Fix access control and protection against XSS for note attachments and other uploads.
  - Replace highlight.js with rouge-fork rugments (Stefan Tatschner)
  - Make project search case insensitive (Hannes Rosenögger)
  - Include issue/mr participants in list of recipients for reassign/close/reopen emails
  - Expose description in groups API
  - Better UI for project services page
  - Cleaner UI for web editor
  - Add diff syntax highlighting in email-on-push service notifications (Hannes Rosenögger)
  - Add API endpoint to fetch all changes on a MergeRequest (Jeroen van Baarsen)
  - View note image attachments in new tab when clicked instead of downloading them
  - Improve sorting logic in UI and API. Explicitly define what sorting method is used by default
  - Allow more variations for commit messages closing issues (Julien Bianchi and Hannes Rosenögger)
  - Fix overflow at sidebar when have several items
  - Add notes for label changes in issue and merge requests
  - Show tags in commit view (Hannes Rosenögger)
  - Only count a user's vote once on a merge request or issue (Michael Clarke)
  - Increase font size when browse source files and diffs
  - Service Templates now let you set default values for all services
  - Create new file in empty repository using GitLab UI
  - Ability to clone project using oauth2 token
  - Upgrade Sidekiq gem to version 3.3.0
  - Stop git zombie creation during force push check
  - Show success/error messages for test setting button in services
  - Added Rubocop for code style checks
  - Fix commits pagination
  - Async load a branch information at the commit page
  - Disable blacklist validation for project names
  - Allow configuring protection of the default branch upon first push (Marco Wessel)
  - Add gitlab.com importer
  - Add an ability to login with gitlab.com
  - Add a commit calendar to the user profile (Hannes Rosenögger)
  - Submit comment on command-enter
  - Notify all members of a group when that group is mentioned in a comment, for example: `@gitlab-org` or `@sales`.
  - Extend issue clossing pattern to include "Resolve", "Resolves", "Resolved", "Resolving" and "Close"
  - Fix long broadcast message cut-off on left sidebar (Visay Keo)
  - Add Project Avatars (Steven Thonus and Hannes Rosenögger)
  - Password reset token validity increased from 2 hours to 2 days since it is also send on account creation.
  - Edit group members via API
  - Enable raw image paste from clipboard, currently Chrome only (Marco Cyriacks)
  - Add action property to merge request hook (Julien Bianchi)
  - Remove duplicates from group milestone participants list.
  - Add a new API function that retrieves all issues assigned to a single milestone (Justin Whear and Hannes Rosenögger)
  - API: Access groups with their path (Julien Bianchi)
  - Added link to milestone and keeping resource context on smaller viewports for issues and merge requests (Jason Blanchard)
  - Allow notification email to be set separately from primary email.
  - API: Add support for editing an existing project (Mika Mäenpää and Hannes Rosenögger)
  - Don't have Markdown preview fail for long comments/wiki pages.
  - When test web hook - show error message instead of 500 error page if connection to hook url was reset
  - Added support for firing system hooks on group create/destroy and adding/removing users to group (Boyan Tabakov)
  - Added persistent collapse button for left side nav bar (Jason Blanchard)
  - Prevent losing unsaved comments by automatically restoring them when comment page is loaded again.
  - Don't allow page to be scaled on mobile.
  - Clean the username acquired from OAuth/LDAP so it doesn't fail username validation and block signing up.
  - Show assignees in merge request index page (Kelvin Mutuma)
  - Link head panel titles to relevant root page.
  - Allow users that signed up via OAuth to set their password in order to use Git over HTTP(S).
  - Show users button to share their newly created public or internal projects on twitter
  - Add quick help links to the GitLab pricing and feature comparison pages.
  - Fix duplicate authorized applications in user profile and incorrect application client count in admin area.
  - Make sure Markdown previews always use the same styling as the eventual destination.
  - Remove deprecated Group#owner_id from API
  - Show projects user contributed to on user page. Show stars near project on user page.
  - Improve database performance for GitLab
  - Add Asana service (Jeremy Benoist)
  - Improve project web hooks with extra data

v 7.7.2
  - Update GitLab Shell to version 2.4.2 that fixes a bug when developers can push to protected branch
  - Fix issue when LDAP user can't login with existing GitLab account

v 7.7.1
  - Improve mention autocomplete performance
  - Show setup instructions for GitHub import if disabled
  - Allow use http for OAuth applications

v 7.7.0
  - Import from GitHub.com feature
  - Add Jetbrains Teamcity CI service (Jason Lippert)
  - Mention notification level
  - Markdown preview in wiki (Yuriy Glukhov)
  - Raise group avatar filesize limit to 200kb
  - OAuth applications feature
  - Show user SSH keys in admin area
  - Developer can push to protected branches option
  - Set project path instead of project name in create form
  - Block Git HTTP access after 10 failed authentication attempts
  - Updates to the messages returned by API (sponsored by O'Reilly Media)
  - New UI layout with side navigation
  - Add alert message in case of outdated browser (IE < 10)
  - Added API support for sorting projects
  - Update gitlab_git to version 7.0.0.rc14
  - Add API project search filter option for authorized projects
  - Fix File blame not respecting branch selection
  - Change some of application settings on fly in admin area UI
  - Redesign signin/signup pages
  - Close standard input in Gitlab::Popen.popen
  - Trigger GitLab CI when push tags
  - When accept merge request - do merge using sidaekiq job
  - Enable web signups by default
  - Fixes for diff comments: drag-n-drop images, selecting images
  - Fixes for edit comments: drag-n-drop images, preview mode, selecting images, save & update
  - Remove password strength indicator



v 7.6.0
  - Fork repository to groups
  - New rugged version
  - Add CRON=1 backup setting for quiet backups
  - Fix failing wiki restore
  - Add optional Sidekiq MemoryKiller middleware (enabled via SIDEKIQ_MAX_RSS env variable)
  - Monokai highlighting style now more faithful to original design (Mark Riedesel)
  - Create project with repository in synchrony
  - Added ability to create empty repo or import existing one if project does not have repository
  - Reactivate highlight.js language autodetection
  - Mobile UI improvements
  - Change maximum avatar file size from 100KB to 200KB
  - Strict validation for snippet file names
  - Enable Markdown preview for issues, merge requests, milestones, and notes (Vinnie Okada)
  - In the docker directory is a container template based on the Omnibus packages.
  - Update Sidekiq to version 2.17.8
  - Add author filter to project issues and merge requests pages
  - Atom feed for user activity
  - Support multiple omniauth providers for the same user
  - Rendering cross reference in issue title and tooltip for merge request
  - Show username in comments
  - Possibility to create Milestones or Labels when Issues are disabled
  - Fix bug with showing gpg signature in tag

v 7.5.3
  - Bump gitlab_git to 7.0.0.rc12 (includes Rugged 0.21.2)

v 7.5.2
  - Don't log Sidekiq arguments by default
  - Fix restore of wiki repositories from backups

v 7.5.1
  - Add missing timestamps to 'members' table

v 7.5.0
  - API: Add support for Hipchat (Kevin Houdebert)
  - Add time zone configuration in gitlab.yml (Sullivan Senechal)
  - Fix LDAP authentication for Git HTTP access
  - Run 'GC.start' after every EmailsOnPushWorker job
  - Fix LDAP config lookup for provider 'ldap'
  - Drop all sequences during Postgres database restore
  - Project title links to project homepage (Ben Bodenmiller)
  - Add Atlassian Bamboo CI service (Drew Blessing)
  - Mentioned @user will receive email even if he is not participating in issue or commit
  - Session API: Use case-insensitive authentication like in UI (Andrey Krivko)
  - Tie up loose ends with annotated tags: API & UI (Sean Edge)
  - Return valid json for deleting branch via API (sponsored by O'Reilly Media)
  - Expose username in project events API (sponsored by O'Reilly Media)
  - Adds comments to commits in the API
  - Performance improvements
  - Fix post-receive issue for projects with deleted forks
  - New gitlab-shell version with custom hooks support
  - Improve code
  - GitLab CI 5.2+ support (does not support older versions)
  - Fixed bug when you can not push commits starting with 000000 to protected branches
  - Added a password strength indicator
  - Change project name and path in one form
  - Display renamed files in diff views (Vinnie Okada)
  - Fix raw view for public snippets
  - Use secret token with GitLab internal API.
  - Add missing timestamps to 'members' table

v 7.4.3
  - Fix raw snippets view
  - Fix security issue for member api
  - Fix buildbox integration

v 7.4.2
  - Fix internal snippet exposing for unauthenticated users

v 7.4.1
  - Fix LDAP authentication for Git HTTP access
  - Fix LDAP config lookup for provider 'ldap'
  - Fix public snippets
  - Fix 500 error on projects with nested submodules

v 7.4.0
  - Refactored membership logic
  - Improve error reporting on users API (Julien Bianchi)
  - Refactor test coverage tools usage. Use SIMPLECOV=true to generate it locally
  - Default branch is protected by default
  - Increase unicorn timeout to 60 seconds
  - Sort search autocomplete projects by stars count so most popular go first
  - Add README to tab on project show page
  - Do not delete tmp/repositories itself during clean-up, only its contents
  - Support for backup uploads to remote storage
  - Prevent notes polling when there are not notes
  - Internal ForkService: Prepare support for fork to a given namespace
  - API: Add support for forking a project via the API (Bernhard Kaindl)
  - API: filter project issues by milestone (Julien Bianchi)
  - Fail harder in the backup script
  - Changes to Slack service structure, only webhook url needed
  - Zen mode for wiki and milestones (Robert Schilling)
  - Move Emoji parsing to html-pipeline-gitlab (Robert Schilling)
  - Font Awesome 4.2 integration (Sullivan Senechal)
  - Add Pushover service integration (Sullivan Senechal)
  - Add select field type for services options (Sullivan Senechal)
  - Add cross-project references to the Markdown parser (Vinnie Okada)
  - Add task lists to issue and merge request descriptions (Vinnie Okada)
  - Snippets can be public, internal or private
  - Improve danger zone: ask project path to confirm data-loss action
  - Raise exception on forgery
  - Show build coverage in Merge Requests (requires GitLab CI v5.1)
  - New milestone and label links on issue edit form
  - Improved repository graphs
  - Improve event note display in dashboard and project activity views (Vinnie Okada)
  - Add users sorting to admin area
  - UI improvements
  - Fix ambiguous sha problem with mentioned commit
  - Fixed bug with apostrophe when at mentioning users
  - Add active directory ldap option
  - Developers can push to wiki repo. Protected branches does not affect wiki repo any more
  - Faster rev list
  - Fix branch removal

v 7.3.2
  - Fix creating new file via web editor
  - Use gitlab-shell v2.0.1

v 7.3.1
  - Fix ref parsing in Gitlab::GitAccess
  - Fix error 500 when viewing diff on a file with changed permissions
  - Fix adding comments to MR when source branch is master
  - Fix error 500 when searching description contains relative link

v 7.3.0
  - Always set the 'origin' remote in satellite actions
  - Write authorized_keys in tmp/ during tests
  - Use sockets to connect to Redis
  - Add dormant New Relic gem (can be enabled via environment variables)
  - Expire Rack sessions after 1 week
  - Cleaner signin/signup pages
  - Improved comments UI
  - Better search with filtering, pagination etc
  - Added a checkbox to toggle line wrapping in diff (Yuriy Glukhov)
  - Prevent project stars duplication when fork project
  - Use the default Unicorn socket backlog value of 1024
  - Support Unix domain sockets for Redis
  - Store session Redis keys in 'session:gitlab:' namespace
  - Deprecate LDAP account takeover based on partial LDAP email / GitLab username match
  - Use /bin/sh instead of Bash in bin/web, bin/background_jobs (Pavel Novitskiy)
  - Keyboard shortcuts for productivity (Robert Schilling)
  - API: filter issues by state (Julien Bianchi)
  - API: filter issues by labels (Julien Bianchi)
  - Add system hook for ssh key changes
  - Add blob permalink link (Ciro Santilli)
  - Create annotated tags through UI and API (Sean Edge)
  - Snippets search (Charles Bushong)
  - Comment new push to existing MR
  - Add 'ci' to the blacklist of forbidden names
  - Improve text filtering on issues page
  - Comment & Close button
  - Process git push --all much faster
  - Don't allow edit of system notes
  - Project wiki search (Ralf Seidler)
  - Enabled Shibboleth authentication support (Matus Banas)
  - Zen mode (fullscreen) for issues/MR/notes (Robert Schilling)
  - Add ability to configure webhook timeout via gitlab.yml (Wes Gurney)
  - Sort project merge requests in asc or desc order for updated_at or created_at field (sponsored by O'Reilly Media)
  - Add Redis socket support to 'rake gitlab:shell:install'

v 7.2.1
  - Delete orphaned labels during label migration (James Brooks)
  - Security: prevent XSS with stricter MIME types for raw repo files

v 7.2.0
  - Explore page
  - Add project stars (Ciro Santilli)
  - Log Sidekiq arguments
  - Better labels: colors, ability to rename and remove
  - Improve the way merge request collects diffs
  - Improve compare page for large diffs
  - Expose the full commit message via API
  - Fix 500 error on repository rename
  - Fix bug when MR download patch return invalid diff
  - Test gitlab-shell integration
  - Repository import timeout increased from 2 to 4 minutes allowing larger repos to be imported
  - API for labels (Robert Schilling)
  - API: ability to set an import url when creating project for specific user

v 7.1.1
  - Fix cpu usage issue in Firefox
  - Fix redirect loop when changing password by new user
  - Fix 500 error on new merge request page

v 7.1.0
  - Remove observers
  - Improve MR discussions
  - Filter by description on Issues#index page
  - Fix bug with namespace select when create new project page
  - Show README link after description for non-master members
  - Add @all mention for comments
  - Dont show reply button if user is not signed in
  - Expose more information for issues with webhook
  - Add a mention of the merge request into the default merge request commit message
  - Improve code highlight, introduce support for more languages like Go, Clojure, Erlang etc
  - Fix concurrency issue in repository download
  - Dont allow repository name start with ?
  - Improve email threading (Pierre de La Morinerie)
  - Cleaner help page
  - Group milestones
  - Improved email notifications
  - Contributors API (sponsored by Mobbr)
  - Fix LDAP TLS authentication (Boris HUISGEN)
  - Show VERSION information on project sidebar
  - Improve branch removal logic when accept MR
  - Fix bug where comment form is spawned inside the Reply button
  - Remove Dir.chdir from Satellite#lock for thread-safety
  - Increased default git max_size value from 5MB to 20MB in gitlab.yml. Please update your configs!
  - Show error message in case of timeout in satellite when create MR
  - Show first 100 files for huge diff instead of hiding all
  - Change default admin email from admin@local.host to admin@example.com

v 7.0.0
  - The CPU no longer overheats when you hold down the spacebar
  - Improve edit file UI
  - Add ability to upload group avatar when create
  - Protected branch cannot be removed
  - Developers can remove normal branches with UI
  - Remove branch via API (sponsored by O'Reilly Media)
  - Move protected branches page to Project settings area
  - Redirect to Files view when create new branch via UI
  - Drag and drop upload of image in every markdown-area (Earle Randolph Bunao and Neil Francis Calabroso)
  - Refactor the markdown relative links processing
  - Make it easier to implement other CI services for GitLab
  - Group masters can create projects in group
  - Deprecate ruby 1.9.3 support
  - Only masters can rewrite/remove git tags
  - Add X-Frame-Options SAMEORIGIN to Nginx config so Sidekiq admin is visible
  - UI improvements
  - Case-insensetive search for issues
  - Update to rails 4.1
  - Improve performance of application for projects and groups with a lot of members
  - Formally support Ruby 2.1
  - Include Nginx gitlab-ssl config
  - Add manual language detection for highlight.js
  - Added example.com/:username routing
  - Show notice if your profile is public
  - UI improvements for mobile devices
  - Improve diff rendering performance
  - Drag-n-drop for issues and merge requests between states at milestone page
  - Fix '0 commits' message for huge repositories on project home page
  - Prevent 500 error page when visit commit page from large repo
  - Add notice about huge push over http to unicorn config
  - File action in satellites uses default 30 seconds timeout instead of old 10 seconds one
  - Overall performance improvements
  - Skip init script check on omnibus-gitlab
  - Be more selective when killing stray Sidekiqs
  - Check LDAP user filter during sign-in
  - Remove wall feature (no data loss - you can take it from database)
  - Dont expose user emails via API unless you are admin
  - Detect issues closed by Merge Request description
  - Better email subject lines from email on push service (Alex Elman)
  - Enable identicon for gravatar be default

v 6.9.2
  - Revert the commit that broke the LDAP user filter

v 6.9.1
  - Fix scroll to highlighted line
  - Fix the pagination on load for commits page

v 6.9.0
  - Store Rails cache data in the Redis `cache:gitlab` namespace
  - Adjust MySQL limits for existing installations
  - Add db index on project_id+iid column. This prevents duplicate on iid (During migration duplicates will be removed)
  - Markdown preview or diff during editing via web editor (Evgeniy Sokovikov)
  - Give the Rails cache its own Redis namespace
  - Add ability to set different ssh host, if different from http/https
  - Fix syntax highlighting for code comments blocks
  - Improve comments loading logic
  - Stop refreshing comments when the tab is hidden
  - Improve issue and merge request mobile UI (Drew Blessing)
  - Document how to convert a backup to PostgreSQL
  - Fix locale bug in backup manager
  - Fix can not automerge when MR description is too long
  - Fix wiki backup skip bug
  - Two Step MR creation process
  - Remove unwanted files from satellite working directory with git clean -fdx
  - Accept merge request via API (sponsored by O'Reilly Media)
  - Add more access checks during API calls
  - Block SSH access for 'disabled' Active Directory users
  - Labels for merge requests (Drew Blessing)
  - Threaded emails by setting a Message-ID (Philip Blatter)

v 6.8.0
  - Ability to at mention users that are participating in issue and merge req. discussion
  - Enabled GZip Compression for assets in example Nginx, make sure that Nginx is compiled with --with-http_gzip_static_module flag (this is default in Ubuntu)
  - Make user search case-insensitive (Christopher Arnold)
  - Remove omniauth-ldap nickname bug workaround
  - Drop all tables before restoring a Postgres backup
  - Make the repository downloads path configurable
  - Create branches via API (sponsored by O'Reilly Media)
  - Changed permission of gitlab-satellites directory not to be world accessible
  - Protected branch does not allow force push
  - Fix popen bug in `rake gitlab:satellites:create`
  - Disable connection reaping for MySQL
  - Allow oauth signup without email for twitter and github
  - Fix faulty namespace names that caused 500 on user creation
  - Option to disable standard login
  - Clean old created archives from repository downloads directory
  - Fix download link for huge MR diffs
  - Expose event and mergerequest timestamps in API
  - Fix emails on push service when only one commit is pushed

v 6.7.3
  - Fix the merge notification email not being sent (Pierre de La Morinerie)
  - Drop all tables before restoring a Postgres backup
  - Remove yanked modernizr gem

v 6.7.2
  - Fix upgrader script

v 6.7.1
  - Fix GitLab CI integration

v 6.7.0
  - Increased the example Nginx client_max_body_size from 5MB to 20MB, consider updating it manually on existing installations
  - Add support for Gemnasium as a Project Service (Olivier Gonzalez)
  - Add edit file button to MergeRequest diff
  - Public groups (Jason Hollingsworth)
  - Cleaner headers in Notification Emails (Pierre de La Morinerie)
  - Blob and tree gfm links to anchors work
  - Piwik Integration (Sebastian Winkler)
  - Show contribution guide link for new issue form (Jeroen van Baarsen)
  - Fix CI status for merge requests from fork
  - Added option to remove issue assignee on project issue page and issue edit page (Jason Blanchard)
  - New page load indicator that includes a spinner that scrolls with the page
  - Converted all the help sections into markdown
  - LDAP user filters
  - Streamline the content of notification emails (Pierre de La Morinerie)
  - Fixes a bug with group member administration (Matt DeTullio)
  - Sort tag names using VersionSorter (Robert Speicher)
  - Add GFM autocompletion for MergeRequests (Robert Speicher)
  - Add webhook when a new tag is pushed (Jeroen van Baarsen)
  - Add button for toggling inline comments in diff view
  - Add retry feature for repository import
  - Reuse the GitLab LDAP connection within each request
  - Changed markdown new line behaviour to conform to markdown standards
  - Fix global search
  - Faster authorized_keys rebuilding in `rake gitlab:shell:setup` (requires gitlab-shell 1.8.5)
  - Create and Update MR calls now support the description parameter (Greg Messner)
  - Markdown relative links in the wiki link to wiki pages, markdown relative links in repositories link to files in the repository
  - Added Slack service integration (Federico Ravasio)
  - Better API responses for access_levels (sponsored by O'Reilly Media)
  - Requires at least 2 unicorn workers
  - Requires gitlab-shell v1.9+
  - Replaced gemoji(due to closed licencing problem) with Phantom Open Emoji library(combined SIL Open Font License, MIT License and the CC 3.0 License)
  - Fix `/:username.keys` response content type (Dmitry Medvinsky)

v 6.6.5
  - Added option to remove issue assignee on project issue page and issue edit page (Jason Blanchard)
  - Hide mr close button for comment form if merge request was closed or inline comment
  - Adds ability to reopen closed merge request

v 6.6.4
  - Add missing html escape for highlighted code blocks in comments, issues

v 6.6.3
  - Fix 500 error when edit yourself from admin area
  - Hide private groups for public profiles

v 6.6.2
  - Fix 500 error on branch/tag create or remove via UI

v 6.6.1
  - Fix 500 error on files tab if submodules presents

v 6.6.0
  - Retrieving user ssh keys publically(github style): http://__HOST__/__USERNAME__.keys
  - Permissions: Developer now can manage issue tracker (modify any issue)
  - Improve Code Compare page performance
  - Group avatar
  - Pygments.rb replaced with highlight.js
  - Improve Merge request diff store logic
  - Improve render performnace for MR show page
  - Fixed Assembla hardcoded project name
  - Jira integration documentation
  - Refactored app/services
  - Remove snippet expiration
  - Mobile UI improvements (Drew Blessing)
  - Fix block/remove UI for admin::users#show page
  - Show users' group membership on users' activity page (Robert Djurasaj)
  - User pages are visible without login if user is authorized to a public project
  - Markdown rendered headers have id derived from their name and link to their id
  - Improve application to work faster with large groups (100+ members)
  - Multiple emails per user
  - Show last commit for file when view file source
  - Restyle Issue#show page and MR#show page
  - Ability to filter by multiple labels for Issues page
  - Rails version to 4.0.3
  - Fixed attachment identifier displaying underneath note text (Jason Blanchard)

v 6.5.1
  - Fix branch selectbox when create merge request from fork

v 6.5.0
  - Dropdown menus on issue#show page for assignee and milestone (Jason Blanchard)
  - Add color custimization and previewing to broadcast messages
  - Fixed notes anchors
  - Load new comments in issues dynamically
  - Added sort options to Public page
  - New filters (assigned/authored/all) for Dashboard#issues/merge_requests (sponsored by Say Media)
  - Add project visibility icons to dashboard
  - Enable secure cookies if https used
  - Protect users/confirmation with rack_attack
  - Default HTTP headers to protect against MIME-sniffing, force https if enabled
  - Bootstrap 3 with responsive UI
  - New repository download formats: tar.bz2, zip, tar (Jason Hollingsworth)
  - Restyled accept widgets for MR
  - SCSS refactored
  - Use jquery timeago plugin
  - Fix 500 error for rdoc files
  - Ability to customize merge commit message (sponsored by Say Media)
  - Search autocomplete via ajax
  - Add website url to user profile
  - Files API supports base64 encoded content (sponsored by O'Reilly Media)
  - Added support for Go's repository retrieval (Bruno Albuquerque)

v6.4.3
  - Don't use unicorn worker killer if PhusionPassenger is defined

v6.4.2
  - Fixed wrong behaviour of script/upgrade.rb

v6.4.1
  - Fixed bug with repository rename
  - Fixed bug with project transfer

v 6.4.0
  - Added sorting to project issues page (Jason Blanchard)
  - Assembla integration (Carlos Paramio)
  - Fixed another 500 error with submodules
  - UI: More compact issues page
  - Minimal password length increased to 8 symbols
  - Side-by-side diff view (Steven Thonus)
  - Internal projects (Jason Hollingsworth)
  - Allow removal of avatar (Drew Blessing)
  - Project web hooks now support issues and merge request events
  - Visiting project page while not logged in will redirect to sign-in instead of 404 (Jason Hollingsworth)
  - Expire event cache on avatar creation/removal (Drew Blessing)
  - Archiving old projects (Steven Thonus)
  - Rails 4
  - Add time ago tooltips to show actual date/time
  - UI: Fixed UI for admin system hooks
  - Ruby script for easier GitLab upgrade
  - Do not remove Merge requests if fork project was removed
  - Improve sign-in/signup UX
  - Add resend confirmation link to sign-in page
  - Set noreply@HOSTNAME for reply_to field in all emails
  - Show GitLab API version on Admin#dashboard
  - API Cross-origin resource sharing
  - Show READMe link at project home page
  - Show repo size for projects in Admin area

v 6.3.0
  - API for adding gitlab-ci service
  - Init script now waits for pids to appear after (re)starting before reporting status (Rovanion Luckey)
  - Restyle project home page
  - Grammar fixes
  - Show branches list (which branches contains commit) on commit page (Andrew Kumanyaev)
  - Security improvements
  - Added support for GitLab CI 4.0
  - Fixed issue with 500 error when group did not exist
  - Ability to leave project
  - You can create file in repo using UI
  - You can remove file from repo using UI
  - API: dropped default_branch attribute from project during creation
  - Project default_branch is not stored in db any more. It takes from repo now.
  - Admin broadcast messages
  - UI improvements
  - Dont show last push widget if user removed this branch
  - Fix 500 error for repos with newline in file name
  - Extended html titles
  - API: create/update/delete repo files
  - Admin can transfer project to any namespace
  - API: projects/all for admin users
  - Fix recent branches order

v 6.2.4
  - Security: Cast API private_token to string (CVE-2013-4580)
  - Security: Require gitlab-shell 1.7.8 (CVE-2013-4581, CVE-2013-4582, CVE-2013-4583)
  - Fix for Git SSH access for LDAP users

v 6.2.3
  - Security: More protection against CVE-2013-4489
  - Security: Require gitlab-shell 1.7.4 (CVE-2013-4490, CVE-2013-4546)
  - Fix sidekiq rake tasks

v 6.2.2
  - Security: Update gitlab_git (CVE-2013-4489)

v 6.2.1
  - Security: Fix issue with generated passwords for new users

v 6.2.0
  - Public project pages are now visible to everyone (files, issues, wik, etc.)
    THIS MEANS YOUR ISSUES AND WIKI FOR PUBLIC PROJECTS ARE PUBLICLY VISIBLE AFTER THE UPGRADE
  - Add group access to permissions page
  - Require current password to change one
  - Group owner or admin can remove other group owners
  - Remove group transfer since we have multiple owners
  - Respect authorization in Repository API
  - Improve UI for Project#files page
  - Add more security specs
  - Added search for projects by name to api (Izaak Alpert)
  - Make default user theme configurable (Izaak Alpert)
  - Update logic for validates_merge_request for tree of MR (Andrew Kumanyaev)
  - Rake tasks for web hooks management (Jonhnny Weslley)
  - Extended User API to expose admin and can_create_group for user creation/updating (Boyan Tabakov)
  - API: Remove group
  - API: Remove project
  - Avatar upload on profile page with a maximum of 100KB (Steven Thonus)
  - Store the sessions in Redis instead of the cookie store
  - Fixed relative links in markdown
  - User must confirm their email if signup enabled
  - User must confirm changed email

v 6.1.0
  - Project specific IDs for issues, mr, milestones
    Above items will get a new id and for example all bookmarked issue urls will change.
    Old issue urls are redirected to the new one if the issue id is too high for an internal id.
  - Description field added to Merge Request
  - API: Sudo api calls (Izaak Alpert)
  - API: Group membership api (Izaak Alpert)
  - Improved commit diff
  - Improved large commit handling (Boyan Tabakov)
  - Rewrite: Init script now less prone to errors and keeps better track of the service (Rovanion Luckey)
  - Link issues, merge requests, and commits when they reference each other with GFM (Ash Wilson)
  - Close issues automatically when pushing commits with a special message
  - Improve user removal from admin area
  - Invalidate events cache when project was moved
  - Remove deprecated classes and rake tasks
  - Add event filter for group and project show pages
  - Add links to create branch/tag from project home page
  - Add public-project? checkbox to new-project view
  - Improved compare page. Added link to proceed into Merge Request
  - Send an email to a user when they are added to group
  - New landing page when you have 0 projects

v 6.0.0
  - Feature: Replace teams with group membership
    We introduce group membership in 6.0 as a replacement for teams.
    The old combination of groups and teams was confusing for a lot of people.
    And when the members of a team where changed this wasn't reflected in the project permissions.
    In GitLab 6.0 you will be able to add members to a group with a permission level for each member.
    These group members will have access to the projects in that group.
    Any changes to group members will immediately be reflected in the project permissions.
    You can even have multiple owners for a group, greatly simplifying administration.
  - Feature: Ability to have multiple owners for group
  - Feature: Merge Requests between fork and project (Izaak Alpert)
  - Feature: Generate fingerprint for ssh keys
  - Feature: Ability to create and remove branches with UI
  - Feature: Ability to create and remove git tags with UI
  - Feature: Groups page in profile. You can leave group there
  - API: Allow login with LDAP credentials
  - Redesign: project settings navigation
  - Redesign: snippets area
  - Redesign: ssh keys page
  - Redesign: buttons, blocks and other ui elements
  - Add comment title to rss feed
  - You can use arrows to navigate at tree view
  - Add project filter on dashboard
  - Cache project graph
  - Drop support of root namespaces
  - Default theme is classic now
  - Cache result of methods like authorize_projects, project.team.members etc
  - Remove $.ready events
  - Fix onclick events being double binded
  - Add notification level to group membership
  - Move all project controllers/views under Projects:: module
  - Move all profile controllers/views under Profiles:: module
  - Apply user project limit only for personal projects
  - Unicorn is default web server again
  - Store satellites lock files inside satellites dir
  - Disabled threadsafety mode in rails
  - Fixed bug with loosing MR comments
  - Improved MR comments logic
  - Render readme file for projects in public area

v 5.4.2
  - Security: Cast API private_token to string (CVE-2013-4580)
  - Security: Require gitlab-shell 1.7.8 (CVE-2013-4581, CVE-2013-4582, CVE-2013-4583)

v 5.4.1
  - Security: Fixes for CVE-2013-4489
  - Security: Require gitlab-shell 1.7.4 (CVE-2013-4490, CVE-2013-4546)

v 5.4.0
  - Ability to edit own comments
  - Documentation improvements
  - Improve dashboard projects page
  - Fixed nav for empty repos
  - GitLab Markdown help page
  - Misspelling fixes
  - Added support of unicorn and fog gems
  - Added client list to API doc
  - Fix PostgreSQL database restoration problem
  - Increase snippet content column size
  - allow project import via git:// url
  - Show participants on issues, including mentions
  - Notify mentioned users with email

v 5.3.0
  - Refactored services
  - Campfire service added
  - HipChat service added
  - Fixed bug with LDAP + git over http
  - Fixed bug with google analytics code being ignored
  - Improve sign-in page if ldap enabled
  - Respect newlines in wall messages
  - Generate the Rails secret token on first run
  - Rename repo feature
  - Init.d: remove gitlab.socket on service start
  - Api: added teams api
  - Api: Prevent blob content being escaped
  - Api: Smart deploy key add behaviour
  - Api: projects/owned.json return user owned project
  - Fix bug with team assignation on project from #4109
  - Advanced snippets: public/private, project/personal (Andrew Kulakov)
  - Repository Graphs (Karlo Nicholas T. Soriano)
  - Fix dashboard lost if comment on commit
  - Update gitlab-grack. Fixes issue with --depth option
  - Fix project events duplicate on project page
  - Fix postgres error when displaying network graph.
  - Fix dashboard event filter when navigate via turbolinks
  - init.d: Ensure socket is removed before starting service
  - Admin area: Style teams:index, group:show pages
  - Own page for failed forking
  - Scrum view for milestone

v 5.2.0
  - Turbolinks
  - Git over http with ldap credentials
  - Diff with better colors and some spacing on the corners
  - Default values for project features
  - Fixed huge_commit view
  - Restyle project clone panel
  - Move Gitlab::Git code to gitlab_git gem
  - Move update docs in repo
  - Requires gitlab-shell v1.4.0
  - Fixed submodules listing under file tab
  - Fork feature (Angus MacArthur)
  - git version check in gitlab:check
  - Shared deploy keys feature
  - Ability to generate default labels set for issues
  - Improve gfm autocomplete (Harold Luo)
  - Added support for Google Analytics
  - Code search feature (Javier Castro)

v 5.1.0
  - You can login with email or username now
  - Corrected project transfer rollback when repository cannot be moved
  - Move both repo and wiki when project transfer requested
  - Admin area: project editing was removed from admin namespace
  - Access: admin user has now access to any project.
  - Notification settings
  - Gitlab::Git set of objects to abstract from grit library
  - Replace Unicorn web server with Puma
  - Backup/Restore refactored. Backup dump project wiki too now
  - Restyled Issues list. Show milestone version in issue row
  - Restyled Merge Request list
  - Backup now dump/restore uploads
  - Improved performance of dashboard (Andrew Kumanyaev)
  - File history now tracks renames (Akzhan Abdulin)
  - Drop wiki migration tools
  - Drop sqlite migration tools
  - project tagging
  - Paginate users in API
  - Restyled network graph (Hiroyuki Sato)

v 5.0.1
  - Fixed issue with gitlab-grit being overridden by grit

v 5.0.0
  - Replaced gitolite with gitlab-shell
  - Removed gitolite-related libraries
  - State machine added
  - Setup gitlab as git user
  - Internal API
  - Show team tab for empty projects
  - Import repository feature
  - Updated rails
  - Use lambda for scopes
  - Redesign admin area -> users
  - Redesign admin area -> user
  - Secure link to file attachments
  - Add validations for Group and Team names
  - Restyle team page for project
  - Update capybara, rspec-rails, poltergeist to recent versions
  - Wiki on git using Gollum
  - Added Solarized Dark theme for code review
  - Don't show user emails in autocomplete lists, profile pages
  - Added settings tab for group, team, project
  - Replace user popup with icons in header
  - Handle project moving with gitlab-shell
  - Added select2-rails for selectboxes with ajax data load
  - Fixed search field on projects page
  - Added teams to search autocomplete
  - Move groups and teams on dashboard sidebar to sub-tabs
  - API: improved return codes and docs. (Felix Gilcher, Sebastian Ziebell)
  - Redesign wall to be more like chat
  - Snippets, Wall features are disabled by default for new projects

v 4.2.0
  - Teams
  - User show page. Via /u/username
  - Show help contents on pages for better navigation
  - Async gitolite calls
  - added satellites logs
  - can_create_group, can_create_team booleans for User
  - Process web hooks async
  - GFM: Fix images escaped inside links
  - Network graph improved
  - Switchable branches for network graph
  - API: Groups
  - Fixed project download

v 4.1.0
  - Optional Sign-Up
  - Discussions
  - Satellites outside of tmp
  - Line numbers for blame
  - Project public mode
  - Public area with unauthorized access
  - Load dashboard events with ajax
  - remember dashboard filter in cookies
  - replace resque with sidekiq
  - fix routing issues
  - cleanup rake tasks
  - fix backup/restore
  - scss cleanup
  - show preview for note images
  - improved network-graph
  - get rid of app/roles/
  - added new classes Team, Repository
  - Reduce amount of gitolite calls
  - Ability to add user in all group projects
  - remove deprecated configs
  - replaced Korolev font with open font
  - restyled admin/dashboard page
  - restyled admin/projects page

v 4.0.0
  - Remove project code and path from API. Use id instead
  - Return valid cloneable url to repo for web hook
  - Fixed backup issue
  - Reorganized settings
  - Fixed commits compare
  - Refactored scss
  - Improve status checks
  - Validates presence of User#name
  - Fixed postgres support
  - Removed sqlite support
  - Modified post-receive hook
  - Milestones can be closed now
  - Show comment events on dashboard
  - Quick add team members via group#people page
  - [API] expose created date for hooks and SSH keys
  - [API] list, create issue notes
  - [API] list, create snippet notes
  - [API] list, create wall notes
  - Remove project code - use path instead
  - added username field to user
  - rake task to fill usernames based on emails create namespaces for users
  - STI Group < Namespace
  - Project has namespace_id
  - Projects with namespaces also namespaced in gitolite and stored in subdir
  - Moving project to group will move it under group namespace
  - Ability to move project from namespaces to another
  - Fixes commit patches getting escaped (see #2036)
  - Support diff and patch generation for commits and merge request
  - MergeReqest doesn't generate a temporary file for the patch any more
  - Update the UI to allow downloading Patch or Diff

v 3.1.0
  - Updated gems
  - Services: Gitlab CI integration
  - Events filter on dashboard
  - Own namespace for redis/resque
  - Optimized commit diff views
  - add alphabetical order for projects admin page
  - Improved web editor
  - Commit stats page
  - Documentation split and cleanup
  - Link to commit authors everywhere
  - Restyled milestones list
  - added Milestone to Merge Request
  - Restyled Top panel
  - Refactored Satellite Code
  - Added file line links
  - moved from capybara-webkit to poltergeist + phantomjs

v 3.0.3
  - Fixed bug with issues list in Chrome
  - New Feature: Import team from another project

v 3.0.2
  - Fixed gitlab:app:setup
  - Fixed application error on empty project in admin area
  - Restyled last push widget

v 3.0.1
  - Fixed git over http

v 3.0.0
  - Projects groups
  - Web Editor
  - Fixed bug with gitolite keys
  - UI improved
  - Increased performance of application
  - Show user avatar in last commit when browsing Files
  - Refactored Gitlab::Merge
  - Use Font Awesome for icons
  - Separate observing of Note and MergeRequests
  - Milestone "All Issues" filter
  - Fix issue close and reopen button text and styles
  - Fix forward/back while browsing Tree hierarchy
  - Show number of notes for commits and merge requests
  - Added support pg from box and update installation doc
  - Reject ssh keys that break gitolite
  - [API] list one project hook
  - [API] edit project hook
  - [API] list project snippets
  - [API] allow to authorize using private token in HTTP header
  - [API] add user creation

v 2.9.1
  - Fixed resque custom config init

v 2.9.0
  - fixed inline notes bugs
  - refactored rspecs
  - refactored gitolite backend
  - added factory_girl
  - restyled projects list on dashboard
  - ssh keys validation to prevent gitolite crash
  - send notifications if changed permission in project
  - scss refactoring. gitlab_bootstrap/ dir
  - fix git push http body bigger than 112k problem
  - list of labels  page under issues tab
  - API for milestones, keys
  - restyled buttons
  - OAuth
  - Comment order changed

v 2.8.1
  - ability to disable gravatars
  - improved MR diff logic
  - ssh key help page

v 2.8.0
  - Gitlab Flavored Markdown
  - Bulk issues update
  - Issues API
  - Cucumber coverage increased
  - Post-receive files fixed
  - UI improved
  - Application cleanup
  - more cucumber
  - capybara-webkit + headless

v 2.7.0
  - Issue Labels
  - Inline diff
  - Git HTTP
  - API
  - UI improved
  - System hooks
  - UI improved
  - Dashboard events endless scroll
  - Source performance increased

v 2.6.0
  - UI polished
  - Improved network graph + keyboard nav
  - Handle huge commits
  - Last Push widget
  - Bugfix
  - Better performance
  - Email in resque
  - Increased test coverage
  - Ability to remove branch with MR accept
  - a lot of code refactored

v 2.5.0
  - UI polished
  - Git blame for file
  - Bugfix
  - Email in resque
  - Better test coverage

v 2.4.0
  - Admin area stats page
  - Ability to block user
  - Simplified dashboard area
  - Improved admin area
  - Bootstrap 2.0
  - Responsive layout
  - Big commits handling
  - Performance improved
  - Milestones

v 2.3.1
  - Issues pagination
  - ssl fixes
  - Merge Request pagination

v 2.3.0
  - Dashboard r1
  - Search r1
  - Project page
  - Close merge request on push
  - Persist MR diff after merge
  - mysql support
  - Documentation

v 2.2.0
  - We’ve added support of LDAP auth
  - Improved permission logic (4 roles system)
  - Protected branches (now only masters can push to protected branches)
  - Usability improved
  - twitter bootstrap integrated
  - compare view between commits
  - wiki feature
  - now you can enable/disable issues, wiki, wall features per project
  - security fixes
  - improved code browsing (ajax branch switch etc)
  - improved per-line commenting
  - git submodules displayed
  - moved to rails 3.2
  - help section improved

v 2.1.0
  - Project tab r1
  - List branches/tags
  - per line comments
  - mass user import

v 2.0.0
  - gitolite as main git host system
  - merge requests
  - project/repo access
  - link to commit/issue feed
  - design tab
  - improved email notifications
  - restyled dashboard
  - bugfix

v 1.2.2
  - common config file gitlab.yml
  - issues restyle
  - snippets restyle
  - clickable news feed header on dashboard
  - bugfix

v 1.2.1
  - bugfix

v 1.2.0
  - new design
  - user dashboard
  - network graph
  - markdown support for comments
  - encoding issues
  - wall like twitter timeline

v 1.1.0
  - project dashboard
  - wall redesigned
  - feature: code snippets
  - fixed horizontal scroll on file preview
  - fixed app crash if commit message has invalid chars
  - bugfix & code cleaning

v 1.0.2
  - fixed bug with empty project
  - added adv validation for project path & code
  - feature: issues can be sortable
  - bugfix
  - username displayed on top panel

v 1.0.1
  - fixed: with invalid source code for commit
  - fixed: lose branch/tag selection when use tree navigation
  - when history clicked - display path
  - bug fix & code cleaning

v 1.0.0
  - bug fix
  - projects preview mode

v 0.9.6
  - css fix
  - new repo empty tree until restart server - fixed

v 0.9.4
  - security improved
  - authorization improved
  - html escaping
  - bug fix
  - increased test coverage
  - design improvements

v 0.9.1
  - increased test coverage
  - design improvements
  - new issue email notification
  - updated app name
  - issue redesigned
  - issue can be edit

v 0.8.0
  - syntax highlight for main file types
  - redesign
  - stability
  - security fixes
  - increased test coverage
  - email notification<|MERGE_RESOLUTION|>--- conflicted
+++ resolved
@@ -25,7 +25,6 @@
   - Add brakeman (security scanner for Ruby on Rails)
   - Slack username and channel options
   - Add grouped milestones from all projects to dashboard.
-<<<<<<< HEAD
   - Web hook sends pusher email as well as commiter
   - Add Bitbucket omniauth provider.
   - Add Bitbucket importer.
@@ -59,9 +58,7 @@
   - Fix import check for case sensetive namespaces
   - Increase timeout for Git-over-HTTP requests to 1 hour since large pulls/pushes can take a long time.
   - Properly handle autosave local storage exceptions.
-=======
   - Escape wildcards when searching LDAP by username.
->>>>>>> 757dca2b
 
 v 7.8.1
   - Fix run of custom post receive hooks
