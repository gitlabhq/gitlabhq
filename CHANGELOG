--- conflicted
+++ resolved
@@ -95,12 +95,9 @@
   - Redesign Builds and Pipelines pages
   - Change status color and icon for running builds
   - Fix markdown rendering for: consecutive labels references, label references that begin with a digit or contains `.`
-<<<<<<< HEAD
   - Fix last update timestamp on issues not preserved on gitlab.com and project imports
   - Fix issues importing projects from EE to CE
-=======
   - Fix creating group with space in group path
->>>>>>> e367bbff
 
 v 8.9.6
   - Fix importing of events under notes for GitLab projects. !5154
