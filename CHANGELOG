--- conflicted
+++ resolved
@@ -1,12 +1,9 @@
 Please view this file on the master branch, on stable branches it's out of date.
 
 v 7.12.0 (unreleased)
-<<<<<<< HEAD
   - Shorten merge request WIP text.
   - Add option to disallow users from registering any application to use GitLab as an OAuth provider
-=======
   - Support editing target branch of merge request (Stan Hu)
->>>>>>> 5e4384ec
   - Refactor permission checks with issues and merge requests project settings (Stan Hu)
   - Fix Markdown preview not working in Edit Milestone page (Stan Hu)
   - Fix Zen Mode not closing with ESC key (Stan Hu)
