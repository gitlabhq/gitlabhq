Please view this file on the master branch, on stable branches it's out of date.

v 7.13.0 (unreleased)
  - Remove project visibility icons from dashboard projects list
<<<<<<< HEAD
  - Rename "Design" profile settings page to "Preferences".
  - Allow users to customize their default Dashboard page.
=======
  - Update ssl_ciphers in Nginx example to remove DHE settings. This will deny forward secrecy for Android 2.3.7, Java 6 and OpenSSL 0.9.8
>>>>>>> 86d35ed3

v 7.12.0 (unreleased)
  - Fix post-receive errors on a push when an external issue tracker is configured (Stan Hu)
  - Update oauth button logos for Twitter and Google to recommended assets
  - Update browser gem to version 0.8.0 for IE11 support (Stan Hu)
  - Fix timeout when rendering file with thousands of lines.
  - Add "Remember me" checkbox to LDAP signin form.
  - Add session expiration delay configuration through UI application settings
  - Don't notify users mentioned in code blocks or blockquotes.
  - Omit link to generate labels if user does not have access to create them (Stan Hu)
  - Show warning when a comment will add 10 or more people to the discussion.
  - Disable changing of the source branch in merge request update API (Stan Hu)
  - Shorten merge request WIP text.
  - Add option to disallow users from registering any application to use GitLab as an OAuth provider
  - Support editing target branch of merge request (Stan Hu)
  - Refactor permission checks with issues and merge requests project settings (Stan Hu)
  - Fix Markdown preview not working in Edit Milestone page (Stan Hu)
  - Fix Zen Mode not closing with ESC key (Stan Hu)
  - Allow HipChat API version to be blank and default to v2 (Stan Hu)
  - Add file attachment support in Milestone description (Stan Hu)
  - Fix milestone "Browse Issues" button.
  - Set milestone on new issue when creating issue from index with milestone filter active.
  - Make namespace API available to all users (Stan Hu)
  - Add web hook support for note events (Stan Hu)
  - Disable "New Issue" and "New Merge Request" buttons when features are disabled in project settings (Stan Hu)
  - Remove Rack Attack monkey patches and bump to version 4.3.0 (Stan Hu)
  - Fix clone URL losing selection after a single click in Safari and Chrome (Stan Hu)
  - Fix git blame syntax highlighting when different commits break up lines (Stan Hu)
  - Add "Resend confirmation e-mail" link in profile settings (Stan Hu)
  - Allow to configure location of the `.gitlab_shell_secret` file. (Jakub Jirutka)
  - Disabled expansion of top/bottom blobs for new file diffs
  - Update Asciidoctor gem to version 1.5.2. (Jakub Jirutka)
  - Fix resolving of relative links to repository files in AsciiDoc documents. (Jakub Jirutka)
  - Use the user list from the target project in a merge request (Stan Hu)
  - Default extention for wiki pages is now .md instead of .markdown (Jeroen van Baarsen)
  - Add validation to wiki page creation (only [a-zA-Z0-9/_-] are allowed) (Jeroen van Baarsen)
  - Fix new/empty milestones showing 100% completion value (Jonah Bishop)
  - Add a note when an Issue or Merge Request's title changes
  - Consistently refer to MRs as either Accepted or Rejected.
  - Add Accepted and Rejected tabs to MR lists.
  - Prefix EmailsOnPush email subject with `[Git]`.
  - Group project contributions by both name and email.
  - Clarify navigation labels for Project Settings and Group Settings.
  - Move user avatar and logout button to sidebar
  - You can not remove user if he/she is an only owner of group
  - User should be able to leave group. If not - show him proper message
  - User has ability to leave project
  - Add SAML support as an omniauth provider
  - Allow to configure a URL to show after sign out
  - Add an option to automatically sign-in with an Omniauth provider
  - Better performance for web editor (switched from satellites to rugged)
  - GitLab CI service sends .gitlab-ci.yaml in each push call
  - When remove project - move repository and schedule it removal
  - Improve group removing logic
  - Trigger create-hooks on backup restore task
  - Add option to automatically link omniauth and LDAP identities

v 7.11.4
  - Fix missing bullets when creating lists
  - Set rel="nofollow" on external links

v 7.11.3
  - no changes
  - Fix upgrader script (Martins Polakovs)

v 7.11.2
  - no changes

v 7.11.1
  - no changes

v 7.11.0
  - Fall back to Plaintext when Syntaxhighlighting doesn't work. Fixes some buggy lexers (Hannes Rosenögger)
  - Get editing comments to work in Chrome 43 again.
  - Allow special character in users bio. I.e.: I <3 GitLab

v 7.11.0
  - Fix broken view when viewing history of a file that includes a path that used to be another file (Stan Hu)
  - Don't show duplicate deploy keys
  - Fix commit time being displayed in the wrong timezone in some cases (Hannes Rosenögger)
  - Make the first branch pushed to an empty repository the default HEAD (Stan Hu)
  - Fix broken view when using a tag to display a tree that contains git submodules (Stan Hu)
  - Make Reply-To config apply to change e-mail confirmation and other Devise notifications (Stan Hu)
  - Add application setting to restrict user signups to e-mail domains (Stan Hu)
  - Don't allow a merge request to be merged when its title starts with "WIP".
  - Add a page title to every page.
  - Allow primary email to be set to an email that you've already added.
  - Fix clone URL field and X11 Primary selection (Dmitry Medvinsky)
  - Ignore invalid lines in .gitmodules
  - Fix "Cannot move project" error message from popping up after a successful transfer (Stan Hu)
  - Redirect to sign in page after signing out.
  - Fix "Hello @username." references not working by no longer allowing usernames to end in period.
  - Fix "Revspec not found" errors when viewing diffs in a forked project with submodules (Stan Hu)
  - Improve project page UI
  - Fix broken file browsing with relative submodule in personal projects (Stan Hu)
  - Add "Reply quoting selected text" shortcut key (`r`)
  - Fix bug causing `@whatever` inside an issue's first code block to be picked up as a user mention.
  - Fix bug causing `@whatever` inside an inline code snippet (backtick-style) to be picked up as a user mention.
  - When use change branches link at MR form - save source branch selection instead of target one
  - Improve handling of large diffs
  - Added GitLab Event header for project hooks
  - Add Two-factor authentication (2FA) for GitLab logins
  - Show Atom feed buttons everywhere where applicable.
  - Add project activity atom feed.
  - Don't crash when an MR from a fork has a cross-reference comment from the target project on one of its commits.
  - Explain how to get a new password reset token in welcome emails
  - Include commit comments in MR from a forked project.
  - Group milestones by title in the dashboard and all other issue views.
  - Query issues, merge requests and milestones with their IID through API (Julien Bianchi)
  - Add default project and snippet visibility settings to the admin web UI.
  - Show incompatible projects in Google Code import status (Stan Hu)
  - Fix bug where commit data would not appear in some subdirectories (Stan Hu)
  - Task lists are now usable in comments, and will show up in Markdown previews.
  - Fix bug where avatar filenames were not actually deleted from the database during removal (Stan Hu)
  - Fix bug where Slack service channel was not saved in admin template settings. (Stan Hu)
  - Protect OmniAuth request phase against CSRF.
  - Don't send notifications to mentioned users that don't have access to the project in question.
  - Add search issues/MR by number
  - Move snippets UI to fluid layout
  - Improve UI for sidebar. Increase separation between navigation and content
  - Improve new project command options (Ben Bodenmiller)
  - Add common method to force UTF-8 and use it to properly handle non-ascii OAuth user properties (Onur Küçük)
  - Prevent sending empty messages to HipChat (Chulki Lee)
  - Improve UI for mobile phones on dashboard and project pages
  - Add room notification and message color option for HipChat
  - Allow to use non-ASCII letters and dashes in project and namespace name. (Jakub Jirutka)
  - Add footnotes support to Markdown (Guillaume Delbergue)
  - Add current_sign_in_at to UserFull REST api.
  - Make Sidekiq MemoryKiller shutdown signal configurable
  - Add "Create Merge Request" buttons to commits and branches pages and push event.
  - Show user roles by comments.
  - Fix automatic blocking of auto-created users from Active Directory.
  - Call merge request web hook for each new commits (Arthur Gautier)
  - Use SIGKILL by default in Sidekiq::MemoryKiller
  - Fix mentioning of private groups.
  - Add style for <kbd> element in markdown
  - Spin spinner icon next to "Checking for CI status..." on MR page.
  - Fix reference links in dashboard activity and ATOM feeds.
  - Ensure that the first added admin performs repository imports

v 7.10.4
  - Fix migrations broken in 7.10.2
  - Make tags for GitLab installations running on MySQL case sensitive
  - Get Gitorious importer to work again.
  - Fix adding new group members from admin area
  - Fix DB error when trying to tag a repository (Stan Hu)
  - Fix Error 500 when searching Wiki pages (Stan Hu)
  - Unescape branch names in compare commit (Stan Hu)
  - Order commit comments chronologically in API.

v 7.10.2
  - Fix CI links on MR page

v 7.10.0
  - Ignore submodules that are defined in .gitmodules but are checked in as directories.
  - Allow projects to be imported from Google Code.
  - Remove access control for uploaded images to fix broken images in emails (Hannes Rosenögger)
  - Allow users to be invited by email to join a group or project.
  - Don't crash when project repository doesn't exist.
  - Add config var to block auto-created LDAP users.
  - Don't use HTML ellipsis in EmailsOnPush subject truncated commit message.
  - Set EmailsOnPush reply-to address to committer email when enabled.
  - Fix broken file browsing with a submodule that contains a relative link (Stan Hu)
  - Fix persistent XSS vulnerability around profile website URLs.
  - Fix project import URL regex to prevent arbitary local repos from being imported.
  - Fix directory traversal vulnerability around uploads routes.
  - Fix directory traversal vulnerability around help pages.
  - Don't leak existence of project via search autocomplete.
  - Don't leak existence of group or project via search.
  - Fix bug where Wiki pages that included a '/' were no longer accessible (Stan Hu)
  - Fix bug where error messages from Dropzone would not be displayed on the issues page (Stan Hu)
  - Add a rake task to check repository integrity with `git fsck`
  - Add ability to configure Reply-To address in gitlab.yml (Stan Hu)
  - Move current user to the top of the list in assignee/author filters (Stan Hu)
  - Fix broken side-by-side diff view on merge request page (Stan Hu)
  - Set Application controller default URL options to ensure all url_for calls are consistent (Stan Hu)
  - Allow HTML tags in Markdown input
  - Fix code unfold not working on Compare commits page (Stan Hu)
  - Fix generating SSH key fingerprints with OpenSSH 6.8. (Sašo Stanovnik)
  - Fix "Import projects from" button to show the correct instructions (Stan Hu)
  - Fix dots in Wiki slugs causing errors (Stan Hu)
  - Make maximum attachment size configurable via Application Settings (Stan Hu)
  - Update poltergeist to version 1.6.0 to support PhantomJS 2.0 (Zeger-Jan van de Weg)
  - Fix cross references when usernames, milestones, or project names contain underscores (Stan Hu)
  - Disable reference creation for comments surrounded by code/preformatted blocks (Stan Hu)
  - Reduce Rack Attack false positives causing 403 errors during HTTP authentication (Stan Hu)
  - enable line wrapping per default and remove the checkbox to toggle it (Hannes Rosenögger)
  - Fix a link in the patch update guide
  - Add a service to support external wikis (Hannes Rosenögger)
  - Omit the "email patches" link and fix plain diff view for merge commits
  - List new commits for newly pushed branch in activity view.
  - Add sidetiq gem dependency to match EE
  - Add changelog, license and contribution guide links to project tab bar.
  - Improve diff UI
  - Fix alignment of navbar toggle button (Cody Mize)
  - Fix checkbox rendering for nested task lists
  - Identical look of selectboxes in UI
  - Upgrade the gitlab_git gem to version 7.1.3
  - Move "Import existing repository by URL" option to button.
  - Improve error message when save profile has error.
  - Passing the name of pushed ref to CI service (requires GitLab CI 7.9+)
  - Add location field to user profile
  - Fix print view for markdown files and wiki pages
  - Fix errors when deleting old backups
  - Improve GitLab performance when working with git repositories
  - Add tag message and last commit to tag hook (Kamil Trzciński)
  - Restrict permissions on backup files
  - Improve oauth accounts UI in profile page
  - Add ability to unlink connected accounts
  - Replace commits calendar with faster contribution calendar that includes issues and merge requests
  - Add inifinite scroll to user page activity
  - Don't include system notes in issue/MR comment count.
  - Don't mark merge request as updated when merge status relative to target branch changes.
  - Link note avatar to user.
  - Make Git-over-SSH errors more descriptive.
  - Fix EmailsOnPush.
  - Refactor issue filtering
  - AJAX selectbox for issue assignee and author filters
  - Fix issue with missing options in issue filtering dropdown if selected one
  - Prevent holding Control-Enter or Command-Enter from posting comment multiple times.
  - Prevent note form from being cleared when submitting failed.
  - Improve file icons rendering on tree (Sullivan Sénéchal)
  - API: Add pagination to project events
  - Get issue links in notification mail to work again.
  - Don't show commit comment button when user is not signed in.
  - Fix admin user projects lists.
  - Don't leak private group existence by redirecting from namespace controller to group controller.
  - Ability to skip some items from backup (database, respositories or uploads)
  - Archive repositories in background worker.
  - Import GitHub, Bitbucket or GitLab.com projects owned by authenticated user into current namespace.
  - Project labels are now available over the API under the "tag_list" field (Cristian Medina)
  - Fixed link paths for HTTP and SSH on the admin project view (Jeremy Maziarz)
  - Fix and improve help rendering (Sullivan Sénéchal)
  - Fix final line in EmailsOnPush email diff being rendered as error.
  - Prevent duplicate Buildkite service creation.
  - Fix git over ssh errors 'fatal: protocol error: bad line length character'
  - Automatically setup GitLab CI project for forks if origin project has GitLab CI enabled
  - Bust group page project list cache when namespace name or path changes.
  - Explicitly set image alt-attribute to prevent graphical glitches if gravatars could not be loaded
  - Allow user to choose a public email to show on public profile
  - Remove truncation from issue titles on milestone page (Jason Blanchard)
  - Fix stuck Merge Request merging events from old installations (Ben Bodenmiller)
  - Fix merge request comments on files with multiple commits
  - Fix Resource Owner Password Authentication Flow

v 7.9.4
  - Security: Fix project import URL regex to prevent arbitary local repos from being imported
  - Fixed issue where only 25 commits would load in file listings
  - Fix LDAP identities  after config update

v 7.9.3
  - Contains no changes
  - Add icons to Add dropdown items.
  - Allow admin to create public deploy keys that are accessible to any project.
  - Warn when gitlab-shell version doesn't match requirement.
  - Skip email confirmation when set by admin or via LDAP.
  - Only allow users to reference groups, projects, issues, MRs, commits they have access to.

v 7.9.3
  - Contains no changes

v 7.9.2
  - Contains no changes

v 7.9.1
  - Include missing events and fix save functionality in admin service template settings form (Stan Hu)
  - Fix "Import projects from" button to show the correct instructions (Stan Hu)
  - Fix OAuth2 issue importing a new project from GitHub and GitLab (Stan Hu)
  - Fix for LDAP with commas in DN
  - Fix missing events and in admin Slack service template settings form (Stan Hu)
  - Don't show commit comment button when user is not signed in.
  - Downgrade gemnasium-gitlab-service gem

v 7.9.0
  - Add HipChat integration documentation (Stan Hu)
  - Update documentation for object_kind field in Webhook push and tag push Webhooks (Stan Hu)
  - Fix broken email images (Hannes Rosenögger)
  - Automatically config git if user forgot, where possible (Zeger-Jan van de Weg)
  - Fix mass SQL statements on initial push (Hannes Rosenögger)
  - Add tag push notifications and normalize HipChat and Slack messages to be consistent (Stan Hu)
  - Add comment notification events to HipChat and Slack services (Stan Hu)
  - Add issue and merge request events to HipChat and Slack services (Stan Hu)
  - Fix merge request URL passed to Webhooks. (Stan Hu)
  - Fix bug that caused a server error when editing a comment to "+1" or "-1" (Stan Hu)
  - Fix code preview theme setting for comments, issues, merge requests, and snippets (Stan Hu)
  - Move labels/milestones tabs to sidebar
  - Upgrade Rails gem to version 4.1.9.
  - Improve error messages for file edit failures
  - Improve UI for commits, issues and merge request lists
  - Fix commit comments on first line of diff not rendering in Merge Request Discussion view.
  - Allow admins to override restricted project visibility settings.
  - Move restricted visibility settings from gitlab.yml into the web UI.
  - Improve trigger merge request hook when source project branch has been updated (Kirill Zaitsev)
  - Save web edit in new branch
  - Fix ordering of imported but unchanged projects (Marco Wessel)
  - Mobile UI improvements: make aside content expandable
  - Expose avatar_url in projects API
  - Fix checkbox alignment on the application settings page.
  - Generalize image upload in drag and drop in markdown to all files (Hannes Rosenögger)
  - Fix mass-unassignment of issues (Robert Speicher)
  - Fix hidden diff comments in merge request discussion view
  - Allow user confirmation to be skipped for new users via API
  - Add a service to send updates to an Irker gateway (Romain Coltel)
  - Add brakeman (security scanner for Ruby on Rails)
  - Slack username and channel options
  - Add grouped milestones from all projects to dashboard.
  - Web hook sends pusher email as well as commiter
  - Add Bitbucket omniauth provider.
  - Add Bitbucket importer.
  - Support referencing issues to a project whose name starts with a digit
  - Condense commits already in target branch when updating merge request source branch.
  - Send notifications and leave system comments when bulk updating issues.
  - Automatically link commit ranges to compare page: sha1...sha4 or sha1..sha4 (includes sha1 in comparison)
  - Move groups page from profile to dashboard
  - Starred projects page at dashboard
  - Blocking user does not remove him/her from project/groups but show blocked label
  - Change subject of EmailsOnPush emails to include namespace, project and branch.
  - Change subject of EmailsOnPush emails to include first commit message when multiple were pushed.
  - Remove confusing footer from EmailsOnPush mail body.
  - Add list of changed files to EmailsOnPush emails.
  - Add option to send EmailsOnPush emails from committer email if domain matches.
  - Add option to disable code diffs in EmailOnPush emails.
  - Wrap commit message in EmailsOnPush email.
  - Send EmailsOnPush emails when deleting commits using force push.
  - Fix EmailsOnPush email comparison link to include first commit.
  - Fix highliht of selected lines in file
  - Reject access to group/project avatar if the user doesn't have access.
  - Add database migration to clean group duplicates with same path and name (Make sure you have a backup before update)
  - Add GitLab active users count to rake gitlab:check
  - Starred projects page at dashboard
  - Make email display name configurable
  - Improve json validation in hook data
  - Use Emoji One
  - Updated emoji help documentation to properly reference EmojiOne.
  - Fix missing GitHub organisation repositories on import page.
  - Added blue theme
  - Remove annoying notice messages when create/update merge request
  - Allow smb:// links in Markdown text.
  - Filter merge request by title or description at Merge Requests page
  - Block user if he/she was blocked in Active Directory
  - Fix import pages not working after first load.
  - Use custom LDAP label in LDAP signin form.
  - Execute hooks and services when branch or tag is created or deleted through web interface.
  - Block and unblock user if he/she was blocked/unblocked in Active Directory
  - Raise recommended number of unicorn workers from 2 to 3
  - Use same layout and interactivity for project members as group members.
  - Prevent gitlab-shell character encoding issues by receiving its changes as raw data.
  - Ability to unsubscribe/subscribe to issue or merge request
  - Delete deploy key when last connection to a project is destroyed.
  - Fix invalid Atom feeds when using emoji, horizontal rules, or images (Christian Walther)
  - Backup of repositories with tar instead of git bundle (only now are git-annex files included in the backup)
  - Add canceled status for CI
  - Send EmailsOnPush email when branch or tag is created or deleted.
  - Faster merge request processing for large repository
  - Prevent doubling AJAX request with each commit visit via Turbolink
  - Prevent unnecessary doubling of js events on import pages and user calendar

v 7.8.4
  - Fix issue_tracker_id substitution in custom issue trackers
  - Fix path and name duplication in namespaces

v 7.8.3
  - Bump version of gitlab_git fixing annotated tags without message

v 7.8.2
  - Fix service migration issue when upgrading from versions prior to 7.3
  - Fix setting of the default use project limit via admin UI
  - Fix showing of already imported projects for GitLab and Gitorious importers
  - Fix response of push to repository to return "Not found" if user doesn't have access
  - Fix check if user is allowed to view the file attachment
  - Fix import check for case sensetive namespaces
  - Increase timeout for Git-over-HTTP requests to 1 hour since large pulls/pushes can take a long time.
  - Properly handle autosave local storage exceptions.
  - Escape wildcards when searching LDAP by username.

v 7.8.1
  - Fix run of custom post receive hooks
  - Fix migration that caused issues when upgrading to version 7.8 from versions prior to 7.3
  - Fix the warning for LDAP users about need to set password
  - Fix avatars which were not shown for non logged in users
  - Fix urls for the issues when relative url was enabled

v 7.8.0
  - Fix access control and protection against XSS for note attachments and other uploads.
  - Replace highlight.js with rouge-fork rugments (Stefan Tatschner)
  - Make project search case insensitive (Hannes Rosenögger)
  - Include issue/mr participants in list of recipients for reassign/close/reopen emails
  - Expose description in groups API
  - Better UI for project services page
  - Cleaner UI for web editor
  - Add diff syntax highlighting in email-on-push service notifications (Hannes Rosenögger)
  - Add API endpoint to fetch all changes on a MergeRequest (Jeroen van Baarsen)
  - View note image attachments in new tab when clicked instead of downloading them
  - Improve sorting logic in UI and API. Explicitly define what sorting method is used by default
  - Fix overflow at sidebar when have several items
  - Add notes for label changes in issue and merge requests
  - Show tags in commit view (Hannes Rosenögger)
  - Only count a user's vote once on a merge request or issue (Michael Clarke)
  - Increase font size when browse source files and diffs
  - Service Templates now let you set default values for all services
  - Create new file in empty repository using GitLab UI
  - Ability to clone project using oauth2 token
  - Upgrade Sidekiq gem to version 3.3.0
  - Stop git zombie creation during force push check
  - Show success/error messages for test setting button in services
  - Added Rubocop for code style checks
  - Fix commits pagination
  - Async load a branch information at the commit page
  - Disable blacklist validation for project names
  - Allow configuring protection of the default branch upon first push (Marco Wessel)
  - Add gitlab.com importer
  - Add an ability to login with gitlab.com
  - Add a commit calendar to the user profile (Hannes Rosenögger)
  - Submit comment on command-enter
  - Notify all members of a group when that group is mentioned in a comment, for example: `@gitlab-org` or `@sales`.
  - Extend issue clossing pattern to include "Resolve", "Resolves", "Resolved", "Resolving" and "Close" (Julien Bianchi and Hannes Rosenögger)
  - Fix long broadcast message cut-off on left sidebar (Visay Keo)
  - Add Project Avatars (Steven Thonus and Hannes Rosenögger)
  - Password reset token validity increased from 2 hours to 2 days since it is also send on account creation.
  - Edit group members via API
  - Enable raw image paste from clipboard, currently Chrome only (Marco Cyriacks)
  - Add action property to merge request hook (Julien Bianchi)
  - Remove duplicates from group milestone participants list.
  - Add a new API function that retrieves all issues assigned to a single milestone (Justin Whear and Hannes Rosenögger)
  - API: Access groups with their path (Julien Bianchi)
  - Added link to milestone and keeping resource context on smaller viewports for issues and merge requests (Jason Blanchard)
  - Allow notification email to be set separately from primary email.
  - API: Add support for editing an existing project (Mika Mäenpää and Hannes Rosenögger)
  - Don't have Markdown preview fail for long comments/wiki pages.
  - When test web hook - show error message instead of 500 error page if connection to hook url was reset
  - Added support for firing system hooks on group create/destroy and adding/removing users to group (Boyan Tabakov)
  - Added persistent collapse button for left side nav bar (Jason Blanchard)
  - Prevent losing unsaved comments by automatically restoring them when comment page is loaded again.
  - Don't allow page to be scaled on mobile.
  - Clean the username acquired from OAuth/LDAP so it doesn't fail username validation and block signing up.
  - Show assignees in merge request index page (Kelvin Mutuma)
  - Link head panel titles to relevant root page.
  - Allow users that signed up via OAuth to set their password in order to use Git over HTTP(S).
  - Show users button to share their newly created public or internal projects on twitter
  - Add quick help links to the GitLab pricing and feature comparison pages.
  - Fix duplicate authorized applications in user profile and incorrect application client count in admin area.
  - Make sure Markdown previews always use the same styling as the eventual destination.
  - Remove deprecated Group#owner_id from API
  - Show projects user contributed to on user page. Show stars near project on user page.
  - Improve database performance for GitLab
  - Add Asana service (Jeremy Benoist)
  - Improve project web hooks with extra data

v 7.7.2
  - Update GitLab Shell to version 2.4.2 that fixes a bug when developers can push to protected branch
  - Fix issue when LDAP user can't login with existing GitLab account

v 7.7.1
  - Improve mention autocomplete performance
  - Show setup instructions for GitHub import if disabled
  - Allow use http for OAuth applications

v 7.7.0
  - Import from GitHub.com feature
  - Add Jetbrains Teamcity CI service (Jason Lippert)
  - Mention notification level
  - Markdown preview in wiki (Yuriy Glukhov)
  - Raise group avatar filesize limit to 200kb
  - OAuth applications feature
  - Show user SSH keys in admin area
  - Developer can push to protected branches option
  - Set project path instead of project name in create form
  - Block Git HTTP access after 10 failed authentication attempts
  - Updates to the messages returned by API (sponsored by O'Reilly Media)
  - New UI layout with side navigation
  - Add alert message in case of outdated browser (IE < 10)
  - Added API support for sorting projects
  - Update gitlab_git to version 7.0.0.rc14
  - Add API project search filter option for authorized projects
  - Fix File blame not respecting branch selection
  - Change some of application settings on fly in admin area UI
  - Redesign signin/signup pages
  - Close standard input in Gitlab::Popen.popen
  - Trigger GitLab CI when push tags
  - When accept merge request - do merge using sidaekiq job
  - Enable web signups by default
  - Fixes for diff comments: drag-n-drop images, selecting images
  - Fixes for edit comments: drag-n-drop images, preview mode, selecting images, save & update
  - Remove password strength indicator



v 7.6.0
  - Fork repository to groups
  - New rugged version
  - Add CRON=1 backup setting for quiet backups
  - Fix failing wiki restore
  - Add optional Sidekiq MemoryKiller middleware (enabled via SIDEKIQ_MAX_RSS env variable)
  - Monokai highlighting style now more faithful to original design (Mark Riedesel)
  - Create project with repository in synchrony
  - Added ability to create empty repo or import existing one if project does not have repository
  - Reactivate highlight.js language autodetection
  - Mobile UI improvements
  - Change maximum avatar file size from 100KB to 200KB
  - Strict validation for snippet file names
  - Enable Markdown preview for issues, merge requests, milestones, and notes (Vinnie Okada)
  - In the docker directory is a container template based on the Omnibus packages.
  - Update Sidekiq to version 2.17.8
  - Add author filter to project issues and merge requests pages
  - Atom feed for user activity
  - Support multiple omniauth providers for the same user
  - Rendering cross reference in issue title and tooltip for merge request
  - Show username in comments
  - Possibility to create Milestones or Labels when Issues are disabled
  - Fix bug with showing gpg signature in tag

v 7.5.3
  - Bump gitlab_git to 7.0.0.rc12 (includes Rugged 0.21.2)

v 7.5.2
  - Don't log Sidekiq arguments by default
  - Fix restore of wiki repositories from backups

v 7.5.1
  - Add missing timestamps to 'members' table

v 7.5.0
  - API: Add support for Hipchat (Kevin Houdebert)
  - Add time zone configuration in gitlab.yml (Sullivan Senechal)
  - Fix LDAP authentication for Git HTTP access
  - Run 'GC.start' after every EmailsOnPushWorker job
  - Fix LDAP config lookup for provider 'ldap'
  - Drop all sequences during Postgres database restore
  - Project title links to project homepage (Ben Bodenmiller)
  - Add Atlassian Bamboo CI service (Drew Blessing)
  - Mentioned @user will receive email even if he is not participating in issue or commit
  - Session API: Use case-insensitive authentication like in UI (Andrey Krivko)
  - Tie up loose ends with annotated tags: API & UI (Sean Edge)
  - Return valid json for deleting branch via API (sponsored by O'Reilly Media)
  - Expose username in project events API (sponsored by O'Reilly Media)
  - Adds comments to commits in the API
  - Performance improvements
  - Fix post-receive issue for projects with deleted forks
  - New gitlab-shell version with custom hooks support
  - Improve code
  - GitLab CI 5.2+ support (does not support older versions)
  - Fixed bug when you can not push commits starting with 000000 to protected branches
  - Added a password strength indicator
  - Change project name and path in one form
  - Display renamed files in diff views (Vinnie Okada)
  - Fix raw view for public snippets
  - Use secret token with GitLab internal API.
  - Add missing timestamps to 'members' table

v 7.4.5
  - Bump gitlab_git to 7.0.0.rc12 (includes Rugged 0.21.2)

v 7.4.4
  - No changes

v 7.4.3
  - Fix raw snippets view
  - Fix security issue for member api
  - Fix buildbox integration

v 7.4.2
  - Fix internal snippet exposing for unauthenticated users

v 7.4.1
  - Fix LDAP authentication for Git HTTP access
  - Fix LDAP config lookup for provider 'ldap'
  - Fix public snippets
  - Fix 500 error on projects with nested submodules

v 7.4.0
  - Refactored membership logic
  - Improve error reporting on users API (Julien Bianchi)
  - Refactor test coverage tools usage. Use SIMPLECOV=true to generate it locally
  - Default branch is protected by default
  - Increase unicorn timeout to 60 seconds
  - Sort search autocomplete projects by stars count so most popular go first
  - Add README to tab on project show page
  - Do not delete tmp/repositories itself during clean-up, only its contents
  - Support for backup uploads to remote storage
  - Prevent notes polling when there are not notes
  - Internal ForkService: Prepare support for fork to a given namespace
  - API: Add support for forking a project via the API (Bernhard Kaindl)
  - API: filter project issues by milestone (Julien Bianchi)
  - Fail harder in the backup script
  - Changes to Slack service structure, only webhook url needed
  - Zen mode for wiki and milestones (Robert Schilling)
  - Move Emoji parsing to html-pipeline-gitlab (Robert Schilling)
  - Font Awesome 4.2 integration (Sullivan Senechal)
  - Add Pushover service integration (Sullivan Senechal)
  - Add select field type for services options (Sullivan Senechal)
  - Add cross-project references to the Markdown parser (Vinnie Okada)
  - Add task lists to issue and merge request descriptions (Vinnie Okada)
  - Snippets can be public, internal or private
  - Improve danger zone: ask project path to confirm data-loss action
  - Raise exception on forgery
  - Show build coverage in Merge Requests (requires GitLab CI v5.1)
  - New milestone and label links on issue edit form
  - Improved repository graphs
  - Improve event note display in dashboard and project activity views (Vinnie Okada)
  - Add users sorting to admin area
  - UI improvements
  - Fix ambiguous sha problem with mentioned commit
  - Fixed bug with apostrophe when at mentioning users
  - Add active directory ldap option
  - Developers can push to wiki repo. Protected branches does not affect wiki repo any more
  - Faster rev list
  - Fix branch removal

v 7.3.2
  - Fix creating new file via web editor
  - Use gitlab-shell v2.0.1

v 7.3.1
  - Fix ref parsing in Gitlab::GitAccess
  - Fix error 500 when viewing diff on a file with changed permissions
  - Fix adding comments to MR when source branch is master
  - Fix error 500 when searching description contains relative link

v 7.3.0
  - Always set the 'origin' remote in satellite actions
  - Write authorized_keys in tmp/ during tests
  - Use sockets to connect to Redis
  - Add dormant New Relic gem (can be enabled via environment variables)
  - Expire Rack sessions after 1 week
  - Cleaner signin/signup pages
  - Improved comments UI
  - Better search with filtering, pagination etc
  - Added a checkbox to toggle line wrapping in diff (Yuriy Glukhov)
  - Prevent project stars duplication when fork project
  - Use the default Unicorn socket backlog value of 1024
  - Support Unix domain sockets for Redis
  - Store session Redis keys in 'session:gitlab:' namespace
  - Deprecate LDAP account takeover based on partial LDAP email / GitLab username match
  - Use /bin/sh instead of Bash in bin/web, bin/background_jobs (Pavel Novitskiy)
  - Keyboard shortcuts for productivity (Robert Schilling)
  - API: filter issues by state (Julien Bianchi)
  - API: filter issues by labels (Julien Bianchi)
  - Add system hook for ssh key changes
  - Add blob permalink link (Ciro Santilli)
  - Create annotated tags through UI and API (Sean Edge)
  - Snippets search (Charles Bushong)
  - Comment new push to existing MR
  - Add 'ci' to the blacklist of forbidden names
  - Improve text filtering on issues page
  - Comment & Close button
  - Process git push --all much faster
  - Don't allow edit of system notes
  - Project wiki search (Ralf Seidler)
  - Enabled Shibboleth authentication support (Matus Banas)
  - Zen mode (fullscreen) for issues/MR/notes (Robert Schilling)
  - Add ability to configure webhook timeout via gitlab.yml (Wes Gurney)
  - Sort project merge requests in asc or desc order for updated_at or created_at field (sponsored by O'Reilly Media)
  - Add Redis socket support to 'rake gitlab:shell:install'

v 7.2.1
  - Delete orphaned labels during label migration (James Brooks)
  - Security: prevent XSS with stricter MIME types for raw repo files

v 7.2.0
  - Explore page
  - Add project stars (Ciro Santilli)
  - Log Sidekiq arguments
  - Better labels: colors, ability to rename and remove
  - Improve the way merge request collects diffs
  - Improve compare page for large diffs
  - Expose the full commit message via API
  - Fix 500 error on repository rename
  - Fix bug when MR download patch return invalid diff
  - Test gitlab-shell integration
  - Repository import timeout increased from 2 to 4 minutes allowing larger repos to be imported
  - API for labels (Robert Schilling)
  - API: ability to set an import url when creating project for specific user

v 7.1.1
  - Fix cpu usage issue in Firefox
  - Fix redirect loop when changing password by new user
  - Fix 500 error on new merge request page

v 7.1.0
  - Remove observers
  - Improve MR discussions
  - Filter by description on Issues#index page
  - Fix bug with namespace select when create new project page
  - Show README link after description for non-master members
  - Add @all mention for comments
  - Dont show reply button if user is not signed in
  - Expose more information for issues with webhook
  - Add a mention of the merge request into the default merge request commit message
  - Improve code highlight, introduce support for more languages like Go, Clojure, Erlang etc
  - Fix concurrency issue in repository download
  - Dont allow repository name start with ?
  - Improve email threading (Pierre de La Morinerie)
  - Cleaner help page
  - Group milestones
  - Improved email notifications
  - Contributors API (sponsored by Mobbr)
  - Fix LDAP TLS authentication (Boris HUISGEN)
  - Show VERSION information on project sidebar
  - Improve branch removal logic when accept MR
  - Fix bug where comment form is spawned inside the Reply button
  - Remove Dir.chdir from Satellite#lock for thread-safety
  - Increased default git max_size value from 5MB to 20MB in gitlab.yml. Please update your configs!
  - Show error message in case of timeout in satellite when create MR
  - Show first 100 files for huge diff instead of hiding all
  - Change default admin email from admin@local.host to admin@example.com

v 7.0.0
  - The CPU no longer overheats when you hold down the spacebar
  - Improve edit file UI
  - Add ability to upload group avatar when create
  - Protected branch cannot be removed
  - Developers can remove normal branches with UI
  - Remove branch via API (sponsored by O'Reilly Media)
  - Move protected branches page to Project settings area
  - Redirect to Files view when create new branch via UI
  - Drag and drop upload of image in every markdown-area (Earle Randolph Bunao and Neil Francis Calabroso)
  - Refactor the markdown relative links processing
  - Make it easier to implement other CI services for GitLab
  - Group masters can create projects in group
  - Deprecate ruby 1.9.3 support
  - Only masters can rewrite/remove git tags
  - Add X-Frame-Options SAMEORIGIN to Nginx config so Sidekiq admin is visible
  - UI improvements
  - Case-insensetive search for issues
  - Update to rails 4.1
  - Improve performance of application for projects and groups with a lot of members
  - Formally support Ruby 2.1
  - Include Nginx gitlab-ssl config
  - Add manual language detection for highlight.js
  - Added example.com/:username routing
  - Show notice if your profile is public
  - UI improvements for mobile devices
  - Improve diff rendering performance
  - Drag-n-drop for issues and merge requests between states at milestone page
  - Fix '0 commits' message for huge repositories on project home page
  - Prevent 500 error page when visit commit page from large repo
  - Add notice about huge push over http to unicorn config
  - File action in satellites uses default 30 seconds timeout instead of old 10 seconds one
  - Overall performance improvements
  - Skip init script check on omnibus-gitlab
  - Be more selective when killing stray Sidekiqs
  - Check LDAP user filter during sign-in
  - Remove wall feature (no data loss - you can take it from database)
  - Dont expose user emails via API unless you are admin
  - Detect issues closed by Merge Request description
  - Better email subject lines from email on push service (Alex Elman)
  - Enable identicon for gravatar be default

v 6.9.2
  - Revert the commit that broke the LDAP user filter

v 6.9.1
  - Fix scroll to highlighted line
  - Fix the pagination on load for commits page

v 6.9.0
  - Store Rails cache data in the Redis `cache:gitlab` namespace
  - Adjust MySQL limits for existing installations
  - Add db index on project_id+iid column. This prevents duplicate on iid (During migration duplicates will be removed)
  - Markdown preview or diff during editing via web editor (Evgeniy Sokovikov)
  - Give the Rails cache its own Redis namespace
  - Add ability to set different ssh host, if different from http/https
  - Fix syntax highlighting for code comments blocks
  - Improve comments loading logic
  - Stop refreshing comments when the tab is hidden
  - Improve issue and merge request mobile UI (Drew Blessing)
  - Document how to convert a backup to PostgreSQL
  - Fix locale bug in backup manager
  - Fix can not automerge when MR description is too long
  - Fix wiki backup skip bug
  - Two Step MR creation process
  - Remove unwanted files from satellite working directory with git clean -fdx
  - Accept merge request via API (sponsored by O'Reilly Media)
  - Add more access checks during API calls
  - Block SSH access for 'disabled' Active Directory users
  - Labels for merge requests (Drew Blessing)
  - Threaded emails by setting a Message-ID (Philip Blatter)

v 6.8.0
  - Ability to at mention users that are participating in issue and merge req. discussion
  - Enabled GZip Compression for assets in example Nginx, make sure that Nginx is compiled with --with-http_gzip_static_module flag (this is default in Ubuntu)
  - Make user search case-insensitive (Christopher Arnold)
  - Remove omniauth-ldap nickname bug workaround
  - Drop all tables before restoring a Postgres backup
  - Make the repository downloads path configurable
  - Create branches via API (sponsored by O'Reilly Media)
  - Changed permission of gitlab-satellites directory not to be world accessible
  - Protected branch does not allow force push
  - Fix popen bug in `rake gitlab:satellites:create`
  - Disable connection reaping for MySQL
  - Allow oauth signup without email for twitter and github
  - Fix faulty namespace names that caused 500 on user creation
  - Option to disable standard login
  - Clean old created archives from repository downloads directory
  - Fix download link for huge MR diffs
  - Expose event and mergerequest timestamps in API
  - Fix emails on push service when only one commit is pushed

v 6.7.3
  - Fix the merge notification email not being sent (Pierre de La Morinerie)
  - Drop all tables before restoring a Postgres backup
  - Remove yanked modernizr gem

v 6.7.2
  - Fix upgrader script

v 6.7.1
  - Fix GitLab CI integration

v 6.7.0
  - Increased the example Nginx client_max_body_size from 5MB to 20MB, consider updating it manually on existing installations
  - Add support for Gemnasium as a Project Service (Olivier Gonzalez)
  - Add edit file button to MergeRequest diff
  - Public groups (Jason Hollingsworth)
  - Cleaner headers in Notification Emails (Pierre de La Morinerie)
  - Blob and tree gfm links to anchors work
  - Piwik Integration (Sebastian Winkler)
  - Show contribution guide link for new issue form (Jeroen van Baarsen)
  - Fix CI status for merge requests from fork
  - Added option to remove issue assignee on project issue page and issue edit page (Jason Blanchard)
  - New page load indicator that includes a spinner that scrolls with the page
  - Converted all the help sections into markdown
  - LDAP user filters
  - Streamline the content of notification emails (Pierre de La Morinerie)
  - Fixes a bug with group member administration (Matt DeTullio)
  - Sort tag names using VersionSorter (Robert Speicher)
  - Add GFM autocompletion for MergeRequests (Robert Speicher)
  - Add webhook when a new tag is pushed (Jeroen van Baarsen)
  - Add button for toggling inline comments in diff view
  - Add retry feature for repository import
  - Reuse the GitLab LDAP connection within each request
  - Changed markdown new line behaviour to conform to markdown standards
  - Fix global search
  - Faster authorized_keys rebuilding in `rake gitlab:shell:setup` (requires gitlab-shell 1.8.5)
  - Create and Update MR calls now support the description parameter (Greg Messner)
  - Markdown relative links in the wiki link to wiki pages, markdown relative links in repositories link to files in the repository
  - Added Slack service integration (Federico Ravasio)
  - Better API responses for access_levels (sponsored by O'Reilly Media)
  - Requires at least 2 unicorn workers
  - Requires gitlab-shell v1.9+
  - Replaced gemoji(due to closed licencing problem) with Phantom Open Emoji library(combined SIL Open Font License, MIT License and the CC 3.0 License)
  - Fix `/:username.keys` response content type (Dmitry Medvinsky)

v 6.6.5
  - Added option to remove issue assignee on project issue page and issue edit page (Jason Blanchard)
  - Hide mr close button for comment form if merge request was closed or inline comment
  - Adds ability to reopen closed merge request

v 6.6.4
  - Add missing html escape for highlighted code blocks in comments, issues

v 6.6.3
  - Fix 500 error when edit yourself from admin area
  - Hide private groups for public profiles

v 6.6.2
  - Fix 500 error on branch/tag create or remove via UI

v 6.6.1
  - Fix 500 error on files tab if submodules presents

v 6.6.0
  - Retrieving user ssh keys publically(github style): http://__HOST__/__USERNAME__.keys
  - Permissions: Developer now can manage issue tracker (modify any issue)
  - Improve Code Compare page performance
  - Group avatar
  - Pygments.rb replaced with highlight.js
  - Improve Merge request diff store logic
  - Improve render performnace for MR show page
  - Fixed Assembla hardcoded project name
  - Jira integration documentation
  - Refactored app/services
  - Remove snippet expiration
  - Mobile UI improvements (Drew Blessing)
  - Fix block/remove UI for admin::users#show page
  - Show users' group membership on users' activity page (Robert Djurasaj)
  - User pages are visible without login if user is authorized to a public project
  - Markdown rendered headers have id derived from their name and link to their id
  - Improve application to work faster with large groups (100+ members)
  - Multiple emails per user
  - Show last commit for file when view file source
  - Restyle Issue#show page and MR#show page
  - Ability to filter by multiple labels for Issues page
  - Rails version to 4.0.3
  - Fixed attachment identifier displaying underneath note text (Jason Blanchard)

v 6.5.1
  - Fix branch selectbox when create merge request from fork

v 6.5.0
  - Dropdown menus on issue#show page for assignee and milestone (Jason Blanchard)
  - Add color custimization and previewing to broadcast messages
  - Fixed notes anchors
  - Load new comments in issues dynamically
  - Added sort options to Public page
  - New filters (assigned/authored/all) for Dashboard#issues/merge_requests (sponsored by Say Media)
  - Add project visibility icons to dashboard
  - Enable secure cookies if https used
  - Protect users/confirmation with rack_attack
  - Default HTTP headers to protect against MIME-sniffing, force https if enabled
  - Bootstrap 3 with responsive UI
  - New repository download formats: tar.bz2, zip, tar (Jason Hollingsworth)
  - Restyled accept widgets for MR
  - SCSS refactored
  - Use jquery timeago plugin
  - Fix 500 error for rdoc files
  - Ability to customize merge commit message (sponsored by Say Media)
  - Search autocomplete via ajax
  - Add website url to user profile
  - Files API supports base64 encoded content (sponsored by O'Reilly Media)
  - Added support for Go's repository retrieval (Bruno Albuquerque)

v6.4.3
  - Don't use unicorn worker killer if PhusionPassenger is defined

v6.4.2
  - Fixed wrong behaviour of script/upgrade.rb

v6.4.1
  - Fixed bug with repository rename
  - Fixed bug with project transfer

v 6.4.0
  - Added sorting to project issues page (Jason Blanchard)
  - Assembla integration (Carlos Paramio)
  - Fixed another 500 error with submodules
  - UI: More compact issues page
  - Minimal password length increased to 8 symbols
  - Side-by-side diff view (Steven Thonus)
  - Internal projects (Jason Hollingsworth)
  - Allow removal of avatar (Drew Blessing)
  - Project web hooks now support issues and merge request events
  - Visiting project page while not logged in will redirect to sign-in instead of 404 (Jason Hollingsworth)
  - Expire event cache on avatar creation/removal (Drew Blessing)
  - Archiving old projects (Steven Thonus)
  - Rails 4
  - Add time ago tooltips to show actual date/time
  - UI: Fixed UI for admin system hooks
  - Ruby script for easier GitLab upgrade
  - Do not remove Merge requests if fork project was removed
  - Improve sign-in/signup UX
  - Add resend confirmation link to sign-in page
  - Set noreply@HOSTNAME for reply_to field in all emails
  - Show GitLab API version on Admin#dashboard
  - API Cross-origin resource sharing
  - Show READMe link at project home page
  - Show repo size for projects in Admin area

v 6.3.0
  - API for adding gitlab-ci service
  - Init script now waits for pids to appear after (re)starting before reporting status (Rovanion Luckey)
  - Restyle project home page
  - Grammar fixes
  - Show branches list (which branches contains commit) on commit page (Andrew Kumanyaev)
  - Security improvements
  - Added support for GitLab CI 4.0
  - Fixed issue with 500 error when group did not exist
  - Ability to leave project
  - You can create file in repo using UI
  - You can remove file from repo using UI
  - API: dropped default_branch attribute from project during creation
  - Project default_branch is not stored in db any more. It takes from repo now.
  - Admin broadcast messages
  - UI improvements
  - Dont show last push widget if user removed this branch
  - Fix 500 error for repos with newline in file name
  - Extended html titles
  - API: create/update/delete repo files
  - Admin can transfer project to any namespace
  - API: projects/all for admin users
  - Fix recent branches order

v 6.2.4
  - Security: Cast API private_token to string (CVE-2013-4580)
  - Security: Require gitlab-shell 1.7.8 (CVE-2013-4581, CVE-2013-4582, CVE-2013-4583)
  - Fix for Git SSH access for LDAP users

v 6.2.3
  - Security: More protection against CVE-2013-4489
  - Security: Require gitlab-shell 1.7.4 (CVE-2013-4490, CVE-2013-4546)
  - Fix sidekiq rake tasks

v 6.2.2
  - Security: Update gitlab_git (CVE-2013-4489)

v 6.2.1
  - Security: Fix issue with generated passwords for new users

v 6.2.0
  - Public project pages are now visible to everyone (files, issues, wik, etc.)
    THIS MEANS YOUR ISSUES AND WIKI FOR PUBLIC PROJECTS ARE PUBLICLY VISIBLE AFTER THE UPGRADE
  - Add group access to permissions page
  - Require current password to change one
  - Group owner or admin can remove other group owners
  - Remove group transfer since we have multiple owners
  - Respect authorization in Repository API
  - Improve UI for Project#files page
  - Add more security specs
  - Added search for projects by name to api (Izaak Alpert)
  - Make default user theme configurable (Izaak Alpert)
  - Update logic for validates_merge_request for tree of MR (Andrew Kumanyaev)
  - Rake tasks for web hooks management (Jonhnny Weslley)
  - Extended User API to expose admin and can_create_group for user creation/updating (Boyan Tabakov)
  - API: Remove group
  - API: Remove project
  - Avatar upload on profile page with a maximum of 100KB (Steven Thonus)
  - Store the sessions in Redis instead of the cookie store
  - Fixed relative links in markdown
  - User must confirm their email if signup enabled
  - User must confirm changed email

v 6.1.0
  - Project specific IDs for issues, mr, milestones
    Above items will get a new id and for example all bookmarked issue urls will change.
    Old issue urls are redirected to the new one if the issue id is too high for an internal id.
  - Description field added to Merge Request
  - API: Sudo api calls (Izaak Alpert)
  - API: Group membership api (Izaak Alpert)
  - Improved commit diff
  - Improved large commit handling (Boyan Tabakov)
  - Rewrite: Init script now less prone to errors and keeps better track of the service (Rovanion Luckey)
  - Link issues, merge requests, and commits when they reference each other with GFM (Ash Wilson)
  - Close issues automatically when pushing commits with a special message
  - Improve user removal from admin area
  - Invalidate events cache when project was moved
  - Remove deprecated classes and rake tasks
  - Add event filter for group and project show pages
  - Add links to create branch/tag from project home page
  - Add public-project? checkbox to new-project view
  - Improved compare page. Added link to proceed into Merge Request
  - Send an email to a user when they are added to group
  - New landing page when you have 0 projects

v 6.0.0
  - Feature: Replace teams with group membership
    We introduce group membership in 6.0 as a replacement for teams.
    The old combination of groups and teams was confusing for a lot of people.
    And when the members of a team where changed this wasn't reflected in the project permissions.
    In GitLab 6.0 you will be able to add members to a group with a permission level for each member.
    These group members will have access to the projects in that group.
    Any changes to group members will immediately be reflected in the project permissions.
    You can even have multiple owners for a group, greatly simplifying administration.
  - Feature: Ability to have multiple owners for group
  - Feature: Merge Requests between fork and project (Izaak Alpert)
  - Feature: Generate fingerprint for ssh keys
  - Feature: Ability to create and remove branches with UI
  - Feature: Ability to create and remove git tags with UI
  - Feature: Groups page in profile. You can leave group there
  - API: Allow login with LDAP credentials
  - Redesign: project settings navigation
  - Redesign: snippets area
  - Redesign: ssh keys page
  - Redesign: buttons, blocks and other ui elements
  - Add comment title to rss feed
  - You can use arrows to navigate at tree view
  - Add project filter on dashboard
  - Cache project graph
  - Drop support of root namespaces
  - Default theme is classic now
  - Cache result of methods like authorize_projects, project.team.members etc
  - Remove $.ready events
  - Fix onclick events being double binded
  - Add notification level to group membership
  - Move all project controllers/views under Projects:: module
  - Move all profile controllers/views under Profiles:: module
  - Apply user project limit only for personal projects
  - Unicorn is default web server again
  - Store satellites lock files inside satellites dir
  - Disabled threadsafety mode in rails
  - Fixed bug with loosing MR comments
  - Improved MR comments logic
  - Render readme file for projects in public area

v 5.4.2
  - Security: Cast API private_token to string (CVE-2013-4580)
  - Security: Require gitlab-shell 1.7.8 (CVE-2013-4581, CVE-2013-4582, CVE-2013-4583)

v 5.4.1
  - Security: Fixes for CVE-2013-4489
  - Security: Require gitlab-shell 1.7.4 (CVE-2013-4490, CVE-2013-4546)

v 5.4.0
  - Ability to edit own comments
  - Documentation improvements
  - Improve dashboard projects page
  - Fixed nav for empty repos
  - GitLab Markdown help page
  - Misspelling fixes
  - Added support of unicorn and fog gems
  - Added client list to API doc
  - Fix PostgreSQL database restoration problem
  - Increase snippet content column size
  - allow project import via git:// url
  - Show participants on issues, including mentions
  - Notify mentioned users with email

v 5.3.0
  - Refactored services
  - Campfire service added
  - HipChat service added
  - Fixed bug with LDAP + git over http
  - Fixed bug with google analytics code being ignored
  - Improve sign-in page if ldap enabled
  - Respect newlines in wall messages
  - Generate the Rails secret token on first run
  - Rename repo feature
  - Init.d: remove gitlab.socket on service start
  - Api: added teams api
  - Api: Prevent blob content being escaped
  - Api: Smart deploy key add behaviour
  - Api: projects/owned.json return user owned project
  - Fix bug with team assignation on project from #4109
  - Advanced snippets: public/private, project/personal (Andrew Kulakov)
  - Repository Graphs (Karlo Nicholas T. Soriano)
  - Fix dashboard lost if comment on commit
  - Update gitlab-grack. Fixes issue with --depth option
  - Fix project events duplicate on project page
  - Fix postgres error when displaying network graph.
  - Fix dashboard event filter when navigate via turbolinks
  - init.d: Ensure socket is removed before starting service
  - Admin area: Style teams:index, group:show pages
  - Own page for failed forking
  - Scrum view for milestone

v 5.2.0
  - Turbolinks
  - Git over http with ldap credentials
  - Diff with better colors and some spacing on the corners
  - Default values for project features
  - Fixed huge_commit view
  - Restyle project clone panel
  - Move Gitlab::Git code to gitlab_git gem
  - Move update docs in repo
  - Requires gitlab-shell v1.4.0
  - Fixed submodules listing under file tab
  - Fork feature (Angus MacArthur)
  - git version check in gitlab:check
  - Shared deploy keys feature
  - Ability to generate default labels set for issues
  - Improve gfm autocomplete (Harold Luo)
  - Added support for Google Analytics
  - Code search feature (Javier Castro)

v 5.1.0
  - You can login with email or username now
  - Corrected project transfer rollback when repository cannot be moved
  - Move both repo and wiki when project transfer requested
  - Admin area: project editing was removed from admin namespace
  - Access: admin user has now access to any project.
  - Notification settings
  - Gitlab::Git set of objects to abstract from grit library
  - Replace Unicorn web server with Puma
  - Backup/Restore refactored. Backup dump project wiki too now
  - Restyled Issues list. Show milestone version in issue row
  - Restyled Merge Request list
  - Backup now dump/restore uploads
  - Improved performance of dashboard (Andrew Kumanyaev)
  - File history now tracks renames (Akzhan Abdulin)
  - Drop wiki migration tools
  - Drop sqlite migration tools
  - project tagging
  - Paginate users in API
  - Restyled network graph (Hiroyuki Sato)

v 5.0.1
  - Fixed issue with gitlab-grit being overridden by grit

v 5.0.0
  - Replaced gitolite with gitlab-shell
  - Removed gitolite-related libraries
  - State machine added
  - Setup gitlab as git user
  - Internal API
  - Show team tab for empty projects
  - Import repository feature
  - Updated rails
  - Use lambda for scopes
  - Redesign admin area -> users
  - Redesign admin area -> user
  - Secure link to file attachments
  - Add validations for Group and Team names
  - Restyle team page for project
  - Update capybara, rspec-rails, poltergeist to recent versions
  - Wiki on git using Gollum
  - Added Solarized Dark theme for code review
  - Don't show user emails in autocomplete lists, profile pages
  - Added settings tab for group, team, project
  - Replace user popup with icons in header
  - Handle project moving with gitlab-shell
  - Added select2-rails for selectboxes with ajax data load
  - Fixed search field on projects page
  - Added teams to search autocomplete
  - Move groups and teams on dashboard sidebar to sub-tabs
  - API: improved return codes and docs. (Felix Gilcher, Sebastian Ziebell)
  - Redesign wall to be more like chat
  - Snippets, Wall features are disabled by default for new projects

v 4.2.0
  - Teams
  - User show page. Via /u/username
  - Show help contents on pages for better navigation
  - Async gitolite calls
  - added satellites logs
  - can_create_group, can_create_team booleans for User
  - Process web hooks async
  - GFM: Fix images escaped inside links
  - Network graph improved
  - Switchable branches for network graph
  - API: Groups
  - Fixed project download

v 4.1.0
  - Optional Sign-Up
  - Discussions
  - Satellites outside of tmp
  - Line numbers for blame
  - Project public mode
  - Public area with unauthorized access
  - Load dashboard events with ajax
  - remember dashboard filter in cookies
  - replace resque with sidekiq
  - fix routing issues
  - cleanup rake tasks
  - fix backup/restore
  - scss cleanup
  - show preview for note images
  - improved network-graph
  - get rid of app/roles/
  - added new classes Team, Repository
  - Reduce amount of gitolite calls
  - Ability to add user in all group projects
  - remove deprecated configs
  - replaced Korolev font with open font
  - restyled admin/dashboard page
  - restyled admin/projects page

v 4.0.0
  - Remove project code and path from API. Use id instead
  - Return valid cloneable url to repo for web hook
  - Fixed backup issue
  - Reorganized settings
  - Fixed commits compare
  - Refactored scss
  - Improve status checks
  - Validates presence of User#name
  - Fixed postgres support
  - Removed sqlite support
  - Modified post-receive hook
  - Milestones can be closed now
  - Show comment events on dashboard
  - Quick add team members via group#people page
  - [API] expose created date for hooks and SSH keys
  - [API] list, create issue notes
  - [API] list, create snippet notes
  - [API] list, create wall notes
  - Remove project code - use path instead
  - added username field to user
  - rake task to fill usernames based on emails create namespaces for users
  - STI Group < Namespace
  - Project has namespace_id
  - Projects with namespaces also namespaced in gitolite and stored in subdir
  - Moving project to group will move it under group namespace
  - Ability to move project from namespaces to another
  - Fixes commit patches getting escaped (see #2036)
  - Support diff and patch generation for commits and merge request
  - MergeReqest doesn't generate a temporary file for the patch any more
  - Update the UI to allow downloading Patch or Diff

v 3.1.0
  - Updated gems
  - Services: Gitlab CI integration
  - Events filter on dashboard
  - Own namespace for redis/resque
  - Optimized commit diff views
  - add alphabetical order for projects admin page
  - Improved web editor
  - Commit stats page
  - Documentation split and cleanup
  - Link to commit authors everywhere
  - Restyled milestones list
  - added Milestone to Merge Request
  - Restyled Top panel
  - Refactored Satellite Code
  - Added file line links
  - moved from capybara-webkit to poltergeist + phantomjs

v 3.0.3
  - Fixed bug with issues list in Chrome
  - New Feature: Import team from another project

v 3.0.2
  - Fixed gitlab:app:setup
  - Fixed application error on empty project in admin area
  - Restyled last push widget

v 3.0.1
  - Fixed git over http

v 3.0.0
  - Projects groups
  - Web Editor
  - Fixed bug with gitolite keys
  - UI improved
  - Increased performance of application
  - Show user avatar in last commit when browsing Files
  - Refactored Gitlab::Merge
  - Use Font Awesome for icons
  - Separate observing of Note and MergeRequests
  - Milestone "All Issues" filter
  - Fix issue close and reopen button text and styles
  - Fix forward/back while browsing Tree hierarchy
  - Show number of notes for commits and merge requests
  - Added support pg from box and update installation doc
  - Reject ssh keys that break gitolite
  - [API] list one project hook
  - [API] edit project hook
  - [API] list project snippets
  - [API] allow to authorize using private token in HTTP header
  - [API] add user creation

v 2.9.1
  - Fixed resque custom config init

v 2.9.0
  - fixed inline notes bugs
  - refactored rspecs
  - refactored gitolite backend
  - added factory_girl
  - restyled projects list on dashboard
  - ssh keys validation to prevent gitolite crash
  - send notifications if changed permission in project
  - scss refactoring. gitlab_bootstrap/ dir
  - fix git push http body bigger than 112k problem
  - list of labels  page under issues tab
  - API for milestones, keys
  - restyled buttons
  - OAuth
  - Comment order changed

v 2.8.1
  - ability to disable gravatars
  - improved MR diff logic
  - ssh key help page

v 2.8.0
  - Gitlab Flavored Markdown
  - Bulk issues update
  - Issues API
  - Cucumber coverage increased
  - Post-receive files fixed
  - UI improved
  - Application cleanup
  - more cucumber
  - capybara-webkit + headless

v 2.7.0
  - Issue Labels
  - Inline diff
  - Git HTTP
  - API
  - UI improved
  - System hooks
  - UI improved
  - Dashboard events endless scroll
  - Source performance increased

v 2.6.0
  - UI polished
  - Improved network graph + keyboard nav
  - Handle huge commits
  - Last Push widget
  - Bugfix
  - Better performance
  - Email in resque
  - Increased test coverage
  - Ability to remove branch with MR accept
  - a lot of code refactored

v 2.5.0
  - UI polished
  - Git blame for file
  - Bugfix
  - Email in resque
  - Better test coverage

v 2.4.0
  - Admin area stats page
  - Ability to block user
  - Simplified dashboard area
  - Improved admin area
  - Bootstrap 2.0
  - Responsive layout
  - Big commits handling
  - Performance improved
  - Milestones

v 2.3.1
  - Issues pagination
  - ssl fixes
  - Merge Request pagination

v 2.3.0
  - Dashboard r1
  - Search r1
  - Project page
  - Close merge request on push
  - Persist MR diff after merge
  - mysql support
  - Documentation

v 2.2.0
  - We’ve added support of LDAP auth
  - Improved permission logic (4 roles system)
  - Protected branches (now only masters can push to protected branches)
  - Usability improved
  - twitter bootstrap integrated
  - compare view between commits
  - wiki feature
  - now you can enable/disable issues, wiki, wall features per project
  - security fixes
  - improved code browsing (ajax branch switch etc)
  - improved per-line commenting
  - git submodules displayed
  - moved to rails 3.2
  - help section improved

v 2.1.0
  - Project tab r1
  - List branches/tags
  - per line comments
  - mass user import

v 2.0.0
  - gitolite as main git host system
  - merge requests
  - project/repo access
  - link to commit/issue feed
  - design tab
  - improved email notifications
  - restyled dashboard
  - bugfix

v 1.2.2
  - common config file gitlab.yml
  - issues restyle
  - snippets restyle
  - clickable news feed header on dashboard
  - bugfix

v 1.2.1
  - bugfix

v 1.2.0
  - new design
  - user dashboard
  - network graph
  - markdown support for comments
  - encoding issues
  - wall like twitter timeline

v 1.1.0
  - project dashboard
  - wall redesigned
  - feature: code snippets
  - fixed horizontal scroll on file preview
  - fixed app crash if commit message has invalid chars
  - bugfix & code cleaning

v 1.0.2
  - fixed bug with empty project
  - added adv validation for project path & code
  - feature: issues can be sortable
  - bugfix
  - username displayed on top panel

v 1.0.1
  - fixed: with invalid source code for commit
  - fixed: lose branch/tag selection when use tree navigation
  - when history clicked - display path
  - bug fix & code cleaning

v 1.0.0
  - bug fix
  - projects preview mode

v 0.9.6
  - css fix
  - new repo empty tree until restart server - fixed

v 0.9.4
  - security improved
  - authorization improved
  - html escaping
  - bug fix
  - increased test coverage
  - design improvements

v 0.9.1
  - increased test coverage
  - design improvements
  - new issue email notification
  - updated app name
  - issue redesigned
  - issue can be edit

v 0.8.0
  - syntax highlight for main file types
  - redesign
  - stability
  - security fixes
  - increased test coverage
  - email notification<|MERGE_RESOLUTION|>--- conflicted
+++ resolved
@@ -2,12 +2,9 @@
 
 v 7.13.0 (unreleased)
   - Remove project visibility icons from dashboard projects list
-<<<<<<< HEAD
   - Rename "Design" profile settings page to "Preferences".
   - Allow users to customize their default Dashboard page.
-=======
   - Update ssl_ciphers in Nginx example to remove DHE settings. This will deny forward secrecy for Android 2.3.7, Java 6 and OpenSSL 0.9.8
->>>>>>> 86d35ed3
 
 v 7.12.0 (unreleased)
   - Fix post-receive errors on a push when an external issue tracker is configured (Stan Hu)
