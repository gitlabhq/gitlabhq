--- conflicted
+++ resolved
@@ -4,11 +4,8 @@
   - Fix error preventing displaying of commit data for a directory with a leading dot (Stan Hu)
   - Speed up load times of issue detail pages by roughly 1.5x
   - Make diff file view easier to use on mobile screens (Stan Hu)
-<<<<<<< HEAD
   - Improved performance of finding users by username or Email address
-=======
   - Fix bug where merge request comments created by API would not trigger notifications (Stan Hu)
->>>>>>> 2df573da
   - Add support for creating directories from Files page (Stan Hu)
   - Allow removing of project without confirmation when JavaScript is disabled (Stan Hu)
   - Support filtering by "Any" milestone or issue and fix "No Milestone" and "No Label" filters (Stan Hu)
