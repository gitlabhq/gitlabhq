Please view this file on the master branch, on stable branches it's out of date.

v 7.11.0 (unreleased)
  - Get Gitorious importer to work again.
  - Fix clone URL field and X11 Primary selection (Dmitry Medvinsky)
  - Ignore invalid lines in .gitmodules
  - Fix "Cannot move project" error message from popping up after a successful transfer (Stan Hu)
  - Redirect to sign in page after signing out.
  - Fix "Hello @username." references not working by no longer allowing usernames to end in period.
  -
  - Fix broken file browsing with relative submodule in personal projects (Stan Hu)
  - Add "Reply quoting selected text" shortcut key (`r`)
  - Fix bug causing `@whatever` inside an issue's first code block to be picked up as a user mention.
  - Fix bug causing `@whatever` inside an inline code snippet (backtick-style) to be picked up as a user mention.
  -
  - Show Atom feed buttons everywhere where applicable.
  - Add project activity atom feed.
  - Don't crash when an MR from a fork has a cross-reference comment from the target project on of its commits.
  - Include commit comments in MR from a forked project.
  - Fix adding new group members from admin area
  - Add default project and snippet visibility settings to the admin web UI.
  -
  - Fix bug where commit data would not appear in some subdirectories (Stan Hu)
  - Fix bug where Slack service channel was not saved in admin template settings. (Stan Hu)
  - Move snippets UI to fluid layout
  - Improve UI for sidebar. Increase separation between navigation and content
  - Improve new project command options (Ben Bodenmiller)
  - Prevent sending empty messages to HipChat (Chulki Lee)
<<<<<<< HEAD
  - Improve UI for mobile phones on dashboard and project pages
  - Add room notification and message color option for HipChat
  - Allow to use non-ASCII letters and dashes in project and namespace name. (Jakub Jirutka)
=======
  - Add footnotes support to Markdown (Guillaume Delbergue)
>>>>>>> 5f2e8b61

v 7.10.0
  - Ignore submodules that are defined in .gitmodules but are checked in as directories.
  - Allow projects to be imported from Google Code.
  - Remove access control for uploaded images to fix broken images in emails (Hannes Rosenögger)
  - Allow users to be invited by email to join a group or project.
  - Don't crash when project repository doesn't exist.
  - Add config var to block auto-created LDAP users.
  - Don't use HTML ellipsis in EmailsOnPush subject truncated commit message.
  - Set EmailsOnPush reply-to address to committer email when enabled.
  - Fix broken file browsing with a submodule that contains a relative link (Stan Hu)
  - Fix persistent XSS vulnerability around profile website URLs.
  - Fix project import URL regex to prevent arbitary local repos from being imported.
  - Fix directory traversal vulnerability around uploads routes.
  - Fix directory traversal vulnerability around help pages.
  - Don't leak existence of project via search autocomplete.
  - Don't leak existence of group or project via search.
  - Fix bug where Wiki pages that included a '/' were no longer accessible (Stan Hu)
  - Fix bug where error messages from Dropzone would not be displayed on the issues page (Stan Hu)
  - Add a rake task to check repository integrity with `git fsck`
  - Add ability to configure Reply-To address in gitlab.yml (Stan Hu)
  - Move current user to the top of the list in assignee/author filters (Stan Hu)
  - Fix broken side-by-side diff view on merge request page (Stan Hu)
  - Set Application controller default URL options to ensure all url_for calls are consistent (Stan Hu)
  - Allow HTML tags in Markdown input
  - Fix code unfold not working on Compare commits page (Stan Hu)
  - Fix generating SSH key fingerprints with OpenSSH 6.8. (Sašo Stanovnik)
  - Fix "Import projects from" button to show the correct instructions (Stan Hu)
  - Fix dots in Wiki slugs causing errors (Stan Hu)
  - Make maximum attachment size configurable via Application Settings (Stan Hu)
  - Update poltergeist to version 1.6.0 to support PhantomJS 2.0 (Zeger-Jan van de Weg)
  - Fix cross references when usernames, milestones, or project names contain underscores (Stan Hu)
  - Disable reference creation for comments surrounded by code/preformatted blocks (Stan Hu)
  - Reduce Rack Attack false positives causing 403 errors during HTTP authentication (Stan Hu)
  - enable line wrapping per default and remove the checkbox to toggle it (Hannes Rosenögger)
  - Fix a link in the patch update guide
  - Add a service to support external wikis (Hannes Rosenögger)
  - Omit the "email patches" link and fix plain diff view for merge commits
  - List new commits for newly pushed branch in activity view.
  - Add sidetiq gem dependency to match EE
  - Add changelog, license and contribution guide links to project tab bar.
  - Improve diff UI
  - Fix alignment of navbar toggle button (Cody Mize)
  - Fix checkbox rendering for nested task lists
  - Identical look of selectboxes in UI
  - Upgrade the gitlab_git gem to version 7.1.3
  - Move "Import existing repository by URL" option to button.
  - Improve error message when save profile has error.
  - Passing the name of pushed ref to CI service (requires GitLab CI 7.9+)
  - Add location field to user profile
  - Fix print view for markdown files and wiki pages
  - Fix errors when deleting old backups
  - Improve GitLab performance when working with git repositories
  - Add tag message and last commit to tag hook (Kamil Trzciński)
  - Restrict permissions on backup files
  - Improve oauth accounts UI in profile page
  - Add ability to unlink connected accounts
  - Replace commits calendar with faster contribution calendar that includes issues and merge requests
  - Add inifinite scroll to user page activity
  - Don't include system notes in issue/MR comment count.
  - Don't mark merge request as updated when merge status relative to target branch changes.
  - Link note avatar to user.
  - Make Git-over-SSH errors more descriptive.
  - Fix EmailsOnPush.
  - Refactor issue filtering
  - AJAX selectbox for issue assignee and author filters
  - Fix issue with missing options in issue filtering dropdown if selected one
  - Prevent holding Control-Enter or Command-Enter from posting comment multiple times.
  - Prevent note form from being cleared when submitting failed.
  - Improve file icons rendering on tree (Sullivan Sénéchal)
  - API: Add pagination to project events
  - Get issue links in notification mail to work again.
  - Don't show commit comment button when user is not signed in.
  - Fix admin user projects lists.
  - Don't leak private group existence by redirecting from namespace controller to group controller.
  - Ability to skip some items from backup (database, respositories or uploads)
  - Archive repositories in background worker.
  - Import GitHub, Bitbucket or GitLab.com projects owned by authenticated user into current namespace.
  - Project labels are now available over the API under the "tag_list" field (Cristian Medina) 
  - Fixed link paths for HTTP and SSH on the admin project view (Jeremy Maziarz)
  - Fix and improve help rendering (Sullivan Sénéchal)
  - Fix final line in EmailsOnPush email diff being rendered as error.
  - Authometic setup GitLab CI project for forks if origin project has GitLab CI enabled
  - Prevent duplicate Buildkite service creation.
  - Fix git over ssh errors 'fatal: protocol error: bad line length character' 
  - Automatically setup GitLab CI project for forks if origin project has GitLab CI enabled
  - Bust group page project list cache when namespace name or path changes.
  - Explicitly set image alt-attribute to prevent graphical glitches if gravatars could not be loaded
  - Allow user to choose a public email to show on public profile
  - Remove truncation from issue titles on milestone page (Jason Blanchard)
  - Fix stuck Merge Request merging events from old installations (Ben Bodenmiller)
  - Fix merge request comments on files with multiple commits
  - Fix Resource Owner Password Authentication Flow
  
v 7.9.4
  - Security: Fix project import URL regex to prevent arbitary local repos from being imported
  - Fixed issue where only 25 commits would load in file listings
  - Fix LDAP identities  after config update

v 7.9.3
  - Contains no changes
  - Add icons to Add dropdown items.
  - Allow admin to create public deploy keys that are accessible to any project.
  - Warn when gitlab-shell version doesn't match requirement.
  - Skip email confirmation when set by admin or via LDAP.
  - Only allow users to reference groups, projects, issues, MRs, commits they have access to.

v 7.9.3
  - Contains no changes

v 7.9.2
  - Contains no changes

v 7.9.1
  - Include missing events and fix save functionality in admin service template settings form (Stan Hu)
  - Fix "Import projects from" button to show the correct instructions (Stan Hu)
  - Fix OAuth2 issue importing a new project from GitHub and GitLab (Stan Hu)
  - Fix for LDAP with commas in DN
  - Fix missing events and in admin Slack service template settings form (Stan Hu)
  - Don't show commit comment button when user is not signed in.
  - Downgrade gemnasium-gitlab-service gem

v 7.9.0
  - Add HipChat integration documentation (Stan Hu)
  - Update documentation for object_kind field in Webhook push and tag push Webhooks (Stan Hu)
  - Fix broken email images (Hannes Rosenögger)
  - Automatically config git if user forgot, where possible (Zeger-Jan van de Weg)
  - Fix mass SQL statements on initial push (Hannes Rosenögger)
  - Add tag push notifications and normalize HipChat and Slack messages to be consistent (Stan Hu)
  - Add comment notification events to HipChat and Slack services (Stan Hu)
  - Add issue and merge request events to HipChat and Slack services (Stan Hu)
  - Fix merge request URL passed to Webhooks. (Stan Hu)
  - Fix bug that caused a server error when editing a comment to "+1" or "-1" (Stan Hu)
  - Fix code preview theme setting for comments, issues, merge requests, and snippets (Stan Hu)
  - Move labels/milestones tabs to sidebar
  - Upgrade Rails gem to version 4.1.9.
  - Improve error messages for file edit failures
  - Improve UI for commits, issues and merge request lists
  - Fix commit comments on first line of diff not rendering in Merge Request Discussion view.
  - Allow admins to override restricted project visibility settings.
  - Move restricted visibility settings from gitlab.yml into the web UI.
  - Improve trigger merge request hook when source project branch has been updated (Kirill Zaitsev)
  - Save web edit in new branch
  - Fix ordering of imported but unchanged projects (Marco Wessel)
  - Mobile UI improvements: make aside content expandable
  - Expose avatar_url in projects API
  - Fix checkbox alignment on the application settings page.
  - Generalize image upload in drag and drop in markdown to all files (Hannes Rosenögger)
  - Fix mass-unassignment of issues (Robert Speicher)
  - Fix hidden diff comments in merge request discussion view
  - Allow user confirmation to be skipped for new users via API
  - Add a service to send updates to an Irker gateway (Romain Coltel)
  - Add brakeman (security scanner for Ruby on Rails)
  - Slack username and channel options
  - Add grouped milestones from all projects to dashboard.
  - Web hook sends pusher email as well as commiter
  - Add Bitbucket omniauth provider.
  - Add Bitbucket importer.
  - Support referencing issues to a project whose name starts with a digit
  - Condense commits already in target branch when updating merge request source branch.
  - Send notifications and leave system comments when bulk updating issues.
  - Automatically link commit ranges to compare page: sha1...sha4 or sha1..sha4 (includes sha1 in comparison)
  - Move groups page from profile to dashboard
  - Starred projects page at dashboard
  - Blocking user does not remove him/her from project/groups but show blocked label
  - Change subject of EmailsOnPush emails to include namespace, project and branch.
  - Change subject of EmailsOnPush emails to include first commit message when multiple were pushed.
  - Remove confusing footer from EmailsOnPush mail body.
  - Add list of changed files to EmailsOnPush emails.
  - Add option to send EmailsOnPush emails from committer email if domain matches.
  - Add option to disable code diffs in EmailOnPush emails.
  - Wrap commit message in EmailsOnPush email.
  - Send EmailsOnPush emails when deleting commits using force push.
  - Fix EmailsOnPush email comparison link to include first commit.
  - Fix highliht of selected lines in file
  - Reject access to group/project avatar if the user doesn't have access.
  - Add database migration to clean group duplicates with same path and name (Make sure you have a backup before update)
  - Add GitLab active users count to rake gitlab:check
  - Starred projects page at dashboard
  - Make email display name configurable
  - Improve json validation in hook data
  - Use Emoji One
  - Updated emoji help documentation to properly reference EmojiOne.
  - Fix missing GitHub organisation repositories on import page.
  - Added blue theme
  - Remove annoying notice messages when create/update merge request
  - Allow smb:// links in Markdown text.
  - Filter merge request by title or description at Merge Requests page
  - Block user if he/she was blocked in Active Directory
  - Fix import pages not working after first load.
  - Use custom LDAP label in LDAP signin form.
  - Execute hooks and services when branch or tag is created or deleted through web interface.
  - Block and unblock user if he/she was blocked/unblocked in Active Directory
  - Raise recommended number of unicorn workers from 2 to 3
  - Use same layout and interactivity for project members as group members.
  - Prevent gitlab-shell character encoding issues by receiving its changes as raw data.
  - Ability to unsubscribe/subscribe to issue or merge request
  - Delete deploy key when last connection to a project is destroyed.
  - Fix invalid Atom feeds when using emoji, horizontal rules, or images (Christian Walther)
  - Backup of repositories with tar instead of git bundle (only now are git-annex files included in the backup)
  - Add canceled status for CI
  - Send EmailsOnPush email when branch or tag is created or deleted.
  - Faster merge request processing for large repository
  - Prevent doubling AJAX request with each commit visit via Turbolink
  - Prevent unnecessary doubling of js events on import pages and user calendar

v 7.8.4
  - Fix issue_tracker_id substitution in custom issue trackers
  - Fix path and name duplication in namespaces

v 7.8.3
  - Bump version of gitlab_git fixing annotated tags without message

v 7.8.2
  - Fix service migration issue when upgrading from versions prior to 7.3
  - Fix setting of the default use project limit via admin UI
  - Fix showing of already imported projects for GitLab and Gitorious importers
  - Fix response of push to repository to return "Not found" if user doesn't have access
  - Fix check if user is allowed to view the file attachment
  - Fix import check for case sensetive namespaces
  - Increase timeout for Git-over-HTTP requests to 1 hour since large pulls/pushes can take a long time.
  - Properly handle autosave local storage exceptions.
  - Escape wildcards when searching LDAP by username.

v 7.8.1
  - Fix run of custom post receive hooks
  - Fix migration that caused issues when upgrading to version 7.8 from versions prior to 7.3
  - Fix the warning for LDAP users about need to set password
  - Fix avatars which were not shown for non logged in users
  - Fix urls for the issues when relative url was enabled

v 7.8.0
  - Fix access control and protection against XSS for note attachments and other uploads.
  - Replace highlight.js with rouge-fork rugments (Stefan Tatschner)
  - Make project search case insensitive (Hannes Rosenögger)
  - Include issue/mr participants in list of recipients for reassign/close/reopen emails
  - Expose description in groups API
  - Better UI for project services page
  - Cleaner UI for web editor
  - Add diff syntax highlighting in email-on-push service notifications (Hannes Rosenögger)
  - Add API endpoint to fetch all changes on a MergeRequest (Jeroen van Baarsen)
  - View note image attachments in new tab when clicked instead of downloading them
  - Improve sorting logic in UI and API. Explicitly define what sorting method is used by default
  - Fix overflow at sidebar when have several items
  - Add notes for label changes in issue and merge requests
  - Show tags in commit view (Hannes Rosenögger)
  - Only count a user's vote once on a merge request or issue (Michael Clarke)
  - Increase font size when browse source files and diffs
  - Service Templates now let you set default values for all services
  - Create new file in empty repository using GitLab UI
  - Ability to clone project using oauth2 token
  - Upgrade Sidekiq gem to version 3.3.0
  - Stop git zombie creation during force push check
  - Show success/error messages for test setting button in services
  - Added Rubocop for code style checks
  - Fix commits pagination
  - Async load a branch information at the commit page
  - Disable blacklist validation for project names
  - Allow configuring protection of the default branch upon first push (Marco Wessel)
  - Add gitlab.com importer
  - Add an ability to login with gitlab.com
  - Add a commit calendar to the user profile (Hannes Rosenögger)
  - Submit comment on command-enter
  - Notify all members of a group when that group is mentioned in a comment, for example: `@gitlab-org` or `@sales`.
  - Extend issue clossing pattern to include "Resolve", "Resolves", "Resolved", "Resolving" and "Close" (Julien Bianchi and Hannes Rosenögger)
  - Fix long broadcast message cut-off on left sidebar (Visay Keo)
  - Add Project Avatars (Steven Thonus and Hannes Rosenögger)
  - Password reset token validity increased from 2 hours to 2 days since it is also send on account creation.
  - Edit group members via API
  - Enable raw image paste from clipboard, currently Chrome only (Marco Cyriacks)
  - Add action property to merge request hook (Julien Bianchi)
  - Remove duplicates from group milestone participants list.
  - Add a new API function that retrieves all issues assigned to a single milestone (Justin Whear and Hannes Rosenögger)
  - API: Access groups with their path (Julien Bianchi)
  - Added link to milestone and keeping resource context on smaller viewports for issues and merge requests (Jason Blanchard)
  - Allow notification email to be set separately from primary email.
  - API: Add support for editing an existing project (Mika Mäenpää and Hannes Rosenögger)
  - Don't have Markdown preview fail for long comments/wiki pages.
  - When test web hook - show error message instead of 500 error page if connection to hook url was reset
  - Added support for firing system hooks on group create/destroy and adding/removing users to group (Boyan Tabakov)
  - Added persistent collapse button for left side nav bar (Jason Blanchard)
  - Prevent losing unsaved comments by automatically restoring them when comment page is loaded again.
  - Don't allow page to be scaled on mobile.
  - Clean the username acquired from OAuth/LDAP so it doesn't fail username validation and block signing up.
  - Show assignees in merge request index page (Kelvin Mutuma)
  - Link head panel titles to relevant root page.
  - Allow users that signed up via OAuth to set their password in order to use Git over HTTP(S).
  - Show users button to share their newly created public or internal projects on twitter
  - Add quick help links to the GitLab pricing and feature comparison pages.
  - Fix duplicate authorized applications in user profile and incorrect application client count in admin area.
  - Make sure Markdown previews always use the same styling as the eventual destination.
  - Remove deprecated Group#owner_id from API
  - Show projects user contributed to on user page. Show stars near project on user page.
  - Improve database performance for GitLab
  - Add Asana service (Jeremy Benoist)
  - Improve project web hooks with extra data

v 7.7.2
  - Update GitLab Shell to version 2.4.2 that fixes a bug when developers can push to protected branch
  - Fix issue when LDAP user can't login with existing GitLab account

v 7.7.1
  - Improve mention autocomplete performance
  - Show setup instructions for GitHub import if disabled
  - Allow use http for OAuth applications

v 7.7.0
  - Import from GitHub.com feature
  - Add Jetbrains Teamcity CI service (Jason Lippert)
  - Mention notification level
  - Markdown preview in wiki (Yuriy Glukhov)
  - Raise group avatar filesize limit to 200kb
  - OAuth applications feature
  - Show user SSH keys in admin area
  - Developer can push to protected branches option
  - Set project path instead of project name in create form
  - Block Git HTTP access after 10 failed authentication attempts
  - Updates to the messages returned by API (sponsored by O'Reilly Media)
  - New UI layout with side navigation
  - Add alert message in case of outdated browser (IE < 10)
  - Added API support for sorting projects
  - Update gitlab_git to version 7.0.0.rc14
  - Add API project search filter option for authorized projects
  - Fix File blame not respecting branch selection
  - Change some of application settings on fly in admin area UI
  - Redesign signin/signup pages
  - Close standard input in Gitlab::Popen.popen
  - Trigger GitLab CI when push tags
  - When accept merge request - do merge using sidaekiq job
  - Enable web signups by default
  - Fixes for diff comments: drag-n-drop images, selecting images
  - Fixes for edit comments: drag-n-drop images, preview mode, selecting images, save & update
  - Remove password strength indicator



v 7.6.0
  - Fork repository to groups
  - New rugged version
  - Add CRON=1 backup setting for quiet backups
  - Fix failing wiki restore
  - Add optional Sidekiq MemoryKiller middleware (enabled via SIDEKIQ_MAX_RSS env variable)
  - Monokai highlighting style now more faithful to original design (Mark Riedesel)
  - Create project with repository in synchrony
  - Added ability to create empty repo or import existing one if project does not have repository
  - Reactivate highlight.js language autodetection
  - Mobile UI improvements
  - Change maximum avatar file size from 100KB to 200KB
  - Strict validation for snippet file names
  - Enable Markdown preview for issues, merge requests, milestones, and notes (Vinnie Okada)
  - In the docker directory is a container template based on the Omnibus packages.
  - Update Sidekiq to version 2.17.8
  - Add author filter to project issues and merge requests pages
  - Atom feed for user activity
  - Support multiple omniauth providers for the same user
  - Rendering cross reference in issue title and tooltip for merge request
  - Show username in comments
  - Possibility to create Milestones or Labels when Issues are disabled
  - Fix bug with showing gpg signature in tag

v 7.5.3
  - Bump gitlab_git to 7.0.0.rc12 (includes Rugged 0.21.2)

v 7.5.2
  - Don't log Sidekiq arguments by default
  - Fix restore of wiki repositories from backups

v 7.5.1
  - Add missing timestamps to 'members' table

v 7.5.0
  - API: Add support for Hipchat (Kevin Houdebert)
  - Add time zone configuration in gitlab.yml (Sullivan Senechal)
  - Fix LDAP authentication for Git HTTP access
  - Run 'GC.start' after every EmailsOnPushWorker job
  - Fix LDAP config lookup for provider 'ldap'
  - Drop all sequences during Postgres database restore
  - Project title links to project homepage (Ben Bodenmiller)
  - Add Atlassian Bamboo CI service (Drew Blessing)
  - Mentioned @user will receive email even if he is not participating in issue or commit
  - Session API: Use case-insensitive authentication like in UI (Andrey Krivko)
  - Tie up loose ends with annotated tags: API & UI (Sean Edge)
  - Return valid json for deleting branch via API (sponsored by O'Reilly Media)
  - Expose username in project events API (sponsored by O'Reilly Media)
  - Adds comments to commits in the API
  - Performance improvements
  - Fix post-receive issue for projects with deleted forks
  - New gitlab-shell version with custom hooks support
  - Improve code
  - GitLab CI 5.2+ support (does not support older versions)
  - Fixed bug when you can not push commits starting with 000000 to protected branches
  - Added a password strength indicator
  - Change project name and path in one form
  - Display renamed files in diff views (Vinnie Okada)
  - Fix raw view for public snippets
  - Use secret token with GitLab internal API.
  - Add missing timestamps to 'members' table

v 7.4.3
  - Fix raw snippets view
  - Fix security issue for member api
  - Fix buildbox integration

v 7.4.2
  - Fix internal snippet exposing for unauthenticated users

v 7.4.1
  - Fix LDAP authentication for Git HTTP access
  - Fix LDAP config lookup for provider 'ldap'
  - Fix public snippets
  - Fix 500 error on projects with nested submodules

v 7.4.0
  - Refactored membership logic
  - Improve error reporting on users API (Julien Bianchi)
  - Refactor test coverage tools usage. Use SIMPLECOV=true to generate it locally
  - Default branch is protected by default
  - Increase unicorn timeout to 60 seconds
  - Sort search autocomplete projects by stars count so most popular go first
  - Add README to tab on project show page
  - Do not delete tmp/repositories itself during clean-up, only its contents
  - Support for backup uploads to remote storage
  - Prevent notes polling when there are not notes
  - Internal ForkService: Prepare support for fork to a given namespace
  - API: Add support for forking a project via the API (Bernhard Kaindl)
  - API: filter project issues by milestone (Julien Bianchi)
  - Fail harder in the backup script
  - Changes to Slack service structure, only webhook url needed
  - Zen mode for wiki and milestones (Robert Schilling)
  - Move Emoji parsing to html-pipeline-gitlab (Robert Schilling)
  - Font Awesome 4.2 integration (Sullivan Senechal)
  - Add Pushover service integration (Sullivan Senechal)
  - Add select field type for services options (Sullivan Senechal)
  - Add cross-project references to the Markdown parser (Vinnie Okada)
  - Add task lists to issue and merge request descriptions (Vinnie Okada)
  - Snippets can be public, internal or private
  - Improve danger zone: ask project path to confirm data-loss action
  - Raise exception on forgery
  - Show build coverage in Merge Requests (requires GitLab CI v5.1)
  - New milestone and label links on issue edit form
  - Improved repository graphs
  - Improve event note display in dashboard and project activity views (Vinnie Okada)
  - Add users sorting to admin area
  - UI improvements
  - Fix ambiguous sha problem with mentioned commit
  - Fixed bug with apostrophe when at mentioning users
  - Add active directory ldap option
  - Developers can push to wiki repo. Protected branches does not affect wiki repo any more
  - Faster rev list
  - Fix branch removal

v 7.3.2
  - Fix creating new file via web editor
  - Use gitlab-shell v2.0.1

v 7.3.1
  - Fix ref parsing in Gitlab::GitAccess
  - Fix error 500 when viewing diff on a file with changed permissions
  - Fix adding comments to MR when source branch is master
  - Fix error 500 when searching description contains relative link

v 7.3.0
  - Always set the 'origin' remote in satellite actions
  - Write authorized_keys in tmp/ during tests
  - Use sockets to connect to Redis
  - Add dormant New Relic gem (can be enabled via environment variables)
  - Expire Rack sessions after 1 week
  - Cleaner signin/signup pages
  - Improved comments UI
  - Better search with filtering, pagination etc
  - Added a checkbox to toggle line wrapping in diff (Yuriy Glukhov)
  - Prevent project stars duplication when fork project
  - Use the default Unicorn socket backlog value of 1024
  - Support Unix domain sockets for Redis
  - Store session Redis keys in 'session:gitlab:' namespace
  - Deprecate LDAP account takeover based on partial LDAP email / GitLab username match
  - Use /bin/sh instead of Bash in bin/web, bin/background_jobs (Pavel Novitskiy)
  - Keyboard shortcuts for productivity (Robert Schilling)
  - API: filter issues by state (Julien Bianchi)
  - API: filter issues by labels (Julien Bianchi)
  - Add system hook for ssh key changes
  - Add blob permalink link (Ciro Santilli)
  - Create annotated tags through UI and API (Sean Edge)
  - Snippets search (Charles Bushong)
  - Comment new push to existing MR
  - Add 'ci' to the blacklist of forbidden names
  - Improve text filtering on issues page
  - Comment & Close button
  - Process git push --all much faster
  - Don't allow edit of system notes
  - Project wiki search (Ralf Seidler)
  - Enabled Shibboleth authentication support (Matus Banas)
  - Zen mode (fullscreen) for issues/MR/notes (Robert Schilling)
  - Add ability to configure webhook timeout via gitlab.yml (Wes Gurney)
  - Sort project merge requests in asc or desc order for updated_at or created_at field (sponsored by O'Reilly Media)
  - Add Redis socket support to 'rake gitlab:shell:install'

v 7.2.1
  - Delete orphaned labels during label migration (James Brooks)
  - Security: prevent XSS with stricter MIME types for raw repo files

v 7.2.0
  - Explore page
  - Add project stars (Ciro Santilli)
  - Log Sidekiq arguments
  - Better labels: colors, ability to rename and remove
  - Improve the way merge request collects diffs
  - Improve compare page for large diffs
  - Expose the full commit message via API
  - Fix 500 error on repository rename
  - Fix bug when MR download patch return invalid diff
  - Test gitlab-shell integration
  - Repository import timeout increased from 2 to 4 minutes allowing larger repos to be imported
  - API for labels (Robert Schilling)
  - API: ability to set an import url when creating project for specific user

v 7.1.1
  - Fix cpu usage issue in Firefox
  - Fix redirect loop when changing password by new user
  - Fix 500 error on new merge request page

v 7.1.0
  - Remove observers
  - Improve MR discussions
  - Filter by description on Issues#index page
  - Fix bug with namespace select when create new project page
  - Show README link after description for non-master members
  - Add @all mention for comments
  - Dont show reply button if user is not signed in
  - Expose more information for issues with webhook
  - Add a mention of the merge request into the default merge request commit message
  - Improve code highlight, introduce support for more languages like Go, Clojure, Erlang etc
  - Fix concurrency issue in repository download
  - Dont allow repository name start with ?
  - Improve email threading (Pierre de La Morinerie)
  - Cleaner help page
  - Group milestones
  - Improved email notifications
  - Contributors API (sponsored by Mobbr)
  - Fix LDAP TLS authentication (Boris HUISGEN)
  - Show VERSION information on project sidebar
  - Improve branch removal logic when accept MR
  - Fix bug where comment form is spawned inside the Reply button
  - Remove Dir.chdir from Satellite#lock for thread-safety
  - Increased default git max_size value from 5MB to 20MB in gitlab.yml. Please update your configs!
  - Show error message in case of timeout in satellite when create MR
  - Show first 100 files for huge diff instead of hiding all
  - Change default admin email from admin@local.host to admin@example.com

v 7.0.0
  - The CPU no longer overheats when you hold down the spacebar
  - Improve edit file UI
  - Add ability to upload group avatar when create
  - Protected branch cannot be removed
  - Developers can remove normal branches with UI
  - Remove branch via API (sponsored by O'Reilly Media)
  - Move protected branches page to Project settings area
  - Redirect to Files view when create new branch via UI
  - Drag and drop upload of image in every markdown-area (Earle Randolph Bunao and Neil Francis Calabroso)
  - Refactor the markdown relative links processing
  - Make it easier to implement other CI services for GitLab
  - Group masters can create projects in group
  - Deprecate ruby 1.9.3 support
  - Only masters can rewrite/remove git tags
  - Add X-Frame-Options SAMEORIGIN to Nginx config so Sidekiq admin is visible
  - UI improvements
  - Case-insensetive search for issues
  - Update to rails 4.1
  - Improve performance of application for projects and groups with a lot of members
  - Formally support Ruby 2.1
  - Include Nginx gitlab-ssl config
  - Add manual language detection for highlight.js
  - Added example.com/:username routing
  - Show notice if your profile is public
  - UI improvements for mobile devices
  - Improve diff rendering performance
  - Drag-n-drop for issues and merge requests between states at milestone page
  - Fix '0 commits' message for huge repositories on project home page
  - Prevent 500 error page when visit commit page from large repo
  - Add notice about huge push over http to unicorn config
  - File action in satellites uses default 30 seconds timeout instead of old 10 seconds one
  - Overall performance improvements
  - Skip init script check on omnibus-gitlab
  - Be more selective when killing stray Sidekiqs
  - Check LDAP user filter during sign-in
  - Remove wall feature (no data loss - you can take it from database)
  - Dont expose user emails via API unless you are admin
  - Detect issues closed by Merge Request description
  - Better email subject lines from email on push service (Alex Elman)
  - Enable identicon for gravatar be default

v 6.9.2
  - Revert the commit that broke the LDAP user filter

v 6.9.1
  - Fix scroll to highlighted line
  - Fix the pagination on load for commits page

v 6.9.0
  - Store Rails cache data in the Redis `cache:gitlab` namespace
  - Adjust MySQL limits for existing installations
  - Add db index on project_id+iid column. This prevents duplicate on iid (During migration duplicates will be removed)
  - Markdown preview or diff during editing via web editor (Evgeniy Sokovikov)
  - Give the Rails cache its own Redis namespace
  - Add ability to set different ssh host, if different from http/https
  - Fix syntax highlighting for code comments blocks
  - Improve comments loading logic
  - Stop refreshing comments when the tab is hidden
  - Improve issue and merge request mobile UI (Drew Blessing)
  - Document how to convert a backup to PostgreSQL
  - Fix locale bug in backup manager
  - Fix can not automerge when MR description is too long
  - Fix wiki backup skip bug
  - Two Step MR creation process
  - Remove unwanted files from satellite working directory with git clean -fdx
  - Accept merge request via API (sponsored by O'Reilly Media)
  - Add more access checks during API calls
  - Block SSH access for 'disabled' Active Directory users
  - Labels for merge requests (Drew Blessing)
  - Threaded emails by setting a Message-ID (Philip Blatter)

v 6.8.0
  - Ability to at mention users that are participating in issue and merge req. discussion
  - Enabled GZip Compression for assets in example Nginx, make sure that Nginx is compiled with --with-http_gzip_static_module flag (this is default in Ubuntu)
  - Make user search case-insensitive (Christopher Arnold)
  - Remove omniauth-ldap nickname bug workaround
  - Drop all tables before restoring a Postgres backup
  - Make the repository downloads path configurable
  - Create branches via API (sponsored by O'Reilly Media)
  - Changed permission of gitlab-satellites directory not to be world accessible
  - Protected branch does not allow force push
  - Fix popen bug in `rake gitlab:satellites:create`
  - Disable connection reaping for MySQL
  - Allow oauth signup without email for twitter and github
  - Fix faulty namespace names that caused 500 on user creation
  - Option to disable standard login
  - Clean old created archives from repository downloads directory
  - Fix download link for huge MR diffs
  - Expose event and mergerequest timestamps in API
  - Fix emails on push service when only one commit is pushed

v 6.7.3
  - Fix the merge notification email not being sent (Pierre de La Morinerie)
  - Drop all tables before restoring a Postgres backup
  - Remove yanked modernizr gem

v 6.7.2
  - Fix upgrader script

v 6.7.1
  - Fix GitLab CI integration

v 6.7.0
  - Increased the example Nginx client_max_body_size from 5MB to 20MB, consider updating it manually on existing installations
  - Add support for Gemnasium as a Project Service (Olivier Gonzalez)
  - Add edit file button to MergeRequest diff
  - Public groups (Jason Hollingsworth)
  - Cleaner headers in Notification Emails (Pierre de La Morinerie)
  - Blob and tree gfm links to anchors work
  - Piwik Integration (Sebastian Winkler)
  - Show contribution guide link for new issue form (Jeroen van Baarsen)
  - Fix CI status for merge requests from fork
  - Added option to remove issue assignee on project issue page and issue edit page (Jason Blanchard)
  - New page load indicator that includes a spinner that scrolls with the page
  - Converted all the help sections into markdown
  - LDAP user filters
  - Streamline the content of notification emails (Pierre de La Morinerie)
  - Fixes a bug with group member administration (Matt DeTullio)
  - Sort tag names using VersionSorter (Robert Speicher)
  - Add GFM autocompletion for MergeRequests (Robert Speicher)
  - Add webhook when a new tag is pushed (Jeroen van Baarsen)
  - Add button for toggling inline comments in diff view
  - Add retry feature for repository import
  - Reuse the GitLab LDAP connection within each request
  - Changed markdown new line behaviour to conform to markdown standards
  - Fix global search
  - Faster authorized_keys rebuilding in `rake gitlab:shell:setup` (requires gitlab-shell 1.8.5)
  - Create and Update MR calls now support the description parameter (Greg Messner)
  - Markdown relative links in the wiki link to wiki pages, markdown relative links in repositories link to files in the repository
  - Added Slack service integration (Federico Ravasio)
  - Better API responses for access_levels (sponsored by O'Reilly Media)
  - Requires at least 2 unicorn workers
  - Requires gitlab-shell v1.9+
  - Replaced gemoji(due to closed licencing problem) with Phantom Open Emoji library(combined SIL Open Font License, MIT License and the CC 3.0 License)
  - Fix `/:username.keys` response content type (Dmitry Medvinsky)

v 6.6.5
  - Added option to remove issue assignee on project issue page and issue edit page (Jason Blanchard)
  - Hide mr close button for comment form if merge request was closed or inline comment
  - Adds ability to reopen closed merge request

v 6.6.4
  - Add missing html escape for highlighted code blocks in comments, issues

v 6.6.3
  - Fix 500 error when edit yourself from admin area
  - Hide private groups for public profiles

v 6.6.2
  - Fix 500 error on branch/tag create or remove via UI

v 6.6.1
  - Fix 500 error on files tab if submodules presents

v 6.6.0
  - Retrieving user ssh keys publically(github style): http://__HOST__/__USERNAME__.keys
  - Permissions: Developer now can manage issue tracker (modify any issue)
  - Improve Code Compare page performance
  - Group avatar
  - Pygments.rb replaced with highlight.js
  - Improve Merge request diff store logic
  - Improve render performnace for MR show page
  - Fixed Assembla hardcoded project name
  - Jira integration documentation
  - Refactored app/services
  - Remove snippet expiration
  - Mobile UI improvements (Drew Blessing)
  - Fix block/remove UI for admin::users#show page
  - Show users' group membership on users' activity page (Robert Djurasaj)
  - User pages are visible without login if user is authorized to a public project
  - Markdown rendered headers have id derived from their name and link to their id
  - Improve application to work faster with large groups (100+ members)
  - Multiple emails per user
  - Show last commit for file when view file source
  - Restyle Issue#show page and MR#show page
  - Ability to filter by multiple labels for Issues page
  - Rails version to 4.0.3
  - Fixed attachment identifier displaying underneath note text (Jason Blanchard)

v 6.5.1
  - Fix branch selectbox when create merge request from fork

v 6.5.0
  - Dropdown menus on issue#show page for assignee and milestone (Jason Blanchard)
  - Add color custimization and previewing to broadcast messages
  - Fixed notes anchors
  - Load new comments in issues dynamically
  - Added sort options to Public page
  - New filters (assigned/authored/all) for Dashboard#issues/merge_requests (sponsored by Say Media)
  - Add project visibility icons to dashboard
  - Enable secure cookies if https used
  - Protect users/confirmation with rack_attack
  - Default HTTP headers to protect against MIME-sniffing, force https if enabled
  - Bootstrap 3 with responsive UI
  - New repository download formats: tar.bz2, zip, tar (Jason Hollingsworth)
  - Restyled accept widgets for MR
  - SCSS refactored
  - Use jquery timeago plugin
  - Fix 500 error for rdoc files
  - Ability to customize merge commit message (sponsored by Say Media)
  - Search autocomplete via ajax
  - Add website url to user profile
  - Files API supports base64 encoded content (sponsored by O'Reilly Media)
  - Added support for Go's repository retrieval (Bruno Albuquerque)

v6.4.3
  - Don't use unicorn worker killer if PhusionPassenger is defined

v6.4.2
  - Fixed wrong behaviour of script/upgrade.rb

v6.4.1
  - Fixed bug with repository rename
  - Fixed bug with project transfer

v 6.4.0
  - Added sorting to project issues page (Jason Blanchard)
  - Assembla integration (Carlos Paramio)
  - Fixed another 500 error with submodules
  - UI: More compact issues page
  - Minimal password length increased to 8 symbols
  - Side-by-side diff view (Steven Thonus)
  - Internal projects (Jason Hollingsworth)
  - Allow removal of avatar (Drew Blessing)
  - Project web hooks now support issues and merge request events
  - Visiting project page while not logged in will redirect to sign-in instead of 404 (Jason Hollingsworth)
  - Expire event cache on avatar creation/removal (Drew Blessing)
  - Archiving old projects (Steven Thonus)
  - Rails 4
  - Add time ago tooltips to show actual date/time
  - UI: Fixed UI for admin system hooks
  - Ruby script for easier GitLab upgrade
  - Do not remove Merge requests if fork project was removed
  - Improve sign-in/signup UX
  - Add resend confirmation link to sign-in page
  - Set noreply@HOSTNAME for reply_to field in all emails
  - Show GitLab API version on Admin#dashboard
  - API Cross-origin resource sharing
  - Show READMe link at project home page
  - Show repo size for projects in Admin area

v 6.3.0
  - API for adding gitlab-ci service
  - Init script now waits for pids to appear after (re)starting before reporting status (Rovanion Luckey)
  - Restyle project home page
  - Grammar fixes
  - Show branches list (which branches contains commit) on commit page (Andrew Kumanyaev)
  - Security improvements
  - Added support for GitLab CI 4.0
  - Fixed issue with 500 error when group did not exist
  - Ability to leave project
  - You can create file in repo using UI
  - You can remove file from repo using UI
  - API: dropped default_branch attribute from project during creation
  - Project default_branch is not stored in db any more. It takes from repo now.
  - Admin broadcast messages
  - UI improvements
  - Dont show last push widget if user removed this branch
  - Fix 500 error for repos with newline in file name
  - Extended html titles
  - API: create/update/delete repo files
  - Admin can transfer project to any namespace
  - API: projects/all for admin users
  - Fix recent branches order

v 6.2.4
  - Security: Cast API private_token to string (CVE-2013-4580)
  - Security: Require gitlab-shell 1.7.8 (CVE-2013-4581, CVE-2013-4582, CVE-2013-4583)
  - Fix for Git SSH access for LDAP users

v 6.2.3
  - Security: More protection against CVE-2013-4489
  - Security: Require gitlab-shell 1.7.4 (CVE-2013-4490, CVE-2013-4546)
  - Fix sidekiq rake tasks

v 6.2.2
  - Security: Update gitlab_git (CVE-2013-4489)

v 6.2.1
  - Security: Fix issue with generated passwords for new users

v 6.2.0
  - Public project pages are now visible to everyone (files, issues, wik, etc.)
    THIS MEANS YOUR ISSUES AND WIKI FOR PUBLIC PROJECTS ARE PUBLICLY VISIBLE AFTER THE UPGRADE
  - Add group access to permissions page
  - Require current password to change one
  - Group owner or admin can remove other group owners
  - Remove group transfer since we have multiple owners
  - Respect authorization in Repository API
  - Improve UI for Project#files page
  - Add more security specs
  - Added search for projects by name to api (Izaak Alpert)
  - Make default user theme configurable (Izaak Alpert)
  - Update logic for validates_merge_request for tree of MR (Andrew Kumanyaev)
  - Rake tasks for web hooks management (Jonhnny Weslley)
  - Extended User API to expose admin and can_create_group for user creation/updating (Boyan Tabakov)
  - API: Remove group
  - API: Remove project
  - Avatar upload on profile page with a maximum of 100KB (Steven Thonus)
  - Store the sessions in Redis instead of the cookie store
  - Fixed relative links in markdown
  - User must confirm their email if signup enabled
  - User must confirm changed email

v 6.1.0
  - Project specific IDs for issues, mr, milestones
    Above items will get a new id and for example all bookmarked issue urls will change.
    Old issue urls are redirected to the new one if the issue id is too high for an internal id.
  - Description field added to Merge Request
  - API: Sudo api calls (Izaak Alpert)
  - API: Group membership api (Izaak Alpert)
  - Improved commit diff
  - Improved large commit handling (Boyan Tabakov)
  - Rewrite: Init script now less prone to errors and keeps better track of the service (Rovanion Luckey)
  - Link issues, merge requests, and commits when they reference each other with GFM (Ash Wilson)
  - Close issues automatically when pushing commits with a special message
  - Improve user removal from admin area
  - Invalidate events cache when project was moved
  - Remove deprecated classes and rake tasks
  - Add event filter for group and project show pages
  - Add links to create branch/tag from project home page
  - Add public-project? checkbox to new-project view
  - Improved compare page. Added link to proceed into Merge Request
  - Send an email to a user when they are added to group
  - New landing page when you have 0 projects

v 6.0.0
  - Feature: Replace teams with group membership
    We introduce group membership in 6.0 as a replacement for teams.
    The old combination of groups and teams was confusing for a lot of people.
    And when the members of a team where changed this wasn't reflected in the project permissions.
    In GitLab 6.0 you will be able to add members to a group with a permission level for each member.
    These group members will have access to the projects in that group.
    Any changes to group members will immediately be reflected in the project permissions.
    You can even have multiple owners for a group, greatly simplifying administration.
  - Feature: Ability to have multiple owners for group
  - Feature: Merge Requests between fork and project (Izaak Alpert)
  - Feature: Generate fingerprint for ssh keys
  - Feature: Ability to create and remove branches with UI
  - Feature: Ability to create and remove git tags with UI
  - Feature: Groups page in profile. You can leave group there
  - API: Allow login with LDAP credentials
  - Redesign: project settings navigation
  - Redesign: snippets area
  - Redesign: ssh keys page
  - Redesign: buttons, blocks and other ui elements
  - Add comment title to rss feed
  - You can use arrows to navigate at tree view
  - Add project filter on dashboard
  - Cache project graph
  - Drop support of root namespaces
  - Default theme is classic now
  - Cache result of methods like authorize_projects, project.team.members etc
  - Remove $.ready events
  - Fix onclick events being double binded
  - Add notification level to group membership
  - Move all project controllers/views under Projects:: module
  - Move all profile controllers/views under Profiles:: module
  - Apply user project limit only for personal projects
  - Unicorn is default web server again
  - Store satellites lock files inside satellites dir
  - Disabled threadsafety mode in rails
  - Fixed bug with loosing MR comments
  - Improved MR comments logic
  - Render readme file for projects in public area

v 5.4.2
  - Security: Cast API private_token to string (CVE-2013-4580)
  - Security: Require gitlab-shell 1.7.8 (CVE-2013-4581, CVE-2013-4582, CVE-2013-4583)

v 5.4.1
  - Security: Fixes for CVE-2013-4489
  - Security: Require gitlab-shell 1.7.4 (CVE-2013-4490, CVE-2013-4546)

v 5.4.0
  - Ability to edit own comments
  - Documentation improvements
  - Improve dashboard projects page
  - Fixed nav for empty repos
  - GitLab Markdown help page
  - Misspelling fixes
  - Added support of unicorn and fog gems
  - Added client list to API doc
  - Fix PostgreSQL database restoration problem
  - Increase snippet content column size
  - allow project import via git:// url
  - Show participants on issues, including mentions
  - Notify mentioned users with email

v 5.3.0
  - Refactored services
  - Campfire service added
  - HipChat service added
  - Fixed bug with LDAP + git over http
  - Fixed bug with google analytics code being ignored
  - Improve sign-in page if ldap enabled
  - Respect newlines in wall messages
  - Generate the Rails secret token on first run
  - Rename repo feature
  - Init.d: remove gitlab.socket on service start
  - Api: added teams api
  - Api: Prevent blob content being escaped
  - Api: Smart deploy key add behaviour
  - Api: projects/owned.json return user owned project
  - Fix bug with team assignation on project from #4109
  - Advanced snippets: public/private, project/personal (Andrew Kulakov)
  - Repository Graphs (Karlo Nicholas T. Soriano)
  - Fix dashboard lost if comment on commit
  - Update gitlab-grack. Fixes issue with --depth option
  - Fix project events duplicate on project page
  - Fix postgres error when displaying network graph.
  - Fix dashboard event filter when navigate via turbolinks
  - init.d: Ensure socket is removed before starting service
  - Admin area: Style teams:index, group:show pages
  - Own page for failed forking
  - Scrum view for milestone

v 5.2.0
  - Turbolinks
  - Git over http with ldap credentials
  - Diff with better colors and some spacing on the corners
  - Default values for project features
  - Fixed huge_commit view
  - Restyle project clone panel
  - Move Gitlab::Git code to gitlab_git gem
  - Move update docs in repo
  - Requires gitlab-shell v1.4.0
  - Fixed submodules listing under file tab
  - Fork feature (Angus MacArthur)
  - git version check in gitlab:check
  - Shared deploy keys feature
  - Ability to generate default labels set for issues
  - Improve gfm autocomplete (Harold Luo)
  - Added support for Google Analytics
  - Code search feature (Javier Castro)

v 5.1.0
  - You can login with email or username now
  - Corrected project transfer rollback when repository cannot be moved
  - Move both repo and wiki when project transfer requested
  - Admin area: project editing was removed from admin namespace
  - Access: admin user has now access to any project.
  - Notification settings
  - Gitlab::Git set of objects to abstract from grit library
  - Replace Unicorn web server with Puma
  - Backup/Restore refactored. Backup dump project wiki too now
  - Restyled Issues list. Show milestone version in issue row
  - Restyled Merge Request list
  - Backup now dump/restore uploads
  - Improved performance of dashboard (Andrew Kumanyaev)
  - File history now tracks renames (Akzhan Abdulin)
  - Drop wiki migration tools
  - Drop sqlite migration tools
  - project tagging
  - Paginate users in API
  - Restyled network graph (Hiroyuki Sato)

v 5.0.1
  - Fixed issue with gitlab-grit being overridden by grit

v 5.0.0
  - Replaced gitolite with gitlab-shell
  - Removed gitolite-related libraries
  - State machine added
  - Setup gitlab as git user
  - Internal API
  - Show team tab for empty projects
  - Import repository feature
  - Updated rails
  - Use lambda for scopes
  - Redesign admin area -> users
  - Redesign admin area -> user
  - Secure link to file attachments
  - Add validations for Group and Team names
  - Restyle team page for project
  - Update capybara, rspec-rails, poltergeist to recent versions
  - Wiki on git using Gollum
  - Added Solarized Dark theme for code review
  - Don't show user emails in autocomplete lists, profile pages
  - Added settings tab for group, team, project
  - Replace user popup with icons in header
  - Handle project moving with gitlab-shell
  - Added select2-rails for selectboxes with ajax data load
  - Fixed search field on projects page
  - Added teams to search autocomplete
  - Move groups and teams on dashboard sidebar to sub-tabs
  - API: improved return codes and docs. (Felix Gilcher, Sebastian Ziebell)
  - Redesign wall to be more like chat
  - Snippets, Wall features are disabled by default for new projects

v 4.2.0
  - Teams
  - User show page. Via /u/username
  - Show help contents on pages for better navigation
  - Async gitolite calls
  - added satellites logs
  - can_create_group, can_create_team booleans for User
  - Process web hooks async
  - GFM: Fix images escaped inside links
  - Network graph improved
  - Switchable branches for network graph
  - API: Groups
  - Fixed project download

v 4.1.0
  - Optional Sign-Up
  - Discussions
  - Satellites outside of tmp
  - Line numbers for blame
  - Project public mode
  - Public area with unauthorized access
  - Load dashboard events with ajax
  - remember dashboard filter in cookies
  - replace resque with sidekiq
  - fix routing issues
  - cleanup rake tasks
  - fix backup/restore
  - scss cleanup
  - show preview for note images
  - improved network-graph
  - get rid of app/roles/
  - added new classes Team, Repository
  - Reduce amount of gitolite calls
  - Ability to add user in all group projects
  - remove deprecated configs
  - replaced Korolev font with open font
  - restyled admin/dashboard page
  - restyled admin/projects page

v 4.0.0
  - Remove project code and path from API. Use id instead
  - Return valid cloneable url to repo for web hook
  - Fixed backup issue
  - Reorganized settings
  - Fixed commits compare
  - Refactored scss
  - Improve status checks
  - Validates presence of User#name
  - Fixed postgres support
  - Removed sqlite support
  - Modified post-receive hook
  - Milestones can be closed now
  - Show comment events on dashboard
  - Quick add team members via group#people page
  - [API] expose created date for hooks and SSH keys
  - [API] list, create issue notes
  - [API] list, create snippet notes
  - [API] list, create wall notes
  - Remove project code - use path instead
  - added username field to user
  - rake task to fill usernames based on emails create namespaces for users
  - STI Group < Namespace
  - Project has namespace_id
  - Projects with namespaces also namespaced in gitolite and stored in subdir
  - Moving project to group will move it under group namespace
  - Ability to move project from namespaces to another
  - Fixes commit patches getting escaped (see #2036)
  - Support diff and patch generation for commits and merge request
  - MergeReqest doesn't generate a temporary file for the patch any more
  - Update the UI to allow downloading Patch or Diff

v 3.1.0
  - Updated gems
  - Services: Gitlab CI integration
  - Events filter on dashboard
  - Own namespace for redis/resque
  - Optimized commit diff views
  - add alphabetical order for projects admin page
  - Improved web editor
  - Commit stats page
  - Documentation split and cleanup
  - Link to commit authors everywhere
  - Restyled milestones list
  - added Milestone to Merge Request
  - Restyled Top panel
  - Refactored Satellite Code
  - Added file line links
  - moved from capybara-webkit to poltergeist + phantomjs

v 3.0.3
  - Fixed bug with issues list in Chrome
  - New Feature: Import team from another project

v 3.0.2
  - Fixed gitlab:app:setup
  - Fixed application error on empty project in admin area
  - Restyled last push widget

v 3.0.1
  - Fixed git over http

v 3.0.0
  - Projects groups
  - Web Editor
  - Fixed bug with gitolite keys
  - UI improved
  - Increased performance of application
  - Show user avatar in last commit when browsing Files
  - Refactored Gitlab::Merge
  - Use Font Awesome for icons
  - Separate observing of Note and MergeRequests
  - Milestone "All Issues" filter
  - Fix issue close and reopen button text and styles
  - Fix forward/back while browsing Tree hierarchy
  - Show number of notes for commits and merge requests
  - Added support pg from box and update installation doc
  - Reject ssh keys that break gitolite
  - [API] list one project hook
  - [API] edit project hook
  - [API] list project snippets
  - [API] allow to authorize using private token in HTTP header
  - [API] add user creation

v 2.9.1
  - Fixed resque custom config init

v 2.9.0
  - fixed inline notes bugs
  - refactored rspecs
  - refactored gitolite backend
  - added factory_girl
  - restyled projects list on dashboard
  - ssh keys validation to prevent gitolite crash
  - send notifications if changed permission in project
  - scss refactoring. gitlab_bootstrap/ dir
  - fix git push http body bigger than 112k problem
  - list of labels  page under issues tab
  - API for milestones, keys
  - restyled buttons
  - OAuth
  - Comment order changed

v 2.8.1
  - ability to disable gravatars
  - improved MR diff logic
  - ssh key help page

v 2.8.0
  - Gitlab Flavored Markdown
  - Bulk issues update
  - Issues API
  - Cucumber coverage increased
  - Post-receive files fixed
  - UI improved
  - Application cleanup
  - more cucumber
  - capybara-webkit + headless

v 2.7.0
  - Issue Labels
  - Inline diff
  - Git HTTP
  - API
  - UI improved
  - System hooks
  - UI improved
  - Dashboard events endless scroll
  - Source performance increased

v 2.6.0
  - UI polished
  - Improved network graph + keyboard nav
  - Handle huge commits
  - Last Push widget
  - Bugfix
  - Better performance
  - Email in resque
  - Increased test coverage
  - Ability to remove branch with MR accept
  - a lot of code refactored

v 2.5.0
  - UI polished
  - Git blame for file
  - Bugfix
  - Email in resque
  - Better test coverage

v 2.4.0
  - Admin area stats page
  - Ability to block user
  - Simplified dashboard area
  - Improved admin area
  - Bootstrap 2.0
  - Responsive layout
  - Big commits handling
  - Performance improved
  - Milestones

v 2.3.1
  - Issues pagination
  - ssl fixes
  - Merge Request pagination

v 2.3.0
  - Dashboard r1
  - Search r1
  - Project page
  - Close merge request on push
  - Persist MR diff after merge
  - mysql support
  - Documentation

v 2.2.0
  - We’ve added support of LDAP auth
  - Improved permission logic (4 roles system)
  - Protected branches (now only masters can push to protected branches)
  - Usability improved
  - twitter bootstrap integrated
  - compare view between commits
  - wiki feature
  - now you can enable/disable issues, wiki, wall features per project
  - security fixes
  - improved code browsing (ajax branch switch etc)
  - improved per-line commenting
  - git submodules displayed
  - moved to rails 3.2
  - help section improved

v 2.1.0
  - Project tab r1
  - List branches/tags
  - per line comments
  - mass user import

v 2.0.0
  - gitolite as main git host system
  - merge requests
  - project/repo access
  - link to commit/issue feed
  - design tab
  - improved email notifications
  - restyled dashboard
  - bugfix

v 1.2.2
  - common config file gitlab.yml
  - issues restyle
  - snippets restyle
  - clickable news feed header on dashboard
  - bugfix

v 1.2.1
  - bugfix

v 1.2.0
  - new design
  - user dashboard
  - network graph
  - markdown support for comments
  - encoding issues
  - wall like twitter timeline

v 1.1.0
  - project dashboard
  - wall redesigned
  - feature: code snippets
  - fixed horizontal scroll on file preview
  - fixed app crash if commit message has invalid chars
  - bugfix & code cleaning

v 1.0.2
  - fixed bug with empty project
  - added adv validation for project path & code
  - feature: issues can be sortable
  - bugfix
  - username displayed on top panel

v 1.0.1
  - fixed: with invalid source code for commit
  - fixed: lose branch/tag selection when use tree navigation
  - when history clicked - display path
  - bug fix & code cleaning

v 1.0.0
  - bug fix
  - projects preview mode

v 0.9.6
  - css fix
  - new repo empty tree until restart server - fixed

v 0.9.4
  - security improved
  - authorization improved
  - html escaping
  - bug fix
  - increased test coverage
  - design improvements

v 0.9.1
  - increased test coverage
  - design improvements
  - new issue email notification
  - updated app name
  - issue redesigned
  - issue can be edit

v 0.8.0
  - syntax highlight for main file types
  - redesign
  - stability
  - security fixes
  - increased test coverage
  - email notification<|MERGE_RESOLUTION|>--- conflicted
+++ resolved
@@ -26,13 +26,10 @@
   - Improve UI for sidebar. Increase separation between navigation and content
   - Improve new project command options (Ben Bodenmiller)
   - Prevent sending empty messages to HipChat (Chulki Lee)
-<<<<<<< HEAD
   - Improve UI for mobile phones on dashboard and project pages
   - Add room notification and message color option for HipChat
   - Allow to use non-ASCII letters and dashes in project and namespace name. (Jakub Jirutka)
-=======
   - Add footnotes support to Markdown (Guillaume Delbergue)
->>>>>>> 5f2e8b61
 
 v 7.10.0
   - Ignore submodules that are defined in .gitmodules but are checked in as directories.
