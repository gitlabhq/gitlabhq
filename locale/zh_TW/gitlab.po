--- conflicted
+++ resolved
@@ -1376,17 +1376,10 @@
 msgstr "取消權限申請"
 
 msgid "You are going to remove %{group_name}. Removed groups CANNOT be restored! Are you ABSOLUTELY sure?"
-<<<<<<< HEAD
-msgstr "即將要刪除 %{group_name}。被刪除的群組無法復原！真的「確定」要這麼做嗎？"
-
-msgid "You are going to remove %{project_name_with_namespace}. Removed project CANNOT be restored! Are you ABSOLUTELY sure?"
-msgstr "即將要刪除 %{project_name_with_namespace}。被刪除的專案無法復原！真的「確定」要這麼做嗎？"
-=======
 msgstr "將要刪除 %{group_name}。被刪除的群組無法復原！真的「確定」要這麼做嗎？"
 
 msgid "You are going to remove %{project_name_with_namespace}. Removed project CANNOT be restored! Are you ABSOLUTELY sure?"
 msgstr "將要刪除 %{project_name_with_namespace}。被刪除的專案無法復原！真的「確定」要這麼做嗎？"
->>>>>>> 6563a8de
 
 msgid "You are going to remove the fork relationship to source project %{forked_from_project}. Are you ABSOLUTELY sure?"
 msgstr "將要刪除本分支專案與主幹 %{forked_from_project} 的所有關聯。 真的「確定」要這麼做嗎？"
