msgid ""
msgstr ""
"Project-Id-Version: gitlab-ee\n"
"Report-Msgid-Bugs-To: \n"
"Last-Translator: gitlab <mbartlett+crowdin@gitlab.com>\n"
"Language-Team: Chinese Simplified\n"
"Language: zh_CN\n"
"MIME-Version: 1.0\n"
"Content-Type: text/plain; charset=UTF-8\n"
"Content-Transfer-Encoding: 8bit\n"
"Plural-Forms: nplurals=1; plural=0;\n"
"X-Generator: crowdin.com\n"
"X-Crowdin-Project: gitlab-ee\n"
"X-Crowdin-Language: zh-CN\n"
"X-Crowdin-File: /master/locale/gitlab.pot\n"
"PO-Revision-Date: 2018-10-02 11:46\n"

msgid " Status"
msgstr "状态"

msgid " and"
msgstr "和"

msgid " degraded on %d point"
msgid_plural " degraded on %d points"
msgstr[0] " 下降 %d 点"

msgid " improved on %d point"
msgid_plural " improved on %d points"
msgstr[0] " 提高 %d 点"

msgid "%d changed file"
msgid_plural "%d changed files"
msgstr[0] "%d 个已更改的文件"

msgid "%d commit"
msgid_plural "%d commits"
msgstr[0] "%d 次提交"

msgid "%d commit behind"
msgid_plural "%d commits behind"
msgstr[0] "落后 %d 个提交"

msgid "%d exporter"
msgid_plural "%d exporters"
msgstr[0] "%d 导出器"

msgid "%d failed test result"
msgid_plural "%d failed test results"
msgstr[0] "%d 个失败的测试结果"

msgid "%d fixed test result"
msgid_plural "%d fixed test results"
msgstr[0] "%d 个确定的测试结果"

msgid "%d issue"
msgid_plural "%d issues"
msgstr[0] "%d 个议题"

msgid "%d layer"
msgid_plural "%d layers"
msgstr[0] "%d 个层"

msgid "%d merge request"
msgid_plural "%d merge requests"
msgstr[0] "%d 个合并请求"

msgid "%d metric"
msgid_plural "%d metrics"
msgstr[0] "%d 个指标"

msgid "%d staged change"
msgid_plural "%d staged changes"
msgstr[0] "%d 个已暂存的修改"

msgid "%d unstaged change"
msgid_plural "%d unstaged changes"
msgstr[0] "%d 个未暂存的修改"

msgid "%d vulnerability"
msgid_plural "%d vulnerabilities"
msgstr[0] "%d 个漏洞"

msgid "%s additional commit has been omitted to prevent performance issues."
msgid_plural "%s additional commits have been omitted to prevent performance issues."
msgstr[0] "为提高页面加载速度及性能，已省略了 %s 次提交。"

msgid "%{actionText} & %{openOrClose} %{noteable}"
msgstr "%{actionText} 和 %{openOrClose} %{noteable}"

msgid "%{commit_author_link} authored %{commit_timeago}"
msgstr "由 %{commit_author_link} 提交于 %{commit_timeago}"

msgid "%{counter_storage} (%{counter_repositories} repositories, %{counter_build_artifacts} build artifacts, %{counter_lfs_objects} LFS)"
msgstr "%{counter_storage} (%{counter_repositories} 个存储库， %{counter_build_artifacts} 个构建产物， %{counter_lfs_objects} 个LFS对象)"

msgid "%{count} participant"
msgid_plural "%{count} participants"
msgstr[0] "%{count} 位参与者"

msgid "%{filePath} deleted"
msgstr "%{filePath} 已删除"

msgid "%{firstLabel} +%{labelCount} more"
msgstr "%{firstLabel} +%{labelCount} 更多"

msgid "%{group_docs_link_start}Groups%{group_docs_link_end} allow you to manage and collaborate across multiple projects. Members of a group have access to all of its projects."
msgstr "%{group_docs_link_start}群组%{group_docs_link_end} 允许您管理、协作多个项目。群组的成员可以访问群组下的所有项目。"

msgid "%{issuableType} will be removed! Are you sure?"
msgstr "%{issuableType} 将被删除！您确定吗？"

msgid "%{loadingIcon} Started"
msgstr "%{loadingIcon} 已开始"

msgid "%{lock_path} is locked by GitLab User %{lock_user_id}"
msgstr "%{lock_path} 被GitLab用户 %{lock_user_id} 锁定"

msgid "%{name}'s avatar"
msgstr "%{name} 的头像"

msgid "%{nip_domain} can be used as an alternative to a custom domain."
msgstr "%{nip_domain} 可以替代自定义域使用。"

msgid "%{number_commits_behind} commits behind %{default_branch}, %{number_commits_ahead} commits ahead"
msgstr "%{number_commits_behind} 个落后 %{default_branch} 分支的提交, %{number_commits_ahead} 个超前的提交"

msgid "%{number_of_failures} of %{maximum_failures} failures. GitLab will allow access on the next attempt."
msgstr "已失败 %{number_of_failures} 次/最多允许失败失败 %{maximum_failures} 次，GitLab 将继续重试。"

msgid "%{number_of_failures} of %{maximum_failures} failures. GitLab will not retry automatically. Reset storage information when the problem is resolved."
msgstr "已失败 %{number_of_failures} 次/最多允许失败 %{maximum_failures} 次，GitLab 将不再自动重试。请在问题解决后手动重置存储空间信息。"

msgid "%{openOrClose} %{noteable}"
msgstr "%{openOrClose} %{noteable}"

msgid "%{percent}%% complete"
msgstr "已完成 %{percent}%%"

msgid "%{storage_name}: failed storage access attempt on host:"
msgid_plural "%{storage_name}: %{failed_attempts} failed storage access attempts:"
msgstr[0] "%{storage_name}：已 %{failed_attempts} 次尝试访问存储失败："

msgid "%{text} %{files}"
msgid_plural "%{text} %{files} files"
msgstr[0] "%{text}%{files}"

msgid "%{text} is available"
msgstr "%{text}可用"

msgid "%{title} changes"
msgstr "%{title}更改"

msgid "%{unstaged} unstaged and %{staged} staged changes"
msgstr "%{unstaged}个未暂存的更改及%{staged}个已暂存的更改"

msgid "%{usage_ping_link_start}Learn more%{usage_ping_link_end} about what information is shared with GitLab Inc."
msgstr "%{usage_ping_link_start}了解更多%{usage_ping_link_end}关于GitLab Inc.的共享信息。"

msgid "+ %{count} more"
msgstr "+ 其余 %{count} 项"

msgid "+ %{moreCount} more"
msgstr "+ 其余 %{moreCount} 项"

msgid "- Runner is active and can process any new jobs"
msgstr "- Runner已启用，随时可以处理新作业"

msgid "- Runner is paused and will not receive any new jobs"
msgstr "- Runner已暂停，暂时不会接受新的作业"

msgid "- show less"
msgstr "- 显示较少"

msgid "1 %{type} addition"
msgid_plural "%{count} %{type} additions"
msgstr[0] "%{count} 个 %{type} 的添加"

msgid "1 %{type} modification"
msgid_plural "%{count} %{type} modifications"
msgstr[0] "%{count} 个 %{type} 的修改"

msgid "1 closed issue"
msgid_plural "%d closed issues"
msgstr[0] "%d 个已关闭的议题"

msgid "1 closed merge request"
msgid_plural "%d closed merge requests"
msgstr[0] "%d 个已关闭的合并请求"

msgid "1 group"
msgid_plural "%d groups"
msgstr[0] "%d 个群组"

msgid "1 merged merge request"
msgid_plural "%d merged merge requests"
msgstr[0] "%d 个已合并的合并请求"

msgid "1 open issue"
msgid_plural "%d open issues"
msgstr[0] "%d 个开启中的议题"

msgid "1 open merge request"
msgid_plural "%d open merge requests"
msgstr[0] "%d 个开启中的合并请求"

msgid "1 pipeline"
msgid_plural "%d pipelines"
msgstr[0] "%d 条流水线"

msgid "1 role"
msgid_plural "%d roles"
msgstr[0] "%d 个角色"

msgid "1 user"
msgid_plural "%d users"
msgstr[0] "%d 位用户"

msgid "1st contribution!"
msgstr "最高贡献"

msgid "2FA enabled"
msgstr "启用两步验证"

msgid "403|Please contact your GitLab administrator to get the permission."
msgstr "请联系您的 GitLab 管理员获取访问权限。"

msgid "403|You don't have the permission to access this page."
msgstr "您没有权限访问此页面。"

msgid "404|Make sure the address is correct and the page hasn't moved."
msgstr "请确认您访问的地址正确并且页面未被移动。"

msgid "404|Page Not Found"
msgstr "页面未找到"

msgid "404|Please contact your GitLab administrator if you think this is a mistake."
msgstr "如果您觉得这是一个错误的提示信息，请联系您的 GitLab 管理员。"

msgid "<code>\"johnsmith@example.com\": \"@johnsmith\"</code> will add \"By <a href=\"#\">@johnsmith</a>\" to all issues and comments originally created by johnsmith@example.com, and will set <a href=\"#\">@johnsmith</a> as the assignee on all issues originally assigned to johnsmith@example.com."
msgstr "<code>“johnsmith@example.com”：“@ johnsmith”</code> 将会把“By <a href=\"#\">@johnsmith</a>”添加到原本由johnsmith@example.com创建的所有议题和评论中，并将 <a href=\"#\">@johnsmith</a> 设为原本分配给johnsmith@example.com所有问题的受让人。"

msgid "<code>\"johnsmith@example.com\": \"John Smith\"</code> will add \"By John Smith\" to all issues and comments originally created by johnsmith@example.com."
msgstr "<code>“johnsmith@example.com”：“@ johnsmith”</code> 将会把\"By John Smith\"添加到原本由johnsmith@example.com创建的所有议题和评论中。"

msgid "<code>\"johnsmith@example.com\": \"johnsm...@example.com\"</code> will add \"By johnsm...@example.com\" to all issues and comments originally created by johnsmith@example.com. The email address or username is masked to ensure the user's privacy."
msgstr "<code>“johnsmith@example.com”：“@ johnsmith”</code> 将会把\"By johnsm...@example.com\"添加到原本由johnsmith@example.com创建的所有议题和评论中。 为保护用户的隐私，电子邮件地址或用户名将被屏蔽。"

msgid "<code>\"johnsmith@example.com\": \"johnsmith@example.com\"</code> will add \"By <a href=\"#\">johnsmith@example.com</a>\" to all issues and comments originally created by johnsmith@example.com. By default, the email address or username is masked to ensure the user's privacy. Use this option if you want to show the full email address."
msgstr "<code>“johnsmith@example.com”：“@ johnsmith”</code> 将会把“By <a href=\"#\">@johnsmith</a>”添加到原本由johnsmith@example.com创建的所有议题和评论中。 为保护用户的隐私，电子邮件地址或用户名默认将被屏蔽。如需显示完整邮件地址，可使用此选项。"

msgid "<strong>%{changedFilesLength} unstaged</strong> and <strong>%{stagedFilesLength} staged</strong> changes"
msgstr "<strong>%{changedFilesLength} 取消暂存</strong> 和 <strong>%{stagedFilesLength} 暂存</strong> 变更内容"

msgid "<strong>%{created_count}</strong> created, <strong>%{accepted_count}</strong> accepted."
msgstr "已创建 <strong>%{created_count}</strong> 个， 已关闭 <strong>%{accepted_count}</strong> 个。"

msgid "<strong>%{created_count}</strong> created, <strong>%{closed_count}</strong> closed."
msgstr "已创建 <strong>%{created_count}</strong> 个， 已关闭 <strong>%{closed_count}</strong> 个。"

msgid "<strong>%{group_name}</strong> group members"
msgstr "<strong>%{group_name}</strong> 群组成员"

msgid "<strong>%{pushes}</strong> pushes, more than <strong>%{commits}</strong> commits by <strong>%{people}</strong> contributors."
msgstr "<strong>%{pushes}</strong> 个推送，超前 <strong>%{people}</strong> 名贡献者的 <strong>%{commits}</strong> 个提交。"

msgid "<strong>Removes</strong> source branch"
msgstr "<strong>删除</strong>源分支"

msgid "A 'Runner' is a process which runs a job. You can set up as many Runners as you need."
msgstr "Runner是一个执行任务的进程。您可以根据需要配置任意数量的Runner。"

msgid "A collection of graphs regarding Continuous Integration"
msgstr "持续集成数据图"

msgid "A default branch cannot be chosen for an empty project."
msgstr "无法为空项目选择默认分支。"

msgid "A deleted user"
msgstr "已删除的用户"

msgid "A new branch will be created in your fork and a new merge request will be started."
msgstr "将在派生(fork)项目中中创建一个新的分支, 并开启一个新的合并请求。"

msgid "A project is where you house your files (repository), plan your work (issues), and publish your documentation (wiki), %{among_other_things_link}."
msgstr "项目可以用于存放文件(仓库)，安排计划(议题)，并发布文档(wiki)， %{among_other_things_link}。"

msgid "A regular expression that will be used to find the test coverage output in the job trace. Leave blank to disable"
msgstr "用于在作业跟踪中查找匹配测试覆盖率输出的正则表达式。留空则禁用"

msgid "A user with write access to the source branch selected this option"
msgstr "具有对源分支的写入权限的用户选择了此选项"

msgid "About GitLab"
msgstr "关于 GitLab"

msgid "About GitLab CE"
msgstr "关于 GitLab CE"

msgid "About auto deploy"
msgstr "关于自动部署"

msgid "About this feature"
msgstr "关于此功能"

msgid "Abuse Reports"
msgstr "滥用报告"

msgid "Abuse reports"
msgstr "滥用报告"

msgid "Accept terms"
msgstr "接受条款"

msgid "Accepted MR"
msgstr "接受合并请求"

msgid "Access Tokens"
msgstr "访问令牌"

msgid "Access denied! Please verify you can add deploy keys to this repository."
msgstr "拒绝访问！请核查您是否有权限将部署密钥添加到此仓库。"

msgid "Access expiration date"
msgstr "访问到期日期"

msgid "Access to '%{classification_label}' not allowed"
msgstr "不允许访问%{classification_label}"

msgid "Access to failing storages has been temporarily disabled to allow the mount to recover. Reset storage information after the issue has been resolved to allow access again."
msgstr "为方便修复挂载问题，访问故障存储已被暂时禁用。在问题解决后请重置存储运行状况信息，以允许再次访问。"

msgid "Customize your pipeline configuration, view your pipeline status and coverage report."
msgstr "访问您的 runner 令牌，自定义流水线配置，以及查看流水线状态和覆盖率报告。"

msgid "Account"
msgstr "帐号"

msgid "Account and limit"
msgstr "帐户和限制"

msgid "Active"
msgstr "启用"

msgid "Active Sessions"
msgstr "活动会话"

msgid "Activity"
msgstr "活动"

msgid "Add"
msgstr "添加"

msgid "Add Changelog"
msgstr "添加更新日志"

msgid "Add Contribution guide"
msgstr "添加贡献指南"

msgid "Add Group Webhooks and GitLab Enterprise Edition."
msgstr "添加组 Webhooks 和 GitLab 企业版。"

msgid "Add Kubernetes cluster"
msgstr "添加 Kubernetes 集群"

msgid "Add Readme"
msgstr "添加自述文件"

msgid "Add additional text to appear in all email communications. %{character_limit} character limit"
msgstr "添加包含在所有电子邮件中的附加文本。 长度不超过%{character_limit} 字符"

msgid "Add license"
msgstr "添加许可证"

msgid "Add new application"
msgstr "新建应用"

msgid "Add new directory"
msgstr "添加目录"

msgid "Add reaction"
msgstr "添加回应"

msgid "Add todo"
msgstr "添加待办事项"

msgid "Add user(s) to the group:"
msgstr "向群组添加用户"

msgid "Add users to group"
msgstr "将用户加入群组"

msgid "Adding new applications is disabled in your GitLab instance. Please contact your GitLab administrator to get the permission"
msgstr "当前GitLab实例禁止添加新应用程序。请联系您的GitLab管理员以获得相关权限。"

msgid "Additional text"
msgstr "附加文本"

msgid "Admin Area"
msgstr "管理中心"

msgid "Admin Overview"
msgstr "管理概览"

msgid "Admin area"
msgstr "管理中心"

msgid "AdminArea| You are about to permanently delete the user %{username}. Issues, merge requests, and groups linked to them will be transferred to a system-wide \"Ghost-user\". To avoid data loss, consider using the %{strong_start}block user%{strong_end} feature instead. Once you %{strong_start}Delete user%{strong_end}, it cannot be undone or recovered."
msgstr "您即将永久删除用户 %{username}。该用户的议题、合并请求以及链接到该用户的群组将被转移到系统的“Ghost用户”。为避免数据丢失，建议您使用 %{strong_start}禁用用户%{strong_end} 功能。一旦您 %{strong_start}删除用户%{strong_end}，将无法撤消或恢复。"

msgid "AdminArea| You are about to permanently delete the user %{username}. This will delete all of the issues, merge requests, and groups linked to them. To avoid data loss, consider using the %{strong_start}block user%{strong_end} feature instead. Once you %{strong_start}Delete user%{strong_end}, it cannot be undone or recovered."
msgstr "您即将永久删除用户 %{username}。此操作会删除该用户的所有议题、合并请求以及链接到该用户的群组。为避免数据丢失，建议您使用 %{strong_start}禁用用户%{strong_end} 功能。一旦您 %{strong_start}删除用户%{strong_end}，将无法撤消或恢复。"

msgid "AdminArea|Stop all jobs"
msgstr "停止所有作业"

msgid "AdminArea|Stop all jobs?"
msgstr "停止所有作业吗？"

msgid "AdminArea|Stop jobs"
msgstr "停止作业"

msgid "AdminArea|Stopping jobs failed"
msgstr "停止作业失败"

msgid "AdminArea|You’re about to stop all jobs.This will halt all current jobs that are running."
msgstr "您即将停止所有作业。这会中断并结束所有正在运行的作业。"

msgid "AdminHealthPageLink|health page"
msgstr "运行状况页面"

msgid "AdminProjects| You’re about to permanently delete the project %{projectName}, its repository, and all related resources including issues, merge requests, etc..  Once you confirm and press %{strong_start}Delete project%{strong_end}, it cannot be undone or recovered."
msgstr "您即将永久删除项目 %{projectName}，其存储库以及所有相关资源，包括问题、合并请求等。一旦确认并点击 %{strong_start}删除项目%{strong_end}，将无法撤消或恢复。"

msgid "AdminProjects|Delete"
msgstr "删除"

msgid "AdminProjects|Delete Project %{projectName}?"
msgstr "删除项目 %{projectName}？"

msgid "AdminProjects|Delete project"
msgstr "删除项目"

msgid "AdminSettings|Specify a domain to use by default for every project's Auto Review Apps and Auto Deploy stages."
msgstr "为每个项目的自动审阅应用 (Auto Review Apps) 和自动部署 (Auto Deploy) 阶段指定一个默认使用的域。"

msgid "AdminUsers|Block user"
msgstr "禁用用户"

msgid "AdminUsers|Delete User %{username} and contributions?"
msgstr "删除用户 %{username} 以及相关贡献吗？"

msgid "AdminUsers|Delete User %{username}?"
msgstr "删除用户 %{username}？"

msgid "AdminUsers|Delete user"
msgstr "删除用户"

msgid "AdminUsers|Delete user and contributions"
msgstr "删除用户及相关贡献"

msgid "AdminUsers|To confirm, type %{projectName}"
msgstr "请输入 %{projectName} 来确认"

msgid "AdminUsers|To confirm, type %{username}"
msgstr "请输入 %{username} 来确认"

msgid "Advanced"
msgstr "高级"

msgid "Advanced settings"
msgstr "高级设置"

msgid "All"
msgstr "全部"

msgid "All changes are committed"
msgstr "所有更改均已提交"

msgid "All features are enabled for blank projects, from templates, or when importing, but you can disable them afterward in the project settings."
msgstr "从模板或导入时为空白项目将启用所有功能，但可以在项目设置中将其禁用。"

msgid "All users"
msgstr "所有用户"

msgid "Allow commits from members who can merge to the target branch."
msgstr "具有合并到目标分支权限的成员允许提交"

msgid "Allow public access to pipelines and job details, including output logs and artifacts"
msgstr "允许所有人访问流水线和作业详情，包括输出日志和工件"

msgid "Allow rendering of PlantUML diagrams in Asciidoc documents."
msgstr "允许在Asciidoc文档中渲染PlantUML图。"

msgid "Allow requests to the local network from hooks and services."
msgstr "允许来自钩子和服务的对本地网络的请求。"

msgid "Allows you to add and manage Kubernetes clusters."
msgstr "这里可以添加和管理 Kubernetes 集群。"

msgid "Also called \"Issuer\" or \"Relying party trust identifier\""
msgstr "也称为“签发者”或“依赖方信任标识符”"

msgid "Also called \"Relying party service URL\" or \"Reply URL\""
msgstr "也称为“依赖方服务URL”或“回复URL”"

msgid "Alternatively, you can use a %{personal_access_token_link}. When you create your Personal Access Token, you will need to select the <code>repo</code> scope, so we can display a list of your public and private repositories which are available to connect."
msgstr "此外，也可以使用 %{personal_access_token_link}。创建 Personal Access Token 时，在范围中需选择 <code>repo</code> ，以便显示可供连接的公开和私有的仓库列表。"

msgid "Alternatively, you can use a %{personal_access_token_link}. When you create your Personal Access Token, you will need to select the <code>repo</code> scope, so we can display a list of your public and private repositories which are available to import."
msgstr "此外，也可以使用 %{personal_access_token_link}。创建Personal Access Token时，在范围中需选择 <code>repo</code> ，以便显示可供导入公开和私有的仓库列表"

msgid "An SSH key will be automatically generated when the form is submitted. For more information, please refer to the documentation."
msgstr "在提交表单时将自动生成 SSH 密钥。有关详细信息, 请参阅文档。"

msgid "An application called %{link_to_client} is requesting access to your GitLab account."
msgstr "应用%{link_to_client}请求访问您的 GitLab 帐户。"

msgid "An empty GitLab User field will add the FogBugz user's full name (e.g. \"By John Smith\") in the description of all issues and comments. It will also associate and/or assign these issues and comments with the project creator."
msgstr "空GitLab用户字段将在所有问题和注释的描述中添加FogBugz用户的全名（例如“By John Smith”）。它还将与项目创建者关联和/或分配这些问题和评论。"

msgid "An error accured whilst committing your changes."
msgstr "提交更改时发生错误。"

msgid "An error has occurred"
msgstr "发生错误"

msgid "An error occured creating the new branch."
msgstr "创建分支时发生错误。"

msgid "An error occured whilst fetching the job trace."
msgstr "获取作业日志时发生错误。"

msgid "An error occured whilst fetching the latest pipline."
msgstr "获取流水线时发生错误。"

msgid "An error occured whilst loading all the files."
msgstr "加载文件时发生错误。"

msgid "An error occured whilst loading the file content."
msgstr "加载文件评论时发生错误。"

msgid "An error occured whilst loading the file."
msgstr "加载文件时发生错误。"

msgid "An error occured whilst loading the merge request changes."
msgstr "加载合并请求变更内容时发生错误。"

msgid "An error occured whilst loading the merge request version data."
msgstr "加载合并请求的版本数据时发生错误。"

msgid "An error occured whilst loading the merge request."
msgstr "加载合并请求时发生错误。"

msgid "An error occured whilst loading the pipelines jobs."
msgstr "加载流水线作业时发生错误。"

msgid "An error occurred previewing the blob"
msgstr "预览 blob 时出错"

msgid "An error occurred when toggling the notification subscription"
msgstr "切换通知订阅时发生错误"

msgid "An error occurred when updating the issue weight"
msgstr "更新议题权重时发生错误"

msgid "An error occurred while adding approver"
msgstr "添加审批者时出错"

msgid "An error occurred while detecting host keys"
msgstr "检测主机密钥时发生错误"

msgid "An error occurred while dismissing the alert. Refresh the page and try again."
msgstr "消除警告时发生错误。请刷新页面并再次尝试。"

msgid "An error occurred while dismissing the feature highlight. Refresh the page and try dismissing again."
msgstr "关闭功能突出显示时发生错误。请刷新页面并再次尝试。"

msgid "An error occurred while fetching markdown preview"
msgstr "获取 markdown 预览时出错"

msgid "An error occurred while fetching sidebar data"
msgstr "获取侧边栏数据时发生错误"

msgid "An error occurred while fetching stages."
msgstr "获取阶段时发生错误"

msgid "An error occurred while fetching the job log."
msgstr "获取作业日志时发生错误。"

msgid "An error occurred while fetching the job."
msgstr "获取作业详情时发生错误"

msgid "An error occurred while fetching the jobs."
msgstr "获取作业列表时发生错误"

msgid "An error occurred while fetching the pipeline."
msgstr "获取流水线时发生错误"

msgid "An error occurred while getting projects"
msgstr "获取项目时发生错误"

msgid "An error occurred while importing project: %{details}"
msgstr "在导入项目时发生错误：%{details}"

msgid "An error occurred while initializing path locks"
msgstr "初始化路径锁时发生错误"

msgid "An error occurred while loading commit signatures"
msgstr "加载提交签名时发生错误"

msgid "An error occurred while loading diff"
msgstr "加载差异时发生错误"

msgid "An error occurred while loading filenames"
msgstr "加载文件名时发生错误"

msgid "An error occurred while loading the file"
msgstr "加载文件时发生错误"

msgid "An error occurred while making the request."
msgstr "发送请求时发生错误。"

msgid "An error occurred while removing approver"
msgstr "删除批准者时发生错误"

msgid "An error occurred while rendering KaTeX"
msgstr "渲染KaTeX时发生错误"

msgid "An error occurred while rendering preview broadcast message"
msgstr "渲染广播消息时发生错误"

msgid "An error occurred while retrieving calendar activity"
msgstr "获取日历活动时发生错误"

msgid "An error occurred while retrieving diff"
msgstr "获取差异时发生错误"

msgid "An error occurred while saving LDAP override status. Please try again."
msgstr "保存LDAP覆盖状态时发生错误。请再试一次。"

msgid "An error occurred while saving assignees"
msgstr "保存被指派人时出现错误。"

msgid "An error occurred while subscribing to notifications."
msgstr "订阅通知时发生错误。"

msgid "An error occurred while unsubscribing to notifications."
msgstr "取消订阅通知时发生错误。"

msgid "An error occurred while validating username"
msgstr "验证用户名时发生错误"

msgid "An error occurred. Please try again."
msgstr "发生了错误，请再试一次。"

msgid "Anonymous"
msgstr "匿名"

msgid "Anti-spam verification"
msgstr "反垃圾邮件验证"

msgid "Any"
msgstr "任何"

msgid "Any Label"
msgstr "任何标记"

msgid "Appearance"
msgstr "外观"

msgid "Application"
msgstr "应用"

msgid "Application Id"
msgstr "应用 ID"

msgid "Application: %{name}"
msgstr "应用：%{name}"

msgid "Applications"
msgstr "应用"

msgid "Apr"
msgstr "四"

msgid "April"
msgstr "四月"

msgid "Archived project! Repository and other project resources are read-only"
msgstr "已归档项目！仓库和其他项目资源均为只读"

msgid "Archived projects"
msgstr "已存档项目"

msgid "Are you sure you want to delete this pipeline schedule?"
msgstr "确定要删除此流水线计划吗？"

msgid "Are you sure you want to lose unsaved changes?"
msgstr "确定要放弃未保存的更改吗？"

msgid "Are you sure you want to regenerate the public key? You will have to update the public key on the remote server before mirroring will work again."
msgstr "您确定要重新生成公钥吗？在镜像再次运行之前，您必须更新远程服务器上的公钥。"

msgid "Are you sure you want to remove %{group_name}?"
msgstr "确定移除群组 %{group_name} 吗？"

msgid "Are you sure you want to remove this identity?"
msgstr "你确定要删除这个身份标识吗？"

msgid "Are you sure you want to reset registration token?"
msgstr "确定要重置注册令牌吗？"

msgid "Are you sure you want to reset the health check token?"
msgstr "确定要重置运行状况检查令牌吗？"

msgid "Are you sure you want to unlock %{path_lock_path}?"
msgstr "你确定要解锁 %{path_lock_path} 吗？"

msgid "Are you sure?"
msgstr "确定吗？"

msgid "Artifact ID"
msgstr "作业产物ID"

msgid "Artifacts"
msgstr "产物"

msgid "Ascending"
msgstr "升序排列"

msgid "Ask your group maintainer to set up a group Runner."
msgstr "请群组维护者配置一个群组级 Runner。"

msgid "Assertion consumer service URL"
msgstr "断言消费者服务 URL"

msgid "Assign custom color like #FF0000"
msgstr "分配自定义颜色，如FF0000"

msgid "Assign labels"
msgstr "指派标记"

msgid "Assign milestone"
msgstr "分配里程碑"

msgid "Assign to"
msgstr "分配到"

msgid "Assigned Issues"
msgstr "已分配议题"

msgid "Assigned Merge Requests"
msgstr "已分配合并请求"

msgid "Assigned to :name"
msgstr "已分配至 :name"

msgid "Assigned to me"
msgstr "已分派给我"

msgid "Assignee"
msgstr "指派人"

msgid "Assignee lists not available with your current license"
msgstr "当前许可证无法使用指派列表"

msgid "Assignee lists show all issues assigned to the selected user."
msgstr "指派列表显示分配给选定用户的所有议题。"

msgid "Assignee(s)"
msgstr "指派"

msgid "Attach a file by drag &amp; drop or %{upload_link}"
msgstr "拖放文件到此处或者 %{upload_link}"

msgid "Audit Events"
msgstr "审计事件"

msgid "Aug"
msgstr "八"

msgid "August"
msgstr "八月"

msgid "Authentication Log"
msgstr "认证日志"

msgid "Authentication log"
msgstr "认证日志"

msgid "Authentication method"
msgstr "验证方式"

msgid "Author"
msgstr "作者"

msgid "Authorization code:"
msgstr "授权码："

msgid "Authorization was granted by entering your username and password in the application."
msgstr "在应用中输入您的用户名和密码即完成授权。"

msgid "Authorize"
msgstr "授权"

msgid "Authorize %{link_to_client} to use your account?"
msgstr "授权 %{link_to_client} 使用您的帐户？"

msgid "Authorized At"
msgstr "授权于"

msgid "Authorized applications (%{size})"
msgstr "已授权应用 (%{size})"

msgid "Authors: %{authors}"
msgstr "作者：%{authors}"

msgid "Auto DevOps"
msgstr "Auto DevOps"

msgid "Auto DevOps enabled"
msgstr "启用Auto DevOps"

msgid "Auto DevOps, runners and job artifacts"
msgstr "Auto DevOps, runners及作业产物"

msgid "Auto Review Apps and Auto Deploy need a %{kubernetes} to work correctly."
msgstr "自动审阅程序和自动部署程序需要 %{kubernetes} 才能正常工作。"

msgid "Auto Review Apps and Auto Deploy need a domain name and a %{kubernetes} to work correctly."
msgstr "自动审阅程序和自动部署程序需要一个域名和 %{kubernetes} 才能正常工作。"

msgid "Auto Review Apps and Auto Deploy need a domain name to work correctly."
msgstr "自动审阅程序和自动部署程序需要一个域名才能正常工作。"

msgid "Auto-cancel redundant, pending pipelines"
msgstr "自动取消多余的和挂起的流水线"

msgid "AutoDevOps|Auto DevOps"
msgstr "Auto DevOps"

msgid "AutoDevOps|Auto DevOps documentation"
msgstr "DevOps 自动化文档"

msgid "AutoDevOps|Enable in settings"
msgstr "在设置中启用"

msgid "AutoDevOps|It will automatically build, test, and deploy your application based on a predefined CI/CD configuration."
msgstr "将根据预定义的 CI/CD 配置自动构建、测试和部署应用程序。"

msgid "AutoDevOps|Learn more in the %{link_to_documentation}"
msgstr "想了解更多请访问 %{link_to_documentation}"

msgid "AutoDevOps|The Auto DevOps pipeline has been enabled and will be used if no alternative CI configuration file is found. %{more_information_link}"
msgstr "Auto DevOps流水线已启用。如果未找到CI配置文件，将使用该流水线。 %{more_information_link}"

msgid "AutoDevOps|You can automatically build and test your application if you %{link_to_auto_devops_settings} for this project. You can automatically deploy it as well, if you %{link_to_add_kubernetes_cluster}."
msgstr "如果当前项目%{link_to_auto_devops_settings}, 可以自动的构建和测试应用。如果已%{link_to_add_kubernetes_cluster}，则也可以实现自动部署。"

msgid "AutoDevOps|add a Kubernetes cluster"
msgstr "添加Kubernetes集群"

msgid "AutoDevOps|enable Auto DevOps"
msgstr "启用Auto DevOps"

msgid "Automatically marked as default internal user"
msgstr "自动标记为默认内部用户"

msgid "Available"
msgstr "可用的"

msgid "Available group Runners : %{runners}"
msgstr "可用的群组Runner: %{runners}"

msgid "Available group Runners : %{runners}."
msgstr "可用的群组Runner: %{runners}."

msgid "Avatar will be removed. Are you sure?"
msgstr "即将删除头像。确定继续吗？"

msgid "Average per day: %{average}"
msgstr "平均每天: %{average}"

msgid "Background Color"
msgstr "背景顏色"

msgid "Background Jobs"
msgstr "后台作业"

msgid "Background color"
msgstr "背景颜色"

msgid "Badges"
msgstr "徽章"

msgid "Badges|A new badge was added."
msgstr "新徽章已添加。"

msgid "Badges|Add badge"
msgstr "添加徽章"

msgid "Badges|Adding the badge failed, please check the entered URLs and try again."
msgstr "添加徽章失败，请检查输入的网址并重试。"

msgid "Badges|Badge image URL"
msgstr "徽章图像网址"

msgid "Badges|Badge image preview"
msgstr "徽章图像预览"

msgid "Badges|Delete badge"
msgstr "删除徽章"

msgid "Badges|Delete badge?"
msgstr "删除徽章吗?"

msgid "Badges|Deleting the badge failed, please try again."
msgstr "删除徽章失败，请重试。"

msgid "Badges|Group Badge"
msgstr "群组徽章"

msgid "Badges|Link"
msgstr "链接"

msgid "Badges|No badge image"
msgstr "无徽章图像"

msgid "Badges|No image to preview"
msgstr "无图像可预览"

msgid "Badges|Please fill in a valid URL"
msgstr "请输入正确的 URL"

msgid "Badges|Project Badge"
msgstr "项目徽章"

msgid "Badges|Reload badge image"
msgstr "重新加载徽章图像"

msgid "Badges|Save changes"
msgstr "保存更改"

msgid "Badges|Saving the badge failed, please check the entered URLs and try again."
msgstr "保存徽章失败，请检查输入的网址并重试。"

msgid "Badges|The %{docsLinkStart}variables%{docsLinkEnd} GitLab supports: %{placeholders}"
msgstr "%{docsLinkStart}变量%{docsLinkEnd} GitLab支持： %{placeholders}"

msgid "Badges|The badge was deleted."
msgstr "徽章已删除。"

msgid "Badges|The badge was saved."
msgstr "徽章已保存。"

msgid "Badges|This group has no badges"
msgstr "当前群组无徽章"

msgid "Badges|This project has no badges"
msgstr "当前项目无徽章"

msgid "Badges|You are going to delete this badge. Deleted badges <strong>cannot</strong> be restored."
msgstr "您即将删除此徽章。徽章被删除后 <strong>不能</strong> 恢复。"

msgid "Badges|Your badges"
msgstr "您的徽章"

msgid "Badges|e.g. %{exampleUrl}"
msgstr "例如 %{exampleUrl}"

msgid "Begin with the selected commit"
msgstr "从选定的提交开始"

msgid "Below are examples of regex for existing tools:"
msgstr "以下是现有工具的正则表达式示例："

msgid "Below you will find all the groups that are public."
msgstr "您将在下面找到所有公开的群组。"

msgid "Billing"
msgstr "计费"

msgid "BillingPlans|%{group_name} is currently on the %{plan_link} plan."
msgstr "%{group_name} 正在使用 %{plan_link} 方案。"

msgid "BillingPlans|Automatic downgrade and upgrade to some plans is currently not available."
msgstr "目前无法自动降级或升级到某些计划。"

msgid "BillingPlans|Current plan"
msgstr "当前方案"

msgid "BillingPlans|Customer Support"
msgstr "客户支持"

msgid "BillingPlans|Downgrade"
msgstr "降级"

msgid "BillingPlans|Learn more about each plan by reading our %{faq_link}, or start a free 30-day trial of GitLab.com Gold."
msgstr "通过阅读我们的 %{faq_link}了解有关每个计划的更多信息，或者开始免费试用GitLab.com的Gold计划30天。"

msgid "BillingPlans|Learn more about each plan by reading our %{faq_link}."
msgstr "请查阅%{faq_link} 进一步了解每个计划的相关信息。"

msgid "BillingPlans|Manage plan"
msgstr "管理方案"

msgid "BillingPlans|Please contact %{customer_support_link} in that case."
msgstr "在这种情况下请联系%{customer_support_link}。"

msgid "BillingPlans|See all %{plan_name} features"
msgstr "查看 %{plan_name} 计划中的功能"

msgid "BillingPlans|This group uses the plan associated with its parent group."
msgstr "使用与其父项目一致的方案"

msgid "BillingPlans|To manage the plan for this group, visit the billing section of %{parent_billing_page_link}."
msgstr "访问 %{parent_billing_page_link} 以管理该项目的计费方案。"

msgid "BillingPlans|Upgrade"
msgstr "升级"

msgid "BillingPlans|You are currently on the %{plan_link} plan."
msgstr "您目前正在使用 %{plan_link} 方案。"

msgid "BillingPlans|Your GitLab.com trial expired on %{expiration_date}. %{learn_more_text}"
msgstr "您的GitLab.com试用期已在%{expiration_date}结束。%{learn_more_text}"

msgid "BillingPlans|Your Gold trial will <strong>expire after %{expiration_date}</strong>. You can learn more about GitLab.com Gold by reading about our %{features_link}."
msgstr "您的Gold计划试用将 <strong>于 %{expiration_date}过期</strong>。您可以通过阅读%{features_link}来进一步了解GitLab.com Gold计划的相关信息。"

msgid "BillingPlans|features"
msgstr "功能"

msgid "BillingPlans|frequently asked questions"
msgstr "常问问题"

msgid "BillingPlans|monthly"
msgstr "每月"

msgid "BillingPlans|paid annually at %{price_per_year}"
msgstr "每年支付 %{price_per_year}"

msgid "BillingPlans|per user"
msgstr "每用户"

msgid "Bitbucket Server Import"
msgstr "Bitbucket服务器导入"

msgid "Bitbucket import"
msgstr "从 Bitbucket 导入"

msgid "Blog"
msgstr "博客"

msgid "Boards"
msgstr "看板"

msgid "Branch %{branchName} was not found in this project's repository."
msgstr "未在此项目的仓库中找到 %{branchName} 分支。"

msgid "Branch (%{branch_count})"
msgid_plural "Branches (%{branch_count})"
msgstr[0] "分支(%{branch_count})"

msgid "Branch <strong>%{branch_name}</strong> was created. To set up auto deploy, choose a GitLab CI Yaml template and commit your changes. %{link_to_autodeploy_doc}"
msgstr "已创建分支 <strong>%{branch_name}</strong> 。如需设置自动部署， 请选择合适的 GitLab CI Yaml 模板并提交更改。%{link_to_autodeploy_doc}"

msgid "Branch has changed"
msgstr "分支已有新变更"

msgid "Branch is already taken"
msgstr "分支已被采用"

msgid "Branch name"
msgstr "分支名称"

msgid "BranchSwitcherPlaceholder|Search branches"
msgstr "搜索分支"

msgid "BranchSwitcherTitle|Switch branch"
msgstr "切换分支"

msgid "Branches"
msgstr "分支"

msgid "Branches|Active"
msgstr "活跃"

msgid "Branches|Active branches"
msgstr "活跃分支"

msgid "Branches|All"
msgstr "全部"

msgid "Branches|Cant find HEAD commit for this branch"
msgstr "不能找到这个分支的 HEAD 提交"

msgid "Branches|Compare"
msgstr "比较"

msgid "Branches|Delete all branches that are merged into '%{default_branch}'"
msgstr "删除所有已合并到 %{default_branch} 的分支。"

msgid "Branches|Delete branch"
msgstr "删除分支"

msgid "Branches|Delete merged branches"
msgstr "删除已合并的分支"

msgid "Branches|Delete protected branch"
msgstr "删除受保护的分支"

msgid "Branches|Delete protected branch '%{branch_name}'?"
msgstr "确认删除受保护的分支 '%{branch_name}'？"

msgid "Branches|Deleting the '%{branch_name}' branch cannot be undone. Are you sure?"
msgstr "删除 ”%{branch_name}” 后将无法恢复，您确定？"

msgid "Branches|Deleting the merged branches cannot be undone. Are you sure?"
msgstr "删除已合并的分支后将无法恢复，确定继续吗？"

msgid "Branches|Filter by branch name"
msgstr "按分支名称筛选"

msgid "Branches|Merged into %{default_branch}"
msgstr "合并到 %{default_branch}"

msgid "Branches|New branch"
msgstr "新建分支"

msgid "Branches|No branches to show"
msgstr "找不到分支"

msgid "Branches|Once you confirm and press %{delete_protected_branch}, it cannot be undone or recovered."
msgstr "确认执行 %{delete_protected_branch} 后将无法撤销或恢复。"

msgid "Branches|Only a project maintainer or owner can delete a protected branch"
msgstr "只有项目维护者或所有者才能删除受保护的分支"

msgid "Branches|Overview"
msgstr "概览"

msgid "Branches|Protected branches can be managed in %{project_settings_link}."
msgstr "在 %{project_settings_link} 中管理受保护的分支。"

msgid "Branches|Show active branches"
msgstr "查看活跃分支"

msgid "Branches|Show all branches"
msgstr "查看所有分支"

msgid "Branches|Show more active branches"
msgstr "查看更多活跃分支"

msgid "Branches|Show more stale branches"
msgstr "查看更多非活跃分支"

msgid "Branches|Show overview of the branches"
msgstr "查看分支概览"

msgid "Branches|Show stale branches"
msgstr "查看非活跃分支"

msgid "Branches|Sort by"
msgstr "排序"

msgid "Branches|Stale"
msgstr "非活跃"

msgid "Branches|Stale branches"
msgstr "非活跃分支"

msgid "Branches|The branch could not be updated automatically because it has diverged from its upstream counterpart."
msgstr "分支无法自动提交，因为与上游分支冲突。"

msgid "Branches|The default branch cannot be deleted"
msgstr "无法删除默认分支"

msgid "Branches|This branch hasn’t been merged into %{default_branch}."
msgstr "此分支尚未合并到 %{default_branch}。"

msgid "Branches|To avoid data loss, consider merging this branch before deleting it."
msgstr "为避免数据丢失，请在删除之前合并此分支。"

msgid "Branches|To confirm, type %{branch_name_confirmation}:"
msgstr "请输入 %{branch_name_confirmation} 来确认："

msgid "Branches|To discard the local changes and overwrite the branch with the upstream version, delete it here and choose 'Update Now' above."
msgstr "要放弃本地更改并覆盖上游版本的分支，请在此处将其删除，然后选择上面的“立即更新”。"

msgid "Branches|You’re about to permanently delete the protected branch %{branch_name}."
msgstr "将要永久删除受保护的 %{branch_name} 分支。"

msgid "Branches|diverged from upstream"
msgstr "与上游存在差异"

msgid "Branches|merged"
msgstr "已合并"

msgid "Branches|project settings"
msgstr "项目设置"

msgid "Branches|protected"
msgstr "受保护"

msgid "Browse Directory"
msgstr "浏览目录"

msgid "Browse File"
msgstr "浏览文件"

msgid "Browse Files"
msgstr "浏览文件"

msgid "Browse files"
msgstr "浏览文件"

msgid "Built-In"
msgstr "内置"

msgid "Business metrics (Custom)"
msgstr "业务指标（自定义）"

msgid "ByAuthor|by"
msgstr "作者:"

msgid "CI / CD"
msgstr "CI / CD"

msgid "CI / CD Settings"
msgstr "CI/CD 设置"

msgid "CI will run using the credentials assigned above."
msgstr "CI将使用上面指定的凭据运行。"

msgid "CI/CD"
msgstr "持续集成/持续部署"

msgid "CI/CD configuration"
msgstr "CI/CD 配置"

msgid "CI/CD for external repo"
msgstr "为外部仓库设置的持续集成/持续部署"

msgid "CI/CD settings"
msgstr "CI/CD 设置"

msgid "CICD|Auto DevOps"
msgstr "Auto DevOps"

msgid "CICD|Auto DevOps will automatically build, test, and deploy your application based on a predefined Continuous Integration and Delivery configuration."
msgstr "Auto DevOps 将根据预定义的持续集成和持续交付配置自动化地构建、测试和部署应用程序。"

msgid "CICD|Automatic deployment to staging, manual deployment to production"
msgstr "自动部署到预发布环境，手动部署到生产环境"

msgid "CICD|Continuous deployment to production"
msgstr "持续部署到生产环境"

msgid "CICD|Default to Auto DevOps pipeline"
msgstr "默认为Auto DevOps流水线"

msgid "CICD|Deployment strategy"
msgstr "部署策略"

msgid "CICD|Deployment strategy needs a domain name to work correctly."
msgstr "部署策略需要一个域名才能正常工作。"

msgid "CICD|Do not set up a domain here if you are setting up multiple Kubernetes clusters with Auto DevOps."
msgstr "如果您使用Auto DevOps设置多个Kubernetes群集，请不要在此处设置域。"

msgid "CICD|Jobs"
msgstr "作业"

msgid "CICD|Learn more about Auto DevOps"
msgstr "了解更多Auto DevOps的相关信息"

msgid "CICD|The Auto DevOps pipeline will run if no alternative CI configuration file is found."
msgstr "在未找到备用CI配置文件时使用Auto DevOps流水线。"

msgid "CICD|You need to specify a domain if you want to use Auto Review Apps and Auto Deploy stages."
msgstr "如需使用自动化应用程序评审和自动部署，请指定域名。"

msgid "CICD|instance enabled"
msgstr "已启用的实例"

msgid "Callback URL"
msgstr "回调 URL"

msgid "Callback url"
msgstr "回调 URL"

msgid "Can't find HEAD commit for this branch"
msgstr "无法找到此分支的 HEAD 提交"

msgid "Cancel"
msgstr "取消"

msgid "Cancel this job"
msgstr "取消此作业"

msgid "Cannot be merged automatically"
msgstr "无法自动合并"

msgid "Cannot modify managed Kubernetes cluster"
msgstr "无法修改托管的 Kubernetes 集群"

msgid "Certificate fingerprint"
msgstr "证书指纹"

msgid "Change Weight"
msgstr "更改权重"

msgid "Change template"
msgstr "更改模板"

msgid "Change this value to influence how frequently the GitLab UI polls for updates."
msgstr "更改此值以影响GitLab UI拉取更新的频率。"

msgid "ChangeTypeActionLabel|Pick into branch"
msgstr "选择分支"

msgid "ChangeTypeActionLabel|Revert in branch"
msgstr "还原分支"

msgid "ChangeTypeAction|Cherry-pick"
msgstr "优选"

msgid "ChangeTypeAction|Revert"
msgstr "还原"

msgid "ChangeTypeAction|This will create a new commit in order to revert the existing changes."
msgstr "这将创建一个新的提交, 来还原现有的更改。"

msgid "Changelog"
msgstr "更新日志"

msgid "Changes are shown as if the <b>source</b> revision was being merged into the <b>target</b> revision."
msgstr "差异显示方式依<b>源</b>版本合并到<b>目标</b>版本的形式。"

msgid "Charts"
msgstr "统计图"

msgid "Chat"
msgstr "即时通讯"

msgid "Check interval"
msgstr "检查间隔"

msgid "Checking %{text} availability…"
msgstr "正在检查%{text}的可用性..."

msgid "Checking branch availability..."
msgstr "正在检查分支的可用性..."

msgid "Cherry-pick this commit"
msgstr "拣选此提交"

msgid "Cherry-pick this merge request"
msgstr "拣选此合并请求"

msgid "Choose <strong>Create archive</strong> and wait for archiving to complete."
msgstr "选择<strong>创建归档</strong> 并等待归档过程完成。"

msgid "Choose <strong>Next</strong> at the bottom of the page."
msgstr "选择页面底部的<strong>下一步</strong>。"

msgid "Choose File ..."
msgstr "选择文件 ……"

msgid "Choose a branch/tag (e.g. %{master}) or enter a commit (e.g. %{sha}) to see what's changed or to create a merge request."
msgstr "选择分支/标签(例如%{master})或输入提交(例如%{sha})以查看更改内容或创建合并请求。"

msgid "Choose a template..."
msgstr "选择模板..."

msgid "Choose a type..."
msgstr "选择类型..."

msgid "Choose any color."
msgstr "选择任何颜色。"

msgid "Choose between <code>clone</code> or <code>fetch</code> to get the recent application code"
msgstr "选择 <code>克隆</code> 或 <code>拉取</code> 以获取最近的应用程序代码"

msgid "Choose file..."
msgstr "选择文件..."

msgid "Choose the top-level group for your repository imports."
msgstr "选择存储库导入的顶级群组。"

msgid "Choose which groups you wish to synchronize to this secondary node."
msgstr "选择您希望与此次要节点同步的群组。"

msgid "Choose which repositories you want to connect and run CI/CD pipelines."
msgstr "请选择要连接并运行 CI/CD 流水线的代码仓库。"

msgid "Choose which repositories you want to import."
msgstr "选择要导入的仓库"

msgid "Choose which shards you wish to synchronize to this secondary node."
msgstr "选择要同步到此次节点的切片。"

msgid "CiStatusLabel|canceled"
msgstr "已取消"

msgid "CiStatusLabel|created"
msgstr "已创建"

msgid "CiStatusLabel|failed"
msgstr "已失败"

msgid "CiStatusLabel|manual action"
msgstr "手动操作"

msgid "CiStatusLabel|passed"
msgstr "已通过"

msgid "CiStatusLabel|passed with warnings"
msgstr "已通过但有警告"

msgid "CiStatusLabel|pending"
msgstr "等待中"

msgid "CiStatusLabel|skipped"
msgstr "已跳过"

msgid "CiStatusLabel|waiting for manual action"
msgstr "等待手动操作"

msgid "CiStatusText|blocked"
msgstr "已阻塞"

msgid "CiStatusText|canceled"
msgstr "已取消"

msgid "CiStatusText|created"
msgstr "已创建"

msgid "CiStatusText|failed"
msgstr "已失败"

msgid "CiStatusText|manual"
msgstr "手动操作"

msgid "CiStatusText|passed"
msgstr "已通过"

msgid "CiStatusText|pending"
msgstr "等待中"

msgid "CiStatusText|skipped"
msgstr "已跳过"

msgid "CiStatus|running"
msgstr "运行中"

msgid "CiVariables|Input variable key"
msgstr "输入变量的名称"

msgid "CiVariables|Input variable value"
msgstr "输入变量的值"

msgid "CiVariables|Remove variable row"
msgstr "删除变量行"

msgid "CiVariable|* (All environments)"
msgstr "* (所有环境)"

msgid "CiVariable|All environments"
msgstr "所有环境"

msgid "CiVariable|Create wildcard"
msgstr "创建通配符"

msgid "CiVariable|Error occured while saving variables"
msgstr "保存变量时发生错误"

msgid "CiVariable|New environment"
msgstr "新建环境"

msgid "CiVariable|Protected"
msgstr "受保护"

msgid "CiVariable|Search environments"
msgstr "搜索环境"

msgid "CiVariable|Toggle protected"
msgstr "开关保护状态"

msgid "CiVariable|Validation failed"
msgstr "验证失败"

msgid "CircuitBreakerApiLink|circuitbreaker api"
msgstr "断路器 API"

msgid "ClassificationLabelUnavailable|is unavailable: %{reason}"
msgstr "不可用: %{reason}"

msgid "Clear search input"
msgstr "清除搜索输入"

msgid "Click any <strong>project name</strong> in the project list below to navigate to the project milestone."
msgstr "单击下面项目列表中的任何 <strong>项目名称</strong> 跳转到项目里程碑。"

msgid "Click the <strong>Download</strong> button and wait for downloading to complete."
msgstr "点击 <strong>下载</strong> 按钮，等待下载完成。"

msgid "Click the <strong>Promote</strong> button in the top right corner to promote it to a group milestone."
msgstr "点击右上角的 <strong>升级</strong> 按钮以升级到到群组里程碑。"

msgid "Click the <strong>Select none</strong> button on the right, since we only need \"Google Code Project Hosting\"."
msgstr "请点击右边的 <strong>无</strong> 按钮，因为我们只需要“Google Code项目托管”。"

msgid "Click the button below to begin the install process by navigating to the Kubernetes page"
msgstr "点击下面的按钮转到Kubernetes页面开始安装过程"

msgid "Click to expand it."
msgstr "点击以展开。"

msgid "Click to expand text"
msgstr "点击展开文本"

msgid "Client authentication certificate"
msgstr "客户端认证证书"

msgid "Client authentication key"
msgstr "客户端认证密钥"

msgid "Client authentication key password"
msgstr "客户端认证密钥密码"

msgid "Clients"
msgstr "客户端"

msgid "Clone repository"
msgstr "克隆仓库"

msgid "Close"
msgstr "关闭"

msgid "Close epic"
msgstr "关闭史诗故事"

msgid "Closed"
msgstr "已关闭"

msgid "Closed issues"
msgstr "已关闭议题"

msgid "ClusterIntegration|%{appList} was successfully installed on your Kubernetes cluster"
msgstr "%{appList} 已成功安装到Kubernetes集群上"

msgid "ClusterIntegration|%{boldNotice} This will add some extra resources like a load balancer, which may incur additional costs depending on the hosting provider your Kubernetes cluster is installed on. If you are using Google Kubernetes Engine, you can %{pricingLink}."
msgstr "%{boldNotice} 这将添加一些额外的资源，如负载均衡器，这可能会产生额外的成本，具体取决于您安装Kubernetes集群的托管服务提供商。如果您使用的是Google Kubernetes Engine，则可以 %{pricingLink}。"

msgid "ClusterIntegration|API URL"
msgstr "API地址"

msgid "ClusterIntegration|Add Kubernetes cluster"
msgstr "添加 Kubernetes 集群"

msgid "ClusterIntegration|Advanced options on this Kubernetes cluster's integration"
msgstr "Kubernetes集群集成的高级选项"

msgid "ClusterIntegration|After installing Ingress, you will need to point your wildcard DNS at the generated external IP address in order to view your app after it is deployed. %{ingressHelpLink}"
msgstr "安装Ingress后，您需要在生成的外部IP地址上指向DNS，以便在部署后查看您的应用程序。 %{ingressHelpLink}"

msgid "ClusterIntegration|An error occured while trying to fetch project zones: %{error}"
msgstr "尝试获取项目地域时发生错误：%{error}"

msgid "ClusterIntegration|An error occured while trying to fetch your projects: %{error}"
msgstr "尝试获取您的项目时发生错误：%{error}"

msgid "ClusterIntegration|An error occured while trying to fetch zone machine types: %{error}"
msgstr "尝试获取设备类型时发生错误：%{error}"

msgid "ClusterIntegration|An error occurred when trying to contact the Google Cloud API. Please try again later."
msgstr "尝试联系Google Cloud API时发生错误。请稍后再试。"

msgid "ClusterIntegration|Applications"
msgstr "应用程序"

msgid "ClusterIntegration|Are you sure you want to remove this Kubernetes cluster's integration? This will not delete your actual Kubernetes cluster."
msgstr "确定要删除此Kubernetes集群的集成吗？注意这并不会删除实际的Kubernetes集群本身。"

msgid "ClusterIntegration|CA Certificate"
msgstr "CA证书"

msgid "ClusterIntegration|Certificate Authority bundle (PEM format)"
msgstr "证书授权包(PEM格式)"

msgid "ClusterIntegration|Choose which applications to install on your Kubernetes cluster. Helm Tiller is required to install any of the following applications."
msgstr "选择要在 Kubernetes 群集上安装的应用程序。安装以下任何一个应用前需要先安装Helm Tiller。"

msgid "ClusterIntegration|Choose which of your environments will use this cluster."
msgstr "请选择使用此Kubernetes群集的环境。"

msgid "ClusterIntegration|Copy API URL"
msgstr "复制API地址"

msgid "ClusterIntegration|Copy CA Certificate"
msgstr "复制CA证书"

msgid "ClusterIntegration|Copy Ingress IP Address to clipboard"
msgstr "复制Ingress IP地址到剪贴板"

msgid "ClusterIntegration|Copy Jupyter Hostname to clipboard"
msgstr "将Jupyter主机名复制到剪贴板"

msgid "ClusterIntegration|Copy Kubernetes cluster name"
msgstr "复制Kubernetes集群名称"

msgid "ClusterIntegration|Copy Token"
msgstr "复制令牌"

msgid "ClusterIntegration|Create Kubernetes cluster"
msgstr "创建Kubernetes集群"

msgid "ClusterIntegration|Did you know?"
msgstr "你是否了解？"

msgid "ClusterIntegration|Enable or disable GitLab's connection to your Kubernetes cluster."
msgstr "启用或禁用GitLab与Kubernetes群集的连接。"

msgid "ClusterIntegration|Enable this setting if using role-based access control (RBAC)."
msgstr "如果使用基于角色的访问控制（RBAC），请启用此设置。"

msgid "ClusterIntegration|Enter the details for your Kubernetes cluster"
msgstr "输入Kubernetes集群的详细信息"

msgid "ClusterIntegration|Environment scope"
msgstr "环境范围"

msgid "ClusterIntegration|Every new Google Cloud Platform (GCP) account receives $300 in credit upon %{sign_up_link}. In partnership with Google, GitLab is able to offer an additional $200 for both new and existing GCP accounts to get started with GitLab's Google Kubernetes Engine Integration."
msgstr "每个新的 Google 云平台 (GCP) 帐户使用此链接 %{sign_up_link} 可以收到 300 美元的赠金。因为与 Google 的合作关系，GitLab 能够为新的和现有的 GCP 帐户提供额外 200 美元的赠金，以便于开始将 GitLab 集成到 Google Kubernetes 引擎。"

msgid "ClusterIntegration|Fetching machine types"
msgstr "正在获取实例类型"

msgid "ClusterIntegration|Fetching projects"
msgstr "正在获取项目"

msgid "ClusterIntegration|Fetching zones"
msgstr "正在获取地域"

msgid "ClusterIntegration|GitLab Integration"
msgstr "GitLab集成"

msgid "ClusterIntegration|GitLab Runner"
msgstr "GitLab Runner"

msgid "ClusterIntegration|GitLab Runner connects to this project's repository and executes CI/CD jobs, pushing results back and deploying, applications to production."
msgstr "GitLab Runner连接到该项目的存储库并执行CI / CD作业，将结果推回，并部署应用程序到生产环境。"

msgid "ClusterIntegration|Google Cloud Platform project"
msgstr "Google 云平台项目"

msgid "ClusterIntegration|Google Kubernetes Engine"
msgstr "Google Kubernetes Engine"

msgid "ClusterIntegration|Google Kubernetes Engine project"
msgstr "Google Kubernetes Engine 项目"

msgid "ClusterIntegration|Helm Tiller"
msgstr "Helm Tiller"

msgid "ClusterIntegration|Helm streamlines installing and managing Kubernetes applications. Tiller runs inside of your Kubernetes Cluster, and manages releases of your charts."
msgstr "Helm简化了Kubernetes应用程序的安装和管理。 Tiller在您的Kubernetes集群内部运行，并管理图表的发布。"

msgid "ClusterIntegration|Hide"
msgstr "隐藏"

msgid "ClusterIntegration|If you are setting up multiple clusters and are using Auto DevOps, %{help_link_start}read this first%{help_link_end}."
msgstr "如果您正在设置多个群集并使用Auto DevOps，请%{help_link_start}先查阅此处%{help_link_end}。"

msgid "ClusterIntegration|In order to show the health of the cluster, we'll need to provision your cluster with Prometheus to collect the required data."
msgstr "为了显示集群的健康状况，您的集群需要配置Prometheus以收集所需的数据。"

msgid "ClusterIntegration|Ingress"
msgstr "Ingress"

msgid "ClusterIntegration|Ingress IP Address"
msgstr "Ingress IP地址"

msgid "ClusterIntegration|Ingress gives you a way to route requests to services based on the request host or path, centralizing a number of services into a single entrypoint."
msgstr "Ingress为您提供了一种基于请求主机或路径将请求路由到服务的方法，将多个服务集中到一个入口点。"

msgid "ClusterIntegration|Install"
msgstr "安装"

msgid "ClusterIntegration|Install Prometheus"
msgstr "安装Prometheus"

msgid "ClusterIntegration|Installed"
msgstr "已安装"

msgid "ClusterIntegration|Installing"
msgstr "安装中"

msgid "ClusterIntegration|Integrate Kubernetes cluster automation"
msgstr "集成Kubernetes集群自动化"

msgid "ClusterIntegration|Integration status"
msgstr "集成状态"

msgid "ClusterIntegration|Jupyter Hostname"
msgstr "Jupyter主机名"

msgid "ClusterIntegration|JupyterHub"
msgstr "JupyterHub"

msgid "ClusterIntegration|JupyterHub, a multi-user Hub, spawns, manages, and proxies multiple instances of the single-user Jupyter notebook server. JupyterHub can be used to serve notebooks to a class of students, a corporate data science group, or a scientific research group."
msgstr "JupyterHub是一个多用户Hub，它生成，管理和代理单用户 Jupyter笔记本服务器的多个实例。 JupyterHub可用于为一类学生，企业数据科学小组或科研小组提供笔记本电脑。"

msgid "ClusterIntegration|Kubernetes cluster"
msgstr "Kubernetes 集群"

msgid "ClusterIntegration|Kubernetes cluster details"
msgstr "Kubernetes集群详细信息"

msgid "ClusterIntegration|Kubernetes cluster health"
msgstr "Kubernetes集群运行状况"

msgid "ClusterIntegration|Kubernetes cluster integration"
msgstr "Kubernetes集群集成"

msgid "ClusterIntegration|Kubernetes cluster is being created on Google Kubernetes Engine..."
msgstr "正在Google Kubernetes Engine上创建Kubernetes集群..."

msgid "ClusterIntegration|Kubernetes cluster name"
msgstr "Kubernetes 集群名称"

msgid "ClusterIntegration|Kubernetes cluster was successfully created on Google Kubernetes Engine. Refresh the page to see Kubernetes cluster's details"
msgstr "Kubernetes集群已在Google Kubernetes Engine上成功创建。刷新页面以查看Kubernetes集群的详细信息"

msgid "ClusterIntegration|Kubernetes clusters allow you to use review apps, deploy your applications, run your pipelines, and much more in an easy way. %{link_to_help_page}"
msgstr "通过Kubernetes 集群集成，可以方便地使用审阅应用、部署应用程序、运行流水线等等。%{link_to_help_page}"

msgid "ClusterIntegration|Kubernetes clusters can be used to deploy applications and to provide Review Apps for this project"
msgstr "Kubernetes 集群可用于部署应用程序和提供此项目的审阅应用"

msgid "ClusterIntegration|Learn more about %{help_link_start_machine_type}machine types%{help_link_end} and %{help_link_start_pricing}pricing%{help_link_end}."
msgstr "进一步了解 %{help_link_start_machine_type}实例类型%{help_link_end} 和 %{help_link_start_pricing}定价信息%{help_link_end}。"

msgid "ClusterIntegration|Learn more about %{help_link_start}Kubernetes%{help_link_end}."
msgstr "进一步了解 %{help_link_start}Kubernetes%{help_link_end}。"

msgid "ClusterIntegration|Learn more about %{help_link_start}zones%{help_link_end}."
msgstr "进一步了解 %{help_link_start}地域%{help_link_end}。"

msgid "ClusterIntegration|Machine type"
msgstr "机器类型"

msgid "ClusterIntegration|Make sure your account %{link_to_requirements} to create Kubernetes clusters"
msgstr "请确保您的帐户 %{link_to_requirements} 可以创建 Kubernetes 集群"

msgid "ClusterIntegration|Manage"
msgstr "管理"

msgid "ClusterIntegration|Manage your Kubernetes cluster by visiting %{link_gke}"
msgstr "通过访问 %{link_gke} 管理 Kubernetes 集群"

msgid "ClusterIntegration|More information"
msgstr "更多信息"

msgid "ClusterIntegration|Multiple Kubernetes clusters are available in GitLab Enterprise Edition Premium and Ultimate"
msgstr "在GitLab企业高级和旗舰版中可以使用多个Kubernetes集群"

msgid "ClusterIntegration|No machine types matched your search"
msgstr "未找到您搜索的实例类型"

msgid "ClusterIntegration|No projects found"
msgstr "未找到项目"

msgid "ClusterIntegration|No projects matched your search"
msgstr "未找到您搜索的项目"

msgid "ClusterIntegration|No zones matched your search"
msgstr "未找到您搜索的地域"

msgid "ClusterIntegration|Note:"
msgstr "注意:"

msgid "ClusterIntegration|Number of nodes"
msgstr "节点数量"

msgid "ClusterIntegration|Please enter access information for your Kubernetes cluster. If you need help, you can read our %{link_to_help_page} on Kubernetes"
msgstr "请输入Kubernetes集群的访问信息。如需帮助，可以阅读Kubernetes集群的 %{link_to_help_page}"

msgid "ClusterIntegration|Please make sure that your Google account meets the following requirements:"
msgstr "请确保您的 Google 帐户符合以下要求："

msgid "ClusterIntegration|Point a wildcard DNS to this generated IP address in order to access your application after it has been deployed."
msgstr "将DNS指向生成的这个IP地址，以便在部署后访问您的应用程序。"

msgid "ClusterIntegration|Project namespace"
msgstr "项目命名空间"

msgid "ClusterIntegration|Project namespace (optional, unique)"
msgstr "项目命名空间(可选，唯一)"

msgid "ClusterIntegration|Prometheus"
msgstr "Prometheus"

msgid "ClusterIntegration|Prometheus is an open-source monitoring system with %{gitlabIntegrationLink} to monitor deployed applications."
msgstr "Prometheus是一个开源监控系统，其中 %{gitlabIntegrationLink} 用于监控已部署的应用程序。"

msgid "ClusterIntegration|RBAC-enabled cluster (experimental)"
msgstr "启用 RBAC 的群集 (实验功能)"

msgid "ClusterIntegration|Read our %{link_to_help_page} on Kubernetes cluster integration."
msgstr "请阅读关于Kubernetes集群集成的%{link_to_help_page}。"

msgid "ClusterIntegration|Remove Kubernetes cluster integration"
msgstr "删除Kubernetes集群集成"

msgid "ClusterIntegration|Remove integration"
msgstr "删除集成"

msgid "ClusterIntegration|Remove this Kubernetes cluster's configuration from this project. This will not delete your actual Kubernetes cluster."
msgstr "从当前项目中删除此Kubernetes集群的配置。该操作并不会删除实际Kubernetes集群。"

msgid "ClusterIntegration|Replace this with your own hostname if you want. If you do so, point hostname to Ingress IP Address from above."
msgstr "如果需要，可将其替换为您自己的主机名。如果这样做，请将主机名从上级指向Ingress IP地址。"

msgid "ClusterIntegration|Request to begin installing failed"
msgstr "请求安装失败"

msgid "ClusterIntegration|Save changes"
msgstr "保存更改"

msgid "ClusterIntegration|Search machine types"
msgstr "搜索实例类型"

msgid "ClusterIntegration|Search projects"
msgstr "搜索项目"

msgid "ClusterIntegration|Search zones"
msgstr "搜索地域"

msgid "ClusterIntegration|See and edit the details for your Kubernetes cluster"
msgstr "查看并编辑Kubernetes集群的详细信息"

msgid "ClusterIntegration|Select machine type"
msgstr "选择实例类型"

msgid "ClusterIntegration|Select project"
msgstr "选择项目"

msgid "ClusterIntegration|Select project and zone to choose machine type"
msgstr "按项目和地域选择实例类型"

msgid "ClusterIntegration|Select project to choose zone"
msgstr "按项目选择地域"

msgid "ClusterIntegration|Select zone"
msgstr "选择地域"

msgid "ClusterIntegration|Select zone to choose machine type"
msgstr "按地域选择实例类型"

msgid "ClusterIntegration|Service token"
msgstr "服务令牌"

msgid "ClusterIntegration|Show"
msgstr "显示"

msgid "ClusterIntegration|Something went wrong on our end."
msgstr "发生了内部错误"

msgid "ClusterIntegration|Something went wrong while creating your Kubernetes cluster on Google Kubernetes Engine"
msgstr "在 Google Kubernetes Engine 上创建Kubernetes集群时发生错误"

msgid "ClusterIntegration|Something went wrong while installing %{title}"
msgstr "安装 %{title} 时发生故障"

msgid "ClusterIntegration|The IP address is in the process of being assigned. Please check your Kubernetes cluster or Quotas on Google Kubernetes Engine if it takes a long time."
msgstr "IP地址正在分配中。如果花费时间过长，请检查您的Kubernetes集群或谷歌Kubernetes引擎(GKE) 上的配额。"

msgid "ClusterIntegration|The default cluster configuration grants access to many functionalities needed to successfully build and deploy a containerised application."
msgstr "默认集群配置提供了成功构建和部署容器化应用所需的众多相关功能。"

msgid "ClusterIntegration|This account must have permissions to create a Kubernetes cluster in the %{link_to_container_project} specified below"
msgstr "该帐户需具备在下面指定的%{link_to_container_project}中创建 Kubernetes集群的权限"

msgid "ClusterIntegration|This option will allow you to install applications on RBAC clusters."
msgstr "此选项允许您在启用RBAC的群集上安装应用程序。"

msgid "ClusterIntegration|Toggle Kubernetes Cluster"
msgstr "开关Kubernetes 集群"

msgid "ClusterIntegration|Toggle Kubernetes cluster"
msgstr "开关Kubernetes 集群"

msgid "ClusterIntegration|Token"
msgstr "令牌"

msgid "ClusterIntegration|Validating project billing status"
msgstr "验证项目账单状态"

msgid "ClusterIntegration|We could not verify that one of your projects on GCP has billing enabled. Please try again."
msgstr "无法验证您在 GCP 上的某个项目是否启用了计费。请重试。"

msgid "ClusterIntegration|With a Kubernetes cluster associated to this project, you can use review apps, deploy your applications, run your pipelines, and much more in an easy way."
msgstr "使用与此项目关联的Kubernetes集群，可以方便地使用审阅应用，部署应用程序，运行流水线等等。"

msgid "ClusterIntegration|You must first install Helm Tiller before installing the applications below"
msgstr "在安装以下应用程序之前，必须先安装Helm Tiller"

msgid "ClusterIntegration|Your account must have %{link_to_kubernetes_engine}"
msgstr "您的帐户必须拥有%{link_to_kubernetes_engine}"

msgid "ClusterIntegration|Zone"
msgstr "地域"

msgid "ClusterIntegration|access to Google Kubernetes Engine"
msgstr "访问 Google Kubernetes Engine"

msgid "ClusterIntegration|check the pricing here"
msgstr "查看定价"

msgid "ClusterIntegration|documentation"
msgstr "文档"

msgid "ClusterIntegration|help page"
msgstr "帮助页面"

msgid "ClusterIntegration|meets the requirements"
msgstr "符合要求"

msgid "ClusterIntegration|properly configured"
msgstr "正确配置"

msgid "ClusterIntegration|sign up"
msgstr "注册"

msgid "Code owners"
msgstr "代码所有者"

msgid "Cohorts"
msgstr "世代表"

msgid "Collapse"
msgstr "折叠"

msgid "Collapse sidebar"
msgstr "折叠侧边栏"

msgid "Comment & resolve discussion"
msgstr "评论并解决讨论"

msgid "Comment & unresolve discussion"
msgstr "评论并将讨论变为未决"

msgid "Comments"
msgstr "评论"

msgid "Commit"
msgid_plural "Commits"
msgstr[0] "提交"

msgid "Commit (%{commit_count})"
msgid_plural "Commits (%{commit_count})"
msgstr[0] "提交(%{commit_count})"

msgid "Commit Message"
msgstr "提交消息"

msgid "Commit duration in minutes for last 30 commits"
msgstr "最近30次提交相应持续集成花费的时间（分钟）"

msgid "Commit message"
msgstr "提交信息"

msgid "Commit statistics for %{ref} %{start_time} - %{end_time}"
msgstr "提交统计 %{ref} %{start_time} - %{end_time}"

msgid "Commit to %{branchName} branch"
msgstr "提交到 %{branchName} 分支"

msgid "CommitBoxTitle|Commit"
msgstr "提交"

msgid "CommitMessage|Add %{file_name}"
msgstr "添加 %{file_name}"

msgid "CommitWidget|authored"
msgstr "作者"

msgid "Commits"
msgstr "提交"

msgid "Commits feed"
msgstr "提交动态"

msgid "Commits per day hour (UTC)"
msgstr "一天中每小时(UTC)提交数"

msgid "Commits per day of month"
msgstr "一个月中每天的提交数"

msgid "Commits per weekday"
msgstr "一周中每日提交数"

msgid "Commits|An error occurred while fetching merge requests data."
msgstr "获取合并请求数据时出错"

msgid "Commits|Commit: %{commitText}"
msgstr "提交内容：%{commitText}"

msgid "Commits|History"
msgstr "历史"

msgid "Commits|No related merge requests found"
msgstr "无相关合并请求"

msgid "Committed by"
msgstr "提交者："

msgid "Commit…"
msgstr "提交..."

msgid "Compare"
msgstr "比较"

msgid "Compare Git revisions"
msgstr "比较Git提交版本"

msgid "Compare Revisions"
msgstr "比较版本"

msgid "Compare changes with the last commit"
msgstr "与上个提交比较变更内容"

msgid "Compare changes with the merge request target branch"
msgstr "与合并请求的目标分支比较变更内容"

msgid "CompareBranches|%{source_branch} and %{target_branch} are the same."
msgstr "%{source_branch} 和 %{target_branch} 是相同的"

msgid "CompareBranches|Compare"
msgstr "比较"

msgid "CompareBranches|Source"
msgstr "源分支"

msgid "CompareBranches|Target"
msgstr "目标分支"

msgid "CompareBranches|There isn't anything to compare."
msgstr "无需比较。"

msgid "Confidential"
msgstr "机密"

msgid "Confidentiality"
msgstr "保密性"

msgid "Configure Gitaly timeouts."
msgstr "配置Gitaly超时时间。"

msgid "Configure automatic git checks and housekeeping on repositories."
msgstr "在仓库上配置自动git检查和仓库整理。"

msgid "Configure limits for web and API requests."
msgstr "配置 web 和 API 请求限制。"

msgid "Configure push mirrors."
msgstr "设置推送的镜像。"

msgid "Configure storage path and circuit breaker settings."
msgstr "配置存储路径及断路器设置。"

msgid "Configure the way a user creates a new account."
msgstr "配置用户创建新帐户的方式。"

msgid "Connect"
msgstr "连接"

msgid "Connect all repositories"
msgstr "连接所有仓库"

msgid "Connect repositories from GitHub"
msgstr "从 Github 中导入代码仓库"

msgid "Connect your external repositories, and CI/CD pipelines will run for new commits. A GitLab project will be created with only CI/CD features enabled."
msgstr "连接外部仓库后，新提交将会启动CI/CD流水线。仅启用CI/CD功能的Gitlab项目将会被创建。"

msgid "Connecting..."
msgstr "正在连接..."

msgid "Container Registry"
msgstr "容器注册表"

msgid "ContainerRegistry|Created"
msgstr "已创建"

msgid "ContainerRegistry|First log in to GitLab&rsquo;s Container Registry using your GitLab username and password. If you have %{link_2fa} you need to use a %{link_token}:"
msgstr "首先使用您的 GitLab 用户名和密码登录 GitLab 的容器注册表。如果您已经%{link_2fa}，则需要使用%{link_token}："

msgid "ContainerRegistry|GitLab supports up to 3 levels of image names. The following examples of images are valid for your project:"
msgstr "GitLab 最多支持3个级别的镜像命名。以下镜像名称示例对当前项目有效："

msgid "ContainerRegistry|How to use the Container Registry"
msgstr "如何使用容器注册表"

msgid "ContainerRegistry|Learn more about"
msgstr "进一步了解"

msgid "ContainerRegistry|No tags in Container Registry for this container image."
msgstr "容器注册表中没有此容器镜像的标签。"

msgid "ContainerRegistry|Once you log in, you&rsquo;re free to create and upload a container image using the common %{build} and %{push} commands"
msgstr "登录后您可以使用通用的%{build}和%{push}命令创建和上传容器镜像"

msgid "ContainerRegistry|Remove repository"
msgstr "删除仓库"

msgid "ContainerRegistry|Remove tag"
msgstr "删除标签"

msgid "ContainerRegistry|Size"
msgstr "大小"

msgid "ContainerRegistry|Tag"
msgstr "标签"

msgid "ContainerRegistry|Tag ID"
msgstr "标签 ID"

msgid "ContainerRegistry|Use different image names"
msgstr "使用不同的镜像名称"

msgid "ContainerRegistry|With the Docker Container Registry integrated into GitLab, every project can have its own space to store its Docker images."
msgstr "将 Docker 容器注册表集成到 GitLab 中，每个项目都可以有各自的空间来存储 Docker 的镜像。"

msgid "ContainerRegistry|You can also use a %{deploy_token} for read-only access to the registry images."
msgstr "您也可以使用 %{deploy_token} 以只读方式访问镜像库的镜像。"

msgid "Continue"
msgstr "继续"

msgid "Continue to the next step"
msgstr "转到下一步"

msgid "Continuous Integration and Deployment"
msgstr "持续集成和部署"

msgid "Contribute to GitLab"
msgstr "为 GitLab 提交贡献"

msgid "Contribution"
msgstr "贡献"

msgid "Contribution guide"
msgstr "贡献指南"

msgid "Contributions for <strong>%{calendar_date}</strong>"
msgstr "<strong>%{calendar_date}</strong>的贡献"

msgid "Contributions per group member"
msgstr "每名群组成员的贡献"

msgid "Contributors"
msgstr "贡献者"

msgid "ContributorsPage|%{startDate} – %{endDate}"
msgstr "%{startDate} – %{endDate}"

msgid "ContributorsPage|Building repository graph."
msgstr "构建图表中。"

msgid "ContributorsPage|Commits to %{branch_name}, excluding merge commits. Limited to 6,000 commits."
msgstr "%{branch_name} 分支上的提交，不含合并提交。限6000次。"

msgid "ContributorsPage|Please wait a moment, this page will automatically refresh when ready."
msgstr "请稍候，图表构建完成后页面会自动刷新。"

msgid "Control the display of third party offers."
msgstr "控制第三方优惠的显示。"

msgid "Control the maximum concurrency of LFS/attachment backfill for this secondary node"
msgstr "控制此次要节点的 同步LFS/附件的最大并发"

msgid "Control the maximum concurrency of repository backfill for this secondary node"
msgstr "控制此次要节点的同步存储库的最大并发"

msgid "Control the maximum concurrency of verification operations for this Geo node"
msgstr "控制此Geo节点的校验操作的最大并发性"

msgid "ConvDev Index"
msgstr "ConvDev指数"

msgid "Copy %{protocol} clone URL"
msgstr "复制 %{protocol} 克隆URL"

msgid "Copy HTTPS clone URL"
msgstr "复制HTTPS克隆URL"

msgid "Copy SSH clone URL"
msgstr "复制SSH克隆URL"

msgid "Copy SSH public key to clipboard"
msgstr "将 SSH 公钥复制到剪贴板"

msgid "Copy URL to clipboard"
msgstr "复制 URL 到剪贴板"

msgid "Copy branch name to clipboard"
msgstr "将分支名称复制到剪贴板"

msgid "Copy command to clipboard"
msgstr "将命令复制到剪贴板"

msgid "Copy commit SHA to clipboard"
msgstr "复制提交 SHA 的值到剪贴板"

msgid "Copy file path to clipboard"
msgstr "将文件路径复制到剪贴板"

msgid "Copy incoming email address to clipboard"
msgstr "将接收邮件地址复制到剪贴板"

msgid "Copy reference to clipboard"
msgstr "将索引复制到剪贴板"

msgid "Copy to clipboard"
msgstr "复制到剪贴板"

msgid "Copy token to clipboard"
msgstr "将令牌复制到剪贴板"

msgid "Create"
msgstr "创建"

msgid "Create New Directory"
msgstr "创建新目录"

msgid "Create a new branch"
msgstr "创建一个新分支"

msgid "Create a new branch and merge request"
msgstr "创建一个新的分支及合并请求"

msgid "Create a new issue"
msgstr "创建新议题"

msgid "Create a personal access token on your account to pull or push via %{protocol}."
msgstr "在帐户上创建个人访问令牌，以通过 %{protocol} 来拉取或推送。"

msgid "Create branch"
msgstr "创建分支"

msgid "Create commit"
msgstr "创建提交"

msgid "Create directory"
msgstr "创建目录"

msgid "Create empty repository"
msgstr "创建空的仓库"

msgid "Create epic"
msgstr "创建史诗故事"

msgid "Create file"
msgstr "创建文件"

msgid "Create group"
msgstr "创建群组"

msgid "Create group label"
msgstr "创建群组标记"

msgid "Create issue"
msgstr "创建议题"

msgid "Create lists from labels. Issues with that label appear in that list."
msgstr "从标记创建列表，含有该标记的议题将出现在相应的列中。"

msgid "Create merge request"
msgstr "创建合并请求"

msgid "Create merge request and branch"
msgstr "创建合并请求及分支"

msgid "Create new branch"
msgstr "创建新分支"

msgid "Create new directory"
msgstr "创建新目录"

msgid "Create new file"
msgstr "创建新文件"

msgid "Create new file or directory"
msgstr "创建新文件或目录"

msgid "Create new label"
msgstr "创建新标记"

msgid "Create new..."
msgstr "创建..."

msgid "Create project label"
msgstr "创建项目标记"

msgid "CreateTag|Tag"
msgstr "标签"

msgid "CreateTokenToCloneLink|create a personal access token"
msgstr "创建个人访问令牌"

msgid "Created"
msgstr "已创建"

msgid "Created At"
msgstr "创建于"

msgid "Created by me"
msgstr "由我创建"

msgid "Created on"
msgstr "创建于"

msgid "Created on:"
msgstr "创建于："

msgid "Creating epic"
msgstr "创建史诗故事中"

msgid "Cron Timezone"
msgstr "Cron 时区"

msgid "Cron syntax"
msgstr "Cron 语法"

msgid "Current Branch"
msgstr "当前分支"

msgid "Current node"
msgstr "当前节点"

msgid "CurrentUser|Profile"
msgstr "用户资料"

msgid "CurrentUser|Settings"
msgstr "设置"

msgid "Custom"
msgstr "自定义"

msgid "Custom CI config path"
msgstr "自定义CI配置路径"

msgid "Custom notification events"
msgstr "自定义通知事件"

msgid "Custom notification levels are the same as participating levels. With custom notification levels you will also receive notifications for select events. To find out more, check out %{notification_link}."
msgstr "自定义通知级别继承自参与级别。使用自定义通知级别，您会收到参与级别及选定事件的通知。想了解更多信息，请查看 %{notification_link}."

msgid "Custom project templates"
msgstr "自定义项目模板"

msgid "Customize colors"
msgstr "自定义颜色"

msgid "Customize how FogBugz email addresses and usernames are imported into GitLab. In the next step, you'll be able to select the projects you want to import."
msgstr "自定义如何将FogBugz电子邮件地址和用户名导入GitLab。下一步将选择要导入的项目。"

msgid "Customize how Google Code email addresses and usernames are imported into GitLab. In the next step, you'll be able to select the projects you want to import."
msgstr "自定义如何将Google Code电子邮件地址和用户名导入GitLab。下一步将选择要导入的项目。"

msgid "Cycle Analytics"
msgstr "周期分析"

msgid "Cycle Analytics gives an overview of how much time it takes to go from idea to production in your project."
msgstr "周期分析概述了项目从想法到产品实现的各阶段所需的时间。"

msgid "CycleAnalyticsStage|Code"
msgstr "编码"

msgid "CycleAnalyticsStage|Issue"
msgstr "议题"

msgid "CycleAnalyticsStage|Plan"
msgstr "计划"

msgid "CycleAnalyticsStage|Production"
msgstr "生产"

msgid "CycleAnalyticsStage|Review"
msgstr "评审"

msgid "CycleAnalyticsStage|Staging"
msgstr "预发布"

msgid "CycleAnalyticsStage|Test"
msgstr "测试"

msgid "Dashboard"
msgstr "仪表盘"

msgid "DashboardProjects|All"
msgstr "所有"

msgid "DashboardProjects|Personal"
msgstr "个人"

msgid "Date picker"
msgstr "日期选择器"

msgid "Debug"
msgstr "调试"

msgid "Dec"
msgstr "十二"

msgid "December"
msgstr "十二月"

msgid "Decline and sign out"
msgstr "拒绝并退出"

msgid "Default Branch"
msgstr "默认分支"

msgid "Default classification label"
msgstr "默认分类标记"

msgid "Default: Directly import the Google Code email address or username"
msgstr "默认：直接导入Google Code电子邮件地址或用户名"

msgid "Default: Map a FogBugz account ID to a full name"
msgstr "默认：将FogBugz帐户ID映射为全名"

msgid "Define a custom pattern with cron syntax"
msgstr "使用 Cron 语法定义自定义模式"

msgid "Delete"
msgstr "删除"

msgid "Delete Package"
msgstr "删除文件包"

msgid "Delete Snippet"
msgstr "删除代码片段"

msgid "Delete list"
msgstr "删除列表"

msgid "Deleted"
msgstr "已删除"

msgid "Deny"
msgstr "拒绝"

msgid "Deploy"
msgid_plural "Deploys"
msgstr[0] "部署"

msgid "Deploy Keys"
msgstr "部署密钥"

msgid "DeployKeys|+%{count} others"
msgstr "+%{count} 其他"

msgid "DeployKeys|Current project"
msgstr "DeployKeys |当前项目"

msgid "DeployKeys|Deploy key"
msgstr "部署密钥"

msgid "DeployKeys|Enabled deploy keys"
msgstr "启用部署密钥"

msgid "DeployKeys|Error enabling deploy key"
msgstr "启用部署密钥出错"

msgid "DeployKeys|Error getting deploy keys"
msgstr "获得部署密钥出错"

msgid "DeployKeys|Error removing deploy key"
msgstr "移除部署密钥出错"

msgid "DeployKeys|Expand %{count} other projects"
msgstr "展开 %{count} 个其他项目"

msgid "DeployKeys|Loading deploy keys"
msgstr "加载部署密钥"

msgid "DeployKeys|No deploy keys found. Create one with the form above."
msgstr "没有找到部署密钥。请使用上面的表单创建部署密钥。"

msgid "DeployKeys|Privately accessible deploy keys"
msgstr "私人访问的部署密钥"

msgid "DeployKeys|Project usage"
msgstr "项目使用情况"

msgid "DeployKeys|Publicly accessible deploy keys"
msgstr "公开访问的部署密钥"

msgid "DeployKeys|Read access only"
msgstr "只读权限"

msgid "DeployKeys|Write access allowed"
msgstr "写入权限"

msgid "DeployKeys|You are going to remove this deploy key. Are you sure?"
msgstr "即将将删除该部署密钥。确定继续吗？"

msgid "DeployTokens|Active Deploy Tokens (%{active_tokens})"
msgstr "可用部署令牌（%{active_tokens}）"

msgid "DeployTokens|Add a deploy token"
msgstr "添加一个部署令牌"

msgid "DeployTokens|Allows read-only access to the registry images"
msgstr "允许对容器注册表镜像进行只读访问"

msgid "DeployTokens|Allows read-only access to the repository"
msgstr "允许对仓库进行只读访问"

msgid "DeployTokens|Copy deploy token to clipboard"
msgstr "将部署令牌复制到剪贴板"

msgid "DeployTokens|Copy username to clipboard"
msgstr "将用户名复制到剪贴板"

msgid "DeployTokens|Create deploy token"
msgstr "创建部署令牌"

msgid "DeployTokens|Created"
msgstr "已创建"

msgid "DeployTokens|Deploy Tokens"
msgstr "部署令牌"

msgid "DeployTokens|Deploy tokens allow read-only access to your repository and registry images."
msgstr "部署令牌可以对仓库和容器注册表中的镜像进行只读访问。"

msgid "DeployTokens|Expires"
msgstr "到期"

msgid "DeployTokens|Name"
msgstr "名称"

msgid "DeployTokens|Pick a name for the application, and we'll give you a unique deploy token."
msgstr "请为应用程序选择一个名称，以便生成唯一的部署令牌。"

msgid "DeployTokens|Revoke"
msgstr "撤销"

msgid "DeployTokens|Revoke %{name}"
msgstr "撤销 %{name}"

msgid "DeployTokens|Scopes"
msgstr "有效范围"

msgid "DeployTokens|This action cannot be undone."
msgstr "此操作无法撤消。"

msgid "DeployTokens|This project has no active Deploy Tokens."
msgstr "该项目没有可用的部署令牌。"

msgid "DeployTokens|Use this token as a password. Make sure you save it - you won't be able to access it again."
msgstr "此令牌和密码作用一样。当前窗口关闭后将无法再次查看令牌内容，请立即妥善保存。"

msgid "DeployTokens|Use this username as a login."
msgstr "将此用户名用作登录名。"

msgid "DeployTokens|Username"
msgstr "用户名"

msgid "DeployTokens|You are about to revoke"
msgstr "即将撤销"

msgid "DeployTokens|Your New Deploy Token"
msgstr "新部署令牌"

msgid "DeployTokens|Your new project deploy token has been created."
msgstr "新项目部署令牌已创建。"

msgid "Deprioritize label"
msgstr "取消优先标记"

msgid "Descending"
msgstr "降序"

msgid "Description"
msgstr "描述"

msgid "Description templates allow you to define context-specific templates for issue and merge request description fields for your project."
msgstr "描述模板允许您为项目的问题和合并请求定义描述字段的特定模板。"

msgid "Description:"
msgstr "描述:"

msgid "Destroy"
msgstr "删除"

msgid "Details"
msgstr "详情"

msgid "Detect host keys"
msgstr "检测主机密钥"

msgid "Diffs|No file name available"
msgstr "没有可用的文件名"

msgid "Diffs|Something went wrong while fetching diff lines."
msgstr "获取差异线时发生错误。"

msgid "Direction"
msgstr "方向"

msgid "Directory name"
msgstr "目录名称"

msgid "Disable"
msgstr "禁用"

msgid "Disable for this project"
msgstr "在此项目中禁用"

msgid "Disable group Runners"
msgstr "禁用群组Runner"

msgid "Discard"
msgstr "放弃"

msgid "Discard all changes"
msgstr "放弃所有更改"

msgid "Discard all unstaged changes?"
msgstr "放弃所有未暂存的修改？"

msgid "Discard changes"
msgstr "放弃更改"

msgid "Discard changes to %{path}?"
msgstr "放弃对 %{path} 的更改吗？"

msgid "Discard draft"
msgstr "取消"

msgid "Discover GitLab Geo."
msgstr "发现GitLab Geo。"

msgid "Discover projects, groups and snippets. Share your projects with others"
msgstr "浏览项目，群组和代码片段。与他人分享您的项目"

msgid "Dismiss"
msgstr "忽略"

msgid "Dismiss Cycle Analytics introduction box"
msgstr "关闭循环分析介绍框"

msgid "Dismiss Merge Request promotion"
msgstr "关闭合并请求推广"

msgid "Do you want to customize how Google Code email addresses and usernames are imported into GitLab?"
msgstr "您想自定义如何将Google Code电子邮件地址和用户名导入GitLab吗？"

msgid "Documentation for popular identity providers"
msgstr "常见的身份验证提供商的相关文档"

msgid "Domain"
msgstr "域名"

msgid "Don't show again"
msgstr "不再显示"

msgid "Done"
msgstr "完成"

msgid "Download"
msgstr "下载"

msgid "Download tar"
msgstr "下载 tar"

msgid "Download tar.bz2"
msgstr "下载 tar.bz2"

msgid "Download tar.gz"
msgstr "下载 tar.gz"

msgid "Download zip"
msgstr "下载 zip"

msgid "DownloadArtifacts|Download"
msgstr "下载"

msgid "DownloadCommit|Email Patches"
msgstr "电子邮件补丁"

msgid "DownloadCommit|Plain Diff"
msgstr "差异文件"

msgid "DownloadSource|Download"
msgstr "下载"

msgid "Downvotes"
msgstr "踩"

msgid "Due date"
msgstr "截止日期"

msgid "During this process, you’ll be asked for URLs from GitLab’s side. Use the URLs shown below."
msgstr "在此过程中，我们会要求您提供来自 GitLab 的 URL 。请使用下面的网址。"

msgid "Each Runner can be in one of the following states:"
msgstr "每个Runner可以处于以下状态中的其中一种："

msgid "Edit"
msgstr "编辑"

msgid "Edit Label"
msgstr "编辑标签"

msgid "Edit Pipeline Schedule %{id}"
msgstr "编辑 %{id} 流水线计划"

msgid "Edit Snippet"
msgstr "编辑代码片段"

msgid "Edit application"
msgstr "编辑应用"

msgid "Edit files in the editor and commit changes here"
msgstr "在编辑器中编辑文件并在这里​​提交变更内容"

msgid "Edit group: %{group_name}"
msgstr "编辑群组：%{group_name}"

msgid "Edit identity for %{user_name}"
msgstr "编辑 %{user_name} 的身份信息"

msgid "Elasticsearch"
msgstr "Elasticsearch"

msgid "Elasticsearch intergration. Elasticsearch AWS IAM."
msgstr "Elasticsearch集成及Elasticsearch AWS IAM。"

msgid "Email"
msgstr "电子邮件"

msgid "Email patch"
msgstr "电子邮件补丁"

msgid "Emails"
msgstr "电子邮件"

msgid "Embed"
msgstr "嵌入"

msgid "Enable"
msgstr "启用"

msgid "Enable Auto DevOps"
msgstr "启用Auto DevOps"

msgid "Enable Pseudonymizer data collection"
msgstr "启用匿名化的数据收集"

msgid "Enable SAML authentication for this group"
msgstr "为此群组启用 SAML 身份验证"

msgid "Enable Sentry for error reporting and logging."
msgstr "启用S​​entry进行错误报告和日志记录。"

msgid "Enable and configure InfluxDB metrics."
msgstr "启用并配置InfluxDB指标。"

msgid "Enable and configure Prometheus metrics."
msgstr "启用并配置Prometheus指标。"

msgid "Enable classification control using an external service"
msgstr "使用外部服务启用分类控制"

msgid "Enable for this project"
msgstr "在此项目中启用"

msgid "Enable group Runners"
msgstr "启用群组Runner"

msgid "Enable or disable certain group features and choose access levels."
msgstr "启用或禁用部分群组功能并选择访问等级。"

msgid "Enable or disable the Pseudonymizer data collection."
msgstr "启用或禁用匿名化数据收集."

msgid "Enable or disable version check and usage ping."
msgstr "启用或禁用版本检查及使用情况检测(usage ping)。"

msgid "Enable reCAPTCHA or Akismet and set IP limits."
msgstr "启用reCAPTCHA或Akismet并设置IP限制。"

msgid "Enable the Performance Bar for a given group."
msgstr "对指定群组启用性能栏。"

msgid "Enable usage ping"
msgstr "启用使用情况检测(usage ping)"

msgid "Enable usage ping to get an overview of how you are using GitLab from a feature perspective."
msgstr "启用使用情况检测(usage ping)以从功能角度总体上了解您如何使用GitLab。"

msgid "Enabled"
msgstr "已启用"

msgid "Ends at (UTC)"
msgstr "结束于(UTC)"

msgid "Enter in your Bitbucket Server URL and personal access token below"
msgstr "输入您的Bitbucket服务器URL和个人访问令牌"

msgid "Enter the issue description"
msgstr "输入议题描述"

msgid "Enter the issue title"
msgstr "输入议题标题"

msgid "Enter the merge request description"
msgstr "输入合并请求说明"

msgid "Enter the merge request title"
msgstr "输入合并请求标题"

msgid "Environments"
msgstr "环境"

msgid "Environments|An error occurred while fetching the environments."
msgstr "获取环境时发生错误。"

msgid "Environments|An error occurred while making the request."
msgstr "发送请求时发生错误。"

msgid "Environments|An error occurred while stopping the environment, please try again"
msgstr "终止环境时发生错误，请稍后重试"

msgid "Environments|Are you sure you want to stop this environment?"
msgstr "是否确定终止当前环境？"

msgid "Environments|Commit"
msgstr "提交"

msgid "Environments|Deploy to..."
msgstr "部署到..."

msgid "Environments|Deployment"
msgstr "部署"

msgid "Environments|Environment"
msgstr "环境"

msgid "Environments|Environments"
msgstr "环境"

msgid "Environments|Environments are places where code gets deployed, such as staging or production."
msgstr "环境是指部署代码的位置，例如预生产或生产。"

msgid "Environments|Job"
msgstr "作业"

msgid "Environments|Learn more about stopping environments"
msgstr "了解更多关于如何终止环境的信息"

msgid "Environments|New environment"
msgstr "新建环境"

msgid "Environments|No deployments yet"
msgstr "未部署"

msgid "Environments|No pod name has been specified"
msgstr "未指定pod名称"

msgid "Environments|Note that this action will stop the environment, but it will %{emphasisStart}not%{emphasisEnd} have an effect on any existing deployment due to no “stop environment action” being defined in the %{ciConfigLinkStart}.gitlab-ci.yml%{ciConfigLinkEnd} file."
msgstr "注意：继续操作将终止当前环境！由于未在%{ciConfigLinkStart}.gitlab-ci.yml%{ciConfigLinkEnd}文件中定义“终止环境操作”，因此%{emphasisStart}不会%{emphasisEnd}影响已经存在的部署。"

msgid "Environments|Note that this action will stop the environment, but it will %{emphasis_start}not%{emphasis_end} have an effect on any existing deployment due to no “stop environment action” being defined in the %{ci_config_link_start}.gitlab-ci.yml%{ci_config_link_end} file."
msgstr "注意：继续操作将终止当前环境！由于未在%{ci_config_link_start}.gitlab-ci.yml%{ci_config_link_end}文件中定义“终止环境操作”，因此%{emphasis_start}不会%{emphasis_end}影响已经存在的部署。"

msgid "Environments|Open live environment"
msgstr "打开运行中的环境"

msgid "Environments|Pod logs from"
msgstr "Pod日志来自于"

msgid "Environments|Re-deploy to environment"
msgstr "重新部署至环境"

msgid "Environments|Read more about environments"
msgstr "了解有关环境的更多信息"

msgid "Environments|Rollback environment"
msgstr "回滚环境"

msgid "Environments|Show all"
msgstr "显示全部"

msgid "Environments|Stop"
msgstr "终止"

msgid "Environments|Stop environment"
msgstr "终止环境"

msgid "Environments|Updated"
msgstr "已更新"

msgid "Environments|You don't have any environments right now."
msgstr "当前未设置环境"

msgid "Environments|protected"
msgstr "受保护的"

msgid "Epic"
msgstr "史诗故事"

msgid "Epic will be removed! Are you sure?"
msgstr "史诗故事将被删除! 是否确定？"

msgid "Epics"
msgstr "史诗故事"

msgid "Epics Roadmap"
msgstr "史诗故事路线图"

msgid "Epics let you manage your portfolio of projects more efficiently and with less effort"
msgstr "利用史诗故事(Epics)，产品线管理会变得更轻松且更高效"

msgid "Epics|An error occurred while saving %{epicDateType} date"
msgstr "保存 %{epicDateType} 日期时发生错误"

msgid "Epics|How can I solve this?"
msgstr "我该如何解决该问题？"

msgid "Epics|More information"
msgstr "更多信息"

msgid "Epics|These dates affect how your epics appear in the roadmap. Dates from milestones come from the milestones assigned to issues in the epic. You can also set fixed dates or remove them entirely."
msgstr "这些日期会影响史诗故事在路线图中的显示方式。里程碑日期来自于史诗故事中的议题所属的里程碑。您还可以设置固定日期或完全删除它们。"

msgid "Epics|To schedule your epic's %{epicDateType} date based on milestones, assign a milestone with a %{epicDateType} date to any issue in the epic."
msgstr "如需根据里程碑来安排史诗故事的 %{epicDateType} 日期，请为史诗故事中的任一议题指定带有 %{epicDateType} 日期的里程碑。"

msgid "Epics|due"
msgstr "到期"

msgid "Epics|start"
msgstr "开始"

msgid "Error"
msgstr "错误"

msgid "Error Reporting and Logging"
msgstr "错误报告和日志记录"

msgid "Error creating epic"
msgstr "创建史诗故事时出错"

msgid "Error fetching contributors data."
msgstr "获取贡献者数据时出错。"

msgid "Error fetching labels."
msgstr "获取标记时出错。"

msgid "Error fetching network graph."
msgstr "获取网络图时出错。"

msgid "Error fetching refs"
msgstr "获取refs时出错。"

msgid "Error fetching usage ping data."
msgstr "获取使用情况(usage ping)数据时出错。"

msgid "Error loading branch data. Please try again."
msgstr "加载分支数据失败，请重试。"

msgid "Error loading branches."
msgstr "加载分支时出错。"

msgid "Error loading last commit."
msgstr "加载最后一次提交失败。"

msgid "Error loading markdown preview"
msgstr "加载Markdown预览时出错"

msgid "Error loading merge requests."
msgstr "加载合并请求时出错。"

msgid "Error loading project data. Please try again."
msgstr "加载项目数据失败，请重试。"

msgid "Error loading template types."
msgstr "加载模板类型时出错。"

msgid "Error loading template."
msgstr "加载模板时出错。"

msgid "Error occurred when toggling the notification subscription"
msgstr "切换通知订阅时发生错误"

msgid "Error saving label update."
msgstr "保存标记更新时出错。"

msgid "Error updating status for all todos."
msgstr "更新所有待办事项的状态时出错。"

msgid "Error updating todo status."
msgstr "更新待办事项状态时出错。"

msgid "Error while loading the merge request. Please try again."
msgstr "加载合并请求时出错。请再试一次。"

msgid "Estimated"
msgstr "预计"

msgid "EventFilterBy|Filter by all"
msgstr "全部"

msgid "EventFilterBy|Filter by comments"
msgstr "只显示评论事件"

msgid "EventFilterBy|Filter by issue events"
msgstr "只显示议题事件"

msgid "EventFilterBy|Filter by merge events"
msgstr "只显示合并事件"

msgid "EventFilterBy|Filter by push events"
msgstr "只显示推送事件"

msgid "EventFilterBy|Filter by team"
msgstr "只显示团队事件"

msgid "Every day (at 4:00am)"
msgstr "每日执行（凌晨 4 点）"

msgid "Every month (on the 1st at 4:00am)"
msgstr "每月执行（每月 1 日凌晨 4 点）"

msgid "Every week (Sundays at 4:00am)"
msgstr "每周执行（周日凌晨 4 点）"

msgid "Everyone can contribute"
msgstr "人人皆可贡献"

msgid "Expand"
msgstr "展开"

msgid "Expand all"
msgstr "展开全部"

msgid "Expand sidebar"
msgstr "展开侧边栏"

msgid "Expiration date"
msgstr "到期时间"

msgid "Explore"
msgstr "探索"

msgid "Explore GitLab"
msgstr "探索GitLab"

msgid "Explore Groups"
msgstr "浏览群组"

msgid "Explore groups"
msgstr "浏览群组"

msgid "Explore projects"
msgstr "浏览项目"

msgid "Explore public groups"
msgstr "搜索公共群组"

msgid "External Classification Policy Authorization"
msgstr "外部分类政策授权"

msgid "External authentication"
msgstr "外部身份验证"

msgid "External authorization denied access to this project"
msgstr "外部授权拒绝访问此项目"

msgid "External authorization request timeout"
msgstr "外部授权请求超时"

msgid "ExternalAuthorizationService|Classification Label"
msgstr "分类标签"

msgid "ExternalAuthorizationService|Classification label"
msgstr "分类标签"

msgid "ExternalAuthorizationService|When no classification label is set the default label `%{default_label}` will be used."
msgstr "未设置分类标签的时候，将使用默认的分类标签`%{default_label}`。"

msgid "Facebook"
msgstr "Facebook"

msgid "Failed"
msgstr "已失败"

msgid "Failed Jobs"
msgstr "失败的作业"

msgid "Failed to change the owner"
msgstr "无法变更所有者"

msgid "Failed to check related branches."
msgstr "无法检查相关分支。"

msgid "Failed to remove issue from board, please try again."
msgstr "无法从看板移除议题，请重试。"

msgid "Failed to remove mirror."
msgstr "删除镜像失败。"

msgid "Failed to remove the pipeline schedule"
msgstr "无法删除流水线计划"

msgid "Failed to update issues, please try again."
msgstr "更新议题失败, 请重试"

msgid "Failure"
msgstr "失败"

msgid "Faster as it re-uses the project workspace (falling back to clone if it doesn't exist)"
msgstr "速度更快，因其重用了项目的工作空间（如果它不存在，将回退到克隆）"

msgid "Feb"
msgstr "二"

msgid "February"
msgstr "二月"

msgid "Fields on this page are now uneditable, you can configure"
msgstr "当前页面上的字段不可编辑，可以配置"

msgid "File templates"
msgstr "文件模板"

msgid "Files"
msgstr "文件"

msgid "Files (%{human_size})"
msgstr "文件(%{human_size})"

msgid "Fill in the fields below, turn on <strong>%{enable_label}</strong>, and press <strong>%{save_changes}</strong>"
msgstr "填写下面的字段，启用<strong>%{enable_label}</strong>，然后点击<strong>%{save_changes}</strong>"

msgid "Filter"
msgstr "筛选器"

msgid "Filter by %{issuable_type} that are currently closed."
msgstr ""

msgid "Filter by %{issuable_type} that are currently opened."
msgstr ""

msgid "Filter by commit message"
msgstr "按提交消息过滤"

msgid "Filter..."
msgstr "过滤..."

msgid "Find by path"
msgstr "按路径查找"

msgid "Find file"
msgstr "查找文件"

msgid "Find the downloaded ZIP file and decompress it."
msgstr "找到下载的ZIP文件并解压缩。"

msgid "Find the newly extracted <code>Takeout/Google Code Project Hosting/GoogleCodeProjectHosting.json</code> file."
msgstr "查找新提取的 <code>Takeout/Google Code项目托管/GoogleCodeProjectHosting. json</code> 文件。"

msgid "Fingerprints"
msgstr "指纹"

msgid "Finished"
msgstr "已完成"

msgid "FirstPushedBy|First"
msgstr "首次推送"

msgid "FirstPushedBy|pushed by"
msgstr "推送者:"

msgid "Fixed date"
msgstr "修复日期"

msgid "Fixed due date"
msgstr "固定截止日期"

msgid "Fixed start date"
msgstr "修复开始日期"

msgid "Fixed:"
msgstr "修复："

msgid "FogBugz Email"
msgstr "FogBugz电子邮件"

msgid "FogBugz Import"
msgstr "FogBugz导入"

msgid "FogBugz Password"
msgstr "FogBugz密码"

msgid "FogBugz URL"
msgstr "FogBugz网址"

msgid "FogBugz import"
msgstr "FogBugz导入"

msgid "Follow the steps below to export your Google Code project data."
msgstr "请按照以下步骤导出您在Google Code上的项目数据。"

msgid "Font Color"
msgstr "字体颜色"

msgid "Footer message"
msgstr "页脚消息"

msgid "For internal projects, any logged in user can view pipelines and access job details (output logs and artifacts)"
msgstr "对于内部项目，任何已登录的用户都可以查看流水线并访问作业详情（输出日志和工件）"

msgid "For more information, go to the "
msgstr "如需了解详细信息，请参阅"

msgid "For more information, see the documentation on %{deactivating_usage_ping_link_start}deactivating the usage ping%{deactivating_usage_ping_link_end}."
msgstr "欲了解更多相关信息，请参阅 %{deactivating_usage_ping_link_start}使用情况检测(usage ping)%{deactivating_usage_ping_link_end}的文档。"

msgid "For private projects, any member (guest or higher) can view pipelines and access job details (output logs and artifacts)"
msgstr "对于私有项目，任何成员（访客或更高级别）都可以查看流水线并访问作业详情（输出日志和工件）"

msgid "For public projects, anyone can view pipelines and access job details (output logs and artifacts)"
msgstr "对于公共项目，任何人都可以查看流水线并访问作业详情（输出日志和工件）"

msgid "ForkedFromProjectPath|Forked from"
msgstr "派生自"

msgid "ForkedFromProjectPath|Forked from %{project_name} (deleted)"
msgstr "派生自 %{project_name} (已删除)"

msgid "Forking in progress"
msgstr "派生(Fork)中"

msgid "Format"
msgstr "格式"

msgid "Found errors in your .gitlab-ci.yml:"
msgstr "在.gitlab-ci.yml中发现错误："

msgid "From %{provider_title}"
msgstr "来自 %{provider_title}"

msgid "From Bitbucket"
msgstr "来自Bitbucket"

msgid "From Bitbucket Server"
msgstr "来自 Bitbucket Server"

msgid "From FogBugz"
msgstr "来自FogBugz"

msgid "From GitLab.com"
msgstr "来自GitLab.com"

msgid "From Google Code"
msgstr "来自Google Code"

msgid "From issue creation until deploy to production"
msgstr "从创建议题到部署至生产环境"

msgid "From merge request merge until deploy to production"
msgstr "从合并请求被合并后到部署至生产环境"

msgid "From milestones:"
msgstr "来自里程碑:"

msgid "From the Kubernetes cluster details view, install Runner from the applications list"
msgstr "在Kubernetes集群详细信息视图中，从应用程序列表中安装Runner"

msgid "GPG Keys"
msgstr "GPG 密钥"

msgid "General"
msgstr "通用"

msgid "General pipelines"
msgstr "一般流水线"

msgid "Generate a default set of labels"
msgstr "生成一组默认的标记"

msgid "Geo"
msgstr "Geo"

msgid "Geo Nodes"
msgstr "Geo 节点"

msgid "Geo allows you to replicate your GitLab instance to other geographical locations."
msgstr "Geo允许您将您的GitLab实例复制到其他地理位置。"

msgid "GeoNodeSyncStatus|Node is failing or broken."
msgstr "节点出现故障或损坏。"

msgid "GeoNodeSyncStatus|Node is slow, overloaded, or it just recovered after an outage."
msgstr "节点运行缓慢、超载, 或者在停机后刚刚恢复。"

msgid "GeoNodes|Checksummed"
msgstr "已校验"

msgid "GeoNodes|Data is out of date from %{timeago}"
msgstr "数据从 %{timeago} 起过期"

msgid "GeoNodes|Data replication lag"
msgstr "数据库同步滞后"

msgid "GeoNodes|Disabling a node stops the sync process. Are you sure?"
msgstr "禁用节点会停止同步。确定继续？"

msgid "GeoNodes|Does not match the primary storage configuration"
msgstr "与主存储配置不一致"

msgid "GeoNodes|Failed"
msgstr "失败"

msgid "GeoNodes|Full"
msgstr "全部"

msgid "GeoNodes|GitLab version"
msgstr "GitLab版本"

msgid "GeoNodes|GitLab version does not match the primary node version"
msgstr "GitLab版本与主节点版本不一致"

msgid "GeoNodes|Health status"
msgstr "运行状况状态"

msgid "GeoNodes|Last event ID processed by cursor"
msgstr "游标处理的最后事件ID"

msgid "GeoNodes|Last event ID seen from primary"
msgstr "主节点中最新的事件ID"

msgid "GeoNodes|Learn more about Repository checksum progress"
msgstr "了解有关仓库校验和进度的详细信息"

msgid "GeoNodes|Learn more about Repository verification"
msgstr "了解更多关于仓库验证的信息"

msgid "GeoNodes|Learn more about Wiki checksum progress"
msgstr "了解更多关于Wiki验证进度的信息"

msgid "GeoNodes|Learn more about Wiki verification"
msgstr "了解更多关于Wiki验证的信息"

msgid "GeoNodes|Loading nodes"
msgstr "载入节点"

msgid "GeoNodes|Local LFS objects"
msgstr "本地LFS对象"

msgid "GeoNodes|Local attachments"
msgstr "本地附件"

msgid "GeoNodes|Local job artifacts"
msgstr "本地作业产物"

msgid "GeoNodes|New node"
msgstr "新建节点"

msgid "GeoNodes|Node Authentication was successfully repaired."
msgstr "成功修复节点认证。"

msgid "GeoNodes|Node was successfully removed."
msgstr "成功删除节点。"

msgid "GeoNodes|Not checksummed"
msgstr "未校验"

msgid "GeoNodes|Out of sync"
msgstr "不同步"

msgid "GeoNodes|Removing a node stops the sync process. Are you sure?"
msgstr "删除节点会停止同步。确定继续？"

msgid "GeoNodes|Replication slot WAL"
msgstr "复制槽 WAL"

msgid "GeoNodes|Replication slots"
msgstr "复制槽"

msgid "GeoNodes|Repositories"
msgstr "仓库"

msgid "GeoNodes|Repositories checksummed for verification with their counterparts on Secondary nodes"
msgstr "已计算与主节点对应项验证校验和的仓库"

msgid "GeoNodes|Repositories verified with their counterparts on the Primary node"
msgstr "已与主节点上对应项验证的仓库"

msgid "GeoNodes|Repository checksum progress"
msgstr "仓库校验和进度"

msgid "GeoNodes|Repository verification progress"
msgstr "仓库验证进度"

msgid "GeoNodes|Selective"
msgstr "选择性"

msgid "GeoNodes|Something went wrong while changing node status"
msgstr "更改节点状态时发生错误"

msgid "GeoNodes|Something went wrong while fetching nodes"
msgstr "读取节点信息时发生错误"

msgid "GeoNodes|Something went wrong while removing node"
msgstr "删除节点时发生错误"

msgid "GeoNodes|Something went wrong while repairing node"
msgstr "修复节点时发生错误"

msgid "GeoNodes|Storage config"
msgstr "存储设置"

msgid "GeoNodes|Sync settings"
msgstr "同步设置"

msgid "GeoNodes|Synced"
msgstr "已同步"

msgid "GeoNodes|Unused slots"
msgstr "未使用的槽"

msgid "GeoNodes|Unverified"
msgstr "未验证"

msgid "GeoNodes|Used slots"
msgstr "已使用的槽"

msgid "GeoNodes|Verified"
msgstr "已验证"

msgid "GeoNodes|Wiki checksum progress"
msgstr "Wiki 校验和进度"

msgid "GeoNodes|Wiki verification progress"
msgstr "Wiki 验证进度"

msgid "GeoNodes|Wikis"
msgstr "Wiki"

msgid "GeoNodes|Wikis checksummed for verification with their counterparts on Secondary nodes"
msgstr "已计算与主节点对应项验证校验和的Wiki"

msgid "GeoNodes|Wikis verified with their counterparts on the Primary node"
msgstr "已与主节点上对应项验证的Wiki"

msgid "GeoNodes|You have configured Geo nodes using an insecure HTTP connection. We recommend the use of HTTPS."
msgstr "当前Geo节点配置使用不安全的HTTP连接, 建议使用HTTPS。"

msgid "Geo|%{name} is scheduled for forced re-download"
msgstr "%{name} 计划强制重新下载"

msgid "Geo|%{name} is scheduled for re-check"
msgstr "%{name} 计划重新检查"

msgid "Geo|%{name} is scheduled for re-sync"
msgstr "%{name} 已计划重新同步"

msgid "Geo|All projects"
msgstr "所有项目"

msgid "Geo|Could not remove tracking entry for an existing project."
msgstr ""

msgid "Geo|Error message"
msgstr "错误消息"

msgid "Geo|Failed"
msgstr "失败"

msgid "Geo|File sync capacity"
msgstr "文件同步容量"

msgid "Geo|Groups to synchronize"
msgstr "需同步的群组"

msgid "Geo|In sync"
msgstr "已同步"

msgid "Geo|Last successful sync"
msgstr "最近一次成功的同步"

msgid "Geo|Last sync attempt"
msgstr "最近一次尝试同步"

msgid "Geo|Last time verified"
msgstr "最近一次验证"

msgid "Geo|Never"
msgstr "从不"

msgid "Geo|Next sync scheduled at"
msgstr "下一次同步安排在"

msgid "Geo|No errors"
msgstr "无错误"

msgid "Geo|Pending"
msgstr "待定"

msgid "Geo|Pending synchronization"
msgstr "待同步"

msgid "Geo|Pending verification"
msgstr "待验证"

msgid "Geo|Project (ID: %{project_id}) no longer exists on the primary. It is safe to remove this entry, as this will not remove any data on disk."
msgstr ""

msgid "Geo|Projects in certain groups"
msgstr "指定群组中的项目"

msgid "Geo|Projects in certain storage shards"
msgstr "特定存储片中的项目"

msgid "Geo|Recheck"
msgstr "重新检查"

msgid "Geo|Redownload"
msgstr "重新下载"

msgid "Geo|Remove"
msgstr ""

msgid "Geo|Repository sync capacity"
msgstr "仓库同步容量"

msgid "Geo|Resync"
msgstr "重新同步"

msgid "Geo|Retry count"
msgstr "重试计数"

msgid "Geo|Retry counts"
msgstr "重试计数"

msgid "Geo|Select groups to replicate."
msgstr "选择要复制的群组。"

msgid "Geo|Shards to synchronize"
msgstr "需同步的存储片"

msgid "Geo|Status"
msgstr "状态"

msgid "Geo|Synced"
msgstr "同步"

msgid "Geo|Synchronization failed - %{error}"
msgstr "同步失败 - %{error}"

msgid "Geo|Tracking entry for project (%{project_id}) was successfully removed."
msgstr ""

msgid "Geo|Tracking entry will be removed. Are you sure?"
msgstr ""

msgid "Geo|Unknown state"
msgstr "未知状态"

msgid "Geo|Verification capacity"
msgstr "校验能力"

msgid "Geo|Verification failed - %{error}"
msgstr "验证失败 - %{error}"

msgid "Geo|Waiting for scheduler"
msgstr "等待调度"

msgid "Geo|You need a different license to use Geo replication"
msgstr "您需要不同的许可证才能使用 geo 复制"

msgid "Get a free instance review"
msgstr ""

msgid "Git"
msgstr "Git"

msgid "Git repository URL"
msgstr "Git仓库URL"

msgid "Git revision"
msgstr "Git提交版本"

msgid "Git storage health information has been reset"
msgstr "Git 存储运行状况信息已重置"

msgid "Git strategy for pipelines"
msgstr "流水线的Git策略"

msgid "Git version"
msgstr "Git 版本"

msgid "GitHub import"
msgstr "GitHub导入"

msgid "GitLab CI Linter has been moved"
msgstr "GitLab CI Linter已被转移"

msgid "GitLab Geo"
msgstr "GitLab Geo"

msgid "GitLab Group Runners can execute code for all the projects in this group."
msgstr "Gitlab群组Runner可以用来运行群组内所有项目的代码。"

msgid "GitLab Import"
msgstr "GitLab导入"

msgid "GitLab User"
msgstr "GitLab用户"

msgid "GitLab project export"
msgstr "GitLab项目导出"

msgid "GitLab single sign on URL"
msgstr "GitLab SSO 地址"

msgid "GitLab will run a background job that will produce pseudonymized CSVs of the GitLab database that will be uploaded to your configured object storage directory."
msgstr "GitLab将运行后台任务，生成数据库的匿名化CSV，并上传到预先设定的对象存储目录。"

msgid "GitLab.com import"
msgstr "从GitLab.com导入"

msgid "GitLab’s issue tracker"
msgstr "GitLab 问题跟踪器"

msgid "Gitaly"
msgstr "Gitaly"

msgid "Gitaly Servers"
msgstr "Gitaly服务器"

msgid "Gitaly|Address"
msgstr "地址"

msgid "Gitea Host URL"
msgstr "Gitea 主机地址"

msgid "Gitea Import"
msgstr "从Gitea导入"

msgid "Go Back"
msgstr "返回"

msgid "Go back"
msgstr "返回"

msgid "Go to"
msgstr "转到"

msgid "Go to %{link_to_google_takeout}."
msgstr "转至 %{link_to_google_takeout}。"

msgid "Google Code import"
msgstr "从Google Code导入"

msgid "Google Takeout"
msgstr "Google Takeout"

msgid "Google authentication is not %{link_to_documentation}. Ask your GitLab administrator if you want to use this service."
msgstr "Google 身份验证不是%{link_to_documentation}。如果您想使用此服务，请咨询您的 GitLab 管理员。"

msgid "Got it!"
msgstr "了解！"

msgid "Graph"
msgstr "分枝图"

msgid "Group"
msgstr "群组"

msgid "Group CI/CD settings"
msgstr "群组 CI/CD 设置"

msgid "Group Git LFS status:"
msgstr "群组Git LFS状态："

msgid "Group ID"
msgstr "群组 ID"

msgid "Group Runners"
msgstr "群组Runner"

msgid "Group avatar"
msgstr "群组头像"

msgid "Group details"
msgstr "群组详细信息"

msgid "Group info:"
msgstr "群组信息"

msgid "Group maintainers can register group runners in the %{link}"
msgstr "群组维护者可以在通过 %{link} 注册群组级 Runner"

msgid "Group: %{group_name}"
msgstr "群组：%{group_name}"

msgid "GroupRoadmap|From %{dateWord}"
msgstr "从 %{dateWord} 起"

msgid "GroupRoadmap|Loading roadmap"
msgstr "载入路线图中"

msgid "GroupRoadmap|Something went wrong while fetching epics"
msgstr "读取史诗故事时出错"

msgid "GroupRoadmap|Sorry, no epics matched your search"
msgstr "对不起，没有搜索到任何符合条件的史诗故事"

msgid "GroupRoadmap|The roadmap shows the progress of your epics along a timeline"
msgstr "路线图显示了史诗故事沿着时间线的进展情况"

msgid "GroupRoadmap|To view the roadmap, add a start or due date to one of your epics in this group or its subgroups. In the months view, only epics in the past month, current month, and next 5 months are shown &ndash; from %{startDate} to %{endDate}."
msgstr "如需查看路线图，请将开始或结束日期添加到当前群组或其子组中的某个史诗故事。在月视图中，只显示上个月，本月以及接下来5个月的史诗故事&ndash; 从 %{startDate} 至 %{endDate}."

msgid "GroupRoadmap|To view the roadmap, add a start or due date to one of your epics in this group or its subgroups. In the quarters view, only epics in the past quarter, current quarter, and next 4 quarters are shown &ndash; from %{startDate} to %{endDate}."
msgstr "如需查看路线图，请将开始或结束日期添加到当前群组或其子组中的某个史诗故事。在季度视图中，只显示上个季度，本季度以及接下来4个季度的史诗故事&ndash; 从 %{startDate} 至 %{endDate}."

msgid "GroupRoadmap|To view the roadmap, add a start or due date to one of your epics in this group or its subgroups. In the weeks view, only epics in the past week, current week, and next 4 weeks are shown &ndash; from %{startDate} to %{endDate}."
msgstr "如需查看路线图，请将开始或结束日期添加到当前群组或其子组中的某个史诗故事。在周视图中，只显示上周，本周以及接下来四周的史诗故事&ndash; 从 %{startDate} 至 %{endDate}."

msgid "GroupRoadmap|To widen your search, change or remove filters. In the months view, only epics in the past month, current month, and next 5 months are shown &ndash; from %{startDate} to %{endDate}."
msgstr "要扩大搜索范围，请更改或删除过滤器。在月视图中，只显示上月，本月和接下来的四个月的史诗故事 &ndash; 从 %{startDate} 到 %{endDate} 。"

msgid "GroupRoadmap|To widen your search, change or remove filters. In the quarters view, only epics in the past quarter, current quarter, and next 4 quarters are shown &ndash; from %{startDate} to %{endDate}."
msgstr "要扩大搜索范围，请更改或删除过滤器。在季度视图中，只显示上个季度，本季度和接下来的四个季度的史诗故事 &ndash; 从 %{startDate} 到 %{endDate} 。"

msgid "GroupRoadmap|To widen your search, change or remove filters. In the weeks view, only epics in the past week, current week, and next 4 weeks are shown &ndash; from %{startDate} to %{endDate}."
msgstr "要扩大搜索范围，请更改或删除过滤器。在周视图中，只显示上周，本周和接下来的四周的史诗故事 &ndash; 从 %{startDate} 到 %{endDate} 。"

msgid "GroupRoadmap|Until %{dateWord}"
msgstr "直到 %{dateWord}"

msgid "GroupSettings|Badges"
msgstr "徽章"

msgid "GroupSettings|Customize your group badges."
msgstr "自定义群组徽章。"

msgid "GroupSettings|Learn more about badges."
msgstr "了解有关徽章的更多信息。"

msgid "GroupSettings|Prevent sharing a project within %{group} with other groups"
msgstr "禁止与其他群组共享 %{group} 中的项目"

msgid "GroupSettings|Share with group lock"
msgstr "共享群组锁"

msgid "GroupSettings|This setting is applied on %{ancestor_group} and has been overridden on this subgroup."
msgstr "此设置已经应用于 %{ancestor_group}，并已覆盖此子组的设置。"

msgid "GroupSettings|This setting is applied on %{ancestor_group}. To share projects in this group with another group, ask the owner to override the setting or %{remove_ancestor_share_with_group_lock}."
msgstr "此设置已应用于 %{ancestor_group}。若要与其它群组共享此群组中的的项目，请联系所有者覆盖此设置或者 %{remove_ancestor_share_with_group_lock}。"

msgid "GroupSettings|This setting is applied on %{ancestor_group}. You can override the setting or %{remove_ancestor_share_with_group_lock}."
msgstr "此设置已应用于 %{ancestor_group}。 您可以覆盖此设置或 %{remove_ancestor_share_with_group_lock}。"

msgid "GroupSettings|This setting will be applied to all subgroups unless overridden by a group owner. Groups that already have access to the project will continue to have access unless removed manually."
msgstr "此设置将应用于所有子组，除非由组所有者覆盖。已经有权访问该项目的群组将仍然具有访问权限，除非访问权限被手动移除。"

msgid "GroupSettings|cannot be disabled when the parent group \"Share with group lock\" is enabled, except by the owner of the parent group"
msgstr "无法禁用父组的“共享群组锁”，只有父群组的所有者才可以操作！"

msgid "GroupSettings|remove the share with group lock from %{ancestor_group_name}"
msgstr "从 %{ancestor_group_name} 中删除共享群组锁"

msgid "Groups"
msgstr "群组"

msgid "Groups can also be nested by creating %{subgroup_docs_link_start}subgroups%{subgroup_docs_link_end}."
msgstr "也可以通过创建 %{subgroup_docs_link_start}子群组来嵌套群组%{subgroup_docs_link_end}。"

msgid "GroupsDropdown|Frequently visited"
msgstr "经常访问的群组"

msgid "GroupsDropdown|Groups you visit often will appear here"
msgstr "您经常访问的群组将出现在这里"

msgid "GroupsDropdown|Loading groups"
msgstr "加载群组中"

msgid "GroupsDropdown|Search your groups"
msgstr "搜索您的群组"

msgid "GroupsDropdown|Something went wrong on our end."
msgstr "发生了内部错误."

msgid "GroupsDropdown|Sorry, no groups matched your search"
msgstr "对不起，没有搜索到任何符合的群组"

msgid "GroupsDropdown|This feature requires browser localStorage support"
msgstr "此功能需要浏览器本地存储支持"

msgid "GroupsEmptyState|A group is a collection of several projects."
msgstr "群组是几个项目的集合。"

msgid "GroupsEmptyState|If you organize your projects under a group, it works like a folder."
msgstr "如果您在一个群组下组织项目，它的工作方式就像一个文件夹。"

msgid "GroupsEmptyState|No groups found"
msgstr "找不到群组"

msgid "GroupsEmptyState|You can manage your group member’s permissions and access to each project in the group."
msgstr "您可以管理群组成员的权限并访问群组中的每个项目。"

msgid "GroupsTree|Are you sure you want to leave the \"%{fullName}\" group?"
msgstr "您确定要退出群组“%{fullName}”吗？"

msgid "GroupsTree|Create a project in this group."
msgstr "在此群组中创建一个项目。"

msgid "GroupsTree|Create a subgroup in this group."
msgstr "在此群组中创建一个子群组。"

msgid "GroupsTree|Edit group"
msgstr "编辑群组"

msgid "GroupsTree|Failed to leave the group. Please make sure you are not the only owner."
msgstr "无法离开群组。请确保您不是唯一的所有者。"

msgid "GroupsTree|Leave this group"
msgstr "离开这个群组"

msgid "GroupsTree|Loading groups"
msgstr "加载群组中"

msgid "GroupsTree|No groups matched your search"
msgstr "没有搜索到任何符合的群组"

msgid "GroupsTree|No groups or projects matched your search"
msgstr "没有任何群组或项目符合您的搜索"

msgid "GroupsTree|Search by name"
msgstr "按名称搜索"

msgid "Have your users email"
msgstr "请让用户发送电子邮件至"

msgid "Header message"
msgstr "页头消息"

msgid "Health Check"
msgstr "运行状况检查"

msgid "Health information can be retrieved from the following endpoints. More information is available"
msgstr "运行状况信息可以从以下API路径获取。如需了解更多信息，请查看"

msgid "HealthCheck|Access token is"
msgstr "访问令牌为"

msgid "HealthCheck|Healthy"
msgstr "健康"

msgid "HealthCheck|No Health Problems Detected"
msgstr "没有检测到运行状况问题"

msgid "HealthCheck|Unhealthy"
msgstr "非健康"

msgid "Help"
msgstr "帮助"

msgid "Help page"
msgstr "帮助页面"

msgid "Help page text and support page url."
msgstr "帮助页面文本和支持页面网址。"

msgid "Here is the public SSH key that needs to be added to the remote server. For more information, please refer to the documentation."
msgstr "以下是需要添加到远程服务器的SSH公钥。有关更多信息，请参阅文档。"

msgid "Hide host keys manual input"
msgstr "手工输入隐藏热键"

msgid "Hide payload"
msgstr "隐藏有效数据"

msgid "Hide value"
msgid_plural "Hide values"
msgstr[0] "隐藏值"

msgid "Hide whitespace changes"
msgstr "隐藏空白变更内容"

msgid "History"
msgstr "历史"

msgid "Housekeeping successfully started"
msgstr "已开始维护"

msgid "I accept the %{terms_link}"
msgstr "我接受 %{terms_link}"

msgid "I accept the|Terms of Service and Privacy Policy"
msgstr "服务条款和隐私政策"

msgid "ID"
msgstr "ID"

msgid "IDE|Allow live previews of JavaScript projects in the Web IDE using CodeSandbox client side evaluation."
msgstr "允许Web IDE中的JavaScript项目使用CodeSandbox客户端的实时预览。"

msgid "IDE|Back"
msgstr "返回"

msgid "IDE|Client side evaluation"
msgstr "客户端评估"

msgid "IDE|Commit"
msgstr "提交"

msgid "IDE|Edit"
msgstr "编辑"

msgid "IDE|Get started with Live Preview"
msgstr "开始时预览"

msgid "IDE|Go to project"
msgstr "转到项目"

msgid "IDE|Live Preview"
msgstr "实时预览"

msgid "IDE|Open in file view"
msgstr "在文件视图中打开"

msgid "IDE|Preview your web application using Web IDE client-side evaluation."
msgstr "IDE|使用Web IDE客户端评估来预览您的web应用。"

msgid "IDE|Refresh preview"
msgstr "刷新预览"

msgid "IDE|Review"
msgstr "审阅"

msgid "IP Address"
msgstr "IP地址"

msgid "Identifier"
msgstr "身份标识"

msgid "Identities"
msgstr "身份标识"

msgid "Identity provider single sign on URL"
msgstr "身份验证提供商单点登录URL"

msgid "If disabled, a diverged local branch will not be automatically updated with commits from its remote counterpart, to prevent local data loss. If the default branch (%{default_branch}) has diverged and cannot be updated, mirroring will fail. Other diverged branches are silently ignored."
msgstr "如果禁用，则不会使用远程副本的提交自动更新分叉的本地分支，以防止本地数据丢失。如果默认分支 (%{default_branch}) 已分叉且无法更新，则镜像将失败。其他分叉的分支默默被忽略。"

msgid "If disabled, the access level will depend on the user's permissions in the project."
msgstr "如果禁用，则访问级别将取决于用户在项目中的权限。"

msgid "If enabled"
msgstr "如果已启用"

msgid "If enabled, access to projects will be validated on an external service using their classification label."
msgstr "如果启用，则使用外部服务上的分类标签来验证对项目的访问权限。"

msgid "If using GitHub, you’ll see pipeline statuses on GitHub for your commits and pull requests. %{more_info_link}"
msgstr "如使用 GitHub，GitHub的提交(commits)和拉取请求(pull request) 页面将显示流水线状态。 %{more_info_link}"

msgid "If you already have files you can push them using the %{link_to_cli} below."
msgstr "如果文件已存在，可以使用下面的 %{link_to_cli} 推送它们。"

msgid "If your HTTP repository is not publicly accessible, add authentication information to the URL: <code>https://username:password@gitlab.company.com/group/project.git</code>."
msgstr "如果HTTP仓库不可公开访问，请将身份验证信息添加到URL： <code>https://username:password@gitlab.company.com/group/project.git</code>."

msgid "ImageDiffViewer|2-up"
msgstr "并列(2-up)"

msgid "ImageDiffViewer|Onion skin"
msgstr "分帧(Onion skin)"

msgid "ImageDiffViewer|Swipe"
msgstr "滑动"

msgid "Import"
msgstr "导入"

msgid "Import Projects from Gitea"
msgstr "从Gitea导入项目"

msgid "Import all compatible projects"
msgstr "导入所有兼容的项目"

msgid "Import all projects"
msgstr "导入所有项目"

msgid "Import all repositories"
msgstr "导入所有仓库"

msgid "Import an exported GitLab project"
msgstr "导入一个从GitLab导出的项目"

msgid "Import in progress"
msgstr "正在导入"

msgid "Import multiple repositories by uploading a manifest file."
msgstr "通过上传manifest文件导入多个仓库"

msgid "Import project"
msgstr "导入项目"

msgid "Import projects from Bitbucket"
msgstr "从Bitbucket导入项目"

msgid "Import projects from Bitbucket Server"
msgstr "从Bitbucket导入项目"

msgid "Import projects from FogBugz"
msgstr "从FogBugz导入项目"

msgid "Import projects from GitLab.com"
msgstr "从GitLab.com导入项目"

msgid "Import projects from Google Code"
msgstr "从Google Code导入项目"

msgid "Import repositories from Bitbucket Server"
msgstr "从Bitbucket导入存储库"

msgid "Import repositories from GitHub"
msgstr "从 GitHub 导入仓库"

msgid "Import repository"
msgstr "导入仓库"

msgid "ImportButtons|Connect repositories from"
msgstr "用以下方式连接储存库"

msgid "Improve Issue boards with GitLab Enterprise Edition."
msgstr "使用 GitLab 企业版的增强议题看板。"

msgid "Improve issues management with Issue weight and GitLab Enterprise Edition."
msgstr "使用GitLab 企业版议题权重带来的增强议题管理功能。"

msgid "Improve search with Advanced Global Search and GitLab Enterprise Edition."
msgstr "使用GitLab企业版全局搜索带来的增强搜索功能"

msgid "In order to enable instance-level analytics, please ask an admin to enable %{usage_ping_link_start}usage ping%{usage_ping_link_end}."
msgstr "要启用实例级分析，请要求管理员启用 %{usage_ping_link_start}使用情况检测(usage ping)%{usage_ping_link_end}。"

msgid "In the next step, you'll be able to select the projects you want to import."
msgstr "继续下一步，选择想要导入的项目"

msgid "Include a Terms of Service agreement and Privacy Policy that all users must accept."
msgstr "包括所有用户必须接受的服务条款协议和隐私政策。"

msgid "Include the username in the URL if required: <code>https://username@gitlab.company.com/group/project.git</code>."
msgstr "如果需要，请在URL中包含用户名： <code>https://username@gitlab.company.com/group/project.git</code>。"

msgid "Incompatible Project"
msgstr "不兼容的项目"

msgid "Indicates whether this runner can pick jobs without tags"
msgstr "指示此runner是否可以选择没有标记的作业"

msgid "Inline"
msgstr "内联"

msgid "Input host keys manually"
msgstr "手动输入主机密钥"

msgid "Input your repository URL"
msgstr "输入您的存储库URL"

msgid "Install GitLab Runner"
msgstr "安装GitLab Runner"

msgid "Install Runner on Kubernetes"
msgstr "在Kubernetes上安装Runner"

msgid "Instance"
msgid_plural "Instances"
msgstr[0] "实例"

msgid "Instance Statistics"
msgstr "实例统计"

msgid "Instance Statistics visibility"
msgstr "实例统计信息可见性"

msgid "Instance does not support multiple Kubernetes clusters"
msgstr "实例不支持多个Kubernetes集群"

msgid "Integrations"
msgstr "集成"

msgid "Integrations Settings"
msgstr "集成设置"

msgid "Interested parties can even contribute by pushing commits if they want to."
msgstr "相关人员甚至可以通过推送提交来为项目作出贡献。"

msgid "Internal - The group and any internal projects can be viewed by any logged in user."
msgstr "内部 - 任何登录的用户都可以查看该群组和任何内部项目。"

msgid "Internal - The project can be accessed by any logged in user."
msgstr "内部 - 可以通过任何登录用户访问该项目。"

msgid "Internal users"
msgstr "内部用户"

msgid "Interval Pattern"
msgstr "循环周期"

msgid "Introducing Cycle Analytics"
msgstr "周期分析简介"

msgid "Invite"
msgstr "邀请"

msgid "Issue"
msgstr "议题"

msgid "Issue Boards"
msgstr "议题看板"

msgid "Issue board focus mode"
msgstr "议题看板聚焦模式"

msgid "Issue events"
msgstr "议题事件"

msgid "IssueBoards|Board"
msgstr "看板"

msgid "IssueBoards|Boards"
msgstr "看板"

msgid "Issues"
msgstr "议题"

msgid "Issues can be bugs, tasks or ideas to be discussed. Also, issues are searchable and filterable."
msgstr "议题可以是缺陷，任务或要讨论的想法。此外，可以通过搜索和过滤来查找议题。"

msgid "Issues closed"
msgstr "关闭议题"

msgid "Jan"
msgstr "一"

msgid "January"
msgstr "一月"

msgid "Job"
msgstr "作业"

msgid "Job has been erased"
msgstr "作业已被删除"

msgid "Jobs"
msgstr "作业"

msgid "Job|Browse"
msgstr "浏览"

msgid "Job|Complete Raw"
msgstr "完整原"

msgid "Job|Download"
msgstr "下载"

msgid "Job|Erase job log"
msgstr "删除作业日志"

msgid "Job|Job artifacts"
msgstr "作业产物"

msgid "Job|Job has been erased"
msgstr "作业已被删除"

msgid "Job|Job has been erased by"
msgstr "作业已被删除"

msgid "Job|Keep"
msgstr "保持"

msgid "Job|Scroll to bottom"
msgstr "滚动到底部"

msgid "Job|Scroll to top"
msgstr "滚动到顶部"

msgid "Job|Show complete raw"
msgstr "显示完整源"

msgid "Job|The artifacts were removed"
msgstr "作业产物已被删除"

msgid "Job|The artifacts will be removed in"
msgstr "作业产物将被删除于"

msgid "Job|This job is stuck, because the project doesn't have any runners online assigned to it."
msgstr "此作业已停止，因为没有任何在线的runner被分配给该项目。"

msgid "Jul"
msgstr "七"

msgid "July"
msgstr "七月"

msgid "Jun"
msgstr "六"

msgid "June"
msgstr "六月"

msgid "Koding"
msgstr "Koding"

msgid "Koding Dashboard"
msgstr "Koding仪表板"

msgid "Kubernetes"
msgstr "Kubernetes"

msgid "Kubernetes Cluster"
msgstr "Kubernetes集群"

msgid "Kubernetes cluster creation time exceeds timeout; %{timeout}"
msgstr "Kubernetes集群创建时间超过超时; %{timeout}"

msgid "Kubernetes cluster integration was not removed."
msgstr "Kubernetes集群集成未被删除。"

msgid "Kubernetes cluster integration was successfully removed."
msgstr "Kubernetes集群集成已成功删除。"

msgid "Kubernetes cluster was successfully updated."
msgstr "Kubernetes集群已成功更新。"

msgid "Kubernetes configured"
msgstr "Kubernetes已配置"

msgid "Kubernetes service integration has been deprecated. %{deprecated_message_content} your Kubernetes clusters using the new <a href=\"%{url}\"/>Kubernetes Clusters</a> page"
msgstr "Kubernetes服务集成即将被停用。 请使用新的 <a href=\"%{url}\"/>Kubernetes集群</a> 页面%{deprecated_message_content} Kubernetes集群"

msgid "LFS"
msgstr "LFS"

msgid "LFSStatus|Disabled"
msgstr "停用"

msgid "LFSStatus|Enabled"
msgstr "启用"

msgid "Label"
msgstr "标记"

msgid "Label actions dropdown"
msgstr "标记操作下拉菜单"

msgid "Label lists show all issues with the selected label."
msgstr "标记列表显示具有所选标记的所有议题。"

msgid "LabelSelect|%{firstLabelName} +%{remainingLabelCount} more"
msgstr "%{firstLabelName} +%{remainingLabelCount} 更多"

msgid "LabelSelect|%{labelsString}, and %{remainingLabelCount} more"
msgstr "%{labelsString}和 %{remainingLabelCount} 更多"

msgid "LabelSelect|Labels"
msgstr "标记"

msgid "Labels"
msgstr "标记"

msgid "Labels can be applied to %{features}. Group labels are available for any project within the group."
msgstr "标记可以应用于 %{features}。群组标记可用于群组中的所有项目。"

msgid "Labels can be applied to issues and merge requests to categorize them."
msgstr "标记可用于对议题和合并请求进行分类。"

msgid "Labels can be applied to issues and merge requests."
msgstr "标记可用于议题和合并请求。"

msgid "Labels|<span>Promote label</span> %{labelTitle} <span>to Group Label?</span>"
msgstr "<span>将标记</span> %{labelTitle} <span>升级为群组标记？</span>"

msgid "Labels|Promote Label"
msgstr "升级标记"

msgid "Labels|Promoting %{labelTitle} will make it available for all projects inside %{groupName}. Existing project labels with the same title will be merged. This action cannot be reversed."
msgstr "提升 %{labelTitle} 将使其可用于 %{groupName} 内的所有项目。现有的同名项目标记将被合并。该操作不可撤销。"

msgid "Last %d day"
msgid_plural "Last %d days"
msgstr[0] "最近 %d 天"

msgid "Last Pipeline"
msgstr "最新流水线"

msgid "Last commit"
msgstr "最后提交"

msgid "Last contact"
msgstr "最后联系"

msgid "Last edited %{date}"
msgstr "最后修改 %{date}"

msgid "Last edited by %{name}"
msgstr "最后修改人 %{name}"

msgid "Last update"
msgstr "最后更新"

msgid "Last updated"
msgstr "最近更新"

msgid "LastPushEvent|You pushed to"
msgstr "您推送了"

msgid "LastPushEvent|at"
msgstr "于"

msgid "Latest changes"
msgstr "最新更改"

msgid "Learn more"
msgstr "进一步了解"

msgid "Learn more about %{issue_boards_url}, to keep track of issues in multiple lists, using labels, assignees, and milestones. If you’re missing something from issue boards, please create an issue on %{gitlab_issues_url}."
msgstr "为了了解更多关于 %{issue_boards_url}，在多个列表中保持对议题的追踪，您可以使用使用标记，指派人，和里程碑。 如果你发现议题看板上丢失了一些信息，请在 %{gitlab_issues_url} 创建一个议题。"

msgid "Learn more about Kubernetes"
msgstr "进一步了解关于Kubernetes的信息"

msgid "Learn more about protected branches"
msgstr "进一步了解保护分支"

msgid "Learn more in the"
msgstr "了解更多"

msgid "Learn more in the|pipeline schedules documentation"
msgstr "流水线计划文档"

msgid "Leave"
msgstr "离开"

msgid "Leave group"
msgstr "退出群组"

msgid "Leave project"
msgstr "退出项目"

msgid "Leave the \"File type\" and \"Delivery method\" options on their default values."
msgstr "使用默认值设定 \"文件类型\" 和 \"交付方法\""

msgid "License"
msgstr "许可证"

msgid "LicenseManagement|Approve license"
msgstr "批准许可证"

msgid "LicenseManagement|Approve license?"
msgstr "批准许可证？"

msgid "LicenseManagement|Approved"
msgstr "已批准"

msgid "LicenseManagement|Blacklist license"
msgstr "许可证黑名单"

msgid "LicenseManagement|Blacklist license?"
msgstr "许可证黑名单？"

msgid "LicenseManagement|Blacklisted"
msgstr "黑名单"

msgid "LicenseManagement|License"
msgstr "许可证"

msgid "LicenseManagement|License Management"
msgstr "许可证管理"

msgid "LicenseManagement|License details"
msgstr "许可证信息"

msgid "LicenseManagement|Manage approved and blacklisted licenses for this project."
msgstr "管理此项目的已批准和列入黑名单的许可证。"

msgid "LicenseManagement|Packages"
msgstr "包"

msgid "LicenseManagement|Remove license"
msgstr "删除许可证"

msgid "LicenseManagement|Remove license?"
msgstr "删除许可证？"

msgid "LicenseManagement|There are currently no approved or blacklisted licenses in this project."
msgstr "此项目目前没有已批准或列入黑名单的许可证。"

msgid "LicenseManagement|URL"
msgstr "URL"

msgid "LicenseManagement|You are about to remove the license, %{name}, from this project."
msgstr "您即将从项目 %{name} 中删除许可证。"

msgid "Licenses"
msgstr "许可证"

msgid "Limited to showing %d event at most"
msgid_plural "Limited to showing %d events at most"
msgstr[0] "最多显示 %d 个事件"

msgid "LinkedIn"
msgstr "领英（LinkedIn）"

msgid "List"
msgstr "列表"

msgid "List Your Gitea Repositories"
msgstr "列出Gitea存储库"

msgid "List available repositories"
msgstr "列出可用存储库"

msgid "List your Bitbucket Server repositories"
msgstr "列出您的 Bitbucket 库"

msgid "List your GitHub repositories"
msgstr "列出GitHub仓库"

msgid "Live preview"
msgstr "实时预览"

msgid "Loading contribution stats for group members"
msgstr "加载群组成员的贡献统计信息"

msgid "Loading the GitLab IDE..."
msgstr "加载GitLab IDE..."

msgid "Loading..."
msgstr "正在加载..."

msgid "Lock"
msgstr "锁定"

msgid "Lock %{issuableDisplayName}"
msgstr "锁定 %{issuableDisplayName}"

msgid "Lock not found"
msgstr "未找到锁"

msgid "Lock this %{issuableDisplayName}? Only <strong>project members</strong> will be able to comment."
msgstr "锁定%{issuableDisplayName}？只有 <strong>项目成员</strong> 可以发表评论。"

msgid "Lock to current projects"
msgstr "锁定到当前项目"

msgid "Locked"
msgstr "已锁定"

msgid "Locked Files"
msgstr "已锁定文件"

msgid "Locked to current projects"
msgstr "已锁定到目前的项目"

msgid "Locks give the ability to lock specific file or folder."
msgstr "加锁可以锁定特定的文件或文件夹。"

msgid "Logs"
msgstr "日志"

msgid "Make everyone on your team more productive regardless of their location. GitLab Geo creates read-only mirrors of your GitLab instance so you can reduce the time it takes to clone and fetch large repos."
msgstr "GitLab Geo 可以创建 GitLab 实例的只读镜像, 使得从远端克隆和拉取大型代码仓库的时间大大缩短，从而提高团队成员的工作效率。"

msgid "Make sure you're logged into the account that owns the projects you'd like to import."
msgstr "确保您已登录到欲导入项目所有者的帐户。"

msgid "Manage Git repositories with fine-grained access controls that keep your code secure. Perform code reviews and enhance collaboration with merge requests. Each project can also have an issue tracker and a wiki."
msgstr "通过细粒度的访问控制来管理Git存储库，确保您的代码安全。执行代码审查并通过合并请求的实现更紧密的开发协作。每个项目还可以配置议题跟踪和wiki。"

msgid "Manage Web IDE features"
msgstr "管理Web IDE功能"

msgid "Manage access"
msgstr "管理权限"

msgid "Manage all notifications"
msgstr "管理全部通知"

msgid "Manage applications that can use GitLab as an OAuth provider, and applications that you've authorized to use your account."
msgstr "管理可以将GitLab用作OAuth提供程序的应用程序，以及您已授权使用您的帐户的应用程序。"

msgid "Manage applications that you've authorized to use your account."
msgstr "管理您授权使用帐户的应用程序。"

msgid "Manage group labels"
msgstr "管理群组标记"

msgid "Manage labels"
msgstr "管理标记"

msgid "Manage project labels"
msgstr "管理项目标记"

msgid "Manage your group’s membership while adding another level of security with SAML."
msgstr "通过SAML管理群组成员，进一步提高安全性。"

msgid "Manifest"
msgstr "Manifest"

msgid "Manifest file import"
msgstr "Manifest文件导入"

msgid "Map a FogBugz account ID to a GitLab user"
msgstr "将FogBugz帐户ID映射为GitLab用户"

msgid "Map a Google Code user to a GitLab user"
msgstr "将Google Code用户映射为GitLab用户"

msgid "Map a Google Code user to a full email address"
msgstr "将Google Code用户映射为完整的电子邮件地址"

msgid "Map a Google Code user to a full name"
msgstr "将Google Code用户映射为全名"

msgid "Mar"
msgstr "三"

msgid "March"
msgstr "三月"

msgid "Mark todo as done"
msgstr "标记为已完成"

msgid "Markdown enabled"
msgstr "支持Markdown格式"

msgid "Maven Metadata"
msgstr "Maven 元数据"

msgid "Maven package"
msgstr "Maven 包"

msgid "Max access level"
msgstr "最高访问级别"

msgid "Maximum git storage failures"
msgstr "最大 git 存储失败次数"

msgid "Maximum job timeout"
msgstr "最大作业超时"

msgid "May"
msgstr "五"

msgid "Median"
msgstr "中位数"

msgid "Members"
msgstr "成员"

msgid "Members will be forwarded here when signing in to your group. Get this from your identity provider, where it can also be called \"SSO Service Location\", \"SAML Token Issuance Endpoint\", or \"SAML 2.0/W-Federation URL\"."
msgstr "群组在登录您的群组时会跳转到此处。请从您的身份认证提供商处获得该信息。它可能叫做“SSO服务位置（SSO Service Location）”，“SAML令牌颁发点（SAML Token Issuance Endpoint）”或“SAML 2.0/W-Federation URL”。"

msgid "Merge Request"
msgstr "合并请求"

msgid "Merge Request:"
msgstr "合并请求："

msgid "Merge Requests"
msgstr "合并请求"

msgid "Merge Requests created"
msgstr "创建合并请求"

msgid "Merge events"
msgstr "合并事件"

msgid "Merge request"
msgstr "合并请求"

msgid "Merge request approvals"
msgstr "合并请求批准"

msgid "Merge requests"
msgstr "合并请求"

msgid "Merge requests are a place to propose changes you've made to a project and discuss those changes with others"
msgstr "合并请求用于提出对项目的更改与他人讨论"

msgid "MergeRequests|Resolve this discussion in a new issue"
msgstr "在新议题中解决此讨论"

msgid "MergeRequests|Saving the comment failed"
msgstr "保存评论失败"

msgid "MergeRequests|Toggle comments for this file"
msgstr "切换此文件的讨论"

msgid "MergeRequests|View file @ %{commitId}"
msgstr "查看文件 @ %{commitId}"

msgid "MergeRequests|View replaced file @ %{commitId}"
msgstr "查看已替换文件 @ %{commitId}"

msgid "MergeRequest| %{paragraphStart}changed the description %{descriptionChangedTimes} times %{timeDifferenceMinutes}%{paragraphEnd}"
msgstr " %{paragraphStart}将描述更改为 %{descriptionChangedTimes} 次 %{timeDifferenceMinutes}%{paragraphEnd}"

msgid "Merged"
msgstr "已合并"

msgid "Messages"
msgstr "消息"

msgid "Metrics"
msgstr "指标"

msgid "Metrics - Influx"
msgstr "指标 - Influx"

msgid "Metrics - Prometheus"
msgstr "指标 - Prometheus"

msgid "Metrics and profiling"
msgstr "指标和分析"

msgid "Metrics|Business"
msgstr "业务"

msgid "Metrics|Check out the CI/CD documentation on deploying to an environment"
msgstr "查看有关部署到环境的CI/CD文档"

msgid "Metrics|Create metric"
msgstr "创建指标"

msgid "Metrics|Edit metric"
msgstr "编辑指标"

msgid "Metrics|Environment"
msgstr "环境"

msgid "Metrics|For grouping similar metrics"
msgstr "用于分组类似指标"

msgid "Metrics|Label of the chart's vertical axis. Usually the type of the unit being charted. The horizontal axis (X-axis) always represents time."
msgstr "图表纵轴的标签。通常表示绘制单位。水平轴（X轴）一般表示时间。"

msgid "Metrics|Learn about environments"
msgstr "了解环境"

msgid "Metrics|Legend label (optional)"
msgstr "图例标签（可选）"

msgid "Metrics|Must be a valid PromQL query."
msgstr "必须是有效的 PromQL 查询。"

msgid "Metrics|Name"
msgstr "名称"

msgid "Metrics|New metric"
msgstr "创建指标"

msgid "Metrics|No deployed environments"
msgstr "应用没有部署到任何环境"

msgid "Metrics|Prometheus Query Documentation"
msgstr "Prometheus查询文档"

msgid "Metrics|Query"
msgstr "查询"

msgid "Metrics|Response"
msgstr "响应"

msgid "Metrics|System"
msgstr "系统"

msgid "Metrics|There was an error fetching the environments data, please try again"
msgstr "获取环境数据时出错，请重试"

msgid "Metrics|There was an error getting deployment information."
msgstr "获取部署信息时出错。"

msgid "Metrics|There was an error getting environments information."
msgstr "获取环境信息时出错。"

msgid "Metrics|There was an error while retrieving metrics"
msgstr "读取指标时出错"

msgid "Metrics|Type"
msgstr "类型"

msgid "Metrics|Unexpected deployment data response from prometheus endpoint"
msgstr "来自Prometheus终端节点的意外部署数据响应"

msgid "Metrics|Unexpected metrics data response from prometheus endpoint"
msgstr "来自Prometheus终端节点的意外指标数据响应"

msgid "Metrics|Unit label"
msgstr "单位标签"

msgid "Metrics|Used as a title for the chart"
msgstr "用作图表的标题"

msgid "Metrics|Used if the query returns a single series. If it returns multiple series, their legend labels will be picked up from the response."
msgstr "用于查询返回单个系列时。如果返回多个系列，相应的图例标签将从返回数据中选取。"

msgid "Metrics|Y-axis label"
msgstr "Y轴标签"

msgid "Metrics|e.g. HTTP requests"
msgstr "例如：HTTP 请求"

msgid "Metrics|e.g. Requests/second"
msgstr "例如：次请求/秒"

msgid "Metrics|e.g. Throughput"
msgstr "例如：吞吐量"

msgid "Metrics|e.g. rate(http_requests_total[5m])"
msgstr "例如：速率(5分钟内所有http请求)"

msgid "Metrics|e.g. req/sec"
msgstr "例如：次请求/秒"

msgid "Milestone"
msgstr "里程碑"

msgid "Milestone lists not available with your current license"
msgstr "当前许可证无法使用里程碑列表"

msgid "Milestone lists show all issues from the selected milestone."
msgstr "里程碑列表显示所选里程碑的所有议题。"

msgid "Milestones"
msgstr "里程碑"

msgid "Milestones| You’re about to permanently delete the milestone %{milestoneTitle} and remove it from %{issuesWithCount} and %{mergeRequestsWithCount}. Once deleted, it cannot be undone or recovered."
msgstr "您即将永久删除里程碑 %{milestoneTitle} 并将其从 %{issuesWithCount} 和 %{mergeRequestsWithCount} 删除。删除后，无法撤消或恢复。"

msgid "Milestones| You’re about to permanently delete the milestone %{milestoneTitle}. This milestone is not currently used in any issues or merge requests."
msgstr "您即将永久删除里程碑 %{milestoneTitle}。此里程碑当前未用于任何议题或合并请求。"

msgid "Milestones|<p>%{milestonePromotion}</p> %{finalWarning}"
msgstr "<p>%{milestonePromotion}</p> %{finalWarning}"

msgid "Milestones|Delete milestone"
msgstr "删除里程碑"

msgid "Milestones|Delete milestone %{milestoneTitle}?"
msgstr "删除里程碑 %{milestoneTitle}？"

msgid "Milestones|Failed to delete milestone %{milestoneTitle}"
msgstr "删除里程碑 %{milestoneTitle}失败"

msgid "Milestones|Milestone %{milestoneTitle} was not found"
msgstr "未找到里程碑 %{milestoneTitle}"

msgid "Milestones|Promote %{milestoneTitle} to group milestone?"
msgstr "将 %{milestoneTitle} 升级为群组里程碑？"

msgid "Milestones|Promote Milestone"
msgstr "升级里程碑"

msgid "Milestones|Promoting %{milestone} will make it available for all projects inside %{groupName}. Existing project milestones with the same name will be merged. "
msgstr "提升 %{milestone} 将使其可用于 %{groupName} 内的所有项目。现有的同名项目里程碑将被合并。 "

msgid "Milestones|This action cannot be reversed."
msgstr "该操作无法撤销。"

msgid "Mirror a repository"
msgstr "镜像存储库"

msgid "Mirror direction"
msgstr "镜像方向"

msgid "Mirror repository"
msgstr "镜像存储库"

msgid "Mirror user"
msgstr "镜像用户"

msgid "Mirrored repositories"
msgstr "镜像的存储库"

msgid "Mirroring repositories"
msgstr "镜像存储库"

msgid "MissingSSHKeyWarningLink|add an SSH key"
msgstr "新建 SSH 公钥"

msgid "Modal|Cancel"
msgstr "取消"

msgid "Modal|Close"
msgstr "关闭"

msgid "Monitoring"
msgstr "监控"

msgid "Months"
msgstr "月"

msgid "More"
msgstr "更多"

msgid "More info"
msgstr "更多信息"

msgid "More information"
msgstr "更多信息"

msgid "More information is available|here"
msgstr "帮助文档"

msgid "Most stars"
msgstr "最多星标"

msgid "Move"
msgstr "移动"

msgid "Move issue"
msgstr "移动议题"

msgid "Multiple issue boards"
msgstr "多重议题看板"

msgid "Name"
msgstr "姓名"

msgid "Name new label"
msgstr "命名新标记"

msgid "Name your individual key via a title"
msgstr "通过标题命名您的个人密钥"

msgid "Name:"
msgstr "名称:"

msgid "Nav|Help"
msgstr "帮助"

msgid "Nav|Home"
msgstr "首页"

msgid "Nav|Sign In / Register"
msgstr "注册/登录"

msgid "Nav|Sign out and sign in with a different account"
msgstr "退出并登录到其他账号"

msgid "Network"
msgstr "网络"

msgid "Never"
msgstr "从不"

msgid "New"
msgstr "新增事项"

msgid "New Application"
msgstr "新建应用"

msgid "New Group"
msgstr "新建群组"

msgid "New Identity"
msgstr "新建身份标识"

msgid "New Issue"
msgid_plural "New Issues"
msgstr[0] "新建议题"

msgid "New Label"
msgstr "新标签"

msgid "New Pipeline Schedule"
msgstr "创建流水线计划"

msgid "New Snippet"
msgstr "新建代码片段"

msgid "New Snippets"
msgstr "新建代码片段"

msgid "New branch"
msgstr "新建分支"

msgid "New branch unavailable"
msgstr "新分支不可用"

msgid "New directory"
msgstr "新建目录"

msgid "New epic"
msgstr "新建史诗故事"

msgid "New file"
msgstr "新建文件"

msgid "New group"
msgstr "新建群组"

msgid "New identity"
msgstr "新身份标识"

msgid "New issue"
msgstr "新建议题"

msgid "New label"
msgstr "新建标记"

msgid "New merge request"
msgstr "新建合并请求"

msgid "New pipelines will cancel older, pending pipelines on the same branch"
msgstr "新流水线将取消同一分支上较旧的待处理流水线"

msgid "New project"
msgstr "新建项目"

msgid "New schedule"
msgstr "新建计划"

msgid "New snippet"
msgstr "新建代码片段"

msgid "New subgroup"
msgstr "新建子群组"

msgid "New tag"
msgstr "新建标签"

msgid "New..."
msgstr "新建..."

msgid "No"
msgstr "否"

msgid "No Label"
msgstr "无标记"

msgid "No assignee"
msgstr "未指派"

msgid "No branches found"
msgstr "未发现分支"

msgid "No changes"
msgstr "无变更内容"

msgid "No connection could be made to a Gitaly Server, please check your logs!"
msgstr "无法连接到Gitaly服务器，请检查相关日志！"

msgid "No container images stored for this project. Add one by following the instructions above."
msgstr "此项目当前未存储容器镜像。如需使用，请参照上述说明新建容器镜像。"

msgid "No contributions were found"
msgstr "未找到任何贡献者"

msgid "No due date"
msgstr "无截止日期"

msgid "No estimate or time spent"
msgstr "无预计或已用时间"

msgid "No file chosen"
msgstr "未选定任何文件"

msgid "No files found"
msgstr "沒有找到文件"

msgid "No files found."
msgstr "没有找到文件。"

msgid "No issues for the selected time period."
msgstr "所选时间段没有议题。"

msgid "No labels with such name or description"
msgstr "没有具有此类名称或描述的标记"

msgid "No license. All rights reserved"
msgstr "没有许可证。 所有权保留"

msgid "No merge requests for the selected time period."
msgstr "所选时间段没有合并请求。"

msgid "No merge requests found"
msgstr "找不到合并请求"

msgid "No messages were logged"
msgstr "未记录任何消息"

msgid "No other labels with such name or description"
msgstr "没有其他具有此类名称或描述的标记"

msgid "No packages stored for this project."
msgstr "没有为此项目存储的包。"

msgid "No prioritised labels with such name or description"
msgstr "没有具有此类名称或描述的优先标记"

msgid "No public groups"
msgstr "无公共群组"

msgid "No pushes for the selected time period."
msgstr "所选时间段没有推送。"

msgid "No repository"
msgstr "没有仓库"

msgid "No runners found"
msgstr "没有发现Runner"

msgid "No schedules"
msgstr "没有计划"

msgid "No, directly import the existing email addresses and usernames."
msgstr "否, 请直接导入现有电子邮件地址和用户名。"

msgid "Nodes"
msgstr "节点"

msgid "None"
msgstr "无"

msgid "Not all comments are displayed because you're comparing two versions of the diff."
msgstr "并非所有注释都会显示，因为您正在比较两个版本的差异。"

msgid "Not all comments are displayed because you're viewing an old version of the diff."
msgstr "并非所有注释都显示，因为您正在查看旧版本的差异。"

msgid "Not allowed to merge"
msgstr "不允许合并"

msgid "Not available"
msgstr "数据不足"

msgid "Not available for private projects"
msgstr "对私有项目不可用"

msgid "Not available for protected branches"
msgstr "对受保护的分支不可用"

msgid "Not confidential"
msgstr "非机密"

msgid "Not enough data"
msgstr "数据不足"

msgid "Not now"
msgstr "暂不"

msgid "Note that the master branch is automatically protected. %{link_to_protected_branches}"
msgstr "请注意，master分支自动受保护。%{link_to_protected_branches}"

msgid "Note: As an administrator you may like to configure %{github_integration_link}, which will allow login via GitHub and allow connecting repositories without generating a Personal Access Token."
msgstr "提示：作为GitLab管理员，可以配置 %{github_integration_link}，这将允许通过GitHub登录并允许连接Github代码仓库而不需要个人访问令牌。"

msgid "Note: As an administrator you may like to configure %{github_integration_link}, which will allow login via GitHub and allow importing repositories without generating a Personal Access Token."
msgstr "提示：作为GitLab管理员，可以配置 %{github_integration_link}，这将允许通过GitHub登录并允许导入Github代码仓库而不需要个人访问令牌。"

msgid "Note: Consider asking your GitLab administrator to configure %{github_integration_link}, which will allow login via GitHub and allow connecting repositories without generating a Personal Access Token."
msgstr "提示：如GitLab管理员配置 %{github_integration_link}，将允许通过GitHub登录并允许连接Github代码仓库而不需要个人访问令牌。"

msgid "Note: Consider asking your GitLab administrator to configure %{github_integration_link}, which will allow login via GitHub and allow importing repositories without generating a Personal Access Token."
msgstr "提示：如GitLab管理员配置 %{github_integration_link}，将允许通过GitHub登录并允许导入Github代码仓库而不需要个人访问令牌。"

msgid "Notes|Are you sure you want to cancel creating this comment?"
msgstr "确定要取消此评论吗？"

msgid "Notification events"
msgstr "通知事件"

msgid "NotificationEvent|Close issue"
msgstr "关闭议题"

msgid "NotificationEvent|Close merge request"
msgstr "关闭合并请求"

msgid "NotificationEvent|Failed pipeline"
msgstr "流水线失败"

msgid "NotificationEvent|Merge merge request"
msgstr "合并请求被合并"

msgid "NotificationEvent|New epic"
msgstr "新建史诗"

msgid "NotificationEvent|New issue"
msgstr "新建议题"

msgid "NotificationEvent|New merge request"
msgstr "新建合并请求"

msgid "NotificationEvent|New note"
msgstr "新建评论"

msgid "NotificationEvent|Reassign issue"
msgstr "重新指派议题"

msgid "NotificationEvent|Reassign merge request"
msgstr "重新指派合并请求"

msgid "NotificationEvent|Reopen issue"
msgstr "重启议题"

msgid "NotificationEvent|Successful pipeline"
msgstr "流水线成功完成"

msgid "NotificationLevel|Custom"
msgstr "自定义"

msgid "NotificationLevel|Disabled"
msgstr "停用"

msgid "NotificationLevel|Global"
msgstr "全局"

msgid "NotificationLevel|On mention"
msgstr "提及"

msgid "NotificationLevel|Participate"
msgstr "参与"

msgid "NotificationLevel|Watch"
msgstr "关注"

msgid "Notifications"
msgstr "通知"

msgid "Notifications off"
msgstr "禁用通知"

msgid "Notifications on"
msgstr "启用通知"

msgid "Nov"
msgstr "十一"

msgid "November"
msgstr "十一月"

msgid "Number of access attempts"
msgstr "尝试访问次数"

msgid "OK"
msgstr "确定"

msgid "Oct"
msgstr "十"

msgid "October"
msgstr "十月"

msgid "OfSearchInADropdown|Filter"
msgstr "过滤"

msgid "Once imported, repositories can be mirrored over SSH. Read more %{ssh_link}"
msgstr "仓库导入后，可以通过 SSH 拉取镜像。了解更多 %{ssh_link}"

msgid "One more item"
msgid_plural "%d more items"
msgstr[0] ""

msgid "One or more of your Bitbucket projects cannot be imported into GitLab directly because they use Subversion or Mercurial for version control, rather than Git."
msgstr "您的一个或多个Bitbucket项目无法直接导入GitLab，因为它们使用Subversion或Mercurial进行版本控制，而不是Git。"

msgid "One or more of your Google Code projects cannot be imported into GitLab directly because they use Subversion or Mercurial for version control, rather than Git."
msgstr "您的一个或多个Google Code项目无法直接导入GitLab，因为它们使用Subversion或Mercurial进行版本控制，而不是Git。"

msgid "Online IDE integration settings."
msgstr "在线IDE集成设置。"

msgid "Only admins"
msgstr "仅管理员"

msgid "Only comments from the following commit are shown below"
msgstr "下面仅显示来自以下提交的评论"

msgid "Only mirror protected branches"
msgstr "只镜像受保护的分支"

msgid "Only project members can comment."
msgstr "只有项目成员可以发表评论。"

msgid "Oops, are you sure?"
msgstr "啊~~, 确定吗？"

msgid "Open"
msgstr "打开"

msgid "Open in Xcode"
msgstr "用Xcode打开"

msgid "Open sidebar"
msgstr "打开侧边栏"

msgid "Open source software to collaborate on code"
msgstr "用于代码开发协作的开源软件"

msgid "Opened"
msgstr "已打开"

msgid "Opened MR"
msgstr "开启的合并请求"

msgid "Opened issues"
msgstr "开启的议题"

msgid "OpenedNDaysAgo|Opened"
msgstr "创建于"

msgid "Opens in a new window"
msgstr "打开一个新窗口"

msgid "Operations"
msgstr "运维"

msgid "Optionally, you can %{link_to_customize} how FogBugz email addresses and usernames are imported into GitLab."
msgstr "您可以选择 %{link_to_customize} FogBugz的电子邮件地址和用户名如何被导入到GitLab。"

msgid "Optionally, you can %{link_to_customize} how Google Code email addresses and usernames are imported into GitLab."
msgstr "您也可以%{link_to_customize} FogBugz的电子邮件地址和用户名导入GitLab的方式。"

msgid "Options"
msgstr "操作"

msgid "Or you can choose one of the suggested colors below"
msgstr "或者您可以选择下面的建议颜色之一"

msgid "Other Labels"
msgstr "其他标记"

msgid "Other information"
msgstr "其他信息"

msgid "Otherwise it is recommended you start with one of the options below."
msgstr "否则，建议您从下面的一个选项开始。"

msgid "Outbound requests"
msgstr "外发请求"

msgid "Overview"
msgstr "概览"

msgid "Overwrite diverged branches"
msgstr "覆盖分叉分支"

msgid "Owner"
msgstr "所有者"

msgid "Package information"
msgstr "包信息"

msgid "Package was removed"
msgstr "包已被删除"

msgid "Packages"
msgstr "包"

msgid "Pages"
msgstr "Pages"

msgid "Pagination|Last »"
msgstr "尾页 »"

msgid "Pagination|Next"
msgstr "下一页"

msgid "Pagination|Prev"
msgstr "上一页"

msgid "Pagination|« First"
msgstr "« 首页"

msgid "Part of merge request changes"
msgstr "包含于合并请求变更中"

msgid "Password"
msgstr "密码"

msgid "Paste your public SSH key, which is usually contained in the file '~/.ssh/id_rsa.pub' and begins with 'ssh-rsa'. Don't use your private SSH key."
msgstr "粘贴您的 SSH 公钥，通常包含在 '~/.ssh/id_rsa.pub' 文件中，并以 'ssh-rsa' 开头。不要使用您的 SSH 私钥。"

msgid "Path:"
msgstr "路径:"

msgid "Pause"
msgstr "暂停"

msgid "Paused Runners don't accept new jobs"
msgstr "暂停的 Runner 不接受新作业"

msgid "Pending"
msgstr "等待中"

msgid "People without permission will never get a notification and won't be able to comment."
msgstr "未经许可的用户将无法收到通知，也无法评论。"

msgid "Per job. If a job passes this threshold, it will be marked as failed"
msgstr "每个作业。如果作业超过此阈值，则会将其标记为失败"

msgid "Perform advanced options such as changing path, transferring, or removing the group."
msgstr "执行高级选项，例如更改路径，移动或删除群组。"

msgid "Performance optimization"
msgstr "性能优化"

msgid "Permissions"
msgstr "权限"

msgid "Personal Access Token"
msgstr "个人访问凭证"

msgid "Pipeline"
msgstr "流水线"

msgid "Pipeline %{pipelineLinkStart} #%{pipelineId} %{pipelineLinkEnd} from %{pipelineLinkRefStart} %{pipelineRef} %{pipelineLinkRefEnd}"
msgstr "流水线 %{pipelineLinkStart} #%{pipelineId} %{pipelineLinkEnd} 来自 %{pipelineLinkRefStart} %{pipelineRef} %{pipelineLinkRefEnd}"

msgid "Pipeline Health"
msgstr "流水线运行状况指标"

msgid "Pipeline Schedule"
msgstr "流水线计划"

msgid "Pipeline Schedules"
msgstr "流水线计划"

msgid "Pipeline quota"
msgstr "流水线配额"

msgid "Pipeline triggers"
msgstr "流水线触发器"

msgid "PipelineCharts|Failed:"
msgstr "失败："

msgid "PipelineCharts|Overall statistics"
msgstr "总体统计数据"

msgid "PipelineCharts|Success ratio:"
msgstr "成功率："

msgid "PipelineCharts|Successful:"
msgstr "成功："

msgid "PipelineCharts|Total:"
msgstr "总计："

msgid "PipelineSchedules|Activated"
msgstr "是否启用"

msgid "PipelineSchedules|Active"
msgstr "已启用"

msgid "PipelineSchedules|All"
msgstr "所有"

msgid "PipelineSchedules|Inactive"
msgstr "未启用"

msgid "PipelineSchedules|Next Run"
msgstr "下次运行时间"

msgid "PipelineSchedules|None"
msgstr "无"

msgid "PipelineSchedules|Provide a short description for this pipeline"
msgstr "为此流水线提供简短描述"

msgid "PipelineSchedules|Take ownership"
msgstr "取得所有权"

msgid "PipelineSchedules|Target"
msgstr "目标"

msgid "PipelineSchedules|Variables"
msgstr "变量"

msgid "PipelineSheduleIntervalPattern|Custom"
msgstr "自定义"

msgid "Pipelines"
msgstr "流水线"

msgid "Pipelines charts"
msgstr "流水线统计图"

msgid "Pipelines for last month"
msgstr "上个月的流水线"

msgid "Pipelines for last week"
msgstr "上周的流水线"

msgid "Pipelines for last year"
msgstr "去年的流水线"

msgid "Pipelines|Build with confidence"
msgstr "自信地构建"

msgid "Pipelines|CI Lint"
msgstr "CI 配置检查(CI Lint)"

msgid "Pipelines|Clear Runner Caches"
msgstr "清除Runner缓存"

msgid "Pipelines|Continuous Integration can help catch bugs by running your tests automatically, while Continuous Deployment can help you deliver code to your product environment."
msgstr "持续集成可以通过自动运行测试来帮助捕获错误，而持续部署可以帮助您向生产环境交付代码。"

msgid "Pipelines|Get started with Pipelines"
msgstr "流水线入门"

msgid "Pipelines|Loading Pipelines"
msgstr "载入流水线"

msgid "Pipelines|Project cache successfully reset."
msgstr "项目缓存重置成功。"

msgid "Pipelines|Run Pipeline"
msgstr "运行流水线"

msgid "Pipelines|Something went wrong while cleaning runners cache."
msgstr "清理runner缓存时发生错误。"

msgid "Pipelines|There are currently no %{scope} pipelines."
msgstr "当前没有 %{scope}的流水线。"

msgid "Pipelines|There are currently no pipelines."
msgstr "当前没有流水线。"

msgid "Pipelines|There was an error fetching the pipelines. Try again in a few moments or contact your support team."
msgstr "获取流水线时出现错误。请稍后重试或尝试联系您的支持团队。"

msgid "Pipelines|This project is not currently set up to run pipelines."
msgstr "此项目当前未配置运行流水线。"

msgid "Pipeline|Create for"
msgstr "创建于"

msgid "Pipeline|Create pipeline"
msgstr "创建流水线"

msgid "Pipeline|Existing branch name or tag"
msgstr "现有分支名称或者标签"

msgid "Pipeline|Run Pipeline"
msgstr "运行流水线"

msgid "Pipeline|Search branches"
msgstr "搜索分支"

msgid "Pipeline|Specify variable values to be used in this run. The values specified in %{settings_link} will be used by default."
msgstr "指定要在此次运行中使用的变量值。默认情况下将使用 %{settings_link} 中指定的值。"

msgid "Pipeline|Stop pipeline"
msgstr "停止流水线"

msgid "Pipeline|Stop pipeline #%{pipelineId}?"
msgstr "停止流水线＃%{pipelineId}吗？"

msgid "Pipeline|Variables"
msgstr "变量"

msgid "Pipeline|You’re about to stop pipeline %{pipelineId}."
msgstr "即将停止流水线 %{pipelineId}。"

msgid "Pipeline|all"
msgstr "所有"

msgid "Pipeline|success"
msgstr "成功"

msgid "Pipeline|with stage"
msgstr "于阶段"

msgid "Pipeline|with stages"
msgstr "于阶段"

msgid "Plain diff"
msgstr "文本差异"

msgid "PlantUML"
msgstr "PlantUML"

msgid "Play"
msgstr "运行"

msgid "Please accept the Terms of Service before continuing."
msgstr "请接受服务条款以继续。"

msgid "Please convert them to %{link_to_git}, and go through the %{link_to_import_flow} again."
msgstr "请将它们先%{link_to_git}, 然后再次使用%{link_to_import_flow}。"

msgid "Please convert them to Git on Google Code, and go through the %{link_to_import_flow} again."
msgstr "请将它们先在Google  Code中转为Git, 然后再次使用%{link_to_import_flow}。"

msgid "Please note that this application is not provided by GitLab and you should verify its authenticity before allowing access."
msgstr "请注意，GitLab不提供此应用程序，您应该在允许访问之前验证其真实性。"

msgid "Please select at least one filter to see results"
msgstr "请至少选择一个过滤器来查看结果"

msgid "Please solve the reCAPTCHA"
msgstr "请填写验证码。"

msgid "Please try again"
msgstr "请再试一次"

msgid "Please wait while we connect to your repository. Refresh at will."
msgstr "连接代码仓库中，请稍候。可在任意时刻刷新以获取当前状态。"

msgid "Please wait while we import the repository for you. Refresh at will."
msgstr "导入代码仓库中，请稍候。可在任意时刻刷新以获取当前状态。"

msgid "Preferences"
msgstr "偏好设置"

msgid "Preferences|Navigation theme"
msgstr "导航主题"

msgid "Press Enter or click to search"
msgstr "按 回车键或单击以搜索"

msgid "Preview"
msgstr "预览"

msgid "Preview payload"
msgstr "预览有效负载"

msgid "Primary"
msgstr "主要"

msgid "Prioritize"
msgstr "优先"

msgid "Prioritize label"
msgstr "优先标记"

msgid "Prioritized Labels"
msgstr "优先的标记"

msgid "Prioritized label"
msgstr "优先的标记"

msgid "Private - Project access must be granted explicitly to each user."
msgstr "私人 - 必须向每个用户明确授予项目访问权限。"

msgid "Private - The group and its projects can only be viewed by members."
msgstr "私人 - 群组及其项目只能由成员查看。"

msgid "Private projects can be created in your personal namespace with:"
msgstr "私有项目可以在个人名称空间中创建："

msgid "Profile"
msgstr "用户资料"

msgid "Profile Settings"
msgstr "账户设置"

msgid "Profiles| You are about to permanently delete %{yourAccount}, and all of the issues, merge requests, and groups linked to your account. Once you confirm %{deleteAccount}, it cannot be undone or recovered."
msgstr "您即将永久删除 %{yourAccount}，以及与您的帐户关联的所有议题，合并请求和群组。一旦确认 %{deleteAccount}，此操作便无法撤销和恢复。"

msgid "Profiles| You are going to change the username %{currentUsernameBold} to %{newUsernameBold}. Profile and projects will be redirected to the %{newUsername} namespace but this redirect will expire once the %{currentUsername} namespace is registered by another user or group. Please update your Git repository remotes as soon as possible."
msgstr "您将更改用户名 %{currentUsernameBold} 为 %{newUsernameBold}。配置文件和项目将重定向到 %{newUsername} 命名空间，但是一旦 %{currentUsername} 命名空间被另一个用户或组注册，此重定向将过期。请尽快更新您的远端Git仓库。"

msgid "Profiles|%{author_name} made a private contribution"
msgstr "%{author_name} 作出了私有贡献"

msgid "Profiles|Account scheduled for removal."
msgstr "帐户已安排被删除。"

msgid "Profiles|Add key"
msgstr "添加密钥"

msgid "Profiles|Add status emoji"
msgstr "在状态中添加表情符号"

msgid "Profiles|Avatar cropper"
msgstr "头像裁剪"

msgid "Profiles|Avatar will be removed. Are you sure?"
msgstr "即将删除头像。确定继续吗？"

msgid "Profiles|Change username"
msgstr "更改用户名"

msgid "Profiles|Choose file..."
msgstr "选择文件..."

msgid "Profiles|Choose to show contributions of private projects on your public profile without any project, repository or organization information."
msgstr "选择在公开个人资料中显示私有项目的贡献，但不显示任何项目，存储库或组织信息。"

msgid "Profiles|Clear status"
msgstr "清除状态"

msgid "Profiles|Current path: %{path}"
msgstr "当前路径： %{path}"

msgid "Profiles|Current status"
msgstr "当前状态"

msgid "Profiles|Delete Account"
msgstr "删除帐户"

msgid "Profiles|Delete account"
msgstr "删除帐户"

msgid "Profiles|Delete your account?"
msgstr "删除您的帐户?"

msgid "Profiles|Deleting an account has the following effects:"
msgstr "删除帐户具有以下效果："

msgid "Profiles|Do not show on profile"
msgstr "不在个人资料中显示"

msgid "Profiles|Don't display activity-related personal information on your profiles"
msgstr "不要在个人资料上显示与活动相关的个人信息"

msgid "Profiles|Edit Profile"
msgstr "编辑个人资料"

msgid "Profiles|Invalid password"
msgstr "密码无效"

msgid "Profiles|Invalid username"
msgstr "用户名无效"

msgid "Profiles|Main settings"
msgstr "主要设置"

msgid "Profiles|No file chosen"
msgstr "未选择文件"

msgid "Profiles|Path"
msgstr "路径"

msgid "Profiles|Position and size your new avatar"
msgstr "您新头像的位置和大小"

msgid "Profiles|Private contributions"
msgstr "私人贡献者"

msgid "Profiles|Public Avatar"
msgstr "公共头像"

msgid "Profiles|Remove avatar"
msgstr "删除头像"

msgid "Profiles|Set new profile picture"
msgstr "设置新个人资料图片"

msgid "Profiles|Some options are unavailable for LDAP accounts"
msgstr "某些选项对于 LDAP 帐户不可用"

msgid "Profiles|Tell us about yourself in fewer than 250 characters."
msgstr "在少于250个字符的情况下介绍您自己。"

msgid "Profiles|The maximum file size allowed is 200KB."
msgstr "允许的最大文件大小为200KB。"

msgid "Profiles|This doesn't look like a public SSH key, are you sure you want to add it?"
msgstr "这看起来不像 SSH 公钥，确定要添加它吗？"

msgid "Profiles|This email will be displayed on your public profile."
msgstr "此电子邮件将显示在您的公开个人资料中。"

msgid "Profiles|This emoji and message will appear on your profile and throughout the interface."
msgstr "这个表情符号和这条消息会在您的个人资料和整个工作界面中出现。"

msgid "Profiles|This feature is experimental and translations are not complete yet."
msgstr "此功能是实验性的，翻译尚未完成。"

msgid "Profiles|This information will appear on your profile."
msgstr "此信息将显示在您的个人资料中。"

msgid "Profiles|Type your %{confirmationValue} to confirm:"
msgstr "键入您的 %{confirmationValue} 以确认："

msgid "Profiles|Typically starts with \"ssh-rsa …\""
msgstr "通常以“ssh-rsa ...”开头"

msgid "Profiles|Update profile settings"
msgstr "更新个人资料设置"

msgid "Profiles|Update username"
msgstr "更新用户名"

msgid "Profiles|Upload new avatar"
msgstr "上传新头像"

msgid "Profiles|Username change failed - %{message}"
msgstr "用户名更改失败 - %{message}"

msgid "Profiles|Username successfully changed"
msgstr "用户名更改成功"

msgid "Profiles|Website"
msgstr "网站"

msgid "Profiles|What's your status?"
msgstr "你当前的状态？"

msgid "Profiles|You can change your avatar here"
msgstr "可以在这里修改您的头像"

msgid "Profiles|You can change your avatar here or remove the current avatar to revert to %{gravatar_link}"
msgstr "您可以在这里修改头像或删除当前头像并恢复为 %{gravatar_link}"

msgid "Profiles|You can upload your avatar here"
msgstr "可以在这里上传您的头像"

msgid "Profiles|You can upload your avatar here or change it at %{gravatar_link}"
msgstr "可以在这里上传您的头像或者从 %{gravatar_link} 修改头像"

msgid "Profiles|You don't have access to delete this user."
msgstr "您无权删除此用户。"

msgid "Profiles|You must transfer ownership or delete these groups before you can delete your account."
msgstr "您必须转移所有权或删除这些群组，然后才能删除您的帐户。"

msgid "Profiles|Your account is currently an owner in these groups:"
msgstr "您的帐户目前是这些群组的所有者："

msgid "Profiles|Your email address was automatically set based on your %{provider_label} account."
msgstr "您的邮件地址是根据您的 %{provider_label} 帐户自动设置的。"

msgid "Profiles|Your location was automatically set based on your %{provider_label} account."
msgstr "您的位置是基于您的 %{provider_label} 帐户自动设置的。"

msgid "Profiles|Your name was automatically set based on your %{provider_label} account, so people you know can recognize you."
msgstr "您的姓名是根据您的 %{provider_label} 帐户自动设置的，因此您认识的人可以识别您。"

msgid "Profiles|Your status"
msgstr "你的状态"

msgid "Profiles|e.g. My MacBook key"
msgstr "例如: My MacBook Key"

msgid "Profiles|your account"
msgstr "您的帐户"

msgid "Profiling - Performance bar"
msgstr "分析 - 性能栏"

msgid "Programming languages used in this repository"
msgstr "当前代码仓库中使用的编程语言"

msgid "Progress"
msgstr "进度"

msgid "Project"
msgstr "项目"

msgid "Project '%{project_name}' is in the process of being deleted."
msgstr "项目 “%{project_name}” 正在被删除。"

msgid "Project '%{project_name}' queued for deletion."
msgstr "项目 '%{project_name}' 已进入删除队列。"

msgid "Project '%{project_name}' was successfully created."
msgstr "项目 '%{project_name}' 已创建成功。"

msgid "Project '%{project_name}' was successfully updated."
msgstr "项目 '%{project_name}' 已更新完成。"

msgid "Project Badges"
msgstr "项目徽章"

msgid "Project URL"
msgstr "项目 URL"

msgid "Project access must be granted explicitly to each user."
msgstr "项目访问权限必须明确授权给每个用户。"

msgid "Project avatar"
msgstr "项目头像"

msgid "Project avatar in repository: %{link}"
msgstr "项目头像在仓库中：%{link}"

msgid "Project details"
msgstr "项目详情"

msgid "Project export could not be deleted."
msgstr "无法删除项目导出。"

msgid "Project export has been deleted."
msgstr "项目导出已被删除。"

msgid "Project export link has expired. Please generate a new export from your project settings."
msgstr "项目导出链接已过期。请从项目设置中重新生成项目导出。"

msgid "Project export started. A download link will be sent by email."
msgstr "项目导出已开始。下载链接将通过电子邮件发送。"

msgid "Project name"
msgstr "项目名称"

msgid "Project slug"
msgstr "项目标识串(slug)"

msgid "ProjectActivityRSS|Subscribe"
msgstr "订阅"

msgid "ProjectCreationLevel|Allowed to create projects"
msgstr "允许创建项目"

msgid "ProjectCreationLevel|Default project creation protection"
msgstr "默认的群组项目创建保护"

msgid "ProjectCreationLevel|Developers + Maintainers"
msgstr "开发人员 + 维护人员"

msgid "ProjectCreationLevel|Maintainers"
msgstr "维护人员"

msgid "ProjectCreationLevel|No one"
msgstr "禁止"

msgid "ProjectFileTree|Name"
msgstr "名称"

msgid "ProjectLastActivity|Never"
msgstr "从未"

msgid "ProjectLifecycle|Stage"
msgstr "阶段"

msgid "ProjectOverview|Fork"
msgstr "派生"

msgid "ProjectOverview|Forks"
msgstr "派生"

msgid "ProjectOverview|Go to your fork"
msgstr "转至您的派生"

msgid "ProjectOverview|Star"
msgstr "星标"

msgid "ProjectOverview|Unstar"
msgstr "取消星标"

msgid "ProjectOverview|You have reached your project limit"
msgstr "您已达到项目数量限制"

msgid "ProjectOverview|You must sign in to star a project"
msgstr "登录后才能星标项目"

msgid "ProjectPage|Project ID: %{project_id}"
msgstr "项目ID：%{project_id}"

msgid "ProjectSettings|Badges"
msgstr "徽章"

msgid "ProjectSettings|Contact an admin to change this setting."
msgstr "联系管理员更改此设置。"

msgid "ProjectSettings|Customize your project badges."
msgstr "自定义你的项目徽章。"

msgid "ProjectSettings|Failed to protect the tag"
msgstr "保护标签失败"

msgid "ProjectSettings|Failed to update tag!"
msgstr "更新标签失败！"

msgid "ProjectSettings|Learn more about badges."
msgstr "了解有关徽章的更多信息。"

msgid "ProjectSettings|Only signed commits can be pushed to this repository."
msgstr "只有已签署提交才可以推送到此仓库。"

msgid "ProjectSettings|This setting is applied on the server level and can be overridden by an admin."
msgstr "此设置已应用于服务器级别，可由管理员修改。"

msgid "ProjectSettings|This setting is applied on the server level but has been overridden for this project."
msgstr "此设置应用于服务器级别，但已被该项目覆盖。"

msgid "ProjectSettings|This setting will be applied to all projects unless overridden by an admin."
msgstr "此设置将应用于所有项目，除非被管理员覆盖。"

msgid "ProjectSettings|Users can only push commits to this repository that were committed with one of their own verified emails."
msgstr "用户只能通过自己已验证的电子邮件地址将提交到此存储库中。"

msgid "Projects"
msgstr "项目"

msgid "Projects shared with %{group_name}"
msgstr "与 %{group_name} 共享的项目"

msgid "ProjectsDropdown|Frequently visited"
msgstr "经常访问"

msgid "ProjectsDropdown|Loading projects"
msgstr "加载项目中"

msgid "ProjectsDropdown|Projects you visit often will appear here"
msgstr "您经常访问的项目将出现在这里"

msgid "ProjectsDropdown|Search your projects"
msgstr "搜索您的项目"

msgid "ProjectsDropdown|Something went wrong on our end."
msgstr "发生了内部错误"

msgid "ProjectsDropdown|Sorry, no projects matched your search"
msgstr "对不起，没有搜索到符合条件的项目"

msgid "ProjectsDropdown|This feature requires browser localStorage support"
msgstr "此功能需要浏览器支持本地存储"

msgid "PrometheusAlerts|Add alert"
msgstr "添加警报"

msgid "PrometheusAlerts|Alert set"
msgstr "警报设置"

msgid "PrometheusAlerts|Edit alert"
msgstr "编辑警报"

msgid "PrometheusAlerts|Error creating alert"
msgstr "创建警报时出错"

msgid "PrometheusAlerts|Error deleting alert"
msgstr "删除警报时出错"

msgid "PrometheusAlerts|Error fetching alert"
msgstr "获取警报时出错"

msgid "PrometheusAlerts|Error saving alert"
msgstr "保存警报时出错"

msgid "PrometheusAlerts|No alert set"
msgstr "无警报设定"

msgid "PrometheusAlerts|Operator"
msgstr "操作符"

msgid "PrometheusAlerts|Threshold"
msgstr "阈值"

msgid "PrometheusDashboard|Time"
msgstr "时间"

msgid "PrometheusService|%{exporters} with %{metrics} were found"
msgstr "找到%{exporters} 及 %{metrics}"

msgid "PrometheusService|<p class=\"text-tertiary\">No <a href=\"%{docsUrl}\">common metrics</a> were found</p>"
msgstr "<p class=\"text-tertiary\">无<a href=\"%{docsUrl}\">常用指标</a> </p>"

msgid "PrometheusService|Active"
msgstr "启用"

msgid "PrometheusService|Auto configuration"
msgstr "自动配置"

msgid "PrometheusService|Automatically deploy and configure Prometheus on your clusters to monitor your project’s environments"
msgstr "自动部署和配置Prometheus到集群来监测项目的环境"

msgid "PrometheusService|By default, Prometheus listens on ‘http://localhost:9090’. It’s not recommended to change the default address and port as this might affect or conflict with other services running on the GitLab server."
msgstr "默认情况下，Prometheus 侦听 ‘http://localhost:9090’。不建议更改默认地址和端口，因为这可能会影响或冲突在 GitLab 服务器上运行的其他服务。"

msgid "PrometheusService|Common metrics"
msgstr "常用指标"

msgid "PrometheusService|Common metrics are automatically monitored based on a library of metrics from popular exporters."
msgstr "常用指标会根据应用广泛的导出器指标库自动监控。"

msgid "PrometheusService|Custom metrics"
msgstr "自定义指标"

msgid "PrometheusService|Finding and configuring metrics..."
msgstr "查找和配置指标..."

msgid "PrometheusService|Finding custom metrics..."
msgstr "查找自定义指标..."

msgid "PrometheusService|Install Prometheus on clusters"
msgstr "在群集上安装Prometheus"

msgid "PrometheusService|Manage clusters"
msgstr "管理集群"

msgid "PrometheusService|Manual configuration"
msgstr "手动配置"

msgid "PrometheusService|Metrics"
msgstr "指标"

msgid "PrometheusService|Missing environment variable"
msgstr "没有环境变量"

msgid "PrometheusService|More information"
msgstr "更多的信息"

msgid "PrometheusService|New metric"
msgstr "新建指标"

msgid "PrometheusService|Prometheus API Base URL, like http://prometheus.example.com/"
msgstr "Prometheus API 地址，例如 http://prometheus.example.com/"

msgid "PrometheusService|Prometheus is being automatically managed on your clusters"
msgstr "Prometheus正在被群集自动管理"

msgid "PrometheusService|These metrics will only be monitored after your first deployment to an environment"
msgstr "在首次部署到环境之后, 这些指标才会被监控"

msgid "PrometheusService|Time-series monitoring service"
msgstr "时间序列监控服务"

msgid "PrometheusService|To enable manual configuration, uninstall Prometheus from your clusters"
msgstr "如需启用手动配置，请从群集中卸载Prometheus"

msgid "PrometheusService|To enable the installation of Prometheus on your clusters, deactivate the manual configuration below"
msgstr "如需在群集上启用Prometheus的安装，请取消以下的手动配置"

msgid "PrometheusService|Waiting for your first deployment to an environment to find common metrics"
msgstr "等待首次部署到环境以查找常用指标"

msgid "Promote"
msgstr "升级"

msgid "Promote these project milestones into a group milestone."
msgstr "将这些项目里程碑升级为群组里程碑。"

msgid "Promote to Group Milestone"
msgstr "升级到群组里程碑"

msgid "Promote to group label"
msgstr "升级到群组标记"

msgid "Promotions|Don't show me this again"
msgstr "不再显示"

msgid "Promotions|Epics let you manage your portfolio of projects more efficiently and with less effort by tracking groups of issues that share a theme, across projects and milestones."
msgstr "史诗故事(Epics) 让您可以通过追踪跨项目和里程碑共享主题的问题组，更有效地管理项目组合。"

msgid "Promotions|This feature is locked."
msgstr "此功能已锁定"

msgid "Promotions|Upgrade plan"
msgstr "升级订阅计划"

msgid "Protected"
msgstr "受保护"

msgid "Protected Environments"
msgstr "受保护的环境"

msgid "ProtectedEnvironment|%{environment_name} will be writable for developers. Are you sure?"
msgstr "%{environment_name} 对于开发人员来说是可写的。你确定吗？"

msgid "ProtectedEnvironment|Allowed to deploy"
msgstr "允许部署"

msgid "ProtectedEnvironment|Choose who is allowed to deploy"
msgstr "选择允许部署的人员"

msgid "ProtectedEnvironment|Environment"
msgstr "环境"

msgid "ProtectedEnvironment|Protect"
msgstr "保护"

msgid "ProtectedEnvironment|Protect Environments in order to restrict who can execute deployments."
msgstr "保护环境以限制可执行部署的人员。"

msgid "ProtectedEnvironment|Protect an environment"
msgstr "保护环境"

msgid "ProtectedEnvironment|Protected Environment (%{protected_environments_count})"
msgstr "受保护的环境 (%{protected_environments_count})"

msgid "ProtectedEnvironment|Select an environment"
msgstr "选择一个环境"

msgid "ProtectedEnvironment|There are currently no protected environments, protect an environment with the form above."
msgstr "目前没有受保护的环境，请使用上述表单保护环境。"

msgid "ProtectedEnvironment|Unprotect"
msgstr "取消保护"

msgid "ProtectedEnvironment|Your environment can't be unprotected"
msgstr "您的环境无法受到保护"

msgid "ProtectedEnvironment|Your environment has been protected."
msgstr "您的环境已受到保护。"

msgid "ProtectedEnvironment|Your environment has been unprotected"
msgstr "环境已经不被保护"

msgid "Protip:"
msgstr "专家提示："

msgid "Provider"
msgstr "提供者"

msgid "Pseudonymizer data collection"
msgstr "匿名化数据收集"

msgid "Public - The group and any public projects can be viewed without any authentication."
msgstr "公开 - 群组和任何公共项目可以在没有任何身份验证的情况下查看。"

msgid "Public - The project can be accessed without any authentication."
msgstr "公开 - 无需任何身份验证即可访问该项目。"

msgid "Public pipelines"
msgstr "公共流水线"

msgid "Pull"
msgstr "拉取"

msgid "Push"
msgstr "推送"

msgid "Push Rules"
msgstr "推送规则"

msgid "Push events"
msgstr "推送事件"

msgid "Push project from command line"
msgstr "从命令行推送项目"

msgid "Push to create a project"
msgstr "通过推送创建项目"

msgid "PushRule|Committer restriction"
msgstr "提交者限制"

msgid "Pushed"
msgstr "已推送"

msgid "Pushes"
msgstr "推送"

msgid "Quarters"
msgstr "季度"

msgid "Quick actions can be used in the issues description and comment boxes."
msgstr "快速操作可用于议题描述和评论框。"

msgid "Read more"
msgstr "进一步了解"

msgid "Read more about project permissions <strong>%{link_to_help}</strong>"
msgstr "了解有关项目权限的更多信息 <strong>%{link_to_help}</strong>"

msgid "Readme"
msgstr "自述文件"

msgid "Real-time features"
msgstr "实时功能"

msgid "Recent searches"
msgstr "最近的搜索"

msgid "Reference:"
msgstr "引用："

msgid "Refresh"
msgstr "刷新"

msgid "Refreshing in a second to show the updated status..."
msgid_plural "Refreshing in %d seconds to show the updated status..."
msgstr[0] "%d 秒后刷新以显示更新状态..."

msgid "Regenerate key"
msgstr "重新生成密钥"

msgid "Regex pattern"
msgstr "正则表达式"

msgid "Register / Sign In"
msgstr "注册/登录"

msgid "Register and see your runners for this group."
msgstr "注册并查看当前群组的Runner。"

msgid "Register and see your runners for this project."
msgstr "注册和查看当前项目的 Runner"

msgid "Registry"
msgstr "注册表"

msgid "Related Commits"
msgstr "相关的提交"

msgid "Related Deployed Jobs"
msgstr "相关的部署作业"

msgid "Related Issues"
msgstr "相关的议题"

msgid "Related Jobs"
msgstr "相关的作业"

msgid "Related Merge Requests"
msgstr "相关的合并请求"

msgid "Related Merged Requests"
msgstr "相关已合并的合并请求"

msgid "Related merge requests"
msgstr "相关合并请求"

msgid "Remind later"
msgstr "稍后提醒"

msgid "Remove"
msgstr "删除"

msgid "Remove Runner"
msgstr "移除Runner"

msgid "Remove avatar"
msgstr "删除头像"

msgid "Remove priority"
msgstr "删除优先级"

msgid "Remove project"
msgstr "删除项目"

msgid "Rename"
msgstr "重命名"

msgid "Rename file"
msgstr "重命名文件"

msgid "Rename folder"
msgstr "重命名文件夹"

msgid "Reopen epic"
msgstr "重新开启史诗"

msgid "Repair authentication"
msgstr "修复认证"

msgid "Reply to this email directly or %{view_it_on_gitlab}."
msgstr "直接回复此邮件或 %{view_it_on_gitlab}。"

msgid "Repo by URL"
msgstr "从 URL 导入仓库"

msgid "Reporting"
msgstr "报告"

msgid "Reports|%{failedString} and %{resolvedString}"
msgstr "%{failedString} 和 %{resolvedString}"

msgid "Reports|Class"
msgstr "类"

msgid "Reports|Confidence"
msgstr "置信水平"

msgid "Reports|Dismiss Vulnerability"
msgstr "忽略漏洞"

msgid "Reports|Execution time"
msgstr "执行时间"

msgid "Reports|Failure"
msgstr "失败"

msgid "Reports|More info"
msgstr "更多信息"

msgid "Reports|New Issue"
msgstr "新建议题"

msgid "Reports|Severity"
msgstr "严重性"

msgid "Reports|System output"
msgstr "系统输出"

msgid "Reports|Test summary"
msgstr "测试摘要"

msgid "Reports|Test summary failed loading results"
msgstr "测试摘要加载失败"

msgid "Reports|Test summary results are being parsed"
msgstr "正在分析测试摘要"

msgid "Reports|Vulnerability"
msgstr "漏洞"

msgid "Reports|no changed test results"
msgstr "测试结果没有变化"

msgid "Repository"
msgstr "仓库"

msgid "Repository Settings"
msgstr "存储库设置"

msgid "Repository URL"
msgstr "仓库地址"

msgid "Repository has no locks."
msgstr "当前仓库无加锁文件。"

msgid "Repository maintenance"
msgstr "仓库维护"

msgid "Repository mirror"
msgstr "仓库镜像"

msgid "Repository storage"
msgstr "仓库存储"

msgid "RepositorySettingsAccessLevel|Select"
msgstr "选择"

msgid "Request Access"
msgstr "申请权限"

msgid "Requests Profiles"
msgstr "请求分析"

msgid "Require all users to accept Terms of Service and Privacy Policy when they access GitLab."
msgstr "要求所有用户在访问GitLab时接受服务条款和隐私政策。"

msgid "Reset git storage health information"
msgstr "重置 Git 存储的运行状况信息"

msgid "Reset health check access token"
msgstr "重置运行状况检查访问令牌"

msgid "Reset runners registration token"
msgstr "重置 Runner 注册令牌"

msgid "Resolve all discussions in new issue"
msgstr "在新议题中解决所有讨论"

msgid "Resolve conflicts on source branch"
msgstr "在源分支上解决冲突"

msgid "Resolve discussion"
msgstr "解决讨论"

msgid "Response metrics (AWS ELB)"
msgstr "响应指标（AWS ELB）"

msgid "Response metrics (Custom)"
msgstr "响应指标（自定义）"

msgid "Response metrics (HA Proxy)"
msgstr "响应指标（HA Proxy）"

msgid "Response metrics (NGINX Ingress)"
msgstr "响应指标（NGINX Ingress）"

msgid "Response metrics (NGINX)"
msgstr "响应指标（NGINX）"

msgid "Resume"
msgstr "恢复"

msgid "Retry"
msgstr "重试"

msgid "Retry this job"
msgstr "重试当前作业"

msgid "Retry verification"
msgstr "重试验证"

msgid "Reveal Variables"
msgstr "显示变量"

msgid "Reveal value"
msgid_plural "Reveal values"
msgstr[0] "显示值"

msgid "Revert this commit"
msgstr "还原此提交"

msgid "Revert this merge request"
msgstr "还原此合并请求"

msgid "Review"
msgstr "审阅"

msgid "Review the process for configuring service providers in your identity provider — in this case, GitLab is the \"service provider\" or \"relying party\"."
msgstr "查看在您的身份验证提供商中配置服务提供商的流程 - 在这里，GitLab是“服务提供商”或“依赖方”。"

msgid "Reviewing"
msgstr "审阅中"

msgid "Reviewing (merge request !%{mergeRequestId})"
msgstr "审核(合并请求 !%{mergeRequestId})"

msgid "Revoke"
msgstr "撤销"

msgid "Roadmap"
msgstr "路线图"

msgid "Run CI/CD pipelines for external repositories"
msgstr "使用外部仓库的CI/CD流水线"

msgid "Run untagged jobs"
msgstr "运行未标记的作业"

msgid "Runner cannot be assigned to other projects"
msgstr "无法将Runner分配给其他项目"

msgid "Runner runs jobs from all unassigned projects"
msgstr "Runner将运行所有未指定的项目的作业"

msgid "Runner runs jobs from all unassigned projects in its group"
msgstr "Runner将运行群组中所有未指定项目的作业"

msgid "Runner runs jobs from assigned projects"
msgstr "Runner将运行指定项目的作业"

msgid "Runner token"
msgstr "Runner 令牌"

msgid "Runner will not receive any new jobs"
msgstr "Runner不会接受新的作业"

msgid "Runners"
msgstr "Runner"

msgid "Runners API"
msgstr "Runners API"

msgid "Runners can be placed on separate users, servers, and even on your local machine."
msgstr "Runner可以放在不同的用户、服务器，甚至本地机器上。"

msgid "Runners can be placed on separate users, servers, even on your local machine."
msgstr "Runner可以放在不同的用户、服务器，甚至本地机器上。"

msgid "Runners currently online: %{active_runners_count}"
msgstr "当前在线Runner： %{active_runners_count}"

msgid "Runners page"
msgstr "运行器页面"

msgid "Runners page."
msgstr "运行器页面。"

msgid "Runners|You have used all your shared Runners pipeline minutes."
msgstr "您已经使用了所有共享Runner的流水线时间。"

msgid "Running"
msgstr "运行中"

msgid "SAML SSO"
msgstr "SAML SSO(单点登录)"

msgid "SAML SSO for %{group_name}"
msgstr "群组%{group_name} 的 SAML SSO"

msgid "SAML Single Sign On"
msgstr "SAML 单点登录"

msgid "SAML Single Sign On Settings"
msgstr "SAML 单点登录设置"

msgid "SAST"
msgstr "SAST"

msgid "SHA1 fingerprint of the SAML token signing certificate. Get this from your identity provider, where it can also be called \"Thumbprint\"."
msgstr "SAML令牌签名证书的SHA1指纹。请从身份验证提供商处获取（也可以被称为“指纹”）。"

msgid "SSH Keys"
msgstr "SSH 密钥"

msgid "SSH host keys"
msgstr "SSH主机密钥"

msgid "SSH public key"
msgstr "SSH公钥"

msgid "SSL Verification"
msgstr "SSL验证"

msgid "Save"
msgstr "保存"

msgid "Save application"
msgstr "保存应用"

msgid "Save changes"
msgstr "保存修改"

msgid "Save pipeline schedule"
msgstr "保存流水线计划"

msgid "Save variables"
msgstr "保存变量"

msgid "Schedule a new pipeline"
msgstr "新建流水线计划"

msgid "Scheduled"
msgstr "已加入日程"

msgid "Schedules"
msgstr "日程"

msgid "Scheduling Pipelines"
msgstr "流水线计划"

msgid "Scope"
msgstr "范围"

msgid "Scoped issue boards"
msgstr "指定范围的议题看板"

msgid "Scroll down to <strong>Google Code Project Hosting</strong> and enable the switch on the right."
msgstr "向下滚动到 <strong>Google Code项目托管</strong> 并通过右侧的开关启用。"

msgid "Scroll to bottom"
msgstr "滚动到底部"

msgid "Scroll to top"
msgstr "滚动到顶部"

msgid "Search"
msgstr "搜索"

msgid "Search branches"
msgstr "搜索分支"

msgid "Search branches and tags"
msgstr "搜索分支和标签"

msgid "Search files"
msgstr "搜索文件"

msgid "Search for projects, issues, etc."
msgstr "搜索项目、议题等等…"

msgid "Search merge requests"
msgstr "搜索合并请求"

msgid "Search milestones"
msgstr "搜索里程碑"

msgid "Search or filter results..."
msgstr "搜索或过滤结果......"

msgid "Search or jump to…"
msgstr "搜索或转到..."

msgid "Search project"
msgstr "搜索项目"

msgid "Search users"
msgstr "搜索用户"

msgid "SearchAutocomplete|All GitLab"
msgstr "在整个 GitLab"

msgid "SearchAutocomplete|Issues I've created"
msgstr "我创建的问题"

msgid "SearchAutocomplete|Issues assigned to me"
msgstr "分配给我的问题"

msgid "SearchAutocomplete|Merge requests I've created"
msgstr "我创建的合并请求"

msgid "SearchAutocomplete|Merge requests assigned to me"
msgstr "分配给我的合并请求"

msgid "SearchAutocomplete|in all GitLab"
msgstr "在整个 GitLab"

msgid "SearchAutocomplete|in this group"
msgstr "在此群组"

msgid "SearchAutocomplete|in this project"
msgstr "在此项目"

msgid "Seconds before reseting failure information"
msgstr "重置失败信息等待时间(秒)"

msgid "Seconds to wait for a storage access attempt"
msgstr "等待存储访问尝试时间(秒)"

msgid "Secret:"
msgstr "密码:"

msgid "Security"
msgstr "安全"

msgid "Security Dashboard"
msgstr "安全仪表盘"

msgid "SecurityDashboard| The security dashboard displays the latest security report. Use it to find and fix vulnerabilities."
msgstr "安全仪表板显示最新的安全报告。用它来查找和修复漏洞。"

msgid "SecurityDashboard|Monitor vulnerabilities in your code"
msgstr "监控代码中的漏洞"

msgid "SecurityDashboard|Pipeline %{pipelineLink} triggered"
msgstr "流水线 %{pipelineLink} 已触发"

msgid "Select"
msgstr "选择"

msgid "Select Archive Format"
msgstr "选择下载格式"

msgid "Select a group to invite"
msgstr "选择要邀请的组"

msgid "Select a namespace to fork the project"
msgstr "选择一个命名空间来派生项目"

msgid "Select a timezone"
msgstr "选择时区"

msgid "Select an existing Kubernetes cluster or create a new one"
msgstr "选择一个既有的Kubernetes集群或者创建一个新的"

msgid "Select assignee"
msgstr "选择指派人"

msgid "Select branch/tag"
msgstr "选择分支/标签"

msgid "Select project"
msgstr "选择项目"

msgid "Select project and zone to choose machine type"
msgstr "按项目和地域选择实例类型"

msgid "Select project to choose zone"
msgstr "按项目选择地域"

msgid "Select projects you want to import."
msgstr "选择要导入的项目。"

msgid "Select source branch"
msgstr "选择源分支"

msgid "Select target branch"
msgstr "选择目标分支"

msgid "Select the branch you want to set as the default for this project. All merge requests and commits will automatically be made against this branch unless you specify a different one."
msgstr "选择当前项目的默认分支。除非另行指定，否则所有合并请求和提交都将指向此分支。"

msgid "Select the custom project template source group."
msgstr "选择自定义项目模板源组。"

msgid "Selecting a GitLab user will add a link to the GitLab user in the descriptions of issues and comments (e.g. \"By <a href=\"#\">@johnsmith</a>\"). It will also associate and/or assign these issues and comments with the selected user."
msgstr "选中GitLab用户将在议题和评论的描述中加入指向该GitLab用户的链接（例如“By <a href=\"#\">@johnsmith</a>”）。它还将与所选用户关联和/或分配这些议题和评论。"

msgid "Selective synchronization"
msgstr "选择性同步"

msgid "Send email"
msgstr "发送电子邮件"

msgid "Send usage data"
msgstr "发送的使用情况数据"

msgid "Sep"
msgstr "九"

msgid "September"
msgstr "九月"

msgid "Server version"
msgstr "服务器版本"

msgid "Service Desk"
msgstr "服务台"

msgid "Service Templates"
msgstr "服务模板"

msgid "Service URL"
msgstr "服务 URL"

msgid "Session expiration, projects limit and attachment size."
msgstr "会话有效期，项目限制及附件大小。"

msgid "Set a password on your account to pull or push via %{protocol}."
msgstr "为账号创建一个用于推送或拉取的 %{protocol} 密码。"

msgid "Set default and restrict visibility levels. Configure import sources and git access protocol."
msgstr "设定缺省及受限可见性级别。配置导入来源及git访问协议。"

msgid "Set instance-wide template repository"
msgstr "设置实例范围的模板存储库"

msgid "Set max session time for web terminal."
msgstr "为Web终端设置最长会话时间。"

msgid "Set notification email for abuse reports."
msgstr "为滥用报告设置通知电子邮件。"

msgid "Set requirements for a user to sign-in. Enable mandatory two-factor authentication."
msgstr "设定用户登录的条件。启用强制双重认证。"

msgid "Set up CI/CD"
msgstr "配置 CI/CD"

msgid "Set up Koding"
msgstr "设置 Koding"

msgid "Set up a %{type} Runner manually"
msgstr "手动设置%{type}Runner  "

msgid "Set up a specific Runner automatically"
msgstr "自动创建专用Runner"

msgid "Set up assertions/attributes/claims (email, first_name, last_name) and NameID according to %{docsLinkStart}the documentation %{icon}%{docsLinkEnd}"
msgstr "根据%{docsLinkStart}文档%{icon}%{docsLinkEnd}设置断言/属性/声明（email，first_name，last_name）和NameID"

msgid "Set up your project to automatically push and/or pull changes to/from another repository. Branches, tags, and commits will be synced automatically."
msgstr "设置项目以自动推送和/或从另一个存储库中提取更改。分支，标签和提交将自动同步。"

msgid "SetPasswordToCloneLink|set a password"
msgstr "设置密码"

msgid "Settings"
msgstr "设置"

msgid "Share"
msgstr "分享"

msgid "Share the <strong>%{sso_label}</strong> with members so they can sign in to your group through your identity provider"
msgstr "分享<strong>%{sso_label}</strong> 给组员，以便他们可以通过您的身份提供商登录您的群组"

msgid "Shared Runners"
msgstr "共享Runner"

msgid "Shared projects"
msgstr "已分享项目"

msgid "SharedRunnersMinutesSettings|By resetting the pipeline minutes for this namespace, the currently used minutes will be set to zero."
msgstr "通过重置此命名空间的流水线分钟数，当前使用的分钟数将被归零。"

msgid "SharedRunnersMinutesSettings|Reset pipeline minutes"
msgstr "重置流水线分钟数"

msgid "SharedRunnersMinutesSettings|Reset used pipeline minutes"
msgstr "重置已用流水线分钟数"

msgid "Sherlock Transactions"
msgstr "Sherlock事物"

msgid "Show command"
msgstr "显示相关命令"

msgid "Show complete raw log"
msgstr "显示完整的原始日志"

msgid "Show latest version"
msgstr "显示最新版本"

msgid "Show latest version of the diff"
msgstr "显示最新版本的差异"

msgid "Show parent pages"
msgstr "查看上级页面"

msgid "Show parent subgroups"
msgstr "查看上级子群组"

msgid "Show whitespace changes"
msgstr "显示空白变更内容"

msgid "Showing %d event"
msgid_plural "Showing %d events"
msgstr[0] "显示 %d 个事件"

msgid "Side-by-side"
msgstr "并排"

msgid "Sidebar|Change weight"
msgstr "编辑权重"

msgid "Sidebar|None"
msgstr "无"

msgid "Sidebar|Only numeral characters allowed"
msgstr "只允许使用数字字符"

msgid "Sidebar|Weight"
msgstr "权重"

msgid "Sign in"
msgstr "登录"

msgid "Sign in / Register"
msgstr "登录/注册"

msgid "Sign in to %{group_name}"
msgstr "登录到 %{group_name}"

msgid "Sign in with Single Sign-On"
msgstr "使用单点登录(SSO)进行登录"

msgid "Sign out"
msgstr "退出"

msgid "Sign-in restrictions"
msgstr "登录限制"

msgid "Sign-up restrictions"
msgstr "注册限制"

msgid "Size"
msgstr "大小"

msgid "Size and domain settings for static websites"
msgstr "静态网站的大小和域设置"

msgid "Slack application"
msgstr "Slack应用"

msgid "Slack integration allows you to interact with GitLab via slash commands in a chat window."
<<<<<<< HEAD
msgstr ""
=======
msgstr "Slack集成允许您通过聊天窗口中的shash命令与GitLab交互。"
>>>>>>> 111613a3

msgid "Slower but makes sure the project workspace is pristine as it clones the repository from scratch for every job"
msgstr "更慢，但能确保项目工作空间与原始版本一致；因其对每个作业均从头开始克隆仓库"

msgid "Snippets"
msgstr "代码片段"

msgid "Something went wrong on our end"
msgstr "出错了，抱歉。"

msgid "Something went wrong on our end."
msgstr "出错了，抱歉。"

msgid "Something went wrong on our end. Please try again!"
msgstr "服务器端出现问题，请重试。"

msgid "Something went wrong trying to change the confidentiality of this issue"
msgstr "试图改变这个议题的私密性时出现错误"

msgid "Something went wrong trying to change the locked state of this %{issuableDisplayName}"
msgstr "试图改变 %{issuableDisplayName} 的锁定状态时出错了"

msgid "Something went wrong when toggling the button"
msgstr "点击按钮时出错"

msgid "Something went wrong while closing the %{issuable}. Please try again later"
msgstr "关闭 %{issuable} 时出错。请稍后重试"

msgid "Something went wrong while fetching %{listType} list"
msgstr "在获取 %{listType} 列表时出错了"

msgid "Something went wrong while fetching group member contributions"
msgstr "获取群组成员贡献时出错"

msgid "Something went wrong while fetching the projects."
msgstr "拉取项目时发生错误。"

msgid "Something went wrong while fetching the registry list."
msgstr "拉取注册表列表时发生错误。"

msgid "Something went wrong while reopening the %{issuable}. Please try again later"
msgstr "重新开启 %{issuable} 时出错。请稍后再试"

msgid "Something went wrong while resolving this discussion. Please try again."
msgstr "解决当前讨论时出错，请重试。"

msgid "Something went wrong. Please try again."
msgstr "出现错误。请重试。"

msgid "Sorry, no epics matched your search"
msgstr "对不起，没有搜索到任何符合条件的史诗故事"

msgid "Sort by"
msgstr "排序"

msgid "SortOptions|Access level, ascending"
msgstr "访问级别，升序排列"

msgid "SortOptions|Access level, descending"
msgstr "访问级别，降序排列"

msgid "SortOptions|Created date"
msgstr "创建日期"

msgid "SortOptions|Due date"
msgstr "截止日期"

msgid "SortOptions|Due later"
msgstr "已截止"

msgid "SortOptions|Due soon"
msgstr "即将截止"

msgid "SortOptions|Label priority"
msgstr "标记优先"

msgid "SortOptions|Largest group"
msgstr "最大群组"

msgid "SortOptions|Largest repository"
msgstr "最大仓库"

msgid "SortOptions|Last Contact"
msgstr "最后联系人"

msgid "SortOptions|Last created"
msgstr "最近创建"

msgid "SortOptions|Last joined"
msgstr "最新加入"

msgid "SortOptions|Last updated"
msgstr "最近更新"

msgid "SortOptions|Least popular"
msgstr "最不受欢迎"

msgid "SortOptions|Less weight"
msgstr "降低权重"

msgid "SortOptions|Milestone"
msgstr "里程碑"

msgid "SortOptions|Milestone due later"
msgstr "里程碑截止日期"

msgid "SortOptions|Milestone due soon"
msgstr "即将截止的里程碑"

msgid "SortOptions|More weight"
msgstr "增加权重"

msgid "SortOptions|Most popular"
msgstr "最受欢迎"

msgid "SortOptions|Most stars"
msgstr "最多星标"

msgid "SortOptions|Name"
msgstr "名称"

msgid "SortOptions|Name, ascending"
msgstr "名称，升序排列"

msgid "SortOptions|Name, descending"
msgstr "名称，降序排列"

msgid "SortOptions|Oldest created"
msgstr "最早创建"

msgid "SortOptions|Oldest joined"
msgstr "最早的加入"

msgid "SortOptions|Oldest sign in"
msgstr "最早的登录"

msgid "SortOptions|Oldest updated"
msgstr "最早更新"

msgid "SortOptions|Popularity"
msgstr "人气"

msgid "SortOptions|Priority"
msgstr "优先"

msgid "SortOptions|Recent sign in"
msgstr "最近登录"

msgid "SortOptions|Start date"
msgstr "开始日期"

msgid "SortOptions|Start later"
msgstr "稍后开始"

msgid "SortOptions|Start soon"
msgstr "现在开始"

msgid "SortOptions|Weight"
msgstr "权重"

msgid "Source"
msgstr "源"

msgid "Source (branch or tag)"
msgstr "源(分支或标签)"

msgid "Source code"
msgstr "源代码"

msgid "Source is not available"
msgstr "源不可用"

msgid "Spam Logs"
msgstr "垃圾信息日志"

msgid "Spam and Anti-bot Protection"
msgstr "垃圾邮件及防机器人保护"

msgid "Specific Runners"
msgstr "专用Runner"

msgid "Specify an e-mail address regex pattern to identify default internal users."
msgstr "指定电子邮件地址正则表达式模式以标识默认内部用户。"

msgid "Specify the following URL during the Runner setup:"
msgstr "在 Runner 设置时指定以下 URL："

msgid "Squash commits"
msgstr "合并提交"

msgid "Stage"
msgstr "阶段"

msgid "Stage & Commit"
msgstr "暂存 & 提交"

msgid "Stage all changes"
msgstr "暂存全部更改"

msgid "Stage changes"
msgstr "暂存更改"

msgid "Staged"
msgstr "已暂存"

msgid "Staged %{type}"
msgstr "已暂存的 %{type}"

msgid "Star a label to make it a priority label. Order the prioritized labels to change their relative priority, by dragging."
msgstr "把一个标记加上星标，可将其变为优先标记。通过拖放来调整优先标记的顺序，可以改变他们的相对优先级。"

msgid "StarProject|Star"
msgstr "星标"

msgid "Starred Projects"
msgstr "已星标项目"

msgid "Starred Projects' Activity"
msgstr "已星标项目的活动"

msgid "Starred projects"
msgstr "已星标项目"

msgid "Start a %{new_merge_request} with these changes"
msgstr "由此更改 %{new_merge_request}"

msgid "Start date"
msgstr "开始日期"

msgid "Start the Runner!"
msgstr "启动 Runner!"

msgid "Started"
msgstr "已启动"

msgid "Starts at (UTC)"
msgstr "开始于(UTC)"

msgid "State your message to activate"
msgstr "输入消息以激活"

msgid "Status"
msgstr "状态"

msgid "Stop impersonation"
msgstr "停止身份模拟"

msgid "Stop this environment"
msgstr "停止当前环境"

msgid "Stopped"
msgstr "已停止"

msgid "Storage"
msgstr "存储"

msgid "Storage:"
msgstr "存储:"

msgid "Subgroups"
msgstr "子群组"

msgid "Subgroups and projects"
msgstr "子组和项目"

msgid "Submit as spam"
msgstr "垃圾信息举报"

msgid "Submit search"
msgstr "提交搜索"

msgid "Subscribe"
msgstr "订阅"

msgid "Subscribe at group level"
msgstr "在群组级别订阅"

msgid "Subscribe at project level"
msgstr "在项目级别订阅"

msgid "Switch branch/tag"
msgstr "切换分支/标签"

msgid "Sync information"
msgstr "同步信息"

msgid "System Hooks"
msgstr "系统钩子"

msgid "System Info"
msgstr "系统信息"

msgid "System header and footer:"
msgstr "系统页头和页尾:"

msgid "System metrics (Custom)"
msgstr "系统指标（自定义）"

msgid "System metrics (Kubernetes)"
msgstr "系统指标（Kubernetes）"

msgid "Tag (%{tag_count})"
msgid_plural "Tags (%{tag_count})"
msgstr[0] "标签(%{tag_count})"

msgid "Tags"
msgstr "标签"

msgid "Tags feed"
msgstr "标签动态"

msgid "Tags:"
msgstr "标签："

msgid "TagsPage|Browse commits"
msgstr "浏览提交"

msgid "TagsPage|Browse files"
msgstr "浏览文件"

msgid "TagsPage|Can't find HEAD commit for this tag"
msgstr "无法找到此标记的HEAD提交"

msgid "TagsPage|Cancel"
msgstr "取消"

msgid "TagsPage|Create tag"
msgstr "创建标签"

msgid "TagsPage|Delete tag"
msgstr "删除标签"

msgid "TagsPage|Deleting the %{tag_name} tag cannot be undone. Are you sure?"
msgstr "删除 %{tag_name} 后将无法恢复，您确定？"

msgid "TagsPage|Edit release notes"
msgstr "编辑发行记录"

msgid "TagsPage|Existing branch name, tag, or commit SHA"
msgstr "已存在分支名称，标记或提交SHA"

msgid "TagsPage|Filter by tag name"
msgstr "根据标签名称过滤"

msgid "TagsPage|New Tag"
msgstr "新建标签"

msgid "TagsPage|New tag"
msgstr "新建标签"

msgid "TagsPage|Optionally, add a message to the tag."
msgstr "(可选)添加一条消息到标签。"

msgid "TagsPage|Optionally, add release notes to the tag. They will be stored in the GitLab database and displayed on the tags page."
msgstr "(可选)将发行说明添加到标签。它们将被存储在GitLab数据库中并显示在标签页上。"

msgid "TagsPage|Release notes"
msgstr "发行说明"

msgid "TagsPage|Repository has no tags yet."
msgstr "版本库还没有标签。"

msgid "TagsPage|Sort by"
msgstr "排序"

msgid "TagsPage|Tags"
msgstr "标签"

msgid "TagsPage|Tags give the ability to mark specific points in history as being important"
msgstr "使用标签，可以标记提交历史上的特定点为重要提交"

msgid "TagsPage|This tag has no release notes."
msgstr "此标签没有发行说明。"

msgid "TagsPage|Use git tag command to add a new one:"
msgstr "使用git tag命令添加一个："

msgid "TagsPage|Write your release notes or drag files here…"
msgstr "编写发行说明(Release Notes)或将文件拖动到此处..."

msgid "TagsPage|protected"
msgstr "已保护"

msgid "Target Branch"
msgstr "目标分支"

msgid "Target branch"
msgstr "目标分支"

msgid "Team"
msgstr "团队"

msgid "Template"
msgstr "模板"

msgid "Templates"
msgstr "模板"

msgid "Terms of Service Agreement and Privacy Policy"
msgstr "服务条款协议和隐私政策"

msgid "Terms of Service and Privacy Policy"
msgstr "服务条款和隐私政策"

msgid "Test coverage parsing"
msgstr "测试覆盖率解析"

msgid "Thanks! Don't show me this again"
msgstr "不再显示"

msgid "The Advanced Global Search in GitLab is a powerful search service that saves you time. Instead of creating duplicate code and wasting time, you can now search for code within other teams that can help your own project."
msgstr "GitLab 中的高级全局搜索功能是一个强大且节省您的时间的搜索服务。您可以搜索其他团队的代码以帮助您完善自己项目中的代码。从而避免创建重复的代码或浪费时间。"

msgid "The Git LFS objects will <strong>not</strong> be synced."
msgstr "Git LFS对象将<strong>不会</strong>被同步。"

msgid "The Issue Tracker is the place to add things that need to be improved or solved in a project"
msgstr "议题跟踪用于管理需求改进或者解决的问题"

msgid "The Issue Tracker is the place to add things that need to be improved or solved in a project. You can register or sign in to create issues for this project."
msgstr "议题跟踪用于管理需求改进或者解决的问题。请注册或登录后为当前项目创建议题。"

msgid "The X509 Certificate to use when mutual TLS is required to communicate with the external authorization service. If left blank, the server certificate is still validated when accessing over HTTPS."
msgstr "在需要相互 TLS 与外部授权服务通信时使用的 X509 证书。如果保留为空, 则在访问 HTTPS 时仍然验证服务器证书。"

msgid "The character highlighter helps you keep the subject line to %{titleLength} characters and wrap the body at %{bodyLength} so they are readable in git."
msgstr "字符突出显示器帮助您将主题行保持为 %{titleLength} 字符并将正文包装为 %{bodyLength} 以便它们在git中可读。"

msgid "The coding stage shows the time from the first commit to creating the merge request. The data will automatically be added here once you create your first merge request."
msgstr "编码阶段概述了从第一次提交到创建合并请求的时间。创建第一个合并请求后，数据将自动添加到此处。"

msgid "The collection of events added to the data gathered for that stage."
msgstr "与该阶段相关的事件集合。"

msgid "The connection will time out after %{timeout}. For repositories that take longer, use a clone/push combination."
msgstr "该连接将在 %{timeout}后超时。如仓库导入耗时超过该时间，请使用克隆/推送组合。"

msgid "The deployment of this job to %{environmentLink} did not succeed."
msgstr "将此作业部署为 %{environmentLink} 并未成功。"

msgid "The fork relationship has been removed."
msgstr "派生关系已被删除。"

msgid "The import will time out after %{timeout}. For repositories that take longer, use a clone/push combination."
msgstr "该导入过程将在 %{timeout}后超时。对于需要长于该时间才能导入的仓库，请使用克隆/推送组合。"

msgid "The issue stage shows the time it takes from creating an issue to assigning the issue to a milestone, or add the issue to a list on your Issue Board. Begin creating issues to see data for this stage."
msgstr "议题阶段概述了从创建议题到将议题添加到里程碑或议题看板所花费的时间。创建第一个议题后，数据将自动添加到此处.。"

msgid "The maximum file size allowed is 200KB."
msgstr "文件大小限制为 200KB。"

msgid "The number of attempts GitLab will make to access a storage."
msgstr "GitLab 访问存储的次数。"

msgid "The number of failures after which GitLab will completely prevent access to the storage. The number of failures can be reset in the admin interface: %{link_to_health_page} or using the %{api_documentation_link}."
msgstr "访问存储最大失败次数，达到后将导致GitLab完全阻止。可以在管理界面中重置失败次数： %{link_to_health_page} 或使用 %{api_documentation_link} 。"

msgid "The passphrase required to decrypt the private key. This is optional and the value is encrypted at rest."
msgstr "解密私钥所需的密码短语。该项为可选项, 并且内容被加密存储。"

msgid "The path to CI config file. Defaults to <code>.gitlab-ci.yml</code>"
msgstr "CI配置文件的路径。默认为 <code>.gitlab-ci.yml</code>"

msgid "The phase of the development lifecycle."
msgstr "项目生命周期中的各个阶段。"

msgid "The pipelines schedule runs pipelines in the future, repeatedly, for specific branches or tags. Those scheduled pipelines will inherit limited project access based on their associated user."
msgstr "针对特定分支或标签，流水线计划将在未来重复运行流水线。这些计划的流水线将从关联用户继承有限的项目访问权限。"

msgid "The planning stage shows the time from the previous step to pushing your first commit. This time will be added automatically once you push your first commit."
msgstr "计划阶段概述了从议题添加到日程到推送首次提交的时间。当首次推送提交后，数据将自动添加到此处。"

msgid "The private key to use when a client certificate is provided. This value is encrypted at rest."
msgstr "提供客户端证书时使用的私钥。该值被加密存储。"

msgid "The production stage shows the total time it takes between creating an issue and deploying the code to production. The data will be automatically added once you have completed the full idea to production cycle."
msgstr "生产阶段概述了从创建一个议题到将代码部署到生产环境的总时间。当完成想法到部署生产的循环，数据将自动添加到此处。"

msgid "The project can be accessed by any logged in user."
msgstr "该项目允许已登录的用户访问。"

msgid "The project can be accessed without any authentication."
msgstr "该项目允许任何人访问。"

msgid "The pseudonymizer data collection is disabled. When enabled, GitLab will run a background job that will produce pseudonymized CSVs of the GitLab database that will be uploaded to your configured object storage directory."
msgstr "匿名化数据搜集已禁用。该功能启用时，GitLab会运行后台任务，生成数据库的匿名化CSV，并上传到预先设定的对象存储目录。"

msgid "The repository for this project does not exist."
msgstr "此项目的仓库不存在。"

msgid "The repository for this project is empty"
msgstr "该项目的仓库是空的"

msgid "The repository must be accessible over <code>http://</code>, <code>https://</code> or <code>git://</code>."
msgstr "该仓库必须可通过<code>http://</code>, <code>https://</code> 或 <code>git://</code>进行访问。"

msgid "The repository must be accessible over <code>http://</code>, <code>https://</code>, <code>ssh://</code> and <code>git://</code>."
msgstr "该仓库必须可通过 <code>http://</code>，<code>https://</code>，<code>ssh://</code> 和 <code>git://</code>进行访问。"

msgid "The review stage shows the time from creating the merge request to merging it. The data will automatically be added after you merge your first merge request."
msgstr "审阅阶段概述了从创建合并请求到被合并的时间。当创建第一个合并请求后，数据将自动添加到此处。"

msgid "The roadmap shows the progress of your epics along a timeline"
msgstr "路线图显示了史诗故事沿着时间线的进展情况"

msgid "The secure token used by the Runner to checkout the project"
msgstr "Runner用于签出项目的安全令牌"

msgid "The staging stage shows the time between merging the MR and deploying code to the production environment. The data will be automatically added once you deploy to production for the first time."
msgstr "预发布阶段概述了从合并请求被合并到部署至生产环境的总时间。首次部署到生产环境后，数据将自动添加到此处。"

msgid "The tabs below will be removed in a future version"
msgstr "以下选项卡将在以后的版本中删除"

msgid "The testing stage shows the time GitLab CI takes to run every pipeline for the related merge request. The data will automatically be added after your first pipeline finishes running."
msgstr "测试阶段概述了 GitLab CI 为相关合并请求运行每个流水线所需的时间。当第一个流水线运行完成后，数据将自动添加到此处。"

msgid "The time in seconds GitLab will keep failure information. When no failures occur during this time, information about the mount is reset."
msgstr "GitLab 将保持失败信息的时间(秒)。在此期间不发生故障时，有关安装的信息将重置。"

msgid "The time in seconds GitLab will try to access storage. After this time a timeout error will be raised."
msgstr "GitLab 将尝试访问存储的时间(秒)。在此时间之后将引发超时错误。"

msgid "The time in seconds between storage checks. If a check did not complete yet, GitLab will skip the next check."
msgstr "存储检查之间的秒数。如果当前检查尚未完成，GitLab将跳过下一次检查。"

msgid "The time taken by each data entry gathered by that stage."
msgstr "该阶段每条数据所花的时间"

msgid "The update action will time out after %{number_of_minutes} minutes. For big repositories, use a clone/push combination."
msgstr "更新操作将在 %{number_of_minutes} 分钟后超时。对于大型存储库，请使用clone/push组合。"

msgid "The usage ping is disabled, and cannot be configured through this form."
msgstr "使用情况检测(usage ping)已禁用，无法通过此表单进行配置。"

msgid "The user map is a JSON document mapping the Google Code users that participated on your projects to the way their email addresses and usernames will be imported into GitLab. You can change this by changing the value on the right hand side of <code>:</code>. Be sure to preserve the surrounding double quotes, other punctuation and the email address or username on the left hand side."
msgstr "用户映射是一个JSON文档，将参与项目的Google Code用户映射到他们将导入GitLab的电子邮件地址和用户名的方式。您可以通过更改 <code>:</code>右侧的值来更改此值。请务必在左侧保留周围的双引号，其他标点符号以及电子邮件地址或用户名。"

msgid "The user map is a mapping of the FogBugz users that participated on your projects to the way their email address and usernames will be imported into GitLab. You can change this by populating the table below."
msgstr "用户映射是参与项目的 FogBugz 用户的电子邮件地址和用户名将被导入 GitLab 的方式。您可以通过以下表格来修改映射关系。"

msgid "The value lying at the midpoint of a series of observed values. E.g., between 3, 5, 9, the median is 5. Between 3, 5, 7, 8, the median is (5+7)/2 = 6."
msgstr "中位数是一个数列中最中间的值。例如在 3、5、9 之间，中位数是 5。在 3、5、7、8 之间，中位数是 （5 + 7）/ 2 = 6。"

msgid "There are no archived projects yet"
msgstr "目前还没有已归档的项目"

msgid "There are no issues to show"
msgstr "当前无议题"

msgid "There are no labels yet"
msgstr "目前还没有标签"

msgid "There are no merge requests to show"
msgstr "当前无合并请求"

msgid "There are no projects shared with this group yet"
msgstr "还没有与该群组共享的项目"

msgid "There are no staged changes"
msgstr "没有暂存的修改"

msgid "There are no unstaged changes"
msgstr "没有未暂存的修改"

msgid "There are problems accessing Git storage: "
msgstr "访问 Git 存储时出现问题："

msgid "There was an error adding a todo."
msgstr "添加待办事项时出现错误"

msgid "There was an error deleting the todo."
msgstr "删除待办事项时出现错误。"

msgid "There was an error loading users activity calendar."
msgstr "加载用户活动日历时出错。"

msgid "There was an error saving your notification settings."
msgstr "保存通知设置时发生错误。"

msgid "There was an error subscribing to this label."
msgstr "订阅此标记时出错。"

msgid "There was an error when reseting email token."
msgstr "重置电子邮件令牌时出错。"

msgid "There was an error when subscribing to this label."
msgstr "订阅此标记时出错。"

msgid "There was an error when unsubscribing from this label."
msgstr "取消订阅此标记时出错。"

msgid "They can be managed using the %{link}."
msgstr "他们可以通过 %{link} 进行管理。"

msgid "Third party offers"
msgstr "第三方优惠"

msgid "This GitLab instance does not provide any shared Runners yet. Instance administrators can register shared Runners in the admin area."
msgstr "此GitLab实例尚未提供任何共享Runner。管理员可以在管理区域中注册共享Runner。"

msgid "This application was created by %{link_to_owner}."
msgstr "这个应用程序是由 %{link_to_owner} 创建的。"

msgid "This application will be able to:"
msgstr "此应用程序将可以："

msgid "This board's scope is reduced"
msgstr "此看板范围缩小了"

msgid "This branch has changed since you started editing. Would you like to create a new branch?"
msgstr "自您开始编辑后, 此分支已更改。您想创建一个新的分支吗？"

msgid "This container registry has been scheduled for deletion."
msgstr "此容器注册表已安排删除。"

msgid "This date is after the due date, so this epic won't appear in the roadmap."
msgstr "此日期在截止日期之后，因此该史诗故事不会出现在路线图中。"

msgid "This date is before the start date, so this epic won't appear in the roadmap."
msgstr "此日期在开始日期之前，因此该史诗故事不会出现在路线图中。"

msgid "This diff is collapsed."
msgstr "此差异已折叠。"

msgid "This directory"
msgstr "当前目录"

msgid "This group"
msgstr "当前群组"

msgid "This group allows you to sign in with your %{group_name} Single Sign-On account. This will redirect you to an external sign in page."
msgstr "此群组允许您使用%{group_name} 单点登录帐户登录。这将会重定向到外部登录页面。"

msgid "This group does not provide any group Runners yet."
msgstr "该群组未提供任何群组Runner。"

msgid "This is a confidential issue."
msgstr "这是一个机密议题。"

msgid "This is the author's first Merge Request to this project."
msgstr "这是作者为当前项目贡献的第一个合并请求。"

msgid "This issue is confidential"
msgstr "当前议题为机密议题"

msgid "This issue is confidential and locked."
msgstr "这个是机密且已锁定的议题。"

msgid "This issue is locked."
msgstr "此议题已锁定。"

msgid "This job depends on a user to trigger its process. Often they are used to deploy code to production environments"
msgstr "当前作业需要用户触发其过程。此类作业通常用于将代码部署到生产环境"

msgid "This job depends on upstream jobs that need to succeed in order for this job to be triggered"
msgstr "当前作业需在上级作业成功后才可被启动。"

msgid "This job does not have a trace."
msgstr "此作业没有输出日志。"

msgid "This job has been canceled"
msgstr "此作业已取消"

msgid "This job has been skipped"
msgstr "此作业已被跳过"

msgid "This job has not been triggered yet"
msgstr "作业还未被触发"

msgid "This job has not started yet"
msgstr "作业还未开始"

msgid "This job is an out-of-date deployment to %{environmentLink}."
msgstr "此项作业已过时，无法部署到 %{environmentLink}。"

msgid "This job is an out-of-date deployment to %{environmentLink}. View the most recent deployment %{deploymentLink}."
msgstr "此项作业已过时，无法部署到 %{environmentLink}。查看最新的部署 %{deploymentLink}。"

msgid "This job is creating a deployment to %{environmentLink} and will overwrite the last %{deploymentLink}."
msgstr "此作业将创建部署为 %{environmentLink} 并将最后一次部署%{deploymentLink}覆盖 。"

msgid "This job is creating a deployment to %{environmentLink}."
msgstr "这项工作正在创建一个 %{environmentLink}的部署。"

msgid "This job is in pending state and is waiting to be picked by a runner"
msgstr "作业挂起中，等待进入队列"

msgid "This job is stuck, because you don't have any active runners online with any of these tags assigned to them:"
msgstr "此作业已停止。因为分配有如下标签的Runner都不在线："

msgid "This job is stuck, because you don't have any active runners that can run this job."
msgstr "此作业已停止。因为没有活动的Runner可以处理此项作业。"

msgid "This job is the most recent deployment to %{link}."
msgstr "此作业最近部署到 %{link}。"

msgid "This job requires a manual action"
msgstr "作业需手工操作"

msgid "This means you can not push code until you create an empty repository or import existing one."
msgstr "在创建一个空的仓库或导入现有仓库之前，将无法推送代码。"

msgid "This merge request is locked."
msgstr "此合并请求已锁定。"

msgid "This option is disabled as you don't have write permissions for the current branch"
msgstr "由于您没有当前分支的写入权限，因此禁用此选项"

msgid "This option is disabled while you still have unstaged changes"
msgstr "有未暂存更改时此选项会被禁用。"

msgid "This page is unavailable because you are not allowed to read information across multiple projects."
msgstr "此页面不可用，您无权跨项目阅读相关信息。"

msgid "This page will be removed in a future release."
msgstr "此页面将在将来的版本中删除。"

msgid "This project"
msgstr "当前项目"

msgid "This project does not belong to a group and can therefore not make use of group Runners."
msgstr "该项目不属于任何群组，因此不能使用群组Runner。"

msgid "This project does not have billing enabled. To create a cluster, <a href=%{linkToBilling} target=\"_blank\" rel=\"noopener noreferrer\">enable billing <i class=\"fa fa-external-link\" aria-hidden=\"true\"></i></a> and try again."
msgstr "此项目未启用账单。要创建群集，请 <a href=%{linkToBilling} target=\"_blank\" rel=\"noopener noreferrer\">启用账单 <i class=\"fa fa-external-link\" aria-hidden=\"true\"></i></a> 并重试。"

msgid "This repository"
msgstr "当前仓库"

msgid "This runner will only run on pipelines triggered on protected branches"
msgstr "此Runner仅在受保护分支上触发的流水线上运行"

msgid "This source diff could not be displayed because it is too large."
msgstr "此代码差异无法显示，因为它太大了。"

msgid "This timeout will take precedence when lower than Project-defined timeout"
msgstr "当低于项目定义的超时时间时，此超时将优先"

msgid "This user has no identities"
msgstr "该用户没有身份标识"

msgid "This user will be the author of all events in the activity feed that are the result of an update, like new branches being created or new commits being pushed to existing branches."
msgstr "此用户将成为活动流中所有事件的作者，例如创建新分支或者推送新提交到现有分支。"

msgid "This user will be the author of all events in the activity feed that are the result of an update, like new branches being created or new commits being pushed to existing branches. Upon creation or when reassigning you can only assign yourself to be the mirror user."
msgstr "此用户将成为活动流中所有事件的作者，例如创建新分支或者推送新提交到现有分支。在创建或重新指定时您仅可将自己指定为镜像用户。"

msgid "This will delete the custom metric, Are you sure?"
msgstr "此操作将删除自定义指标，确定继续吗？"

msgid "Those emails automatically become issues (with the comments becoming the email conversation) listed here."
msgstr "这些电子邮件自动生成为议题(评论生成为电子邮件会话)并在此处列出。"

msgid "Time before an issue gets scheduled"
msgstr "议题被列入日程表的时间"

msgid "Time before an issue starts implementation"
msgstr "开始进行编码前的时间"

msgid "Time between merge request creation and merge/close"
msgstr "从创建合并请求到被合并或关闭的时间"

msgid "Time in seconds GitLab will wait for a response from the external service. When the service does not respond in time, access will be denied."
msgstr "GitLab等待外部服务的响应时间（秒）。当服务没有及时响应时，访问将被拒绝。"

msgid "Time remaining"
msgstr "剩余时间："

msgid "Time spent"
msgstr "花费的时间"

msgid "Time tracking"
msgstr "工时统计"

msgid "Time until first merge request"
msgstr "创建第一个合并请求之前的时间"

msgid "TimeTrackingEstimated|Est"
msgstr "预计"

msgid "TimeTracking|Estimated:"
msgstr "预计:"

msgid "TimeTracking|Spent"
msgstr "已用:"

msgid "Timeago|%s days ago"
msgstr " %s 天前"

msgid "Timeago|%s days remaining"
msgstr "剩余 %s 天"

msgid "Timeago|%s hours ago"
msgstr "%s 小时前"

msgid "Timeago|%s hours remaining"
msgstr "剩余 %s 小时"

msgid "Timeago|%s minutes ago"
msgstr " %s 分钟前"

msgid "Timeago|%s minutes remaining"
msgstr "剩余 %s 分钟"

msgid "Timeago|%s months ago"
msgstr " %s 个月前"

msgid "Timeago|%s months remaining"
msgstr "剩余 %s 月"

msgid "Timeago|%s seconds ago"
msgstr "%s 秒前"

msgid "Timeago|%s seconds remaining"
msgstr "剩余 %s 秒"

msgid "Timeago|%s weeks ago"
msgstr " %s 星期前"

msgid "Timeago|%s weeks remaining"
msgstr "剩余 %s 星期"

msgid "Timeago|%s years ago"
msgstr " %s 年前"

msgid "Timeago|%s years remaining"
msgstr "剩余 %s 年"

msgid "Timeago|1 day ago"
msgstr "1天前"

msgid "Timeago|1 day remaining"
msgstr "剩余 1 天"

msgid "Timeago|1 hour ago"
msgstr "1小时前"

msgid "Timeago|1 hour remaining"
msgstr "剩余 1 小时"

msgid "Timeago|1 minute ago"
msgstr "1分钟前"

msgid "Timeago|1 minute remaining"
msgstr "剩余 1 分钟"

msgid "Timeago|1 month ago"
msgstr "1个月前"

msgid "Timeago|1 month remaining"
msgstr "剩余 1 个月"

msgid "Timeago|1 week ago"
msgstr "1星期前"

msgid "Timeago|1 week remaining"
msgstr "剩余 1 星期"

msgid "Timeago|1 year ago"
msgstr "1年前"

msgid "Timeago|1 year remaining"
msgstr "剩余 1 年"

msgid "Timeago|Past due"
msgstr "逾期"

msgid "Timeago|in %s days"
msgstr " %s 天后"

msgid "Timeago|in %s hours"
msgstr " %s 小时后"

msgid "Timeago|in %s minutes"
msgstr " %s 分钟后"

msgid "Timeago|in %s months"
msgstr " %s 个月后"

msgid "Timeago|in %s seconds"
msgstr " %s 秒后"

msgid "Timeago|in %s weeks"
msgstr " %s 星期后"

msgid "Timeago|in %s years"
msgstr " %s 年后"

msgid "Timeago|in 1 day"
msgstr " 1 天后"

msgid "Timeago|in 1 hour"
msgstr " 1 小时后"

msgid "Timeago|in 1 minute"
msgstr " 1 分钟后"

msgid "Timeago|in 1 month"
msgstr " 1 月后"

msgid "Timeago|in 1 week"
msgstr " 1 星期后"

msgid "Timeago|in 1 year"
msgstr " 1 年后"

msgid "Timeago|just now"
msgstr "刚刚"

msgid "Timeago|right now"
msgstr "立即"

msgid "Timeout"
msgstr "超时"

msgid "Time|hr"
msgid_plural "Time|hrs"
msgstr[0] "小时"

msgid "Time|min"
msgid_plural "Time|mins"
msgstr[0] "分钟"

msgid "Time|s"
msgstr "秒"

msgid "Tip:"
msgstr "提示："

msgid "Title"
msgstr "标题"

msgid "To GitLab"
msgstr "到GitLab"

msgid "To add an SSH key you need to %{generate_link_start}generate one%{link_end} or use an %{existing_link_start}existing key%{link_end}."
msgstr "要添加一个 SSH 密钥, 您需要 %{generate_link_start} 生成一个 %{link_end} 或使用一个 %{existing_link_start} 现有的 key%{link_end}。"

msgid "To connect GitHub repositories, you can use a %{personal_access_token_link}. When you create your Personal Access Token, you will need to select the <code>repo</code> scope, so we can display a list of your public and private repositories which are available to connect."
msgstr "可以使用 %{personal_access_token_link} 连接GitHub仓库。当创建个人访问令牌时，需要选择 <code>repo</code> 范围，以显示可供连接的公共和私有的仓库列表。"

msgid "To connect GitHub repositories, you first need to authorize GitLab to access the list of your GitHub repositories:"
msgstr "要连接GitHub存储库，首先需要授权GitLab访问列表中的GitHub仓库："

msgid "To connect an SVN repository, check out %{svn_link}."
msgstr "如要连接SVN仓库，请查看 %{svn_link}。"

msgid "To define internal users, first enable new users set to external"
msgstr "要定义内部用户，请首先启用设置为外部的新用户"

msgid "To enable it and see User Cohorts, visit %{application_settings_link_start}application settings%{application_settings_link_end}."
msgstr "要启用它并查看用户世代表，请访问 %{application_settings_link_start}应用程序设置%{application_settings_link_end}。"

msgid "To get started you enter your FogBugz URL and login information below. In the next steps, you'll be able to map users and select the projects you want to import."
msgstr "首先请在下面输入您的FogBugz URL和登录信息。下一步，您将可以映射用户并选择要导入的项目。"

msgid "To get started, please enter your Gitea Host URL and a %{link_to_personal_token}."
msgstr "首先，请您输入您的 Gitea 服务器地址和一个 %{link_to_personal_token}。"

msgid "To help improve GitLab and its user experience, GitLab will periodically collect usage information."
msgstr "为了帮助改进 GitLab 及其用户体验, GitLab 将定期收集使用信息。"

msgid "To help improve GitLab, we would like to periodically collect usage information. This can be changed at any time in %{settings_link_start}Settings%{link_end}. %{info_link_start}More Information%{link_end}"
msgstr "为了帮助改进GitLab，我们希望定期收集使用信息。这可以通过 %{settings_link_start}设置%{link_end}随时更改。 %{info_link_start}更多信息%{link_end}"

msgid "To import GitHub repositories, you can use a %{personal_access_token_link}. When you create your Personal Access Token, you will need to select the <code>repo</code> scope, so we can display a list of your public and private repositories which are available to import."
msgstr "可以使用 %{personal_access_token_link}导入GitHub仓库。当创建个人访问令牌时，需要选择 <code>repo</code> 范围，以显示可导入的公共和私有的仓库列表。"

msgid "To import GitHub repositories, you first need to authorize GitLab to access the list of your GitHub repositories:"
msgstr "要导入GitHub仓库，首先需要授权GitLab访问列表中的GitHub仓库："

msgid "To import an SVN repository, check out %{svn_link}."
msgstr "要导入SVN仓库，请查看 %{svn_link}。"

msgid "To move or copy an entire GitLab project from another GitLab installation to this one, navigate to the original project's settings page, generate an export file, and upload it here."
msgstr "如需将整个GitLab项目从另一个GitLab服务器移动或复制到此服务器，请访问原项目的设置页面，生成导出文件，然后在此处上载。"

msgid "To only use CI/CD features for an external repository, choose <strong>CI/CD for external repo</strong>."
msgstr "要仅为外部仓库使用CI / CD功能时，请选择</strong>使用外部仓库运行CI/CD<strong>。"

msgid "To set up SAML authentication for your group through an identity provider like Azure, Okta, Onelogin, Ping Identity, or your custom SAML 2.0 provider:"
msgstr "通过Azure，Okta，Onelogin，Ping Identity或自定义SAML 2.0等身份验证程序为您的群组设置SAML身份验证："

msgid "To start serving your jobs you can add Runners to your group"
msgstr "要开始执行任务，请把Runner加到群组中"

msgid "To this GitLab instance"
msgstr "转至此GitLab实例"

msgid "To validate your GitLab CI configurations, go to 'CI/CD → Pipelines' inside your project, and click on the 'CI Lint' button."
msgstr "如需验证GitLab CI设置，请访问当前项目的'CI/CD → 流水线'，然后点击'CI Lint'按钮。"

msgid "To view the roadmap, add a start or due date to one of your epics in this group or its subgroups. In the months view, only epics in the past month, current month, and next 5 months are shown."
msgstr "如需查看路线图，请将计划的开始或结束日期添加到当前群组或其子组中的某个史诗故事。在月视图中，只显示上个月，本月以及接下来5个月的史诗故事."

msgid "To widen your search, change or remove filters."
msgstr "需要扩大搜索范围，请更改或移除过滤条件。"

msgid "Todo"
msgstr "待办事项"

msgid "Todos"
msgstr "待办事项"

msgid "Toggle Sidebar"
msgstr "切换侧边栏"

msgid "Toggle commit description"
msgstr "切换提交描述"

msgid "Toggle discussion"
msgstr "开关讨论"

msgid "Toggle navigation"
msgstr "切换导航"

msgid "Toggle sidebar"
msgstr "切换边栏"

msgid "ToggleButton|Toggle Status: OFF"
msgstr "切换状态：关闭"

msgid "ToggleButton|Toggle Status: ON"
msgstr "切换状态：开启"

msgid "Token"
msgstr "令牌"

msgid "Too many changes to show."
msgstr "要显示的变更太多。"

msgid "Total Contributions"
msgstr "贡献总计"

msgid "Total Time"
msgstr "总时间"

msgid "Total test time for all commits/merges"
msgstr "所有提交和合并的总测试时间"

msgid "Total: %{total}"
msgstr "总计：%{total}"

msgid "Track activity with Contribution Analytics."
msgstr "通过贡献度分析了解用户活跃度。"

msgid "Track groups of issues that share a theme, across projects and milestones"
msgstr "在不同项目和里程碑中跟踪具有同一主题的议题组"

msgid "Track time with quick actions"
msgstr "使用快捷操作来统计工时"

msgid "Trending"
msgstr "趋势"

msgid "Trigger"
msgstr "触发器"

msgid "Trigger pipelines for mirror updates"
msgstr "触发镜像更新的流水线"

msgid "Trigger pipelines when branches or tags are updated from the upstream repository. Depending on the activity of the upstream repository, this may greatly increase the load on your CI runners. Only enable this if you know they can handle the load."
msgstr "从上游存储库更新分支或标记时触发流水线。如果上游存储库更新频繁，这可能会大大增加CI Runner的负荷。只有当你知道CI Runner的处理能力能够承受这样的负荷时，你才应启用此功能。"

msgid "Trigger this manual action"
msgstr "触发此手动操作"

msgid "Triggers can force a specific branch or tag to get rebuilt with an API call.  These tokens will impersonate their associated user including their access to projects and their project permissions."
msgstr "触发器可以通过 API 调用使特定的分支或标记被重新构建，这些 token 可代表与其关联的用户（包括该用户对项目的访问权限）"

msgid "Try again"
msgstr "请重试"

msgid "Turn on Service Desk"
msgstr "启用服务台"

msgid "Twitter"
msgstr "Twitter"

msgid "Type"
msgstr "类型"

msgid "Unable to load the diff. %{button_try_again}"
msgstr "无法加载差异。 %{button_try_again}"

msgid "Unable to sign you in to the group with SAML due to \"%{reason}\""
msgstr "由于\"%{reason}\"的原因，您暂时不能进入配置了SAML 的群组"

msgid "Unable to update this epic at this time."
msgstr "当前无法更新此史诗故事。"

msgid "Undo"
msgstr "撤消"

msgid "Unknown"
msgstr "未知的"

msgid "Unlock"
msgstr "解锁"

msgid "Unlock this %{issuableDisplayName}? <strong>Everyone</strong> will be able to comment."
msgstr "解锁 %{issuableDisplayName} ？ <strong>所有人</strong> 都将可以发表评论。"

msgid "Unlocked"
msgstr "已解锁"

msgid "Unresolve discussion"
msgstr "待解决的讨论"

msgid "Unstage"
msgstr "未暂存"

msgid "Unstage all changes"
msgstr "取消全部暂存更改"

msgid "Unstage changes"
msgstr "取消暂存更改"

msgid "Unstaged"
msgstr "未暂存"

msgid "Unstaged %{type}"
msgstr "未暂存的 %{type}"

msgid "Unstaged and staged %{type}"
msgstr "已暂存和未暂存的 %{type}"

msgid "Unstar"
msgstr "取消星标"

msgid "Unsubscribe"
msgstr "取消订阅"

msgid "Unsubscribe at group level"
msgstr "在群组级别取消订阅"

msgid "Unsubscribe at project level"
msgstr "在项目级别取消订阅"

msgid "Unverified"
msgstr "未验证"

msgid "Up to date"
msgstr "已是最新"

msgid "Update"
msgstr "更新"

msgid "Update now"
msgstr "立即更新"

msgid "Update your group name, description, avatar, and other general settings."
msgstr "更新您的群组名称、说明、头像以及其它通用设置。"

msgid "Updating"
msgstr "更新中"

msgid "Upgrade your plan to activate Advanced Global Search."
msgstr "升级您的订阅计划以启用高级全局搜索。"

msgid "Upgrade your plan to activate Contribution Analytics."
msgstr "升级您的订阅计划以启用贡献分析。"

msgid "Upgrade your plan to activate Group Webhooks."
msgstr "升级您的订阅计划以激活Group Webhooks 。"

msgid "Upgrade your plan to activate Issue weight."
msgstr "升级您的订阅计划以激活议题权重。"

msgid "Upgrade your plan to improve Issue boards."
msgstr "升级您的订阅计划以使用增强的议题看板。"

msgid "Upload <code>GoogleCodeProjectHosting.json</code> here:"
msgstr "在这里上传 <code>GoogleCodeProjectHosting.json</code>:"

msgid "Upload New File"
msgstr "上传新文件"

msgid "Upload file"
msgstr "上传文件"

msgid "UploadLink|click to upload"
msgstr "点击上传"

msgid "Upvotes"
msgstr "顶"

msgid "Usage ping is not enabled"
msgstr "使用情况检测(usage ping)未启用"

msgid "Usage statistics"
msgstr "使用情况统计"

msgid "Use <code>%{native_redirect_uri}</code> for local tests"
msgstr "使用<code>%{native_redirect_uri}</code>进行本地测试"

msgid "Use Service Desk to connect with your users (e.g. to offer customer support) through email right inside GitLab"
msgstr "在GitLab内部使用服务台通过电子邮件与用户联系（例如提供客户支持）"

msgid "Use group milestones to manage issues from multiple projects in the same milestone."
msgstr "使用群组里程碑可以统一管理多个项目中同一里程碑的议题。"

msgid "Use one line per URI"
msgstr "每个URI占一行"

msgid "Use template"
msgstr "使用模板"

msgid "Use the following registration token during setup:"
msgstr "在安装过程中使用以下注册令牌："

msgid "Use your global notification setting"
msgstr "使用全局通知设置"

msgid "Used by members to sign in to your group in GitLab"
msgstr "供成员登录您的GitLab群组"

msgid "User Cohorts are only shown when the %{usage_ping_link_start}usage ping%{usage_ping_link_end} is enabled."
msgstr "用户世代表仅在启用 %{usage_ping_link_start}使用情况检测(usage ping)%{usage_ping_link_end} 时显示。"

msgid "User Settings"
msgstr "用户设置"

msgid "User and IP Rate Limits"
msgstr "用户和IP频率限制"

msgid "User map"
msgstr "用户映射"

msgid "Users"
msgstr "用户"

msgid "Variables"
msgstr "变量"

msgid "Variables are applied to environments via the runner. They can be protected by only exposing them to protected branches or tags. You can use variables for passwords, secret keys, or whatever you want."
msgstr "变量通过runner作用于环境中。可将变量限制为仅受保护的分支或标签可以访问。可以使用变量来保存密码、密钥或任何其他内容。"

msgid "Various container registry settings."
msgstr "容器注册表相关设置。"

msgid "Various email settings."
msgstr "电子邮件相关设置"

msgid "Various settings that affect GitLab performance."
msgstr "影响GitLab性能相关设置。"

msgid "Verification information"
msgstr "验证信息"

msgid "Verified"
msgstr "已验证"

msgid "Version"
msgstr "版本"

msgid "View epics list"
msgstr "查看史诗故事列表"

msgid "View file @ "
msgstr "浏览文件 @ "

msgid "View group labels"
msgstr "查看群组标记"

msgid "View issue"
msgstr "查看议题"

msgid "View it on GitLab"
msgstr "使用GitLab查看"

msgid "View jobs"
msgstr "查看作业"

msgid "View labels"
msgstr "查看标记"

msgid "View log"
msgstr "查看日志"

msgid "View open merge request"
msgstr "查看待处理的合并请求"

msgid "View project labels"
msgstr "查看项目标记"

msgid "View replaced file @ "
msgstr "查看替换文件 @ "

msgid "Visibility and access controls"
msgstr "可见性与访问控制"

msgid "Visibility level:"
msgstr "可见性级别:"

msgid "Visibility:"
msgstr "可见性："

msgid "VisibilityLevel|Internal"
msgstr "内部"

msgid "VisibilityLevel|Private"
msgstr "私有"

msgid "VisibilityLevel|Public"
msgstr "公开"

msgid "VisibilityLevel|Unknown"
msgstr "未知"

msgid "Want to see the data? Please ask an administrator for access."
msgstr "权限不足。如需查看相关数据，请向管理员申请权限。"

msgid "We detected potential spam in the %{humanized_resource_name}. Please solve the reCAPTCHA to proceed."
msgstr "我们在 %{humanized_resource_name} 检测到潜在滥用行为。请输入此reCAPTCHA验证码并继续。"

msgid "We don't have enough data to show this stage."
msgstr "该阶段的数据不足，无法显示。"

msgid "We want to be sure it is you, please confirm you are not a robot."
msgstr "我们要确定你是不是机器人。"

msgid "Web IDE"
msgstr "Web IDE"

msgid "Web terminal"
msgstr "Web终端"

msgid "Webhooks allow you to trigger a URL if, for example, new code is pushed or a new issue is created. You can configure webhooks to listen for specific events like pushes, issues or merge requests. Group webhooks will apply to all projects in a group, allowing you to standardize webhook functionality across your entire group."
msgstr "如果有新的推送或新的议题，Webhook将自动触发您设置URL。 您可以配置 Webhook 来监听特定事件，如推送、议题或合并请求。 群组 Webhook 适用于群组中的所有项目，便于您在整个群组中标准化webhook功能。"

msgid "Weeks"
msgstr "星期"

msgid "Weight"
msgstr "权重"

msgid "Weight %{weight}"
msgstr "权重 %{weight}"

msgid "When a runner is locked, it cannot be assigned to other projects"
msgstr "当Runner被锁定时，不能将其分配给其他项目"

msgid "When enabled, users cannot use GitLab until the terms have been accepted."
msgstr "该项启用后，用户在接受条款被前将不能使用GitLab。"

msgid "When leaving the URL blank, classification labels can still be specified without disabling cross project features or performing external authorization checks."
msgstr "将URL保留为空白时，仍可指定分类标签，而无需禁用跨项目功能或执行外部授权检查。"

msgid "Wiki"
msgstr "Wiki"

msgid "WikiClone|Clone your wiki"
msgstr "克隆您的 wiki"

msgid "WikiClone|Git Access"
msgstr "Git 访问"

msgid "WikiClone|Install Gollum"
msgstr "安装 Gollum"

msgid "WikiClone|It is recommended to install %{markdown} so that GFM features render locally:"
msgstr "建议安装 %{markdown}，以便 GFM 功能在本地渲染："

msgid "WikiClone|Start Gollum and edit locally"
msgstr "启动 Gollum 并在本地编辑"

msgid "WikiEditPageTip|Tip: You can move this page by adding the path to the beginning of the title."
msgstr "提示：可以通过将路径添加到标题开头来移动此页面。"

msgid "WikiEdit|There is already a page with the same title in that path."
msgstr "在该路径中已经有一个具有相同标题的页面。"

msgid "WikiEmptyIssueMessage|Suggest wiki improvement"
msgstr "Wiki 改进建议"

msgid "WikiEmptyIssueMessage|You must be a project member in order to add wiki pages. If you have suggestions for how to improve the wiki for this project, consider opening an issue in the %{issues_link}."
msgstr "只有该项目的成员才可以添加 Wiki 页面，如果您有任何关于项目 Wiki 的改进建议，请通过 %{issues_link} 提交议题。"

msgid "WikiEmptyIssueMessage|issue tracker"
msgstr "议题跟踪"

msgid "WikiEmpty|A wiki is where you can store all the details about your project. This can include why you've created it, its principles, how to use it, and so on."
msgstr "您可以使用 Wiki 来保存项目的详细信息，例如：创建该项目的原因、项目的原则或者项目的使用说明等等。"

msgid "WikiEmpty|Create your first page"
msgstr "创建您的第一个页面"

msgid "WikiEmpty|Suggest wiki improvement"
msgstr "Wiki 改进建议"

msgid "WikiEmpty|The wiki lets you write documentation for your project"
msgstr "您可以使用 Wiki 为您的项目编写文档"

msgid "WikiEmpty|This project has no wiki pages"
msgstr "该项目没有任何 Wiki 页面"

msgid "WikiEmpty|You must be a project member in order to add wiki pages."
msgstr "只有项目成员才可以添加 Wiki 页面。"

msgid "WikiHistoricalPage|This is an old version of this page."
msgstr "这是此页面的过期版本。"

msgid "WikiHistoricalPage|You can view the %{most_recent_link} or browse the %{history_link}."
msgstr "您可以查看 %{most_recent_link} 或浏览 %{history_link}。"

msgid "WikiHistoricalPage|history"
msgstr "历史"

msgid "WikiHistoricalPage|most recent version"
msgstr "最新版本"

msgid "WikiMarkdownDocs|More examples are in the %{docs_link}"
msgstr "更多示例在 %{docs_link}"

msgid "WikiMarkdownDocs|documentation"
msgstr "文档"

msgid "WikiMarkdownTip|To link to a (new) page, simply type %{link_example}"
msgstr "要链接到(新)页面，只需键入 %{link_example}"

msgid "WikiNewPagePlaceholder|how-to-setup"
msgstr "如何设置"

msgid "WikiNewPageTip|Tip: You can specify the full path for the new file. We will automatically create any missing directories."
msgstr "提示：您可以指定新文件的完整路径。我们将自动创建完整的目录。"

msgid "WikiNewPageTitle|New Wiki Page"
msgstr "新 Wiki 页面"

msgid "WikiPageConfirmDelete|Are you sure you want to delete this page?"
msgstr "确定要删除此页面吗？"

msgid "WikiPageConfirmDelete|Delete page"
msgstr "删除页面"

msgid "WikiPageConfirmDelete|Delete page %{pageTitle}?"
msgstr "删除页面%{pageTitle}？"

msgid "WikiPageConflictMessage|Someone edited the page the same time you did. Please check out %{page_link} and make sure your changes will not unintentionally remove theirs."
msgstr "有人在同一时间编辑了页面。请检查 %{page_link} 并确保您的更改不会无意中删除。"

msgid "WikiPageConflictMessage|the page"
msgstr "这一页"

msgid "WikiPageCreate|Create %{page_title}"
msgstr "创建 %{page_title}"

msgid "WikiPageEdit|Update %{page_title}"
msgstr "更新 %{page_title}"

msgid "WikiPage|Page slug"
msgstr "页面块"

msgid "WikiPage|Write your content or drag files here…"
msgstr "在这里编写您的内容或将文件拖动到此处..."

msgid "Wiki|Create Page"
msgstr "创建页面"

msgid "Wiki|Create page"
msgstr "创建页面"

msgid "Wiki|Edit Page"
msgstr "修改页面"

msgid "Wiki|More Pages"
msgstr "更多页面"

msgid "Wiki|New page"
msgstr "新页面"

msgid "Wiki|Page history"
msgstr "页面历史"

msgid "Wiki|Page version"
msgstr "页面版本"

msgid "Wiki|Pages"
msgstr "页面"

msgid "Wiki|Wiki Pages"
msgstr "Wiki 页面"

msgid "With contribution analytics you can have an overview for the activity of issues, merge requests and push events of your organization and its members."
msgstr "通过贡献分析，您可以从总体上了解您的组织及其成员的议题、 合并请求和推送活动的情况。"

msgid "Withdraw Access Request"
msgstr "取消权限申请"

msgid "Yes"
msgstr "是"

msgid "Yes, add it"
msgstr "是的，添加它"

msgid "Yes, let me map Google Code users to full names or GitLab users."
msgstr "是的，让我将Google Code用户映射到全名或GitLab用户。"

msgid "You are an admin, which means granting access to <strong>%{client_name}</strong> will allow them to interact with GitLab as an admin as well. Proceed with caution."
msgstr "您是一名管理员，这意味着授予对 <strong>%{client_name}</strong> 访问权限将允许他们作为管理员与GitLab进行交互。请谨慎操作。"

msgid "You are going to remove %{group_name}. Removed groups CANNOT be restored! Are you ABSOLUTELY sure?"
msgstr "即将删除 %{group_name}。已删除的群组无法恢复！确定继续吗？"

msgid "You are going to remove %{project_full_name}. Removed project CANNOT be restored! Are you ABSOLUTELY sure?"
msgstr "将要删除 %{project_full_name}。删除后将无法恢复！确定执行此操作？"

msgid "You are going to remove the fork relationship to source project %{forked_from_project}. Are you ABSOLUTELY sure?"
msgstr "即将删除与源项目 %{forked_from_project} 的派生关系。确定继续吗？"

msgid "You are going to transfer %{project_full_name} to another owner. Are you ABSOLUTELY sure?"
msgstr "将要把 %{project_full_name} 转移给另一个所有者。确定执行此操作？"

msgid "You are on a read-only GitLab instance."
msgstr "当前正在访问只读 GitLab 实例。"

msgid "You are on a secondary, <b>read-only</b> Geo node. If you want to make changes, you must visit this page on the %{primary_node}."
msgstr "当前正在访问Geo次要(只读) 节点。如需进行任何写入操作，必须访问%{primary_node}。"

msgid "You can %{linkStart}view the blob%{linkEnd} instead."
msgstr "您可以 %{linkStart}查看BLOB%{linkEnd} 代替。"

msgid "You can also create a project from the command line."
msgstr "您也可以通过命令行来创建新项目。"

msgid "You can also star a label to make it a priority label."
msgstr "可以通过为标记设置星标来提高其优先级。"

msgid "You can also test your .gitlab-ci.yml in the %{linkStart}Lint%{linkEnd}"
msgstr "您也可以通过%{linkStart}Lint%{linkEnd}测试.gitlab-ci.yml"

msgid "You can easily contribute to them by requesting to join these groups."
msgstr "您可以请求加入这些群组，以便为群组项目做出贡献。"

msgid "You can easily install a Runner on a Kubernetes cluster. %{link_to_help_page}"
msgstr "可以轻松地在Kubernetes集群上安装Runner。 %{link_to_help_page}"

msgid "You can move around the graph by using the arrow keys."
msgstr "可以使用方向键移动图形。"

msgid "You can only add files when you are on a branch"
msgstr "只能在分支上添加文件"

msgid "You can only edit files when you are on a branch"
msgstr "只能在分支上编辑文件"

msgid "You can reset runners registration token by pressing a button below."
msgstr "您可以通过下面的按钮重置Runner注册令牌。"

msgid "You can resolve the merge conflict using either the Interactive mode, by choosing %{use_ours} or %{use_theirs} buttons, or by editing the files directly. Commit these changes into %{branch_name}"
msgstr "您可以使用交互模式，通过选择 %{use_ours} 或 %{use_theirs} 按钮来解决合并冲突。也可以通过直接编辑文件来解决合并冲突。然后将这些更改提交到 %{branch_name}"

msgid "You can set up jobs to only use Runners with specific tags. Separate tags with commas."
msgstr "您可以将作业设置为仅使用具有特定标签的Runners。请使用逗号分隔不同标签。"

msgid "You cannot write to a read-only secondary GitLab Geo instance. Please use %{link_to_primary_node} instead."
msgstr "您不能写入只读的次要 GitLab Geo 实例。请改用%{link_to_primary_node}。"

msgid "You cannot write to this read-only GitLab instance."
msgstr "您不能写入这个只读的 GitLab 实例。"

msgid "You do not have the correct permissions to override the settings from the LDAP group sync."
msgstr "您没有正确的权限来更改LDAP组同步中的设置。"

msgid "You don't have any applications"
msgstr "你没有任何应用程序"

msgid "You don't have any authorized applications"
msgstr "您没有任何授权的应用"

msgid "You have no permissions"
msgstr "没有权限"

msgid "You have reached your project limit"
msgstr "您已达到项目数量限制"

msgid "You must accept our Terms of Service and privacy policy in order to register an account"
msgstr "您必须接受我们的服务条款和隐私政策才能注册帐户"

msgid "You must have maintainer access to force delete a lock"
msgstr "必须拥有维护者权限才能强制删除锁"

msgid "You need a different license to enable FileLocks feature"
msgstr "需要使用与当前不同的许可(license) 才能启用FileLocks功能"

msgid "You need git-lfs version %{min_git_lfs_version} (or greater) to continue. Please visit https://git-lfs.github.com"
msgstr "您需要git-lfs版本 %{min_git_lfs_version} （或更高版本）才能继续。请访问https://git-lfs.github.com"

msgid "You need permission."
msgstr "需要相关的权限。"

msgid "You will loose all changes you've made to this file. This action cannot be undone."
msgstr "您将丢失对此文件所做的所有更改。此操作无法撤消。"

msgid "You will loose all the unstaged changes you've made in this project. This action cannot be undone."
msgstr "您将丢失在此项目中所做的所有未暂存的修改，此操作无法撤消。"

msgid "You will not get any notifications via email"
msgstr "不会收到任何通知邮件"

msgid "You will only receive notifications for the events you choose"
msgstr "只接收选择的事件通知"

msgid "You will only receive notifications for threads you have participated in"
msgstr "只接收参与的主题的通知"

msgid "You will receive notifications for any activity"
msgstr "接收所有活动的通知"

msgid "You will receive notifications only for comments in which you were @mentioned"
msgstr "只接收评论中提及(@)您的通知"

msgid "You won't be able to pull or push project code via %{protocol} until you %{set_password_link} on your account"
msgstr "在账号中 %{set_password_link} 之前将无法通过 %{protocol} 拉取或推送代码。"

msgid "You won't be able to pull or push project code via SSH until you %{add_ssh_key_link} to your profile"
msgstr "在账号中 %{add_ssh_key_link} 之前将无法通过 SSH 拉取或推送代码。"

msgid "You won't be able to pull or push project code via SSH until you add an SSH key to your profile"
msgstr "在您的个人资料中添加SSH密钥之前，您不能通过SSH来拉取或推送项目代码。"

msgid "You'll need to use different branch names to get a valid comparison."
msgstr "需要使用不同的分支才能进行有效的比较。"

msgid "You're receiving this email because %{reason}."
msgstr "您收到此电子邮件，是因为%{reason}。"

msgid "You're receiving this email because of your account on %{host}."
msgstr "您收到这封电子邮件，是因为您在 %{host} 拥有帐户。"

msgid "You're receiving this email because of your account on %{host}. %{manage_notifications_link} &middot; %{help_link}"
msgstr "您收到这封电子邮件是因为你在 %{host} 拥有帐户。 %{manage_notifications_link} &middot; %{help_link}"

msgid "YouTube"
msgstr "YouTube"

msgid "Your Groups"
msgstr "您的群组"

msgid "Your Kubernetes cluster information on this page is still editable, but you are advised to disable and reconfigure"
msgstr "在此页面上的Kubernetes集群信息仍可编辑，但建议您禁用并重新配置"

msgid "Your Projects (default)"
msgstr "您的项目 (默认值)"

msgid "Your Projects' Activity"
msgstr "您的项目活动"

msgid "Your Todos"
msgstr "您的待办事项"

msgid "Your applications (%{size})"
msgstr "你的应用程序(%{size})"

msgid "Your authorized applications"
msgstr "您已授权的应用"

msgid "Your changes can be committed to %{branch_name} because a merge request is open."
msgstr "合并请求已开启，可以提交变更到%{branch_name}。"

msgid "Your changes have been committed. Commit %{commitId} %{commitStats}"
msgstr "更改已提交。提交 %{commitId} %{commitStats}"

msgid "Your comment will not be visible to the public."
msgstr "您的评论将不会公开显示。"

msgid "Your groups"
msgstr "您的群组"

msgid "Your name"
msgstr "您的名字"

msgid "Your projects"
msgstr "您的项目"

msgid "a deleted user"
msgstr "已删除的用户"

msgid "ago"
msgstr "前"

msgid "among other things"
msgstr "及其他功能"

msgid "assign yourself"
msgstr "分配给自己"

msgid "branch name"
msgstr "分支名称"

msgid "by"
msgstr "来自"

msgid "ciReport|%{linkStartTag}Learn more about Container Scanning %{linkEndTag}"
msgstr "%{linkStartTag}了解更多有关容器安全扫描的信息 %{linkEndTag}"

msgid "ciReport|%{linkStartTag}Learn more about DAST %{linkEndTag}"
msgstr "%{linkStartTag}了解更多有关DAST %{linkEndTag}的信息"

msgid "ciReport|%{linkStartTag}Learn more about Dependency Scanning %{linkEndTag}"
msgstr "%{linkStartTag}了解更多有关依赖项扫描的信息 %{linkEndTag}"

msgid "ciReport|%{linkStartTag}Learn more about SAST %{linkEndTag}"
msgstr "%{linkStartTag}了解更多有关SAST %{linkEndTag}的信息"

msgid "ciReport|%{namespace} is affected by %{vulnerability}."
msgstr "ciReport|%{namespace} 受 %{vulnerability} 影响。"

msgid "ciReport|%{remainingPackagesCount} more"
msgstr "还有%{remainingPackagesCount} 个"

msgid "ciReport|%{reportType} %{status} detected %{fixedCount} fixed vulnerability"
msgid_plural "ciReport|%{reportType} %{status} detected %{fixedCount} fixed vulnerabilities"
msgstr[0] ""

msgid "ciReport|%{reportType} %{status} detected %{newCount} new vulnerability"
msgid_plural "ciReport|%{reportType} %{status} detected %{newCount} new vulnerabilities"
msgstr[0] ""

msgid "ciReport|%{reportType} %{status} detected %{newCount} new, and %{fixedCount} fixed vulnerabilities"
msgstr ""

msgid "ciReport|%{reportType} %{status} detected %{newCount} vulnerability for the source branch only"
msgid_plural "ciReport|%{reportType} %{status} detected %{newCount} vulnerabilities for the source branch only"
msgstr[0] ""

msgid "ciReport|%{reportType} %{status} detected no new vulnerabilities"
msgstr ""

msgid "ciReport|%{reportType} %{status} detected no vulnerabilities"
msgstr ""

msgid "ciReport|%{reportType} %{status} detected no vulnerabilities for the source branch only"
msgstr ""

msgid "ciReport|%{reportType} detected %{vulnerabilityCount} vulnerability"
msgid_plural "ciReport|%{reportType} detected %{vulnerabilityCount} vulnerabilities"
msgstr[0] ""

msgid "ciReport|%{reportType} detected no vulnerabilities"
msgstr ""

msgid "ciReport|%{reportType} is loading"
msgstr ""

msgid "ciReport|%{reportType}: Loading resulted in an error"
msgstr ""

msgid "ciReport|(errors when loading results)"
msgstr ""

msgid "ciReport|(is loading)"
msgstr ""

msgid "ciReport|(is loading, errors when loading results)"
msgstr ""

msgid "ciReport|Class"
msgstr "类"

msgid "ciReport|Code quality"
msgstr "代码质量"

msgid "ciReport|Confidence"
msgstr "置信水平"

msgid "ciReport|Container scanning"
msgstr ""

msgid "ciReport|Container scanning detected"
msgstr "容器安全扫描检测到"

msgid "ciReport|Container scanning detects known vulnerabilities in your docker images."
msgstr "容器扫描可以检测Docker镜像中中已知的安全漏洞。"

msgid "ciReport|DAST"
msgstr ""

msgid "ciReport|DAST detected"
msgstr "DAST检测到"

msgid "ciReport|Dependency Scanning detects known vulnerabilities in your source code's dependencies."
msgstr "依赖项扫描可以检测源代码依赖项中已知的漏洞。"

msgid "ciReport|Dependency scanning"
msgstr ""

msgid "ciReport|Dependency scanning detected"
msgstr "依赖关系扫描检测到"

msgid "ciReport|Description"
msgstr "说明"

msgid "ciReport|Dismiss vulnerability"
msgstr "忽略漏洞"

msgid "ciReport|Dismissed by"
msgstr "忽略操作来自"

msgid "ciReport|Dynamic Application Security Testing (DAST) detects known vulnerabilities in your web application."
msgstr "动态应用程序安全测试（DAST）可检测Web应用程序中的已知漏洞。"

msgid "ciReport|Failed to load %{reportName} report"
msgstr "无法加载 %{reportName} 报告"

msgid "ciReport|File"
msgstr "文件"

msgid "ciReport|Fixed:"
msgstr "已修复:"

msgid "ciReport|Identifiers"
msgstr "标识符"

msgid "ciReport|Instances"
msgstr "实例"

msgid "ciReport|Learn more about interacting with security reports (Alpha)."
msgstr "了解有关安全报告（Alpha）的更多信息。"

msgid "ciReport|License management detected %d license for the source branch only"
msgid_plural "ciReport|License management detected %d licenses for the source branch only"
msgstr[0] "许可证管理仅检测到源分支的 %d 许可证"

msgid "ciReport|License management detected %d new license"
msgid_plural "ciReport|License management detected %d new licenses"
msgstr[0] "许可证管理检测到 %d 个新的许可证"

msgid "ciReport|License management detected no licenses for the source branch only"
msgstr "许可证管理仅未检测到源分支上的许可证"

msgid "ciReport|License management detected no new licenses"
msgstr "许可证管理未检测到新的许可证"

msgid "ciReport|Links"
msgstr "链接"

msgid "ciReport|Loading %{reportName} report"
msgstr "载入%{reportName} 报告"

msgid "ciReport|Method"
msgstr "方法"

msgid "ciReport|Namespace"
msgstr "命名空间"

msgid "ciReport|No changes to code quality"
msgstr "代码质量无变化"

msgid "ciReport|No changes to performance metrics"
msgstr "性能指标无变化"

msgid "ciReport|Performance metrics"
msgstr "性能指标"

msgid "ciReport|Revert dismissal"
msgstr "取消忽略"

msgid "ciReport|SAST"
msgstr ""

msgid "ciReport|SAST detected"
msgstr "SAST检测到"

msgid "ciReport|Security scanning"
msgstr "安全扫描"

msgid "ciReport|Security scanning failed loading any results"
msgstr "安全扫描无法加载任何结果"

msgid "ciReport|Severity"
msgstr "严重性"

msgid "ciReport|Solution"
msgstr "解决方案"

msgid "ciReport|Static Application Security Testing (SAST) detects known vulnerabilities in your source code."
msgstr "静态应用安全测试（SAST）可以检测源代码中已知的漏洞。"

msgid "ciReport|There was an error creating the issue. Please try again."
msgstr "创建议题时发生错误。请再试一次。"

msgid "ciReport|There was an error dismissing the vulnerability. Please try again."
msgstr "忽略此漏洞时发生错误。请再试一次。"

msgid "ciReport|There was an error loading DAST report"
msgstr "加载 DAST 报告时出错"

msgid "ciReport|There was an error loading SAST report"
msgstr "加载SAST报告时出错"

msgid "ciReport|There was an error loading container scanning report"
msgstr "加载容器扫描报告时出错"

msgid "ciReport|There was an error loading dependency scanning report"
msgstr "加载依赖项扫描报告时出错"

msgid "ciReport|There was an error reverting the dismissal. Please try again."
msgstr "取消忽略操作时发生错误。请再试一次。"

msgid "ciReport|Upgrade %{name} from %{version} to %{fixed}."
msgstr "将 %{name} 从 %{version} 升级到 %{fixed}。"

msgid "ciReport|Used by %{packagesString}"
msgid_plural "ciReport|Used by %{packagesString}, and %{lastPackage}"
msgstr[0] "已使用 %{packagesString} 和 %{lastPackage}"

msgid "ciReport|View full report"
msgstr "查看完整报告"

msgid "ciReport|no vulnerabilities"
msgstr "未检测到安全漏洞"

msgid "ciReport|on pipeline"
msgstr "于流水线"

msgid "command line instructions"
msgstr "命令行指南"

msgid "confidentiality|You are going to turn off the confidentiality. This means <strong>everyone</strong> will be able to see and leave a comment on this issue."
msgstr "即将关闭私密性。这将使得 <strong>所有用户</strong>都可以查看并且评论当前议题。"

msgid "confidentiality|You are going to turn on the confidentiality. This means that only team members with <strong>at least Reporter access</strong> are able to see and leave comments on the issue."
msgstr "即将设置私密性。这将使得 <strong>至少有Reporter以上权限</strong>的团队成员才能查看并且评论当前议题。"

msgid "connecting"
msgstr "连接中"

msgid "could not read private key, is the passphrase correct?"
msgstr "无法读取私钥，密码短语是否正确？"

msgid "customize"
msgstr "自定义"

msgid "day"
msgid_plural "days"
msgstr[0] "天"

msgid "deploy token"
msgstr "部署令牌"

msgid "disabled"
msgstr "已禁用"

msgid "done"
msgstr "完成"

msgid "enabled"
msgstr "已启用"

msgid "estimateCommand|%{slash_command} will update the estimated time with the latest command."
msgstr "最后一次%{slash_command} 命令将更新预计时间。"

msgid "for this project"
msgstr "对于这个项目"

msgid "here"
msgstr "此处"

msgid "https://your-bitbucket-server"
msgstr "https://your-bitbucket-server"

msgid "import flow"
msgstr "导入流程"

msgid "importing"
msgstr "导入中"

msgid "instance completed"
msgid_plural "instances completed"
msgstr[0] "实例已完成"

msgid "is invalid because there is downstream lock"
msgstr "因下游锁定而无效"

msgid "is invalid because there is upstream lock"
msgstr "因上游锁定而无效"

msgid "is not a valid X509 certificate."
msgstr "不是有效的X509证书。"

msgid "issue boards"
msgstr "议题看板"

msgid "latest version"
msgstr "最新版本"

msgid "license management"
msgstr "许可证管理"

msgid "locked by %{path_lock_user_name} %{created_at}"
msgstr "被 %{path_lock_user_name} 在 %{created_at} 锁定"

msgid "merge request"
msgid_plural "merge requests"
msgstr[0] "合并请求"

msgid "mrWidget| Please restore it or use a different %{missingBranchName} branch"
msgstr "请恢复此分支或使用其他的 %{missingBranchName} 分支"

msgid "mrWidget|%{metricsLinkStart} Memory %{metricsLinkEnd} usage %{emphasisStart} decreased %{emphasisEnd} from %{memoryFrom}MB to %{memoryTo}MB"
msgstr "%{metricsLinkStart} 内存 %{metricsLinkEnd} 占用 %{emphasisStart} 下降 %{emphasisEnd}，从 %{memoryFrom}MB 到 %{memoryTo}MB"

msgid "mrWidget|%{metricsLinkStart} Memory %{metricsLinkEnd} usage %{emphasisStart} increased %{emphasisEnd} from %{memoryFrom}MB to %{memoryTo}MB"
msgstr "%{metricsLinkStart} 内存 %{metricsLinkEnd} 占用 %{emphasisStart} 上升 %{emphasisEnd}，从 %{memoryFrom}MB 到 %{memoryTo}MB"

msgid "mrWidget|%{metricsLinkStart} Memory %{metricsLinkEnd} usage is %{emphasisStart} unchanged %{emphasisEnd} at %{memoryFrom}MB"
msgstr "%{metricsLinkStart} 内存 %{metricsLinkEnd} 占用 %{emphasisStart} 无变化 %{emphasisEnd}， 保持在 %{memoryFrom}MB"

msgid "mrWidget|Add approval"
msgstr "添加批准"

msgid "mrWidget|Allows commits from members who can merge to the target branch"
msgstr "具有合并到目标分支权限的成员允许提交"

msgid "mrWidget|An error occured while removing your approval."
msgstr "删除您的批准时发生错误。"

msgid "mrWidget|An error occured while retrieving approval data for this merge request."
msgstr "读取此合并请求的批准数据时发生错误。"

msgid "mrWidget|An error occurred while submitting your approval."
msgstr "提交批准时发生错误。"

msgid "mrWidget|Approve"
msgstr "批准"

msgid "mrWidget|Approved by"
msgstr "批准人:"

msgid "mrWidget|Cancel automatic merge"
msgstr "取消自动合并"

msgid "mrWidget|Check out branch"
msgstr "检出分支"

msgid "mrWidget|Checking ability to merge automatically"
msgstr "检查是否可以自动合并"

msgid "mrWidget|Cherry-pick"
msgstr "拣选"

msgid "mrWidget|Cherry-pick this merge request in a new merge request"
msgstr "通过新的合并请求中拣选此合并请求"

msgid "mrWidget|Closed"
msgstr "已关闭"

msgid "mrWidget|Closed by"
msgstr "关闭:"

msgid "mrWidget|Closes"
msgstr "关闭"

msgid "mrWidget|Create an issue to resolve them later"
msgstr "创建议题以便后续处理"

msgid "mrWidget|Deployment statistics are not available currently"
msgstr "部署统计信息当前不可用"

msgid "mrWidget|Did not close"
msgstr "没有关闭"

msgid "mrWidget|Email patches"
msgstr "通过电子邮件发出补丁"

msgid "mrWidget|Failed to load deployment statistics"
msgstr "无法加载部署统计信息"

msgid "mrWidget|Fast-forward merge is not possible. To merge this request, first rebase locally."
msgstr "无法进行快进合并。要合并此请求，请先在本地进行rebase。"

msgid "mrWidget|If the %{branch} branch exists in your local repository, you can merge this merge request manually using the"
msgstr "如果 %{branch} 分支存在于本地仓库中，则可以手动合并该合并请求。需使用"

msgid "mrWidget|If the %{missingBranchName} branch exists in your local repository, you can merge this merge request manually using the command line"
msgstr "如果 %{missingBranchName} 分支存在于本地仓库中，则可以通过以下命令行手动合并该合并请求。"

msgid "mrWidget|Loading deployment statistics"
msgstr "加载部署统计信息中"

msgid "mrWidget|Mentions"
msgstr "提及"

msgid "mrWidget|Merge"
msgstr "合并"

msgid "mrWidget|Merge failed."
msgstr "合并失败。"

msgid "mrWidget|Merge locally"
msgstr "本地合并"

msgid "mrWidget|Merge request approved"
msgstr "合并请求已批准"

msgid "mrWidget|Merge request approved; you can approve additionally"
msgstr "合并请求已被批准; 仍可以添加额外批准"

msgid "mrWidget|Merged by"
msgstr "合并者:"

msgid "mrWidget|No Approval required"
msgstr "无需批准"

msgid "mrWidget|No Approval required; you can still approve"
msgstr "批准已满足合并要求; 您仍然可以继续添加额外批准"

msgid "mrWidget|Open in Web IDE"
msgstr "在Web IDE中打开"

msgid "mrWidget|Pipeline blocked. The pipeline for this merge request requires a manual action to proceed"
msgstr "流水线被阻止。此合并请求的流水线需要手动操作才能继续"

msgid "mrWidget|Plain diff"
msgstr "文本差异"

msgid "mrWidget|Ready to be merged automatically. Ask someone with write access to this repository to merge this request"
msgstr "准备自动合并。询问具有此存储库的写访问权限的人来合并此请求"

msgid "mrWidget|Refresh"
msgstr "刷新"

msgid "mrWidget|Refresh now"
msgstr "立即刷新"

msgid "mrWidget|Refreshing now"
msgstr "立即刷新"

msgid "mrWidget|Remove Source Branch"
msgstr "删除源分支"

msgid "mrWidget|Remove source branch"
msgstr "删除源分支"

msgid "mrWidget|Remove your approval"
msgstr "删除您的批准"

msgid "mrWidget|Request to merge"
msgstr "请求合并"

msgid "mrWidget|Requires 1 more approval"
msgid_plural "mrWidget|Requires %d more approvals"
msgstr[0] "需要 %d 次批准"

msgid "mrWidget|Requires 1 more approval by"
msgid_plural "mrWidget|Requires %d more approvals by"
msgstr[0] "需要额外 %d 个批准"

msgid "mrWidget|Resolve conflicts"
msgstr "解决冲突"

msgid "mrWidget|Resolve these conflicts or ask someone with write access to this repository to merge it locally"
msgstr "解决这些冲突或询问对此存储库具有写入权限的人员在本地合并它"

msgid "mrWidget|Revert"
msgstr "还原"

msgid "mrWidget|Revert this merge request in a new merge request"
msgstr "通过新的合并请求中还原此合并请求"

msgid "mrWidget|Set by"
msgstr "设置:"

msgid "mrWidget|The changes were merged into"
msgstr "更改已合并到"

msgid "mrWidget|The changes were not merged into"
msgstr "更改未合并到"

msgid "mrWidget|The changes will be merged into"
msgstr "更改将被合并到"

msgid "mrWidget|The pipeline for this merge request failed. Please retry the job or push a new commit to fix the failure"
msgstr "此合并请求的流水线失败。请重试该作业或推送新的提交以修复失败"

msgid "mrWidget|The source branch HEAD has recently changed. Please reload the page and review the changes before merging"
msgstr "源分支HEAD最近已更改。请在重新合并之前重新加载页面并查看更改"

msgid "mrWidget|The source branch has been removed"
msgstr "源分支已被删除"

msgid "mrWidget|The source branch is %{commitsBehindLinkStart}%{commitsBehind}%{commitsBehindLinkEnd} the target branch"
msgstr "源分支是 %{commitsBehindLinkStart}%{commitsBehind}%{commitsBehindLinkEnd} 的目标分支"

msgid "mrWidget|The source branch is being removed"
msgstr "源分支正在被删除"

msgid "mrWidget|The source branch will be removed"
msgstr "源分支将被删除"

msgid "mrWidget|The source branch will not be removed"
msgstr "源分支不会被删除"

msgid "mrWidget|There are merge conflicts"
msgstr "存在合并冲突"

msgid "mrWidget|There are unresolved discussions. Please resolve these discussions"
msgstr "存在尚未解决的讨论。请先解决这些讨论。"

msgid "mrWidget|This merge request failed to be merged automatically"
msgstr "该合并请求未能自动合并"

msgid "mrWidget|This merge request is in the process of being merged"
msgstr "该合并请求正在被合并"

msgid "mrWidget|This project is archived, write access has been disabled"
msgstr "该项目已存档，禁止写入"

msgid "mrWidget|You are not allowed to edit this project directly. Please fork to make changes."
msgstr "不允许直接编辑此项目。请派生(fork)后进行更改。"

msgid "mrWidget|You can merge this merge request manually using the"
msgstr "可以手动合并此合并请求，使用以下"

msgid "mrWidget|You can remove source branch now"
msgstr "当前已可以删除源分支"

msgid "mrWidget|branch does not exist."
msgstr "分支不存在"

msgid "mrWidget|command line"
msgstr "命令行"

msgid "mrWidget|into"
msgstr "入"

msgid "mrWidget|to be merged automatically when the pipeline succeeds"
msgstr "流水线成功时自动合并"

msgid "n/a"
msgstr "不适用"

msgid "new merge request"
msgstr "新建合并请求"

msgid "notification emails"
msgstr "通知邮件"

msgid "or"
msgstr "或"

msgid "out of %d total test"
msgid_plural "out of %d total tests"
msgstr[0] "总共 %d 次测试中"

msgid "parent"
msgid_plural "parents"
msgstr[0] "上级"

msgid "password"
msgstr "密码"

msgid "personal access token"
msgstr "个人访问令牌"

msgid "private key does not match certificate."
msgstr "私钥与证书不匹配。"

msgid "remaining"
msgstr "剩余"

msgid "remove"
msgstr "移除"

msgid "remove due date"
msgstr "删除截止日期"

msgid "remove weight"
msgstr "移除权重"

msgid "source"
msgstr "源"

msgid "spendCommand|%{slash_command} will update the sum of the time spent."
msgstr "%{slash_command} 将会更新消耗的总时长。"

msgid "started"
msgstr "已开始"

msgid "this document"
msgstr "此文档"

msgid "to help your contributors communicate effectively!"
msgstr "帮助您的贡献者进行有效沟通！"

msgid "toggle collapse"
msgstr "切换折叠"

msgid "username"
msgstr "用户名"

msgid "uses Kubernetes clusters to deploy your code!"
msgstr "使用 Kubernetes 集群来部署代码！"

msgid "view it on GitLab"
msgstr "使用GitLab查看"

msgid "with %{additions} additions, %{deletions} deletions."
msgstr "共 %{additions} 条新增, %{deletions} 条删除."

msgid "within %d minute "
msgid_plural "within %d minutes "
msgstr[0] "在 %d 分钟内 "
<|MERGE_RESOLUTION|>--- conflicted
+++ resolved
@@ -6848,11 +6848,7 @@
 msgstr "Slack应用"
 
 msgid "Slack integration allows you to interact with GitLab via slash commands in a chat window."
-<<<<<<< HEAD
-msgstr ""
-=======
 msgstr "Slack集成允许您通过聊天窗口中的shash命令与GitLab交互。"
->>>>>>> 111613a3
 
 msgid "Slower but makes sure the project workspace is pristine as it clones the repository from scratch for every job"
 msgstr "更慢，但能确保项目工作空间与原始版本一致；因其对每个作业均从头开始克隆仓库"
