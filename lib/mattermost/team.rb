module Mattermost
  class Team
<<<<<<< HEAD
    def self.all(session)
      response_body = retreive_teams(session)

      response_body.has_key?('message') ? response_body : response_body.values
    end

    def self.retreive_teams(session)
      session.get('/api/v3/teams/all').parsed_response
=======
    def self.team_admin(session)
      response_body = initial_load(session)
      return [] unless response_body['team_members']

      team_ids = response_body['team_members'].map do |team|
        team['team_id'] if team['roles'].split.include?('team_admin')
      end.compact

      response_body['teams'].select do |team|
        team_ids.include?(team['id'])
      end
    end

    def self.initial_load(session)
      session.get('/api/v3/users/initial_load').parsed_response
>>>>>>> 05d04d04
    end
  end
end<|MERGE_RESOLUTION|>--- conflicted
+++ resolved
@@ -1,31 +1,11 @@
 module Mattermost
   class Team
-<<<<<<< HEAD
     def self.all(session)
-      response_body = retreive_teams(session)
-
-      response_body.has_key?('message') ? response_body : response_body.values
+      retreive_teams(session)
     end
 
     def self.retreive_teams(session)
       session.get('/api/v3/teams/all').parsed_response
-=======
-    def self.team_admin(session)
-      response_body = initial_load(session)
-      return [] unless response_body['team_members']
-
-      team_ids = response_body['team_members'].map do |team|
-        team['team_id'] if team['roles'].split.include?('team_admin')
-      end.compact
-
-      response_body['teams'].select do |team|
-        team_ids.include?(team['id'])
-      end
-    end
-
-    def self.initial_load(session)
-      session.get('/api/v3/users/initial_load').parsed_response
->>>>>>> 05d04d04
     end
   end
 end