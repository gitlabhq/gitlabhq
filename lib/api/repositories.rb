require 'mime/types'

module API
  # Projects API
  class Repositories < Grape::API
    before { authenticate! }
    before { authorize! :download_code, user_project }

    resource :projects do
      helpers do
        def handle_project_member_errors(errors)
          if errors[:project_access].any?
            error!(errors[:project_access], 422)
          end
          not_found!
        end
      end

      # Get a project repository tags
      #
      # Parameters:
      #   id (required) - The ID of a project
      # Example Request:
      #   GET /projects/:id/repository/tags
      get ":id/repository/tags" do
        present user_project.repo.tags.sort_by(&:name).reverse,
                with: Entities::RepoTag, project: user_project
      end

      # Create tag
      #
      # Parameters:
      #   id (required) - The ID of a project
      #   tag_name (required) - The name of the tag
      #   ref (required) - Create tag from commit sha or branch
      #   message (optional) - Specifying a message creates an annotated tag.
      # Example Request:
      #   POST /projects/:id/repository/tags
      post ':id/repository/tags' do
        authorize_push_project
        message = params[:message] || nil
        result = CreateTagService.new(user_project, current_user).
          execute(params[:tag_name], params[:ref], message)

        if result[:status] == :success
          present result[:tag],
                  with: Entities::RepoTag,
                  project: user_project
        else
          render_api_error!(result[:message], 400)
        end
      end

      # Get a project repository tree
      #
      # Parameters:
      #   id (required) - The ID of a project
      #   ref_name (optional) - The name of a repository branch or tag, if not given the default branch is used
      #   recursive=1 (optional) - Used to get a recursive tree
      # Example Request:
      #   GET /projects/:id/repository/tree
      get ':id/repository/tree' do
        ref = params[:ref_name] || user_project.try(:default_branch) || 'master'
        path = params[:path] || nil
        recursive = params[:recursive] || '0'

        commit = user_project.repository.commit(ref)
<<<<<<< HEAD
        tree = user_project.repository.tree(commit.id, path, recursive)
=======
        not_found!('Tree') unless commit

        tree = user_project.repository.tree(commit.id, path)
>>>>>>> 0a34f2dc

        present tree.sorted_entries, with: Entities::RepoTreeObject
      end

      # Get a raw file contents
      #
      # Parameters:
      #   id (required) - The ID of a project
      #   sha (required) - The commit or branch name
      #   filepath (required) - The path to the file to display
      # Example Request:
      #   GET /projects/:id/repository/blobs/:sha
      get [ ":id/repository/blobs/:sha", ":id/repository/commits/:sha/blob" ] do
        required_attributes! [:filepath]

        ref = params[:sha]

        repo = user_project.repository

        commit = repo.commit(ref)
        not_found! "Commit" unless commit

        blob = Gitlab::Git::Blob.find(repo, commit.id, params[:filepath])
        not_found! "File" unless blob

        content_type 'text/plain'
        present blob.data
      end

      # Get a raw blob contents by blob sha
      #
      # Parameters:
      #   id (required) - The ID of a project
      #   sha (required) - The blob's sha
      # Example Request:
      #   GET /projects/:id/repository/raw_blobs/:sha
      get ':id/repository/raw_blobs/:sha' do
        ref = params[:sha]

        repo = user_project.repository

        begin
          blob = Gitlab::Git::Blob.raw(repo, ref)
        rescue
          not_found! 'Blob'
        end

        not_found! 'Blob' unless blob

        env['api.format'] = :txt

        content_type blob.mime_type
        present blob.data
      end

      # Get a an archive of the repository
      #
      # Parameters:
      #   id (required) - The ID of a project
      #   sha (optional) - the commit sha to download defaults to the tip of the default branch
      # Example Request:
      #   GET /projects/:id/repository/archive
      get ':id/repository/archive',
          requirements: { format: Gitlab::Regex.archive_formats_regex } do
        authorize! :download_code, user_project

        begin
          file_path = ArchiveRepositoryService.new.execute(
              user_project,
              params[:sha],
              params[:format])
        rescue
          not_found!('File')
        end

        if file_path && File.exists?(file_path)
          data = File.open(file_path, 'rb').read
          basename = File.basename(file_path)
          header['Content-Disposition'] = "attachment; filename=\"#{basename}\""
          content_type MIME::Types.type_for(file_path).first.content_type
          env['api.format'] = :binary
          present data
        else
          not_found!('File')
        end
      end

      # Compare two branches, tags or commits
      #
      # Parameters:
      #   id (required) - The ID of a project
      #   from (required) - the commit sha or branch name
      #   to (required) - the commit sha or branch name
      # Example Request:
      #   GET /projects/:id/repository/compare?from=master&to=feature
      get ':id/repository/compare' do
        authorize! :download_code, user_project
        required_attributes! [:from, :to]
        compare = Gitlab::Git::Compare.new(user_project.repository.raw_repository, params[:from], params[:to])
        present compare, with: Entities::Compare
      end

      # Get repository contributors
      #
      # Parameters:
      #   id (required) - The ID of a project
      # Example Request:
      #   GET /projects/:id/repository/contributors
      get ':id/repository/contributors' do
        authorize! :download_code, user_project

        begin
          present user_project.repository.contributors,
                  with: Entities::Contributor
        rescue
          not_found!
        end
      end
    end
  end
end<|MERGE_RESOLUTION|>--- conflicted
+++ resolved
@@ -59,19 +59,12 @@
       #   recursive=1 (optional) - Used to get a recursive tree
       # Example Request:
       #   GET /projects/:id/repository/tree
-      get ':id/repository/tree' do
+      get ":id/repository/tree" do
         ref = params[:ref_name] || user_project.try(:default_branch) || 'master'
         path = params[:path] || nil
-        recursive = params[:recursive] || '0'
 
         commit = user_project.repository.commit(ref)
-<<<<<<< HEAD
         tree = user_project.repository.tree(commit.id, path, recursive)
-=======
-        not_found!('Tree') unless commit
-
-        tree = user_project.repository.tree(commit.id, path)
->>>>>>> 0a34f2dc
 
         present tree.sorted_entries, with: Entities::RepoTreeObject
       end
