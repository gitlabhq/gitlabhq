module API
  class Settings < Grape::API
    before { authenticated_as_admin! }

    helpers do
      def current_settings
        @current_setting ||=
          (ApplicationSetting.current || ApplicationSetting.create_from_defaults)
      end
    end

    desc 'Get the current application settings' do
      success Entities::ApplicationSetting
    end
    get "application/settings" do
      present current_settings, with: Entities::ApplicationSetting
    end

    desc 'Modify application settings' do
      success Entities::ApplicationSetting
    end
    params do
      optional :default_branch_protection, type: Integer, values: [0, 1, 2], desc: 'Determine if developers can push to master'
      optional :default_project_visibility, type: Integer, values: Gitlab::VisibilityLevel.values, desc: 'The default project visibility'
      optional :default_snippet_visibility, type: Integer, values: Gitlab::VisibilityLevel.values, desc: 'The default snippet visibility'
      optional :default_group_visibility, type: Integer, values: Gitlab::VisibilityLevel.values, desc: 'The default group visibility'
      optional :restricted_visibility_levels, type: Array[String], desc: 'Selected levels cannot be used by non-admin users for projects or snippets. If the public level is restricted, user profiles are only visible to logged in users.'
      optional :import_sources, type: Array[String], values: %w[github bitbucket gitlab google_code fogbugz git gitlab_project],
                                desc: 'Enabled sources for code import during project creation. OmniAuth must be configured for GitHub, Bitbucket, and GitLab.com'
      optional :disabled_oauth_sign_in_sources, type: Array[String], desc: 'Disable certain OAuth sign-in sources'
      optional :enabled_git_access_protocol, type: String, values: %w[ssh http nil], desc: 'Allow only the selected protocols to be used for Git access.'
      optional :gravatar_enabled, type: Boolean, desc: 'Flag indicating if the Gravatar service is enabled'
      optional :default_projects_limit, type: Integer, desc: 'The maximum number of personal projects'
      optional :max_attachment_size, type: Integer, desc: 'Maximum attachment size in MB'
      optional :session_expire_delay, type: Integer, desc: 'Session duration in minutes. GitLab restart is required to apply changes.'
      optional :user_oauth_applications, type: Boolean, desc: 'Allow users to register any application to use GitLab as an OAuth provider'
      optional :user_default_external, type: Boolean, desc: 'Newly registered users will by default be external'
      optional :signup_enabled, type: Boolean, desc: 'Flag indicating if sign up is enabled'
      optional :send_user_confirmation_email, type: Boolean, desc: 'Send confirmation email on sign-up'
      optional :domain_whitelist, type: String, desc: 'ONLY users with e-mail addresses that match these domain(s) will be able to sign-up. Wildcards allowed. Use separate lines for multiple entries. Ex: domain.com, *.domain.com'
      optional :domain_blacklist_enabled, type: Boolean, desc: 'Enable domain blacklist for sign ups'
      given domain_blacklist_enabled: ->(val) { val } do
        requires :domain_blacklist, type: String, desc: 'Users with e-mail addresses that match these domain(s) will NOT be able to sign-up. Wildcards allowed. Use separate lines for multiple entries. Ex: domain.com, *.domain.com'
      end
      optional :after_sign_up_text, type: String, desc: 'Text shown after sign up'
      optional :signin_enabled, type: Boolean, desc: 'Flag indicating if sign in is enabled'
      optional :require_two_factor_authentication, type: Boolean, desc: 'Require all users to setup Two-factor authentication'
      given require_two_factor_authentication: ->(val) { val } do
        requires :two_factor_grace_period, type: Integer, desc: 'Amount of time (in hours) that users are allowed to skip forced configuration of two-factor authentication'
      end
      optional :home_page_url, type: String, desc: 'We will redirect non-logged in users to this page'
      optional :after_sign_out_path, type: String, desc: 'We will redirect users to this page after they sign out'
      optional :sign_in_text, type: String, desc: 'The sign in text of the GitLab application'
      optional :help_page_text, type: String, desc: 'Custom text displayed on the help page'
      optional :shared_runners_enabled, type: Boolean, desc: 'Enable shared runners for new projects'
      given shared_runners_enabled: ->(val) { val } do
        requires :shared_runners_text, type: String, desc: 'Shared runners text '
      end
      optional :max_artifacts_size, type: Integer, desc: "Set the maximum file size each build's artifacts can have"
      optional :max_pages_size, type: Integer, desc: 'Maximum size of pages in MB'
      optional :container_registry_token_expire_delay, type: Integer, desc: 'Authorization token duration (minutes)'
      optional :metrics_enabled, type: Boolean, desc: 'Enable the InfluxDB metrics'
      given metrics_enabled: ->(val) { val } do
        requires :metrics_host, type: String, desc: 'The InfluxDB host'
        requires :metrics_port, type: Integer, desc: 'The UDP port to use for connecting to InfluxDB'
        requires :metrics_pool_size, type: Integer, desc: 'The amount of InfluxDB connections to open'
        requires :metrics_timeout, type: Integer, desc: 'The amount of seconds after which an InfluxDB connection will time out'
        requires :metrics_method_call_threshold, type: Integer, desc: 'A method call is only tracked when it takes longer to complete than the given amount of milliseconds.'
        requires :metrics_sample_interval, type: Integer, desc: 'The sampling interval in seconds'
        requires :metrics_packet_size, type: Integer, desc: 'The amount of points to store in a single UDP packet'
      end
      optional :sidekiq_throttling_enabled, type: Boolean, desc: 'Enable Sidekiq Job Throttling'
      given sidekiq_throttling_enabled: ->(val) { val } do
        requires :sidekiq_throttling_queus, type: Array[String], desc: 'Choose which queues you wish to throttle'
        requires :sidekiq_throttling_factor, type: Float, desc: 'The factor by which the queues should be throttled. A value between 0.0 and 1.0, exclusive.'
      end
      optional :recaptcha_enabled, type: Boolean, desc: 'Helps prevent bots from creating accounts'
      given recaptcha_enabled: ->(val) { val } do
        requires :recaptcha_site_key, type: String, desc: 'Generate site key at http://www.google.com/recaptcha'
        requires :recaptcha_private_key, type: String, desc: 'Generate private key at http://www.google.com/recaptcha'
      end
      optional :akismet_enabled, type: Boolean, desc: 'Helps prevent bots from creating issues'
      given akismet_enabled: ->(val) { val } do
        requires :akismet_api_key, type: String, desc: 'Generate API key at http://www.akismet.com'
      end
      optional :admin_notification_email, type: String, desc: 'Abuse reports will be sent to this address if it is set. Abuse reports are always available in the admin area.'
      optional :sentry_enabled, type: Boolean, desc: 'Sentry is an error reporting and logging tool which is currently not shipped with GitLab, get it here: https://getsentry.com'
      given sentry_enabled: ->(val) { val } do
        requires :sentry_dsn, type: String, desc: 'Sentry Data Source Name'
      end
      optional :repository_storage, type: String, desc: 'Storage paths for new projects'
      optional :repository_checks_enabled, type: Boolean, desc: "GitLab will periodically run 'git fsck' in all project and wiki repositories to look for silent disk corruption issues."
      optional :koding_enabled, type: Boolean, desc: 'Enable Koding'
      given koding_enabled: ->(val) { val } do
        requires :koding_url, type: String, desc: 'The Koding team URL'
      end
      optional :plantuml_enabled, type: Boolean, desc: 'Enable PlantUML'
      given plantuml_enabled: ->(val) { val } do
        requires :plantuml_url, type: String, desc: 'The PlantUML server URL'
      end
      optional :version_check_enabled, type: Boolean, desc: 'Let GitLab inform you when an update is available.'
      optional :email_author_in_body, type: Boolean, desc: 'Some email servers do not support overriding the email sender name. Enable this option to include the name of the author of the issue, merge request or comment in the email body instead.'
      optional :html_emails_enabled, type: Boolean, desc: 'By default GitLab sends emails in HTML and plain text formats so mail clients can choose what format to use. Disable this option if you only want to send emails in plain text format.'
      optional :housekeeping_enabled, type: Boolean, desc: 'Enable automatic repository housekeeping (git repack, git gc)'
      given housekeeping_enabled: ->(val) { val } do
        requires :housekeeping_bitmaps_enabled, type: Boolean, desc: "Creating pack file bitmaps makes housekeeping take a little longer but bitmaps should accelerate 'git clone' performance."
        requires :housekeeping_incremental_repack_period, type: Integer, desc: "Number of Git pushes after which an incremental 'git repack' is run."
        requires :housekeeping_full_repack_period, type: Integer, desc: "Number of Git pushes after which a full 'git repack' is run."
        requires :housekeeping_gc_period, type: Integer, desc: "Number of Git pushes after which 'git gc' is run."
      end
      # GitLab-EE specific settings
      optional :help_text, type: String, desc: 'GitLab server administrator information'
<<<<<<< HEAD
      optional :max_pages_size, type: Integer, desc: 'Maximum size of pages in MB'
=======
>>>>>>> d3c1f030
      optional :elasticsearch_indexing, type: Boolean, desc: 'Enable Elasticsearch indexing'
      given elasticsearch_indexing: ->(val) { val } do
        optional :elasticsearch_search, type: Boolean, desc: 'Enable Elasticsearch search'
        requires :elasticsearch_host, type: String, desc: 'The TCP/IP host to use for connecting to Elasticsearch. Use a comma-separated list to support clustering (e.g., "host1, host2")'
        requires :elasticsearch_port, type: Integer, desc: 'The TCP/IP port that Elasticsearch listens to. The default value is 9200'
      end
      optional :usage_ping_enabled, type: Boolean, desc: 'Every week GitLab will report license usage back to GitLab, Inc.'
      # TODO: Remove repository_storage in 9.0
      optional :repository_storage, type: String, desc: 'The first entry in `repository_storages`. Deprecated, but retained for compatibility reasons'
      optional :repository_storages, type: Array[String], desc: 'A list of names of enabled storage paths, taken from `gitlab.yml`. New projects will be created in one of these stores, chosen at random.'
      optional :repository_size_limit, type: Integer, desc: 'Size limit per repository (MB)'
      at_least_one_of :default_branch_protection, :default_project_visibility, :default_snippet_visibility,
                      :default_group_visibility, :restricted_visibility_levels, :import_sources,
                      :enabled_git_access_protocol, :gravatar_enabled, :default_projects_limit,
                      :max_attachment_size, :session_expire_delay, :disabled_oauth_sign_in_sources,
                      :user_oauth_applications, :user_default_external, :signup_enabled,
                      :send_user_confirmation_email, :domain_whitelist, :domain_blacklist_enabled,
                      :after_sign_up_text, :signin_enabled, :require_two_factor_authentication,
                      :home_page_url, :after_sign_out_path, :sign_in_text, :help_page_text,
                      :shared_runners_enabled, :max_artifacts_size, :max_pages_size, :container_registry_token_expire_delay,
                      :metrics_enabled, :sidekiq_throttling_enabled, :recaptcha_enabled,
                      :akismet_enabled, :admin_notification_email, :sentry_enabled,
                      :repository_checks_enabled, :koding_enabled, :housekeeping_enabled, :plantuml_enabled,
                      :version_check_enabled, :email_author_in_body, :html_emails_enabled,
                      # GitLab-EE specific settings
<<<<<<< HEAD
                      :help_text, :max_pages_size, :elasticsearch_indexing, :usage_ping_enabled,
=======
                      :help_text, :elasticsearch_indexing, :usage_ping_enabled,
>>>>>>> d3c1f030
                      :repository_storage, :repository_storages, :repository_size_limit
    end
    put "application/settings" do
      if current_settings.update_attributes(declared_params(include_missing: false))
        present current_settings, with: Entities::ApplicationSetting
      else
        render_validation_error!(current_settings)
      end
    end
  end
end<|MERGE_RESOLUTION|>--- conflicted
+++ resolved
@@ -110,10 +110,6 @@
       end
       # GitLab-EE specific settings
       optional :help_text, type: String, desc: 'GitLab server administrator information'
-<<<<<<< HEAD
-      optional :max_pages_size, type: Integer, desc: 'Maximum size of pages in MB'
-=======
->>>>>>> d3c1f030
       optional :elasticsearch_indexing, type: Boolean, desc: 'Enable Elasticsearch indexing'
       given elasticsearch_indexing: ->(val) { val } do
         optional :elasticsearch_search, type: Boolean, desc: 'Enable Elasticsearch search'
@@ -139,11 +135,7 @@
                       :repository_checks_enabled, :koding_enabled, :housekeeping_enabled, :plantuml_enabled,
                       :version_check_enabled, :email_author_in_body, :html_emails_enabled,
                       # GitLab-EE specific settings
-<<<<<<< HEAD
-                      :help_text, :max_pages_size, :elasticsearch_indexing, :usage_ping_enabled,
-=======
                       :help_text, :elasticsearch_indexing, :usage_ping_enabled,
->>>>>>> d3c1f030
                       :repository_storage, :repository_storages, :repository_size_limit
     end
     put "application/settings" do
