--- conflicted
+++ resolved
@@ -349,45 +349,10 @@
 
     private
 
-<<<<<<< HEAD
-=======
-    def add_pagination_headers(paginated_data)
-      header 'X-Total',       paginated_data.total_count.to_s
-      header 'X-Total-Pages', paginated_data.total_pages.to_s
-      header 'X-Per-Page',    paginated_data.limit_value.to_s
-      header 'X-Page',        paginated_data.current_page.to_s
-      header 'X-Next-Page',   paginated_data.next_page.to_s
-      header 'X-Prev-Page',   paginated_data.prev_page.to_s
-      header 'Link',          pagination_links(paginated_data)
-    end
-
-    def pagination_links(paginated_data)
-      request_url = request.url.split('?').first
-      request_params = params.clone
-      request_params[:per_page] = paginated_data.limit_value
-
-      links = []
-
-      request_params[:page] = paginated_data.current_page - 1
-      links << %(<#{request_url}?#{request_params.to_query}>; rel="prev") unless paginated_data.first_page?
-
-      request_params[:page] = paginated_data.current_page + 1
-      links << %(<#{request_url}?#{request_params.to_query}>; rel="next") unless paginated_data.last_page?
-
-      request_params[:page] = 1
-      links << %(<#{request_url}?#{request_params.to_query}>; rel="first")
-
-      request_params[:page] = paginated_data.total_pages
-      links << %(<#{request_url}?#{request_params.to_query}>; rel="last")
-
-      links.join(', ')
-    end
-
     def private_token_used?
       private_token == @current_user.private_token
     end
 
->>>>>>> 6eae378d
     def secret_token
       Gitlab::Shell.secret_token
     end
