module API
  class API < Grape::API
    include APIGuard

    version %w(v3 v4), using: :path

    version 'v3', using: :path do
      mount ::API::V3::Issues
      mount ::API::V3::MergeRequests
<<<<<<< HEAD
=======
      mount ::API::V3::Projects
      mount ::API::V3::ProjectSnippets
>>>>>>> 99fceff4
    end

    before { allow_access_with_scope :api }

    rescue_from Gitlab::Access::AccessDeniedError do
      rack_response({ 'message' => '403 Forbidden' }.to_json, 403)
    end

    rescue_from ActiveRecord::RecordNotFound do
      rack_response({ 'message' => '404 Not found' }.to_json, 404)
    end

    # Retain 405 error rather than a 500 error for Grape 0.15.0+.
    # https://github.com/ruby-grape/grape/blob/a3a28f5b5dfbb2797442e006dbffd750b27f2a76/UPGRADING.md#changes-to-method-not-allowed-routes
    rescue_from Grape::Exceptions::MethodNotAllowed do |e|
      error! e.message, e.status, e.headers
    end

    rescue_from Grape::Exceptions::Base do |e|
      error! e.message, e.status, e.headers
    end

    rescue_from :all do |exception|
      handle_api_exception(exception)
    end

    format :json
    content_type :txt, "text/plain"

    # Ensure the namespace is right, otherwise we might load Grape::API::Helpers
    helpers ::SentryHelper
    helpers ::API::Helpers

    # Keep in alphabetical order
    mount ::API::AccessRequests
    mount ::API::AwardEmoji
    mount ::API::Boards
    mount ::API::Branches
    mount ::API::BroadcastMessages
    mount ::API::Builds
    mount ::API::Commits
    mount ::API::CommitStatuses
    mount ::API::DeployKeys
    mount ::API::Deployments
    mount ::API::Environments
    mount ::API::Files
    mount ::API::Groups
    mount ::API::Geo
    mount ::API::Internal
    mount ::API::Issues
    mount ::API::Keys
    mount ::API::Labels
    mount ::API::Ldap
    mount ::API::LdapGroupLinks
    mount ::API::License
    mount ::API::Lint
    mount ::API::Members
    mount ::API::MergeRequestDiffs
    mount ::API::MergeRequests
    mount ::API::Milestones
    mount ::API::Namespaces
    mount ::API::Notes
    mount ::API::NotificationSettings
    mount ::API::Pipelines
    mount ::API::ProjectGitHook # TODO: Should be removed after 8.11 is released
    mount ::API::ProjectHooks
    mount ::API::ProjectPushRule
    mount ::API::Projects
    mount ::API::ProjectSnippets
    mount ::API::Repositories
    mount ::API::Runners
    mount ::API::Services
    mount ::API::Session
    mount ::API::Settings
    mount ::API::SidekiqMetrics
    mount ::API::Snippets
    mount ::API::Subscriptions
    mount ::API::SystemHooks
    mount ::API::Tags
    mount ::API::Templates
    mount ::API::Todos
    mount ::API::Triggers
    mount ::API::Users
    mount ::API::Variables
    mount ::API::Version

    route :any, '*path' do
      error!('404 Not Found', 404)
    end
  end
end<|MERGE_RESOLUTION|>--- conflicted
+++ resolved
@@ -7,11 +7,8 @@
     version 'v3', using: :path do
       mount ::API::V3::Issues
       mount ::API::V3::MergeRequests
-<<<<<<< HEAD
-=======
       mount ::API::V3::Projects
       mount ::API::V3::ProjectSnippets
->>>>>>> 99fceff4
     end
 
     before { allow_access_with_scope :api }
