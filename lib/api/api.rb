module API
  class API < Grape::API
    include APIGuard
    version 'v3', using: :path

    rescue_from Gitlab::Access::AccessDeniedError do
      rack_response({ 'message' => '403 Forbidden' }.to_json, 403)
    end

    rescue_from ActiveRecord::RecordNotFound do
      rack_response({ 'message' => '404 Not found' }.to_json, 404)
    end

    # Retain 405 error rather than a 500 error for Grape 0.15.0+.
    # See: https://github.com/ruby-grape/grape/commit/252bfd27c320466ec3c0751812cf44245e97e5de
    rescue_from Grape::Exceptions::Base do |e|
      error! e.message, e.status, e.headers
    end

    rescue_from :all do |exception|
      handle_api_exception(exception)
    end

    format :json
    content_type :txt, "text/plain"

    # Ensure the namespace is right, otherwise we might load Grape::API::Helpers
    helpers ::SentryHelper
    helpers ::API::Helpers

    mount ::API::AccessRequests
    mount ::API::AwardEmoji
    mount ::API::Branches
    mount ::API::BroadcastMessages
    mount ::API::Builds
    mount ::API::CommitStatuses
    mount ::API::Commits
    mount ::API::DeployKeys
    mount ::API::Deployments
    mount ::API::Environments
    mount ::API::Files
    mount ::API::Groups
    mount ::API::Geo
    mount ::API::Internal
    mount ::API::Issues
    mount ::API::Keys
    mount ::API::Labels
    mount ::API::License
    mount ::API::LicenseTemplates
<<<<<<< HEAD
    mount ::API::Ldap
    mount ::API::LdapGroupLinks
=======
    mount ::API::Lint
>>>>>>> 5533fd17
    mount ::API::Members
    mount ::API::MergeRequests
    mount ::API::Milestones
    mount ::API::Namespaces
    mount ::API::Notes
    mount ::API::Pipelines
    mount ::API::ProjectHooks
    mount ::API::ProjectGitHook # TODO: Should be removed after 8.11 is released
    mount ::API::ProjectPushRule
    mount ::API::ProjectSnippets
    mount ::API::Projects
    mount ::API::Repositories
    mount ::API::Runners
    mount ::API::Services
    mount ::API::Session
    mount ::API::Settings
    mount ::API::SidekiqMetrics
    mount ::API::Subscriptions
    mount ::API::SystemHooks
    mount ::API::Tags
    mount ::API::Templates
    mount ::API::Todos
    mount ::API::Triggers
    mount ::API::Users
    mount ::API::Variables
    mount ::API::MergeRequestDiffs
  end
end<|MERGE_RESOLUTION|>--- conflicted
+++ resolved
@@ -47,12 +47,9 @@
     mount ::API::Labels
     mount ::API::License
     mount ::API::LicenseTemplates
-<<<<<<< HEAD
     mount ::API::Ldap
     mount ::API::LdapGroupLinks
-=======
     mount ::API::Lint
->>>>>>> 5533fd17
     mount ::API::Members
     mount ::API::MergeRequests
     mount ::API::Milestones
