Dir["#{Rails.root}/lib/api/*.rb"].each {|file| require file}

module API
  class API < Grape::API
    include APIGuard
    version 'v3', using: :path

    rescue_from ActiveRecord::RecordNotFound do
      rack_response({ 'message' => '404 Not found' }.to_json, 404)
    end

    rescue_from :all do |exception|
      # lifted from https://github.com/rails/rails/blob/master/actionpack/lib/action_dispatch/middleware/debug_exceptions.rb#L60
      # why is this not wrapped in something reusable?
      trace = exception.backtrace

      message = "\n#{exception.class} (#{exception.message}):\n"
      message << exception.annoted_source_code.to_s if exception.respond_to?(:annoted_source_code)
      message << "  " << trace.join("\n  ")

      API.logger.add Logger::FATAL, message
      rack_response({ 'message' => '500 Internal Server Error' }.to_json, 500)
    end

    format :json
    content_type :txt, "text/plain"

    helpers Helpers

    mount Groups
    mount GroupMembers
    mount Users
    mount Projects
    mount Repositories
    mount Issues
    mount Milestones
    mount Session
    mount MergeRequests
    mount Notes
    mount Internal
    mount SystemHooks
    mount ProjectSnippets
    mount ProjectMembers
    mount DeployKeys
    mount ProjectHooks
    mount Services
    mount Files
    mount Commits
    mount CommitStatus
    mount Namespaces
    mount Branches
    mount Labels
    mount Settings
    mount Keys
    mount Tags
    mount Triggers
<<<<<<< HEAD
    mount Builds
=======
    mount Variables
>>>>>>> f981da44
  end
end<|MERGE_RESOLUTION|>--- conflicted
+++ resolved
@@ -54,10 +54,7 @@
     mount Keys
     mount Tags
     mount Triggers
-<<<<<<< HEAD
     mount Builds
-=======
     mount Variables
->>>>>>> f981da44
   end
 end