module API
  class API < Grape::API
    include APIGuard
    version 'v3', using: :path

    rescue_from ActiveRecord::RecordNotFound do
      rack_response({ 'message' => '404 Not found' }.to_json, 404)
    end

    rescue_from :all do |exception|
      # lifted from https://github.com/rails/rails/blob/master/actionpack/lib/action_dispatch/middleware/debug_exceptions.rb#L60
      # why is this not wrapped in something reusable?
      trace = exception.backtrace

      message = "\n#{exception.class} (#{exception.message}):\n"
      message << exception.annoted_source_code.to_s if exception.respond_to?(:annoted_source_code)
      message << "  " << trace.join("\n  ")

      API.logger.add Logger::FATAL, message
      rack_response({ 'message' => '500 Internal Server Error' }.to_json, 500)
    end

    format :json
    content_type :txt, "text/plain"

    # Ensure the namespace is right, otherwise we might load Grape::API::Helpers
    helpers ::API::Helpers

<<<<<<< HEAD
    mount ::API::Geo
    mount ::API::Groups
=======
    mount ::API::AwardEmoji
    mount ::API::Branches
    mount ::API::Builds
    mount ::API::CommitStatuses
    mount ::API::Commits
    mount ::API::DeployKeys
    mount ::API::Files
>>>>>>> 0115ab7f
    mount ::API::GroupMembers
    mount ::API::Groups
    mount ::API::Internal
    mount ::API::Issues
    mount ::API::Keys
    mount ::API::Labels
    mount ::API::Licenses
    mount ::API::MergeRequests
    mount ::API::Milestones
    mount ::API::Namespaces
    mount ::API::Notes
    mount ::API::ProjectHooks
<<<<<<< HEAD
    mount ::API::ProjectGitHook
    mount ::API::Ldap
    mount ::API::LdapGroupLinks
=======
    mount ::API::ProjectMembers
    mount ::API::ProjectSnippets
    mount ::API::Projects
    mount ::API::Repositories
    mount ::API::Runners
>>>>>>> 0115ab7f
    mount ::API::Services
    mount ::API::Session
    mount ::API::Settings
    mount ::API::SidekiqMetrics
    mount ::API::Subscriptions
    mount ::API::SystemHooks
    mount ::API::Tags
<<<<<<< HEAD
    mount ::API::License
=======
    mount ::API::Templates
>>>>>>> 0115ab7f
    mount ::API::Triggers
    mount ::API::Users
    mount ::API::Variables
<<<<<<< HEAD
    mount ::API::Runners
    mount ::API::LicenseTemplates
    mount ::API::Subscriptions
    mount ::API::Gitignores
=======
>>>>>>> 0115ab7f
  end
end<|MERGE_RESOLUTION|>--- conflicted
+++ resolved
@@ -26,10 +26,6 @@
     # Ensure the namespace is right, otherwise we might load Grape::API::Helpers
     helpers ::API::Helpers
 
-<<<<<<< HEAD
-    mount ::API::Geo
-    mount ::API::Groups
-=======
     mount ::API::AwardEmoji
     mount ::API::Branches
     mount ::API::Builds
@@ -37,30 +33,29 @@
     mount ::API::Commits
     mount ::API::DeployKeys
     mount ::API::Files
->>>>>>> 0115ab7f
     mount ::API::GroupMembers
     mount ::API::Groups
+    mount ::API::Geo
+    mount ::API::Gitignores
     mount ::API::Internal
     mount ::API::Issues
     mount ::API::Keys
     mount ::API::Labels
-    mount ::API::Licenses
+    mount ::API::License
+    mount ::API::LicenseTemplates
+    mount ::API::Ldap
+    mount ::API::LdapGroupLinks
     mount ::API::MergeRequests
     mount ::API::Milestones
     mount ::API::Namespaces
     mount ::API::Notes
     mount ::API::ProjectHooks
-<<<<<<< HEAD
     mount ::API::ProjectGitHook
-    mount ::API::Ldap
-    mount ::API::LdapGroupLinks
-=======
     mount ::API::ProjectMembers
     mount ::API::ProjectSnippets
     mount ::API::Projects
     mount ::API::Repositories
     mount ::API::Runners
->>>>>>> 0115ab7f
     mount ::API::Services
     mount ::API::Session
     mount ::API::Settings
@@ -68,20 +63,9 @@
     mount ::API::Subscriptions
     mount ::API::SystemHooks
     mount ::API::Tags
-<<<<<<< HEAD
-    mount ::API::License
-=======
     mount ::API::Templates
->>>>>>> 0115ab7f
     mount ::API::Triggers
     mount ::API::Users
     mount ::API::Variables
-<<<<<<< HEAD
-    mount ::API::Runners
-    mount ::API::LicenseTemplates
-    mount ::API::Subscriptions
-    mount ::API::Gitignores
-=======
->>>>>>> 0115ab7f
   end
 end