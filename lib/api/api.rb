--- conflicted
+++ resolved
@@ -168,10 +168,7 @@
     mount ::EE::API::Boards
     mount ::EE::API::GroupBoards
 
-<<<<<<< HEAD
-=======
     mount ::API::Unleash
->>>>>>> 111613a3
     mount ::API::EpicIssues
     mount ::API::Epics
     mount ::API::Geo
