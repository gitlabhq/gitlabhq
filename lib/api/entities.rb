--- conflicted
+++ resolved
@@ -706,7 +706,22 @@
       expose :active?, as: :active
     end
 
-<<<<<<< HEAD
+    class PersonalAccessToken < Grape::Entity
+      expose :id, :name, :revoked, :created_at, :scopes
+      expose :active?, as: :active
+      expose :expires_at do |personal_access_token|
+        personal_access_token.expires_at ? personal_access_token.expires_at.strftime("%Y-%m-%d") : nil
+      end
+    end
+
+    class PersonalAccessTokenWithToken < PersonalAccessToken
+      expose :token
+    end
+
+    class ImpersonationToken < PersonalAccessTokenWithToken
+      expose :impersonation
+    end
+
     module JobRequest
       class JobInfo < Grape::Entity
         expose :name, :stage
@@ -783,22 +798,6 @@
         expose :credentials, using: Credentials
         expose :depends_on_builds, as: :dependencies, using: Dependency
       end
-=======
-    class PersonalAccessToken < Grape::Entity
-      expose :id, :name, :revoked, :created_at, :scopes
-      expose :active?, as: :active
-      expose :expires_at do |personal_access_token|
-        personal_access_token.expires_at ? personal_access_token.expires_at.strftime("%Y-%m-%d") : nil
-      end
-    end
-
-    class PersonalAccessTokenWithToken < PersonalAccessToken
-      expose :token
-    end
-
-    class ImpersonationToken < PersonalAccessTokenWithToken
-      expose :impersonation
->>>>>>> 005749a6
     end
   end
 end