module API
  class DeployKeys < Grape::API
    include PaginationParams

    before { authenticate! }

    desc 'Return all deploy keys'
    params do
      use :pagination
    end
    get "deploy_keys" do
      authenticated_as_admin!

      present paginate(DeployKey.all), with: Entities::SSHKey
    end

    params do
      requires :id, type: String, desc: 'The ID of the project'
    end
    resource :projects, requirements: { id: %r{[^/]+} } do
      before { authorize_admin_project }

      desc "Get a specific project's deploy keys" do
        success Entities::SSHKey
      end
      params do
        use :pagination
      end
      get ":id/deploy_keys" do
        present paginate(user_project.deploy_keys), with: Entities::SSHKey
      end

      desc 'Get single deploy key' do
        success Entities::SSHKey
      end
      params do
        requires :key_id, type: Integer, desc: 'The ID of the deploy key'
      end
      get ":id/deploy_keys/:key_id" do
        key = user_project.deploy_keys.find params[:key_id]
        present key, with: Entities::SSHKey
      end

      desc 'Add new deploy key to currently authenticated user' do
        success Entities::SSHKey
      end
      params do
        requires :key, type: String, desc: 'The new deploy key'
        requires :title, type: String, desc: 'The name of the deploy key'
        optional :can_push, type: Boolean, desc: "Can deploy key push to the project's repository"
      end
      post ":id/deploy_keys" do
        params[:key].strip!

        # Check for an existing key joined to this project
        key = user_project.deploy_keys.find_by(key: params[:key])
        if key
          present key, with: Entities::SSHKey
          break
        end

        # Check for available deploy keys in other projects
        key = current_user.accessible_deploy_keys.find_by(key: params[:key])
        if key
          user_project.deploy_keys << key
          present key, with: Entities::SSHKey
          break
        end

        # Create a new deploy key
        key = DeployKey.new(declared_params(include_missing: false))
        if key.valid? && user_project.deploy_keys << key
          present key, with: Entities::SSHKey
        else
          render_validation_error!(key)
        end
      end

      desc 'Update an existing deploy key for a project' do
        success Entities::SSHKey
      end
      params do
        requires :key_id, type: Integer, desc: 'The ID of the deploy key'
        optional :title, type: String, desc: 'The name of the deploy key'
        optional :can_push, type: Boolean, desc: "Can deploy key push to the project's repository"
        at_least_one_of :title, :can_push
      end
      put ":id/deploy_keys/:key_id" do
<<<<<<< HEAD
        key = user_project.deploy_keys.find(params.delete(:key_id))
=======
        key = DeployKey.find(params.delete(:key_id))
>>>>>>> 134ba0b5

        authorize!(:update_deploy_key, key)

        if key.update_attributes(declared_params(include_missing: false))
          present key, with: Entities::SSHKey
        else
          render_validation_error!(key)
        end
      end

      desc 'Enable a deploy key for a project' do
        detail 'This feature was added in GitLab 8.11'
        success Entities::SSHKey
      end
      params do
        requires :key_id, type: Integer, desc: 'The ID of the deploy key'
      end
      post ":id/deploy_keys/:key_id/enable" do
        key = ::Projects::EnableDeployKeyService.new(user_project,
                                                      current_user, declared_params).execute

        if key
          present key, with: Entities::SSHKey
        else
          not_found!('Deploy Key')
        end
      end

      desc 'Delete deploy key for a project' do
        success Key
      end
      params do
        requires :key_id, type: Integer, desc: 'The ID of the deploy key'
      end
      delete ":id/deploy_keys/:key_id" do
        key = user_project.deploy_keys_projects.find_by(deploy_key_id: params[:key_id])
        not_found!('Deploy Key') unless key

        key.destroy
      end
    end
  end
end<|MERGE_RESOLUTION|>--- conflicted
+++ resolved
@@ -86,11 +86,7 @@
         at_least_one_of :title, :can_push
       end
       put ":id/deploy_keys/:key_id" do
-<<<<<<< HEAD
-        key = user_project.deploy_keys.find(params.delete(:key_id))
-=======
         key = DeployKey.find(params.delete(:key_id))
->>>>>>> 134ba0b5
 
         authorize!(:update_deploy_key, key)
 
