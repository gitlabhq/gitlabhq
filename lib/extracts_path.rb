--- conflicted
+++ resolved
@@ -94,18 +94,6 @@
   # Automatically renders `not_found!` if a valid tree path could not be
   # resolved (e.g., when a user inserts an invalid path or ref).
   def assign_ref_vars
-<<<<<<< HEAD
-    @id = params[:id]
-
-    @ref, @path = extract_ref(@id)
-
-    # It is used "@project.repository.commits(@ref, @path, 1, 0)",
-    # because "@project.repository.commit(@ref)" returns wrong commit when @ref is tag name.
-    @commit = @project.repository.commits(@ref, @path, 1, 0).first
-
-    @tree = Tree.new(@project.repository, @commit.id, @ref, @path)
-
-=======
     @id = get_id
 
     @ref, @path = extract_ref(@id)
@@ -123,7 +111,6 @@
     @options = params.select {|key, value| allowed_options.include?(key) && !value.blank? }
     @options = HashWithIndifferentAccess.new(@options)
 
->>>>>>> a9975336
     raise InvalidPathError unless @tree.exists?
   rescue RuntimeError, NoMethodError, InvalidPathError
     not_found!
