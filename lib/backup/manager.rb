module Backup
  class Manager
    def pack
      # Make sure there is a connection
      ActiveRecord::Base.connection.reconnect!

      # saving additional informations
      s = {}
      s[:db_version]         = "#{ActiveRecord::Migrator.current_version}"
      s[:backup_created_at]  = Time.now
      s[:gitlab_version]     = Gitlab::VERSION
      s[:tar_version]        = tar_version
      s[:skipped]            = ENV["SKIP"]
      tar_file = "#{s[:backup_created_at].to_i}_gitlab_backup.tar"

      Dir.chdir(Gitlab.config.backup.path) do
        File.open("#{Gitlab.config.backup.path}/backup_information.yml",
                  "w+") do |file|
          file << s.to_yaml.gsub(/^---\n/,'')
        end

        # create archive
        $progress.print "Creating backup archive: #{tar_file} ... "
        # Set file permissions on open to prevent chmod races.
        tar_system_options = {out: [tar_file, 'w', Gitlab.config.backup.archive_permissions]}
        if Kernel.system('tar', '-cf', '-', *backup_contents, tar_system_options)
          $progress.puts "done".green
        else
          puts "creating archive #{tar_file} failed".red
          abort 'Backup failed'
        end

        upload(tar_file)
      end
    end

    def upload(tar_file)
      remote_directory = Gitlab.config.backup.upload.remote_directory
      $progress.print "Uploading backup archive to remote storage #{remote_directory} ... "

      connection_settings = Gitlab.config.backup.upload.connection
      if connection_settings.blank?
        $progress.puts "skipped".yellow
        return
      end

      connection = ::Fog::Storage.new(connection_settings)
      directory = connection.directories.get(remote_directory)

      if directory.files.create(key: tar_file, body: File.open(tar_file), public: false,
          multipart_chunk_size: Gitlab.config.backup.upload.multipart_chunk_size,
          encryption: Gitlab.config.backup.upload.encryption)
        $progress.puts "done".green
      else
        puts "uploading backup to #{remote_directory} failed".red
        abort 'Backup failed'
      end
    end

    def cleanup
      $progress.print "Deleting tmp directories ... "

      backup_contents.each do |dir|
        next unless File.exist?(File.join(Gitlab.config.backup.path, dir))

        if FileUtils.rm_rf(File.join(Gitlab.config.backup.path, dir))
          $progress.puts "done".green
        else
          puts "deleting tmp directory '#{dir}' failed".red
          abort 'Backup failed'
        end
      end
    end

    def remove_old
      # delete backups
      $progress.print "Deleting old backups ... "
      keep_time = Gitlab.config.backup.keep_time.to_i

      if keep_time > 0
        removed = 0

        Dir.chdir(Gitlab.config.backup.path) do
          file_list = Dir.glob('*_gitlab_backup.tar')
          file_list.map! { |f| $1.to_i if f =~ /(\d+)_gitlab_backup.tar/ }
          file_list.sort.each do |timestamp|
            if Time.at(timestamp) < (Time.now - keep_time)
              if Kernel.system(*%W(rm #{timestamp}_gitlab_backup.tar))
                removed += 1
              end
            end
          end
        end

        $progress.puts "done. (#{removed} removed)".green
      else
        $progress.puts "skipping".yellow
      end
    end

    def unpack
      Dir.chdir(Gitlab.config.backup.path)

      # check for existing backups in the backup dir
      file_list = Dir.glob("*_gitlab_backup.tar").each.map { |f| f.split(/_/).first.to_i }
      puts "no backups found" if file_list.count == 0

      if file_list.count > 1 && ENV["BACKUP"].nil?
        puts "Found more than one backup, please specify which one you want to restore:"
        puts "rake gitlab:backup:restore BACKUP=timestamp_of_backup"
        exit 1
      end

      tar_file = ENV["BACKUP"].nil? ? File.join("#{file_list.first}_gitlab_backup.tar") : File.join(ENV["BACKUP"] + "_gitlab_backup.tar")

      unless File.exists?(tar_file)
        puts "The specified backup doesn't exist!"
        exit 1
      end

      $progress.print "Unpacking backup ... "

      unless Kernel.system(*%W(tar -xf #{tar_file}))
        puts "unpacking backup failed".red
        exit 1
      else
        $progress.puts "done".green
      end

      ENV["VERSION"] = "#{settings[:db_version]}" if settings[:db_version].to_i > 0

      # restoring mismatching backups can lead to unexpected problems
      if settings[:gitlab_version] != Gitlab::VERSION
        puts "GitLab version mismatch:".red
        puts "  Your current GitLab version (#{Gitlab::VERSION}) differs from the GitLab version in the backup!".red
        puts "  Please switch to the following version and try again:".red
        puts "  version: #{settings[:gitlab_version]}".red
        puts
        puts "Hint: git checkout v#{settings[:gitlab_version]}"
        exit 1
      end
    end

    def tar_version
      tar_version, _ = Gitlab::Popen.popen(%W(tar --version))
      tar_version.force_encoding('locale').split("\n").first
    end

    def skipped?(item)
      settings[:skipped] && settings[:skipped].include?(item)
    end

    private

    def backup_contents
      folders_to_backup + archives_to_backup + ["backup_information.yml"]
    end

    def archives_to_backup
<<<<<<< HEAD
      %w{uploads builds artifacts pages lfs}.map{ |name| (name + ".tar.gz") unless skipped?(name) }.compact
=======
      %w{uploads builds artifacts lfs registry}.map{ |name| (name + ".tar.gz") unless skipped?(name) }.compact
>>>>>>> a08e3c67
    end

    def folders_to_backup
      %w{repositories db}.reject{ |name| skipped?(name) }
    end

    def settings
      @settings ||= YAML.load_file("backup_information.yml")
    end
  end
end<|MERGE_RESOLUTION|>--- conflicted
+++ resolved
@@ -157,11 +157,7 @@
     end
 
     def archives_to_backup
-<<<<<<< HEAD
-      %w{uploads builds artifacts pages lfs}.map{ |name| (name + ".tar.gz") unless skipped?(name) }.compact
-=======
-      %w{uploads builds artifacts lfs registry}.map{ |name| (name + ".tar.gz") unless skipped?(name) }.compact
->>>>>>> a08e3c67
+      %w{uploads builds artifacts pages lfs registry}.map{ |name| (name + ".tar.gz") unless skipped?(name) }.compact
     end
 
     def folders_to_backup
