require 'active_record/fixtures'

namespace :gitlab do
  namespace :backup do
    # Create backup of GitLab system
    desc "GITLAB | Create a backup of the GitLab system"
    task create: :environment do
      warn_user_is_not_gitlab

      Rake::Task["gitlab:backup:db:create"].invoke
      Rake::Task["gitlab:backup:repo:create"].invoke
      Rake::Task["gitlab:backup:uploads:create"].invoke


      # saving additional informations
      s = {}
      s[:db_version]         = "#{ActiveRecord::Migrator.current_version}"
      s[:backup_created_at]  = Time.now
      s[:gitlab_version]     = %x{git rev-parse HEAD}.gsub(/\n/,"")
      s[:tar_version]        = %x{tar --version | head -1}.gsub(/\n/,"")

      Dir.chdir(Gitlab.config.backup.path)

      File.open("#{Gitlab.config.backup.path}/backup_information.yml", "w+") do |file|
        file << s.to_yaml.gsub(/^---\n/,'')
      end

      # create archive
<<<<<<< HEAD
      print "Creating backup archive: #{Time.now.to_i}_gitlab_backup.tar ... "
      if Kernel.system("tar -cf #{Time.now.to_i}_gitlab_backup.tar repositories/ db/ uploads/ backup_information.yml")
=======
      print "Creating backup archive: #{s[:backup_created_at].to_i}_gitlab_backup.tar ... "
      if Kernel.system("tar -cf #{s[:backup_created_at].to_i}_gitlab_backup.tar repositories/ db/ uploads/ backup_information.yml")
>>>>>>> a9975336
        puts "done".green
      else
        puts "failed".red
      end

      # cleanup: remove tmp files
      print "Deleting tmp directories ... "
      if Kernel.system("rm -rf repositories/ db/ uploads/ backup_information.yml")
        puts "done".green
      else
        puts "failed".red
      end

      # delete backups
      print "Deleting old backups ... "
      if Gitlab.config.backup.keep_time > 0
        file_list = Dir.glob("*_gitlab_backup.tar").map { |f| f.split(/_/).first.to_i }
        file_list.sort.each do |timestamp|
          if Time.at(timestamp) < (Time.now - Gitlab.config.backup.keep_time)
            %x{rm #{timestamp}_gitlab_backup.tar}
          end
        end
        puts "done".green
      else
        puts "skipping".yellow
      end
    end

    # Restore backup of GitLab system
    desc "GITLAB | Restore a previously created backup"
    task restore: :environment do
      warn_user_is_not_gitlab

      Dir.chdir(Gitlab.config.backup.path)

      # check for existing backups in the backup dir
      file_list = Dir.glob("*_gitlab_backup.tar").each.map { |f| f.split(/_/).first.to_i }
      puts "no backups found" if file_list.count == 0
      if file_list.count > 1 && ENV["BACKUP"].nil?
        puts "Found more than one backup, please specify which one you want to restore:"
        puts "rake gitlab:backup:restore BACKUP=timestamp_of_backup"
        exit 1
      end

      tar_file = ENV["BACKUP"].nil? ? File.join("#{file_list.first}_gitlab_backup.tar") : File.join(ENV["BACKUP"] + "_gitlab_backup.tar")

      unless File.exists?(tar_file)
        puts "The specified backup doesn't exist!"
        exit 1
      end

      print "Unpacking backup ... "
      unless Kernel.system("tar -xf #{tar_file}")
        puts "failed".red
        exit 1
      else
        puts "done".green
      end

      settings = YAML.load_file("backup_information.yml")
      ENV["VERSION"] = "#{settings[:db_version]}" if settings[:db_version].to_i > 0

      # restoring mismatching backups can lead to unexpected problems
      if settings[:gitlab_version] != %x{git rev-parse HEAD}.gsub(/\n/,"")
        puts "GitLab version mismatch:".red
        puts "  Your current HEAD differs from the HEAD in the backup!".red
        puts "  Please switch to the following revision and try again:".red
        puts "  revision: #{settings[:gitlab_version]}".red
        exit 1
      end

      Rake::Task["gitlab:backup:db:restore"].invoke
      Rake::Task["gitlab:backup:repo:restore"].invoke
      Rake::Task["gitlab:backup:uploads:restore"].invoke
      Rake::Task["gitlab:shell:setup"].invoke

      # cleanup: remove tmp files
      print "Deleting tmp directories ... "
      if Kernel.system("rm -rf repositories/ db/ uploads/ backup_information.yml")
        puts "done".green
      else
        puts "failed".red
      end
    end

    namespace :repo do
<<<<<<< HEAD
      task :create => :environment do
=======
      task create: :environment do
>>>>>>> a9975336
        puts "Dumping repositories ...".blue
        Backup::Repository.new.dump
        puts "done".green
      end

<<<<<<< HEAD
      task :restore => :environment do
=======
      task restore: :environment do
>>>>>>> a9975336
        puts "Restoring repositories ...".blue
        Backup::Repository.new.restore
        puts "done".green
      end
    end

    namespace :db do
<<<<<<< HEAD
      task :create => :environment do
=======
      task create: :environment do
>>>>>>> a9975336
        puts "Dumping database ... ".blue
        Backup::Database.new.dump
        puts "done".green
      end

<<<<<<< HEAD
      task :restore => :environment do
        puts "Restoring database ... ".blue
        Backup::Database.new.restore
        puts "done".green
      end
    end

    namespace :uploads do
      task :create => :environment do
        puts "Dumping uploads ... ".blue
        Backup::Uploads.new.dump
        puts "done".green
      end

      task :restore => :environment do
        puts "Restoring uploads ... ".blue
        Backup::Uploads.new.restore
        puts "done".green
      end
    end
=======
      task restore: :environment do
        puts "Restoring database ... ".blue
        Backup::Database.new.restore
        puts "done".green
      end
    end

    namespace :uploads do
      task create: :environment do
        puts "Dumping uploads ... ".blue
        Backup::Uploads.new.dump
        puts "done".green
      end

      task restore: :environment do
        puts "Restoring uploads ... ".blue
        Backup::Uploads.new.restore
        puts "done".green
      end
    end
>>>>>>> a9975336
  end # namespace end: backup
end # namespace end: gitlab<|MERGE_RESOLUTION|>--- conflicted
+++ resolved
@@ -26,13 +26,8 @@
       end
 
       # create archive
-<<<<<<< HEAD
-      print "Creating backup archive: #{Time.now.to_i}_gitlab_backup.tar ... "
-      if Kernel.system("tar -cf #{Time.now.to_i}_gitlab_backup.tar repositories/ db/ uploads/ backup_information.yml")
-=======
       print "Creating backup archive: #{s[:backup_created_at].to_i}_gitlab_backup.tar ... "
       if Kernel.system("tar -cf #{s[:backup_created_at].to_i}_gitlab_backup.tar repositories/ db/ uploads/ backup_information.yml")
->>>>>>> a9975336
         puts "done".green
       else
         puts "failed".red
@@ -119,21 +114,13 @@
     end
 
     namespace :repo do
-<<<<<<< HEAD
-      task :create => :environment do
-=======
       task create: :environment do
->>>>>>> a9975336
         puts "Dumping repositories ...".blue
         Backup::Repository.new.dump
         puts "done".green
       end
 
-<<<<<<< HEAD
-      task :restore => :environment do
-=======
       task restore: :environment do
->>>>>>> a9975336
         puts "Restoring repositories ...".blue
         Backup::Repository.new.restore
         puts "done".green
@@ -141,38 +128,12 @@
     end
 
     namespace :db do
-<<<<<<< HEAD
-      task :create => :environment do
-=======
       task create: :environment do
->>>>>>> a9975336
         puts "Dumping database ... ".blue
         Backup::Database.new.dump
         puts "done".green
       end
 
-<<<<<<< HEAD
-      task :restore => :environment do
-        puts "Restoring database ... ".blue
-        Backup::Database.new.restore
-        puts "done".green
-      end
-    end
-
-    namespace :uploads do
-      task :create => :environment do
-        puts "Dumping uploads ... ".blue
-        Backup::Uploads.new.dump
-        puts "done".green
-      end
-
-      task :restore => :environment do
-        puts "Restoring uploads ... ".blue
-        Backup::Uploads.new.restore
-        puts "done".green
-      end
-    end
-=======
       task restore: :environment do
         puts "Restoring database ... ".blue
         Backup::Database.new.restore
@@ -193,6 +154,5 @@
         puts "done".green
       end
     end
->>>>>>> a9975336
   end # namespace end: backup
 end # namespace end: gitlab