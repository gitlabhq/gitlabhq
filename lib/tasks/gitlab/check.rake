namespace :gitlab do
  desc "GITLAB | Check the configuration of GitLab and its environment"
  task check: %w{gitlab:env:check
                 gitlab:gitlab_shell:check
                 gitlab:sidekiq:check
                 gitlab:app:check}



  namespace :app do
    desc "GITLAB | Check the configuration of the GitLab Rails app"
    task check: :environment  do
      warn_user_is_not_gitlab
      start_checking "GitLab"

      check_database_config_exists
      check_database_is_not_sqlite
      check_migrations_are_up
      check_gitlab_config_exists
      check_gitlab_config_not_outdated
      check_log_writable
      check_tmp_writable
      check_init_script_exists
      check_init_script_up_to_date
      check_projects_have_namespace
      check_satellites_exist
      check_redis_version
      check_git_version

      finished_checking "GitLab"
    end


    # Checks
    ########################

    def check_database_config_exists
      print "Database config exists? ... "

      database_config_file = Rails.root.join("config", "database.yml")

      if File.exists?(database_config_file)
        puts "yes".green
      else
        puts "no".red
        try_fixing_it(
          "Copy config/database.yml.<your db> to config/database.yml",
          "Check that the information in config/database.yml is correct"
        )
        for_more_information(
          see_database_guide,
          "http://guides.rubyonrails.org/getting_started.html#configuring-a-database"
        )
        fix_and_rerun
      end
    end

    def check_database_is_not_sqlite
      print "Database is SQLite ... "

      database_config_file = Rails.root.join("config", "database.yml")

      unless File.read(database_config_file) =~ /adapter:\s+sqlite/
        puts "no".green
      else
        puts "yes".red
        for_more_information(
          "https://github.com/gitlabhq/gitlabhq/wiki/Migrate-from-SQLite-to-MySQL",
          see_database_guide
        )
        fix_and_rerun
      end
    end

    def check_gitlab_config_exists
      print "GitLab config exists? ... "

      gitlab_config_file = Rails.root.join("config", "gitlab.yml")

      if File.exists?(gitlab_config_file)
        puts "yes".green
      else
        puts "no".red
        try_fixing_it(
          "Copy config/gitlab.yml.example to config/gitlab.yml",
          "Update config/gitlab.yml to match your setup"
        )
        for_more_information(
          see_installation_guide_section "GitLab"
        )
        fix_and_rerun
      end
    end

    def check_gitlab_config_not_outdated
      print "GitLab config outdated? ... "

      gitlab_config_file = Rails.root.join("config", "gitlab.yml")
      unless File.exists?(gitlab_config_file)
        puts "can't check because of previous errors".magenta
      end

      # omniauth or ldap could have been deleted from the file
      unless Gitlab.config['git_host']
        puts "no".green
      else
        puts "yes".red
        try_fixing_it(
          "Backup your config/gitlab.yml",
          "Copy config/gitlab.yml.example to config/gitlab.yml",
          "Update config/gitlab.yml to match your setup"
        )
        for_more_information(
          see_installation_guide_section "GitLab"
        )
        fix_and_rerun
      end
    end

    def check_init_script_exists
      print "Init script exists? ... "

      script_path = "/etc/init.d/gitlab"

      if File.exists?(script_path)
        puts "yes".green
      else
        puts "no".red
        try_fixing_it(
          "Install the init script"
        )
        for_more_information(
          see_installation_guide_section "Install Init Script"
        )
        fix_and_rerun
      end
    end

    def check_init_script_up_to_date
      print "Init script up-to-date? ... "

      recipe_path = Rails.root.join("lib/support/init.d/", "gitlab")
      script_path = "/etc/init.d/gitlab"

      unless File.exists?(script_path)
        puts "can't check because of previous errors".magenta
        return
      end

      recipe_content = File.read(recipe_path)
      script_content = File.read(script_path)

      if recipe_content == script_content
        puts "yes".green
      else
        puts "no".red
        try_fixing_it(
          "Redownload the init script"
        )
        for_more_information(
          see_installation_guide_section "Install Init Script"
        )
        fix_and_rerun
      end
    end

    def check_migrations_are_up
      print "All migrations up? ... "

      migration_status =  `bundle exec rake db:migrate:status`

      unless migration_status =~ /down\s+\d{14}/
        puts "yes".green
      else
        puts "no".red
        try_fixing_it(
          sudo_gitlab("bundle exec rake db:migrate RAILS_ENV=production")
        )
        fix_and_rerun
      end
    end

    def check_satellites_exist
      print "Projects have satellites? ... "

      unless Project.count > 0
        puts "can't check, you have no projects".magenta
        return
      end
      puts ""

      Project.find_each(batch_size: 100) do |project|
        print "#{project.name_with_namespace.yellow} ... "

        if project.satellite.exists?
          puts "yes".green
        elsif project.empty_repo?
          puts "can't create, repository is empty".magenta
        else
          puts "no".red
          try_fixing_it(
            sudo_gitlab("bundle exec rake gitlab:satellites:create RAILS_ENV=production"),
            "If necessary, remove the tmp/repo_satellites directory ...",
            "... and rerun the above command"
          )
          for_more_information(
            "doc/raketasks/maintenance.md "
          )
          fix_and_rerun
        end
      end
    end

    def check_log_writable
      print "Log directory writable? ... "

      log_path = Rails.root.join("log")

      if File.writable?(log_path)
        puts "yes".green
      else
        puts "no".red
        try_fixing_it(
          "sudo chown -R gitlab #{log_path}",
          "sudo chmod -R u+rwX #{log_path}"
        )
        for_more_information(
          see_installation_guide_section "GitLab"
        )
        fix_and_rerun
      end
    end

    def check_tmp_writable
      print "Tmp directory writable? ... "

      tmp_path = Rails.root.join("tmp")

      if File.writable?(tmp_path)
        puts "yes".green
      else
        puts "no".red
        try_fixing_it(
          "sudo chown -R gitlab #{tmp_path}",
          "sudo chmod -R u+rwX #{tmp_path}"
        )
        for_more_information(
          see_installation_guide_section "GitLab"
        )
        fix_and_rerun
      end
    end

    def check_redis_version
      print "Redis version >= 2.0.0? ... "

      if run_and_match("redis-cli --version", /redis-cli 2.\d.\d/)
        puts "yes".green
      else
        puts "no".red
        try_fixing_it(
          "Update your redis server to a version >= 2.0.0"
        )
        for_more_information(
          "gitlab-public-wiki/wiki/Trouble-Shooting-Guide in section sidekiq"
        )
        fix_and_rerun
      end
    end
  end



  namespace :env do
    desc "GITLAB | Check the configuration of the environment"
    task check: :environment  do
      warn_user_is_not_gitlab
      start_checking "Environment"

      check_gitlab_git_config
      check_python2_exists
      check_python2_version

      finished_checking "Environment"
    end


    # Checks
    ########################

    def check_gitlab_git_config
      print "Git configured for #{gitlab_user} user? ... "

      options = {
        "user.name"  => "GitLab",
        "user.email" => Gitlab.config.gitlab.email_from
      }
      correct_options = options.map do |name, value|
        run("git config --global --get #{name}").try(:squish) == value
      end

      if correct_options.all?
        puts "yes".green
      else
        puts "no".red
        try_fixing_it(
          sudo_gitlab("git config --global user.name  \"#{options["user.name"]}\""),
          sudo_gitlab("git config --global user.email \"#{options["user.email"]}\"")
        )
        for_more_information(
          see_installation_guide_section "GitLab"
        )
        fix_and_rerun
      end
    end

    def check_python2_exists
      print "Has python2? ... "

      # Python prints its version to STDERR
      # so we can't just use run("python2 --version")
      if run_and_match("which python2", /python2$/)
        puts "yes".green
      else
        puts "no".red
        try_fixing_it(
          "Make sure you have Python 2.5+ installed",
          "Link it to python2"
        )
        for_more_information(
          see_installation_guide_section "Packages / Dependencies"
        )
        fix_and_rerun
      end
    end

    def check_python2_version
      print "python2 is supported version? ... "

      # Python prints its version to STDERR
      # so we can't just use run("python2 --version")

      unless run_and_match("which python2", /python2$/)
        puts "can't check because of previous errors".magenta
        return
      end

      if `python2 --version 2>&1` =~ /2\.[567]\.\d/
        puts "yes".green
      else
        puts "no".red
        try_fixing_it(
          "Make sure you have Python 2.5+ installed",
          "Link it to python2"
        )
        for_more_information(
          see_installation_guide_section "Packages / Dependencies"
        )
        fix_and_rerun
      end
    end
  end



  namespace :gitlab_shell do
    desc "GITLAB | Check the configuration of GitLab Shell"
    task check: :environment  do
      warn_user_is_not_gitlab
      start_checking "GitLab Shell"

      check_gitlab_shell
      check_repo_base_exists
      check_repo_base_is_not_symlink
      check_repo_base_user_and_group
      check_repo_base_permissions
      check_update_hook_is_up_to_date
      check_repos_update_hooks_is_link
      check_gitlab_shell_self_test

      finished_checking "GitLab Shell"
    end


    # Checks
    ########################


    def check_update_hook_is_up_to_date
      print "update hook up-to-date? ... "

      hook_file = "update"
      gitlab_shell_hooks_path = Gitlab.config.gitlab_shell.hooks_path
      gitlab_shell_hook_file  = File.join(gitlab_shell_hooks_path, hook_file)

      if File.exists?(gitlab_shell_hook_file)
        puts "yes".green
      else
        puts "no".red
        puts "Could not find #{gitlab_shell_hook_file}"
        try_fixing_it(
          'Check the hooks_path in config/gitlab.yml',
          'Check your gitlab-shell installation'
        )
        for_more_information(
          see_installation_guide_section "GitLab Shell"
        )
      end
    end

    def check_repo_base_exists
      print "Repo base directory exists? ... "

      repo_base_path = Gitlab.config.gitlab_shell.repos_path

      if File.exists?(repo_base_path)
        puts "yes".green
      else
        puts "no".red
        puts "#{repo_base_path} is missing".red
        try_fixing_it(
          "This should have been created when setting up GitLab Shell.",
          "Make sure it's set correctly in config/gitlab.yml",
          "Make sure GitLab Shell is installed correctly."
        )
        for_more_information(
          see_installation_guide_section "GitLab Shell"
        )
        fix_and_rerun
      end
    end

    def check_repo_base_is_not_symlink
      print "Repo base directory is a symlink? ... "

      repo_base_path = Gitlab.config.gitlab_shell.repos_path
      unless File.exists?(repo_base_path)
        puts "can't check because of previous errors".magenta
        return
      end

      unless File.symlink?(repo_base_path)
        puts "no".green
      else
        puts "yes".red
        try_fixing_it(
          "Make sure it's set to the real directory in config/gitlab.yml"
        )
        fix_and_rerun
      end
    end

    def check_repo_base_permissions
      print "Repo base access is drwxrws---? ... "

      repo_base_path = Gitlab.config.gitlab_shell.repos_path
      unless File.exists?(repo_base_path)
        puts "can't check because of previous errors".magenta
        return
      end

      if File.stat(repo_base_path).mode.to_s(8).ends_with?("2770")
        puts "yes".green
      else
        puts "no".red
        try_fixing_it(
          "sudo chmod -R ug+rwX,o-rwx #{repo_base_path}",
          "sudo chmod -R ug-s #{repo_base_path}",
          "find #{repo_base_path} -type d -print0 | sudo xargs -0 chmod g+s"
        )
        for_more_information(
          see_installation_guide_section "GitLab Shell"
        )
        fix_and_rerun
      end
    end

    def check_repo_base_user_and_group
      gitlab_shell_ssh_user = Gitlab.config.gitlab_shell.ssh_user
      gitlab_shell_owner_group = Gitlab.config.gitlab_shell.owner_group
      print "Repo base owned by #{gitlab_shell_ssh_user}:#{gitlab_shell_owner_group}? ... "

      repo_base_path = Gitlab.config.gitlab_shell.repos_path
      unless File.exists?(repo_base_path)
        puts "can't check because of previous errors".magenta
        return
      end

      uid = uid_for(gitlab_shell_ssh_user)
      gid = gid_for(gitlab_shell_owner_group)
      if File.stat(repo_base_path).uid == uid && File.stat(repo_base_path).gid == gid
        puts "yes".green
      else
        puts "no".red
        puts "  User id for #{gitlab_shell_ssh_user}: #{uid}. Groupd id for #{gitlab_shell_owner_group}: #{gid}".blue
        try_fixing_it(
          "sudo chown -R #{gitlab_shell_ssh_user}:#{gitlab_shell_owner_group} #{repo_base_path}"
        )
        for_more_information(
          see_installation_guide_section "GitLab Shell"
        )
        fix_and_rerun
      end
    end

    def check_repos_update_hooks_is_link
      print "update hooks in repos are links: ... "

      hook_file = "update"
      gitlab_shell_hooks_path = Gitlab.config.gitlab_shell.hooks_path
      gitlab_shell_hook_file  = File.join(gitlab_shell_hooks_path, hook_file)
      gitlab_shell_ssh_user = Gitlab.config.gitlab_shell.ssh_user

      unless File.exists?(gitlab_shell_hook_file)
        puts "can't check because of previous errors".magenta
        return
      end

      unless Project.count > 0
        puts "can't check, you have no projects".magenta
        return
      end
      puts ""

      Project.find_each(batch_size: 100) do |project|
        print "#{project.name_with_namespace.yellow} ... "

        if project.empty_repo?
          puts "repository is empty".magenta
        else
          project_hook_file = File.join(project.repository.path_to_repo, "hooks", hook_file)

          unless File.exists?(project_hook_file)
            puts "missing".red
            try_fixing_it(
              "sudo -u #{gitlab_shell_ssh_user} ln -sf #{gitlab_shell_hook_file} #{project_hook_file}"
            )
            for_more_information(
              "#{gitlab_shell_user_home}/gitlab-shell/support/rewrite-hooks.sh"
            )
            fix_and_rerun
            next
          end

          if File.lstat(project_hook_file).symlink? &&
              File.realpath(project_hook_file) == File.realpath(gitlab_shell_hook_file)
            puts "ok".green
          else
            puts "not a link to GitLab Shell's hook".red
            try_fixing_it(
              "sudo -u #{gitlab_shell_ssh_user} ln -sf #{gitlab_shell_hook_file} #{project_hook_file}"
            )
            for_more_information(
              "lib/support/rewrite-hooks.sh"
            )
            fix_and_rerun
          end
        end
      end
    end

    def check_gitlab_shell_self_test
      gitlab_shell_repo_base = File.expand_path('gitlab-shell', gitlab_shell_user_home)
      check_cmd = File.expand_path('bin/check', gitlab_shell_repo_base)
      puts "Running #{check_cmd}"
      if system(check_cmd, chdir: gitlab_shell_repo_base)
        puts 'gitlab-shell self-check successful'.green
      else
        puts 'gitlab-shell self-check failed'.red
        try_fixing_it(
          'Make sure GitLab is running;',
          'Check the gitlab-shell configuration file:',
          sudo_gitlab("editor #{File.expand_path('config.yml', gitlab_shell_repo_base)}")
        )
        fix_and_rerun
      end
    end

    def check_projects_have_namespace
      print "projects have namespace: ... "

      unless Project.count > 0
        puts "can't check, you have no projects".magenta
        return
      end
      puts ""

      Project.find_each(batch_size: 100) do |project|
        print "#{project.name_with_namespace.yellow} ... "

        if project.namespace
          puts "yes".green
        else
          puts "no".red
          try_fixing_it(
            "Migrate global projects"
          )
          for_more_information(
            "doc/update/5.4-to-6.0.md in section \"#global-projects\""
          )
          fix_and_rerun
        end
      end
    end

    # Helper methods
    ########################

    def gitlab_shell_user_home
      File.expand_path("~#{Gitlab.config.gitlab_shell.ssh_user}")
    end

    def gitlab_shell_version
      Gitlab::Shell.new.version
    end

    def has_gitlab_shell3?
      gitlab_shell_version.try(:start_with?, "v3.")
    end
  end



  namespace :sidekiq do
    desc "GITLAB | Check the configuration of Sidekiq"
    task check: :environment  do
      warn_user_is_not_gitlab
      start_checking "Sidekiq"

      check_sidekiq_running
      only_one_sidekiq_running

      finished_checking "Sidekiq"
    end


    # Checks
    ########################

    def check_sidekiq_running
      print "Running? ... "

      if sidekiq_process_count > 0
        puts "yes".green
      else
        puts "no".red
        try_fixing_it(
          sudo_gitlab("RAILS_ENV=production script/background_jobs start")
        )
        for_more_information(
          see_installation_guide_section("Install Init Script"),
          "see log/sidekiq.log for possible errors"
        )
        fix_and_rerun
      end
    end

    def only_one_sidekiq_running
      process_count = sidekiq_process_count
      return if process_count.zero?

      print 'Number of Sidekiq processes ... '
      if process_count == 1
        puts '1'.green
      else
        puts "#{process_count}".red
        try_fixing_it(
          'sudo service gitlab stop',
          "sudo pkill -u #{gitlab_user} -f sidekiq",
          "sleep 10 && sudo pkill -9 -u #{gitlab_user} -f sidekiq",
          'sudo service gitlab start'
        )
        fix_and_rerun
      end
    end

    def sidekiq_process_count
      `ps ux`.scan(/sidekiq \d+\.\d+\.\d+/).count
    end
  end


  # Helper methods
  ##########################

  def fix_and_rerun
    puts "  Please #{"fix the error above"} and rerun the checks.".red
  end

  def for_more_information(*sources)
    sources = sources.shift if sources.first.is_a?(Array)

    puts "  For more information see:".blue
    sources.each do |source|
      puts "  #{source}"
    end
  end

  def finished_checking(component)
    puts ""
    puts "Checking #{component.yellow} ... #{"Finished".green}"
    puts ""
  end

  def see_database_guide
    "doc/install/databases.md"
  end

  def see_installation_guide_section(section)
    "doc/install/installation.md in section \"#{section}\""
  end

  def sudo_gitlab(command)
    "sudo -u #{gitlab_user} -H #{command}"
  end

  def gitlab_user
    Gitlab.config.gitlab.user
  end

  def start_checking(component)
    puts "Checking #{component.yellow} ..."
    puts ""
  end

  def try_fixing_it(*steps)
    steps = steps.shift if steps.first.is_a?(Array)

    puts "  Try fixing it:".blue
    steps.each do |step|
      puts "  #{step}"
    end
  end

  def check_gitlab_shell
<<<<<<< HEAD
    required_version = Gitlab::VersionInfo.new(1, 7, 4)
=======
    required_version = Gitlab::VersionInfo.new(1, 7, 9)
>>>>>>> 232e6b40
    current_version = Gitlab::VersionInfo.parse(gitlab_shell_version)

    print "GitLab Shell version >= #{required_version} ? ... "
    if current_version.valid? && required_version <= current_version
      puts "OK (#{current_version})".green
    else
      puts "FAIL. Please update gitlab-shell to #{required_version} from #{current_version}".red
    end
  end

  def check_git_version
    required_version = Gitlab::VersionInfo.new(1, 7, 10)
    current_version = Gitlab::VersionInfo.parse(run("#{Gitlab.config.git.bin_path} --version"))

    puts "Your git bin path is \"#{Gitlab.config.git.bin_path}\""
    print "Git version >= #{required_version} ? ... "

    if current_version.valid? && required_version <= current_version
        puts "yes (#{current_version})".green
    else
      puts "no".red
      try_fixing_it(
        "Update your git to a version >= #{required_version} from #{current_version}"
      )
      fix_and_rerun
    end
  end
end<|MERGE_RESOLUTION|>--- conflicted
+++ resolved
@@ -733,11 +733,7 @@
   end
 
   def check_gitlab_shell
-<<<<<<< HEAD
-    required_version = Gitlab::VersionInfo.new(1, 7, 4)
-=======
     required_version = Gitlab::VersionInfo.new(1, 7, 9)
->>>>>>> 232e6b40
     current_version = Gitlab::VersionInfo.parse(gitlab_shell_version)
 
     print "GitLab Shell version >= #{required_version} ? ... "
