namespace :sidekiq do
  desc "GITLAB | Stop sidekiq"
  task :stop do
    system "script/background_jobs stop"
  end

<<<<<<< HEAD
  desc "GITLAB | Start sidekiq"
  task :start => :restart

  desc 'GitLab | Restart sidekiq'
  task :restart do
    if File.exist?(pidfile)
      puts 'Shutting down existing sidekiq process.'
      Rake::Task['sidekiq:stop'].invoke
      puts 'Starting new sidekiq process.'
    end
    system "bundle exec sidekiq -q post_receive,mailer,system_hook,project_web_hook,gitlab_shell,common,default -e #{Rails.env} -P #{pidfile} -d -L #{log_file} >> #{log_file} 2>&1"
  end

  desc "GITLAB | Start sidekiq with launchd on Mac OS X"
  task :launchd do
    system "bundle exec sidekiq -q post_receive,mailer,system_hook,project_web_hook,gitlab_shell,common,default -e #{Rails.env} -P #{pidfile} >> #{log_file} 2>&1"
=======
  desc "GITLAB | Start sidekiq" do
    system "script/background_jobs start"
  end

  desc 'GitLab | Restart sidekiq' do
    system "script/background_jobs restart"
>>>>>>> 5123d706
  end

  desc "GITLAB | Start sidekiq with launchd on Mac OS X"
  task :launchd do
    system "script/background_jobs start_no_deamonize"
  end

  def log_file
    Rails.root.join("log", "sidekiq.log")
  end
end<|MERGE_RESOLUTION|>--- conflicted
+++ resolved
@@ -4,39 +4,16 @@
     system "script/background_jobs stop"
   end
 
-<<<<<<< HEAD
-  desc "GITLAB | Start sidekiq"
-  task :start => :restart
-
-  desc 'GitLab | Restart sidekiq'
-  task :restart do
-    if File.exist?(pidfile)
-      puts 'Shutting down existing sidekiq process.'
-      Rake::Task['sidekiq:stop'].invoke
-      puts 'Starting new sidekiq process.'
-    end
-    system "bundle exec sidekiq -q post_receive,mailer,system_hook,project_web_hook,gitlab_shell,common,default -e #{Rails.env} -P #{pidfile} -d -L #{log_file} >> #{log_file} 2>&1"
-  end
-
-  desc "GITLAB | Start sidekiq with launchd on Mac OS X"
-  task :launchd do
-    system "bundle exec sidekiq -q post_receive,mailer,system_hook,project_web_hook,gitlab_shell,common,default -e #{Rails.env} -P #{pidfile} >> #{log_file} 2>&1"
-=======
   desc "GITLAB | Start sidekiq" do
     system "script/background_jobs start"
   end
 
   desc 'GitLab | Restart sidekiq' do
     system "script/background_jobs restart"
->>>>>>> 5123d706
   end
 
   desc "GITLAB | Start sidekiq with launchd on Mac OS X"
   task :launchd do
     system "script/background_jobs start_no_deamonize"
   end
-
-  def log_file
-    Rails.root.join("log", "sidekiq.log")
-  end
 end