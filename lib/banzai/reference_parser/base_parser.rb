module Banzai
  module ReferenceParser
    # Base class for reference parsing classes.
    #
    # Each parser should also specify its reference type by calling
    # `self.reference_type = ...` in the body of the class. The value of this
    # method should be a symbol such as `:issue` or `:merge_request`. For
    # example:
    #
    #     class IssueParser < BaseParser
    #       self.reference_type = :issue
    #     end
    #
    # The reference type is used to determine what nodes to pass to the
    # `referenced_by` method.
    #
    # Parser classes should either implement the instance method
    # `references_relation` or overwrite `referenced_by`. The
    # `references_relation` method is supposed to return an
    # ActiveRecord::Relation used as a base relation for retrieving the objects
    # referenced in a set of HTML nodes.
    #
    # Each class can implement two additional methods:
    #
    # * `nodes_user_can_reference`: returns an Array of nodes the given user can
    #   refer to.
    # * `nodes_visible_to_user`: returns an Array of nodes that are visible to
    #   the given user.
    #
    # You only need to overwrite these methods if you want to tweak who can see
    # which references. For example, the IssueParser class defines its own
    # `nodes_visible_to_user` method so it can ensure users can only see issues
    # they have access to.
    class BaseParser
      class << self
        attr_accessor :reference_type, :reference_options
      end

      # Returns the attribute name containing the value for every object to be
      # parsed by the current parser.
      #
      # For example, for a parser class that returns "Animal" objects this
      # attribute would be "data-animal".
      def self.data_attribute
        @data_attribute ||= "data-#{reference_type.to_s.dasherize}"
      end

      def initialize(project = nil, current_user = nil)
        @project = project
        @current_user = current_user
      end

      # Returns all the nodes containing references that the user can refer to.
      def nodes_user_can_reference(user, nodes)
        nodes
      end

      # Returns all the nodes that are visible to the given user.
      def nodes_visible_to_user(user, nodes)
        projects = lazy { projects_for_nodes(nodes) }
        project_attr = 'data-project'

        nodes.select do |node|
          if node.has_attribute?(project_attr)
            can_read_reference?(user, projects[node], node)
          else
            true
          end
        end
      end

      # Returns an Array of objects referenced by any of the given HTML nodes.
      def referenced_by(nodes)
        ids = unique_attribute_values(nodes, self.class.data_attribute)

        if ids.empty?
          references_relation.none
        else
          references_relation.where(id: ids)
        end
      end

      # Returns the ActiveRecord::Relation to use for querying references in the
      # DB.
      def references_relation
        raise NotImplementedError,
          "#{self.class} does not implement #{__method__}"
      end

      # Returns a Hash containing attribute values per project ID.
      #
      # The returned Hash uses the following format:
      #
      #     { project id => [value1, value2, ...] }
      #
      # nodes - An Array of HTML nodes to process.
      # attribute - The name of the attribute (as a String) for which to gather
      #             values.
      #
      # Returns a Hash.
      def gather_attributes_per_project(nodes, attribute)
        per_project = Hash.new { |hash, key| hash[key] = Set.new }

        nodes.each do |node|
          project_id = node.attr('data-project').to_i
          id = node.attr(attribute)

          per_project[project_id] << id if id
        end

        per_project
      end

      # Returns a Hash containing objects for an attribute grouped per the
      # nodes that reference them.
      #
      # The returned Hash uses the following format:
      #
      #     { node => row }
      #
      # nodes - An Array of HTML nodes to process.
      #
      # collection - The model or ActiveRecord relation to use for retrieving
      #              rows from the database.
      #
      # attribute - The name of the attribute containing the primary key values
      #             for every row.
      #
      # Returns a Hash.
      def grouped_objects_for_nodes(nodes, collection, attribute)
        return {} if nodes.empty?

        ids = unique_attribute_values(nodes, attribute)
        collection_objects = collection_objects_for_ids(collection, ids)
        objects_by_id = collection_objects.index_by(&:id)

        nodes.each_with_object({}) do |node, hash|
          if node.has_attribute?(attribute)
            obj = objects_by_id[node.attr(attribute).to_i]
            hash[node] = obj if obj
          end
        end
      end

      # Returns an Array containing all unique values of an attribute of the
      # given nodes.
      def unique_attribute_values(nodes, attribute)
        values = Set.new

        nodes.each do |node|
          if node.has_attribute?(attribute)
            values << node.attr(attribute)
          end
        end

        values.to_a
      end

      # Queries the collection for the objects with the given IDs.
      #
      # If the RequestStore module is enabled this method will only query any
      # objects that have not yet been queried. For objects that have already
      # been queried the object is returned from the cache.
      def collection_objects_for_ids(collection, ids)
        if RequestStore.active?
          ids = ids.map(&:to_i)
          cache = collection_cache[collection_cache_key(collection)]
          to_query = ids - cache.keys

          unless to_query.empty?
            collection.where(id: to_query).each { |row| cache[row.id] = row }
          end

<<<<<<< HEAD
          cache.values_at(*ids)
=======
          cache.values_at(*ids).compact
>>>>>>> 134ba0b5
        else
          collection.where(id: ids)
        end
      end

      # Returns the cache key to use for a collection.
      def collection_cache_key(collection)
        collection.respond_to?(:model) ? collection.model : collection
      end

      # Processes the list of HTML documents and returns an Array containing all
      # the references.
      def process(documents)
        type = self.class.reference_type
        reference_options = self.class.reference_options

        nodes = documents.flat_map do |document|
          Querying.css(document, "a[data-reference-type='#{type}'].gfm", reference_options).to_a
        end

        gather_references(nodes)
      end

      # Gathers the references for the given HTML nodes.
      def gather_references(nodes)
        nodes = nodes_user_can_reference(current_user, nodes)
        nodes = nodes_visible_to_user(current_user, nodes)

        referenced_by(nodes)
      end

      # Returns a Hash containing the projects for a given list of HTML nodes.
      #
      # The returned Hash uses the following format:
      #
      #     { node => project }
      #
      def projects_for_nodes(nodes)
        @projects_for_nodes ||=
          grouped_objects_for_nodes(nodes, Project, 'data-project')
      end

      def can?(user, permission, subject = :global)
        Ability.allowed?(user, permission, subject)
      end

      def find_projects_for_hash_keys(hash)
        collection_objects_for_ids(Project, hash.keys)
      end

      private

      attr_reader :current_user, :project

      # When a feature is disabled or visible only for
      # team members we should not allow team members
      # see reference comments.
      # Override this method on subclasses
      # to check if user can read resource
      def can_read_reference?(user, ref_project, node)
        raise NotImplementedError
      end

      def lazy(&block)
        Gitlab::Lazy.new(&block)
      end

      def collection_cache
        RequestStore[:banzai_collection_cache] ||= Hash.new do |hash, key|
          hash[key] = {}
        end
      end
    end
  end
end<|MERGE_RESOLUTION|>--- conflicted
+++ resolved
@@ -171,11 +171,7 @@
             collection.where(id: to_query).each { |row| cache[row.id] = row }
           end
 
-<<<<<<< HEAD
-          cache.values_at(*ids)
-=======
           cache.values_at(*ids).compact
->>>>>>> 134ba0b5
         else
           collection.where(id: ids)
         end
