--- conflicted
+++ resolved
@@ -33,13 +33,10 @@
         coder['attributes'] = formatter.to_h
       end
 
-<<<<<<< HEAD
       def key
         formatter.key
       end
 
-=======
->>>>>>> a7976905
       def ==(other)
         other.is_a?(self.class) &&
           other.diff_refs == diff_refs &&
