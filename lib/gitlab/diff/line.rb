module Gitlab
  module Diff
    class Line
      attr_reader :type, :index, :old_pos, :new_pos
      attr_writer :rich_text
      attr_accessor :text

      def initialize(text, type, index, old_pos, new_pos, parent_file: nil)
        @text, @type, @index = text, type, index
        @old_pos, @new_pos = old_pos, new_pos
        @parent_file = parent_file
      end

      def self.init_from_hash(hash)
        new(hash[:text], hash[:type], hash[:index], hash[:old_pos], hash[:new_pos])
      end

      def serialize_keys
        @serialize_keys ||= %i(text type index old_pos new_pos)
      end

      def to_hash
        hash = {}
        serialize_keys.each { |key| hash[key] = send(key) }
        hash
      end

      def old_line
        old_pos unless added? || meta?
      end

      def new_line
        new_pos unless removed? || meta?
      end

      def line
        new_line || old_line
      end

      def unchanged?
        type.nil?
      end

      def added?
        %w[new new-nonewline].include?(type)
      end

      def removed?
        %w[old old-nonewline].include?(type)
      end

      def meta?
        %w[match new-nonewline old-nonewline].include?(type)
      end

      def discussable?
        !meta?
      end

      def rich_text
        @parent_file.highlight_lines! if @parent_file && !@rich_text

        @rich_text
      end

<<<<<<< HEAD
      def meta?
        type == 'match'
      end

      def discussable?
        !['match', 'new-nonewline', 'old-nonewline'].include?(type)
      end

=======
>>>>>>> 134ba0b5
      def as_json(opts = nil)
        {
          type: type,
          old_line: old_line,
          new_line: new_line,
          text: text,
          rich_text: rich_text || text
        }
      end
    end
  end
end<|MERGE_RESOLUTION|>--- conflicted
+++ resolved
@@ -63,17 +63,6 @@
         @rich_text
       end
 
-<<<<<<< HEAD
-      def meta?
-        type == 'match'
-      end
-
-      def discussable?
-        !['match', 'new-nonewline', 'old-nonewline'].include?(type)
-      end
-
-=======
->>>>>>> 134ba0b5
       def as_json(opts = nil)
         {
           type: type,
