module Gitlab
  module GithubImport
    class Client
      attr_reader :client, :api

      def initialize(access_token)
        @client = ::OAuth2::Client.new(
          config.app_id,
          config.app_secret,
          github_options
        )

        if access_token
          ::Octokit.auto_paginate = true
          @api = ::Octokit::Client.new(access_token: access_token, api_endpoint: github_options[:site])
        end
      end

      def authorize_url(redirect_uri)
        client.auth_code.authorize_url({
          redirect_uri: redirect_uri,
          scope: "repo, user, user:email"
        })
      end

      def get_token(code)
        client.auth_code.get_token(code).token
      end

      def method_missing(method, *args, &block)
        if api.respond_to?(method)
          api.send(method, *args, &block)
        else
          super(method, *args, &block)
        end
      end

      def respond_to?(method)
        api.respond_to?(method) || super
      end

      private

      def config
        Gitlab.config.omniauth.providers.find{|provider| provider.name == "github"}
      end

      def github_options
<<<<<<< HEAD
        config["args"]["client_options"].deep_symbolize_keys
=======
        OmniAuth::Strategies::GitHub.default_options[:client_options]
>>>>>>> 3cc55fe4
      end
    end
  end
end<|MERGE_RESOLUTION|>--- conflicted
+++ resolved
@@ -46,11 +46,7 @@
       end
 
       def github_options
-<<<<<<< HEAD
-        config["args"]["client_options"].deep_symbolize_keys
-=======
         OmniAuth::Strategies::GitHub.default_options[:client_options]
->>>>>>> 3cc55fe4
       end
     end
   end
