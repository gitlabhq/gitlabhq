module Gitlab
  module EtagCaching
    class Middleware
      RESERVED_WORDS = NamespaceValidator::WILDCARD_ROUTES.map { |word| "/#{word}/" }.join('|')
      ROUTES = [
        {
          regexp: %r(^(?!.*(#{RESERVED_WORDS})).*/noteable/issue/\d+/notes\z),
          name: 'issue_notes'
        },
        {
          regexp: %r(^(?!.*(#{RESERVED_WORDS})).*/issues/\d+/rendered_title\z),
          name: 'issue_title'
<<<<<<< HEAD
=======
        },
        {
          regexp: %r(^(?!.*(#{RESERVED_WORDS})).*/pipelines\.json\z),
          name: 'project_pipelines'
        },
        {
          regexp: %r(^(?!.*(#{RESERVED_WORDS})).*/commit/\s+/pipelines\.json\z),
          name: 'commit_pipelines'
        },
        {
          regexp: %r(^(?!.*(#{RESERVED_WORDS})).*/merge_requests/new\.json\z),
          name: 'new_merge_request_pipelines'
        },
        {
          regexp: %r(^(?!.*(#{RESERVED_WORDS})).*/merge_requests/\d+/pipelines\.json\z),
          name: 'merge_request_pipelines'
>>>>>>> fb7b0d6e
        }
      ].freeze

      def initialize(app)
        @app = app
      end

      def call(env)
        route = match_current_route(env)
        return @app.call(env) unless route

        track_event(:etag_caching_middleware_used, route)

        etag, cached_value_present = get_etag(env)
        if_none_match = env['HTTP_IF_NONE_MATCH']

        if if_none_match == etag
          handle_cache_hit(etag, route)
        else
          track_cache_miss(if_none_match, cached_value_present, route)

          status, headers, body = @app.call(env)
          headers['ETag'] = etag
          [status, headers, body]
        end
      end

      private

      def match_current_route(env)
        ROUTES.find { |route| route[:regexp].match(env['PATH_INFO']) }
      end

      def get_etag(env)
        cache_key = env['PATH_INFO']
        store = Gitlab::EtagCaching::Store.new
        current_value = store.get(cache_key)
        cached_value_present = current_value.present?

        unless cached_value_present
          current_value = store.touch(cache_key, only_if_missing: true)
        end

        [weak_etag_format(current_value), cached_value_present]
      end

      def weak_etag_format(value)
        %Q{W/"#{value}"}
      end

      def handle_cache_hit(etag, route)
        track_event(:etag_caching_cache_hit, route)

        status_code = Gitlab::PollingInterval.polling_enabled? ? 304 : 429

        [status_code, { 'ETag' => etag }, []]
      end

      def track_cache_miss(if_none_match, cached_value_present, route)
        if if_none_match.blank?
          track_event(:etag_caching_header_missing, route)
        elsif !cached_value_present
          track_event(:etag_caching_key_not_found, route)
        else
          track_event(:etag_caching_resource_changed, route)
        end
      end

      def track_event(name, route)
        Gitlab::Metrics.add_event(name, endpoint: route[:name])
      end
    end
  end
end<|MERGE_RESOLUTION|>--- conflicted
+++ resolved
@@ -10,8 +10,6 @@
         {
           regexp: %r(^(?!.*(#{RESERVED_WORDS})).*/issues/\d+/rendered_title\z),
           name: 'issue_title'
-<<<<<<< HEAD
-=======
         },
         {
           regexp: %r(^(?!.*(#{RESERVED_WORDS})).*/pipelines\.json\z),
@@ -28,7 +26,6 @@
         {
           regexp: %r(^(?!.*(#{RESERVED_WORDS})).*/merge_requests/\d+/pipelines\.json\z),
           name: 'merge_request_pipelines'
->>>>>>> fb7b0d6e
         }
       ].freeze
 
