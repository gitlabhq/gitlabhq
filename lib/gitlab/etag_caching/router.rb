--- conflicted
+++ resolved
@@ -9,13 +9,8 @@
       #   - Ending in `noteable/issue/<id>/notes` for the `issue_notes` route
       #   - Ending in `issues/id`/realtime_changes` for the `issue_title` route
       USED_IN_ROUTES = %w[noteable issue notes issues realtime_changes
-<<<<<<< HEAD
-                          commit pipelines merge_requests new
-                          environments].freeze
-=======
                           commit pipelines merge_requests builds
                           new environments].freeze
->>>>>>> 615075e1
       RESERVED_WORDS = Gitlab::PathRegex::ILLEGAL_PROJECT_PATH_WORDS - USED_IN_ROUTES
       RESERVED_WORDS_REGEX = Regexp.union(*RESERVED_WORDS.map(&Regexp.method(:escape)))
 
@@ -49,13 +44,10 @@
           'project_pipeline'
         ),
         Gitlab::EtagCaching::Router::Route.new(
-<<<<<<< HEAD
-=======
           %r(^(?!.*(#{RESERVED_WORDS_REGEX})).*/builds/\d+\.json\z),
           'project_build'
         ),
         Gitlab::EtagCaching::Router::Route.new(
->>>>>>> 615075e1
           %r(^(?!.*(#{RESERVED_WORDS_REGEX})).*/environments\.json\z),
           'environments'
         )
