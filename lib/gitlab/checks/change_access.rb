module Gitlab
  module Checks
    class ChangeAccess
      include PathLocksHelper
      attr_reader :user_access, :project

      def initialize(change, user_access:, project:)
        @oldrev, @newrev, @ref = change.values_at(:oldrev, :newrev, :ref)
        @branch_name = Gitlab::Git.branch_name(@ref)
        @user_access = user_access
        @project = project
      end

      def exec
        error = protected_branch_checks || tag_checks || push_checks || push_rules_checks

        if error
          GitAccessStatus.new(false, error)
        else
          GitAccessStatus.new(true)
        end
      end

      protected

      def protected_branch_checks
        return unless project.protected_branch?(@branch_name)

        if forced_push? && user_access.cannot_do_action?(:force_push_code_to_protected_branches)
          return "You are not allowed to force push code to a protected branch on this project."
        elsif Gitlab::Git.blank_ref?(@newrev) && user_access.cannot_do_action?(:remove_protected_branches)
          return "You are not allowed to delete protected branches from this project."
        end

        if matching_merge_request?
          if user_access.can_merge_to_branch?(@branch_name) || user_access.can_push_to_branch?(@branch_name)
            return
          else
            "You are not allowed to merge code into protected branches on this project."
          end
        else
          if user_access.can_push_to_branch?(@branch_name)
            return
          else
            "You are not allowed to push code to protected branches on this project."
          end
        end
      end

      def tag_checks
        tag_ref = Gitlab::Git.tag_name(@ref)

        if tag_ref && protected_tag?(tag_ref) && user_access.cannot_do_action?(:admin_project)
          "You are not allowed to change existing tags on this project."
        end
      end

      def push_checks
        if user_access.cannot_do_action?(:push_code)
          "You are not allowed to push code to this project."
        end
      end

      def push_rules_checks
        # Returns nil if all push rule checks passed successfully
        # or the error if any hook fails
        error = push_rule_check

        if !error && license_allows_file_locks?
          error = path_locks_check
        end

        error
      end

      private

      def protected_tag?(tag_name)
        project.repository.tag_exists?(tag_name)
      end

      def forced_push?
        Gitlab::Checks::ForcePush.force_push?(@project, @oldrev, @newrev)
      end

      def matching_merge_request?
        Checks::MatchingMergeRequest.new(@newrev, @branch_name, @project).match?
      end
<<<<<<< HEAD

      def branch_name(ref)
        ref = @ref.to_s
        if Gitlab::Git.branch_ref?(ref)
          Gitlab::Git.ref_name(ref)
        else
          nil
        end
      end

      def tag_name(ref)
        ref = @ref.to_s
        if Gitlab::Git.tag_ref?(ref)
          Gitlab::Git.ref_name(ref)
        else
          nil
        end
      end

      def push_rule_check
        return unless project.push_rule && @newrev && @oldrev

        push_rule = project.push_rule

        # Prevent tag removal
        if tag_name(@ref)
          if push_rule.deny_delete_tag && protected_tag?(tag_name(@ref)) && Gitlab::Git.blank_ref?(@newrev)
            "You can not delete tag"
          end
        else
          # if newrev is blank, the branch was deleted
          return if Gitlab::Git.blank_ref?(@newrev) || !push_rule.commit_validation?

          # if oldrev is blank, the branch was just created
          oldrev = Gitlab::Git.blank_ref?(@oldrev) ? project.default_branch : @oldrev

          commits(oldrev).each do |commit|
            next if commit_from_annex_sync?(commit.safe_message) || old_commit?(commit)

            if error = check_commit(commit, push_rule)
              return error
            end
          end
        end

        nil
      end

      def path_locks_check
        return unless project.path_locks.any? && @newrev && @oldrev

        # locks protect default branch only
        return if project.default_branch != branch_name(@ref)

        commits(@oldrev).each do |commit|
          next if commit_from_annex_sync?(commit.safe_message)

          commit.raw_diffs.each do |diff|
            path = diff.new_path || diff.old_path

            lock_info = project.find_path_lock(path)

            if lock_info && lock_info.user != user_access.user
              return "The path '#{lock_info.path}' is locked by #{lock_info.user.name}"
            end
          end
        end

        nil
      end

      # If commit does not pass push rule validation the whole push should be rejected.
      # This method should return nil if no error found or status object if there are some errors.
      # In case of errors - all other checks will be canceled and push will be rejected.
      def check_commit(commit, push_rule)
        unless push_rule.commit_message_allowed?(commit.safe_message)
          return "Commit message does not follow the pattern '#{push_rule.commit_message_regex}'"
        end

        unless push_rule.author_email_allowed?(commit.committer_email)
          return "Committer's email '#{commit.committer_email}' does not follow the pattern '#{push_rule.author_email_regex}'"
        end

        unless push_rule.author_email_allowed?(commit.author_email)
          return "Author's email '#{commit.author_email}' does not follow the pattern '#{push_rule.author_email_regex}'"
        end

        # Check whether author is a GitLab member
        if push_rule.member_check
          unless User.existing_member?(commit.author_email.downcase)
            return "Author '#{commit.author_email}' is not a member of team"
          end

          if commit.author_email.casecmp(commit.committer_email) == -1
            unless User.existing_member?(commit.committer_email.downcase)
              return "Committer '#{commit.committer_email}' is not a member of team"
            end
          end
        end

        if error = check_commit_diff(commit, push_rule)
          return error
        end

        nil
      end

      def check_commit_diff(commit, push_rule)
        if push_rule.file_name_regex.present?
          commit.raw_diffs.each do |diff|
            if (diff.renamed_file || diff.new_file) && diff.new_path =~ Regexp.new(push_rule.file_name_regex)
              return "File name #{diff.new_path.inspect} is prohibited by the pattern '#{push_rule.file_name_regex}'"
            end
          end
        end

        if push_rule.max_file_size > 0
          commit.raw_diffs.each do |diff|
            next if diff.deleted_file

            blob = project.repository.blob_at(commit.id, diff.new_path)
            if blob && blob.size && blob.size > push_rule.max_file_size.megabytes
              return "File #{diff.new_path.inspect} is larger than the allowed size of #{push_rule.max_file_size} MB"
            end
          end
        end

        nil
      end

      def commits(oldrev)
        if oldrev
          project.repository.commits_between(oldrev, @newrev)
        else
          project.repository.commits(@newrev)
        end
      end

      def commit_from_annex_sync?(commit_message)
        return false unless Gitlab.config.gitlab_shell.git_annex_enabled

        # Commit message starting with <git-annex in > so avoid push rules on this
        commit_message.start_with?('git-annex in')
      end

      def old_commit?(commit)
        # We skip refs/tmp ref because we use it for Web UI commiting
        commit.refs(project.repository).reject { |ref| ref.name.start_with?('refs/tmp') }.any?
      end
=======
>>>>>>> 7b63f828
    end
  end
end<|MERGE_RESOLUTION|>--- conflicted
+++ resolved
@@ -86,7 +86,6 @@
       def matching_merge_request?
         Checks::MatchingMergeRequest.new(@newrev, @branch_name, @project).match?
       end
-<<<<<<< HEAD
 
       def branch_name(ref)
         ref = @ref.to_s
@@ -236,8 +235,6 @@
         # We skip refs/tmp ref because we use it for Web UI commiting
         commit.refs(project.repository).reject { |ref| ref.name.start_with?('refs/tmp') }.any?
       end
-=======
->>>>>>> 7b63f828
     end
   end
 end