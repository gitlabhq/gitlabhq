--- conflicted
+++ resolved
@@ -12,11 +12,7 @@
       end
 
       def exec
-<<<<<<< HEAD
-        error = protected_branch_checks || tag_checks || push_checks || push_rules_checks
-=======
-        error = push_checks || tag_checks || protected_branch_checks
->>>>>>> d1da2e81
+        error = push_checks || tag_checks || protected_branch_checks || push_rules_checks
 
         if error
           GitAccessStatus.new(false, error)
