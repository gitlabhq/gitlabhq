--- conflicted
+++ resolved
@@ -16,12 +16,7 @@
       def execute
         Gitlab::ImportExport::Importer.import(archive_file: @archive_file,
                                               shared: @shared)
-<<<<<<< HEAD
-        if [restore_version, restore_project_tree, restore_repo, restore_wiki_repo, restore_uploads].all?
-          Todo.create(attributes_for_todo)
-=======
         if check_version! && [project_tree, repo_restorer, wiki_restorer, uploads_restorer].all?(&:restore)
->>>>>>> 6f0c5033
           project_tree.project
         else
           project_tree.project.destroy if project_tree.project
