--- conflicted
+++ resolved
@@ -50,16 +50,7 @@
       return false unless Gitlab::Geo.secondary?
 
       self.cache_value(:geo_oauth_application) do
-<<<<<<< HEAD
-        geo_app = Gitlab::Geo.current_node.oauth_application
-        if geo_app
-          geo_app
-        else
-          raise OauthApplicationUndefinedError
-        end
-=======
         Gitlab::Geo.current_node.oauth_application || raise(OauthApplicationUndefinedError)
->>>>>>> 1bda67b8
       end
     end
 
