--- conflicted
+++ resolved
@@ -25,15 +25,9 @@
     end
 
     TEMPLATES_TABLE = [
-<<<<<<< HEAD
-      ProjectTemplate.new('rails', 'Ruby on Rails', 'Includes a MVC structure, gemfile, rakefile, and .gitlab-ci.yml file, along with many others, to help you get started.', 'https://gitlab.com/gitlab-org/project-templates/rails'),
-      ProjectTemplate.new('spring', 'Spring', 'Includes a MVC structure, mvnw, pom.xml, and .gitlab-ci.yml file to help you get started.', 'https://gitlab.com/gitlab-org/project-templates/spring'),
-      ProjectTemplate.new('express', 'NodeJS Express', 'Includes a MVC structure, and .gitlab-ci.yml file to help you get started.', 'https://gitlab.com/gitlab-org/project-templates/express')
-=======
       ProjectTemplate.new('rails', 'Ruby on Rails', 'Includes an MVC structure, gemfile, rakefile, and .gitlab-ci.yml file, along with many others, to help you get started.', 'https://gitlab.com/gitlab-org/project-templates/rails'),
       ProjectTemplate.new('spring', 'Spring', 'Includes an MVC structure, mvnw, pom.xml, and .gitlab-ci.yml file to help you get started.', 'https://gitlab.com/gitlab-org/project-templates/spring'),
       ProjectTemplate.new('express', 'NodeJS Express', 'Includes an MVC structure and .gitlab-ci.yml file to help you get started.', 'https://gitlab.com/gitlab-org/project-templates/express')
->>>>>>> bd7ba308
     ].freeze
 
     class << self
