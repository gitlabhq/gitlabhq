--- conflicted
+++ resolved
@@ -19,26 +19,6 @@
         )
 
         stub.commit_is_ancestor(request).value
-<<<<<<< HEAD
-      end
-
-      class << self
-        def diff_from_parent(commit, options = {})
-          repository = commit.project.repository
-          gitaly_repo = repository.gitaly_repository
-          stub = GitalyClient.stub(:diff, repository.storage)
-          parent = commit.parents[0]
-          parent_id = parent ? parent.id : EMPTY_TREE_ID
-          request = Gitaly::CommitDiffRequest.new(
-            repository: gitaly_repo,
-            left_commit_id: parent_id,
-            right_commit_id: commit.id,
-            ignore_whitespace_change: options.fetch(:ignore_whitespace_change, false),
-            paths: options.fetch(:paths, []),
-          )
-
-          Gitlab::Git::DiffCollection.new(stub.commit_diff(request), options)
-=======
       end
 
       def diff_from_parent(commit, options = {})
@@ -55,7 +35,6 @@
         response = diff_service_stub.commit_delta(Gitaly::CommitDeltaRequest.new(request_params))
         response.flat_map do |msg|
           msg.deltas.map { |d| Gitlab::Git::Diff.new(d) }
->>>>>>> abc61f26
         end
       end
 
