--- conflicted
+++ resolved
@@ -19,11 +19,8 @@
       end
 
       def committer_hash(email:, name:)
-<<<<<<< HEAD
-=======
         return if email.nil? || name.nil?
 
->>>>>>> 73b4eecd
         {
           email: email,
           name: name,
