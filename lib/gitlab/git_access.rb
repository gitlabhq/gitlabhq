# Check a user's access to perform a git action. All public methods in this
# class return an instance of `GitlabAccessStatus`
module Gitlab
  class GitAccess
    UnauthorizedError = Class.new(StandardError)

    ERROR_MESSAGES = {
      upload: 'You are not allowed to upload code for this project.',
      download: 'You are not allowed to download code from this project.',
      deploy_key: 'Deploy keys are not allowed to push code.',
      no_repo: 'A repository for this project does not exist yet.'
    }

    DOWNLOAD_COMMANDS = %w{ git-upload-pack git-upload-archive }
    PUSH_COMMANDS = %w{ git-receive-pack }
    ALL_COMMANDS = DOWNLOAD_COMMANDS + PUSH_COMMANDS

    attr_reader :actor, :project, :protocol, :user_access, :authentication_abilities

    def initialize(actor, project, protocol, authentication_abilities:)
      @actor    = actor
      @project  = project
      @protocol = protocol
      @authentication_abilities = authentication_abilities
      @user_access = UserAccess.new(user, project: project)
    end

    def check(cmd, changes)
      check_protocol!
      check_active_user!
      check_project_accessibility!
      check_command_existence!(cmd)

      case cmd
      when *DOWNLOAD_COMMANDS
        download_access_check
      when *PUSH_COMMANDS
        push_access_check(changes)
      end

      build_status_object(true)
    rescue UnauthorizedError => ex
      build_status_object(false, ex.message)
    end

    def download_access_check
      if user
        user_download_access_check
      elsif deploy_key.nil? && !Guest.can?(:download_code, project)
        raise UnauthorizedError, ERROR_MESSAGES[:download]
      end
    end

    def push_access_check(changes)
      unless project.repository.exists?
        return build_status_object(false, "A repository for this project does not exist yet.")
      end

      if user
        user_push_access_check(changes)
<<<<<<< HEAD
      elsif deploy_key
        deploy_key_push_access_check(changes)
=======
>>>>>>> 87cc458a
      else
        raise UnauthorizedError, ERROR_MESSAGES[deploy_key ? :deploy_key : :upload]
      end
    end

    def user_download_access_check
      unless user_can_download_code? || build_can_download_code?
        raise UnauthorizedError, ERROR_MESSAGES[:download]
      end
    end

    def user_can_download_code?
      authentication_abilities.include?(:download_code) && user_access.can_do_action?(:download_code)
    end

    def build_can_download_code?
      authentication_abilities.include?(:build_download_code) && user_access.can_do_action?(:build_download_code)
    end

    def user_push_access_check(changes)
      unless authentication_abilities.include?(:push_code)
        raise UnauthorizedError, ERROR_MESSAGES[:upload]
      end

      if changes.blank?
        return # Allow access.
      end

<<<<<<< HEAD
=======
      unless project.repository.exists?
        raise UnauthorizedError, ERROR_MESSAGES[:no_repo]
      end

>>>>>>> 87cc458a
      changes_list = Gitlab::ChangesList.new(changes)

      # Iterate over all changes to find if user allowed all of them to be applied
      changes_list.each do |change|
        status = change_access_check(change)
        unless status.allowed?
          # If user does not have access to make at least one change - cancel all push
          raise UnauthorizedError, status.message
        end
      end
    end

    def deploy_key_push_access_check(changes)
      if actor.can_push?
        build_status_object(true)
      else
        build_status_object(false, "The deploy key does not have write access to the project.")
      end
    end

    def change_access_check(change)
      Checks::ChangeAccess.new(change, user_access: user_access, project: project).exec
    end

    def protocol_allowed?
      Gitlab::ProtocolAccess.allowed?(protocol)
    end

    private

    def check_protocol!
      unless protocol_allowed?
        raise UnauthorizedError, "Git access over #{protocol.upcase} is not allowed"
      end
    end

    def check_active_user!
      if user && !user_access.allowed?
        raise UnauthorizedError, "Your account has been blocked."
      end
    end

    def check_project_accessibility!
      if project.blank? || !can_read_project?
        raise UnauthorizedError, 'The project you were looking for could not be found.'
      end
    end

    def check_command_existence!(cmd)
      unless ALL_COMMANDS.include?(cmd)
        raise UnauthorizedError, "The command you're trying to execute is not allowed."
      end
    end

    def matching_merge_request?(newrev, branch_name)
      Checks::MatchingMergeRequest.new(newrev, branch_name, project).match?
    end

    def deploy_key
      actor if actor.is_a?(DeployKey)
    end

    def deploy_key_can_read_project?
      if deploy_key
        return true if project.public?
        deploy_key.projects.include?(project)
      else
        false
      end
    end

    def can_read_project?
      if user
        user_access.can_read_project?
      elsif deploy_key
        deploy_key_can_read_project?
      else
        Guest.can?(:read_project, project)
      end
    end

    protected

    def user
      return @user if defined?(@user)

      @user =
        case actor
        when User
          actor
        when DeployKey
          nil
        when Key
          actor.user
        end
    end

    def build_status_object(status, message = '')
      Gitlab::GitAccessStatus.new(status, message)
    end
  end
end<|MERGE_RESOLUTION|>--- conflicted
+++ resolved
@@ -58,11 +58,8 @@
 
       if user
         user_push_access_check(changes)
-<<<<<<< HEAD
       elsif deploy_key
         deploy_key_push_access_check(changes)
-=======
->>>>>>> 87cc458a
       else
         raise UnauthorizedError, ERROR_MESSAGES[deploy_key ? :deploy_key : :upload]
       end
@@ -91,13 +88,10 @@
         return # Allow access.
       end
 
-<<<<<<< HEAD
-=======
       unless project.repository.exists?
         raise UnauthorizedError, ERROR_MESSAGES[:no_repo]
       end
 
->>>>>>> 87cc458a
       changes_list = Gitlab::ChangesList.new(changes)
 
       # Iterate over all changes to find if user allowed all of them to be applied
