--- conflicted
+++ resolved
@@ -112,7 +112,7 @@
       unless project.repository.exists?
         return build_status_object(false, "A repository for this project does not exist yet.")
       end
-      
+
       if ::License.block_changes?
         message = ::LicenseHelper.license_message(signed_in: true, is_admin: (user && user.is_admin?))
         return build_status_object(false, message)
@@ -145,18 +145,6 @@
           :push_code
         end
 
-<<<<<<< HEAD
-
-
-      # Stop execution if user has no access to this project
-      unless user.can?(action, project)
-        return build_status_object(false, "You don't have permission")
-      end
-
-      # Return build_status_object(true) if all git hook checks passed successfully
-      # or build_status_object(false) if any hook fails
-      git_hook_check(user, project, ref, oldrev, newrev)
-=======
       unless user.can?(action, project)
         status =
           case action
@@ -170,12 +158,13 @@
             build_status_object(false, "You are not allowed to change existing tags on this project.")
           else # :push_code
             build_status_object(false, "You are not allowed to push code to this project.")
-          end 
+          end
         return status
       end
 
-      build_status_object(true)
->>>>>>> be969bb4
+      # Return build_status_object(true) if all git hook checks passed successfully
+      # or build_status_object(false) if any hook fails
+      git_hook_check(user, project, ref, oldrev, newrev)
     end
 
     def forced_push?(oldrev, newrev)
