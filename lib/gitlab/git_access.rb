--- conflicted
+++ resolved
@@ -203,7 +203,10 @@
       Gitlab::ForcePushCheck.force_push?(project, oldrev, newrev)
     end
 
-<<<<<<< HEAD
+    def protocol_allowed?
+      Gitlab::ProtocolAccess.allowed?(protocol)
+    end
+
     def path_locks_check(user, project, ref, oldrev, newrev)
       unless project.path_locks.any? && newrev && oldrev
         return build_status_object(true)
@@ -262,10 +265,6 @@
       end
 
       build_status_object(true)
-=======
-    def protocol_allowed?
-      Gitlab::ProtocolAccess.allowed?(protocol)
->>>>>>> 96684317
     end
 
     private
