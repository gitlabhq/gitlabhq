--- conflicted
+++ resolved
@@ -44,14 +44,6 @@
     def push_allowed?(user, project, ref, oldrev, newrev, forced_push)
       if user && user_allowed?(user)
         action = if project.protected_branch?(ref)
-<<<<<<< HEAD
-                   :push_code_to_protected_branches
-                 else
-                   :push_code
-                 end
-        user.can?(action, project) &&
-          pass_git_hooks?(user, project, ref, oldrev, newrev)
-=======
                     if forced_push.to_s == 'true'
                       :force_push_code_to_protected_branches
                     else
@@ -60,8 +52,8 @@
                   else
                     :push_code
                   end
-        user.can?(action, project)
->>>>>>> 5b123dbf
+        user.can?(action, project) &&
+          pass_git_hooks?(user, project, ref, oldrev, newrev)
       else
         false
       end
