--- conflicted
+++ resolved
@@ -49,29 +49,7 @@
 
       # Iterate over all changes to find if user allowed all of them to be applied
       changes.each do |change|
-<<<<<<< HEAD
-        oldrev, newrev, ref = change.split(' ')
-
-        action = if project.protected_branch?(branch_name(ref))
-                   # we dont allow force push to protected branch
-                   if forced_push?(project, oldrev, newrev)
-                     :force_push_code_to_protected_branches
-                     # and we dont allow remove of protected branch
-                   elsif newrev =~ /0000000/
-                     :remove_protected_branches
-                   else
-                     :push_code_to_protected_branches
-                   end
-                 elsif project.repository && project.repository.tag_names.include?(tag_name(ref))
-                   # Prevent any changes to existing git tag unless user has permissions
-                   :admin_project
-                 else
-                   :push_code
-                 end
-        unless user.can?(action, project)
-=======
         unless change_allowed?(user, project, change)
->>>>>>> 477743a1
           # If user does not have access to make at least one change - cancel all push
           return false
         end
@@ -81,8 +59,6 @@
       true
     end
 
-<<<<<<< HEAD
-=======
     def change_allowed?(user, project, change)
       oldrev, newrev, ref = change.split(' ')
 
@@ -106,7 +82,6 @@
       user.can?(action, project)
     end
 
->>>>>>> 477743a1
     def forced_push?(project, oldrev, newrev)
       return false if project.empty_repo?
 
