# Check a user's access to perform a git action. All public methods in this
# class return an instance of `GitlabAccessStatus`
module Gitlab
  class GitAccess
    include PathLocksHelper

    DOWNLOAD_COMMANDS = %w{ git-upload-pack git-upload-archive }
    PUSH_COMMANDS = %w{ git-receive-pack }
    GIT_ANNEX_COMMANDS = %w{ git-annex-shell }

    attr_reader :actor, :project, :protocol, :user_access

    def initialize(actor, project, protocol)
      @actor    = actor
      @project  = project
      @protocol = protocol
      @user_access = UserAccess.new(user, project: project)
    end

    def check(cmd, changes)
      return build_status_object(false, "Git access over #{protocol.upcase} is not allowed") unless protocol_allowed?

      unless actor
        return build_status_object(false, "No user or key was provided.")
      end

      if user && !user_access.allowed?
        return build_status_object(false, "Your account has been blocked.")
      end

      unless project && (user_access.can_read_project? || deploy_key_can_read_project? || geo_node_key)
        return build_status_object(false, 'The project you were looking for could not be found.')
      end

      if Gitlab::Geo.secondary? && !Gitlab::Geo.license_allows?
        return build_status_object(false, 'Your current license does not have GitLab Geo add-on enabled.')
      end

      case cmd
      when *DOWNLOAD_COMMANDS
        download_access_check
      when *PUSH_COMMANDS
        push_access_check(changes)
      when *GIT_ANNEX_COMMANDS
        git_annex_access_check(project, changes)
      else
        build_status_object(false, "The command you're trying to execute is not allowed.")
      end
    end

    def download_access_check
      if user
        user_download_access_check
      elsif deploy_key || geo_node_key
        build_status_object(true)
      else
        raise 'Wrong actor'
      end
    end

    def push_access_check(changes)
      if project.repository_read_only?
        return build_status_object(false, 'The repository is temporarily read-only. Please try again later.')
      end

      if Gitlab::Geo.secondary?
        return build_status_object(false, "You can't push code on a secondary GitLab Geo node.")
      end

      return build_status_object(true) if git_annex_branch_sync?(changes)

      if user
        user_push_access_check(changes)
      elsif deploy_key
        build_status_object(false, "Deploy keys are not allowed to push code.")
      else
        raise 'Wrong actor'
      end
    end

    def user_download_access_check
      unless user_access.can_do_action?(:download_code)
        return build_status_object(false, "You are not allowed to download code from this project.")
      end

      build_status_object(true)
    end

    def user_push_access_check(changes)
      if changes.blank?
        return build_status_object(true)
      end

      unless project.repository.exists?
        return build_status_object(false, "A repository for this project does not exist yet.")
      end

<<<<<<< HEAD
      if ::License.block_changes?
        message = ::LicenseHelper.license_message(signed_in: true, is_admin: (user && user.is_admin?))
        return build_status_object(false, message)
      end

      changes = changes.lines if changes.kind_of?(String)
=======
      changes_list = Gitlab::ChangesList.new(changes)
>>>>>>> 7b63f828

      # Iterate over all changes to find if user allowed all of them to be applied
      changes_list.each do |change|
        status = change_access_check(change)
        unless status.allowed?
          # If user does not have access to make at least one change - cancel all push
          return status
        end
      end

      build_status_object(true)
    end

    def change_access_check(change)
      Checks::ChangeAccess.new(change, user_access: user_access, project: project).exec
    end

    def protocol_allowed?
      Gitlab::ProtocolAccess.allowed?(protocol)
    end

    def matching_merge_request?(newrev, branch_name)
      Checks::MatchingMergeRequest.new(newrev, branch_name, project).match?
    end

    private

    def commits(newrev, oldrev, project)
      if oldrev
        project.repository.commits_between(oldrev, newrev)
      else
        project.repository.commits(newrev)
      end
    end

    # If commit does not pass push rule validation the whole push should be rejected.
    # This method should return nil if no error found or status object if there are some errors.
    # In case of errors - all other checks will be canceled and push will be rejected.
    def check_commit(commit, push_rule)
      unless push_rule.commit_message_allowed?(commit.safe_message)
        return build_status_object(false, "Commit message does not follow the pattern '#{push_rule.commit_message_regex}'")
      end

      unless push_rule.author_email_allowed?(commit.committer_email)
        return build_status_object(false, "Committer's email '#{commit.committer_email}' does not follow the pattern '#{push_rule.author_email_regex}'")
      end

      unless push_rule.author_email_allowed?(commit.author_email)
        return build_status_object(false, "Author's email '#{commit.author_email}' does not follow the pattern '#{push_rule.author_email_regex}'")
      end

      # Check whether author is a GitLab member
      if push_rule.member_check
        unless User.existing_member?(commit.author_email.downcase)
          return build_status_object(false, "Author '#{commit.author_email}' is not a member of team")
        end

        if commit.author_email.casecmp(commit.committer_email) == -1
          unless User.existing_member?(commit.committer_email.downcase)
            return build_status_object(false, "Committer '#{commit.committer_email}' is not a member of team")
          end
        end
      end

      if status_object = check_commit_diff(commit, push_rule)
        return status_object
      end

      nil
    end

    def check_commit_diff(commit, push_rule)
      if push_rule.file_name_regex.present?
        commit.raw_diffs.each do |diff|
          if (diff.renamed_file || diff.new_file) && diff.new_path =~ Regexp.new(push_rule.file_name_regex)
            return build_status_object(false, "File name #{diff.new_path.inspect} is prohibited by the pattern '#{push_rule.file_name_regex}'")
          end
        end
      end

      if push_rule.max_file_size > 0
        commit.raw_diffs.each do |diff|
          next if diff.deleted_file

          blob = project.repository.blob_at(commit.id, diff.new_path)
          if blob && blob.size && blob.size > push_rule.max_file_size.megabytes
            return build_status_object(false, "File #{diff.new_path.inspect} is larger than the allowed size of #{push_rule.max_file_size} MB")
          end
        end
      end

      nil
    end

    def protected_branch_action(oldrev, newrev, branch_name)
      # we dont allow force push to protected branch
      if forced_push?(oldrev, newrev)
        :force_push_code_to_protected_branches
      elsif Gitlab::Git.blank_ref?(newrev)
        # and we dont allow remove of protected branch
        :remove_protected_branches
      elsif matching_merge_request?(newrev, branch_name) && project.developers_can_merge_to_protected_branch?(branch_name)
        :push_code
      elsif project.developers_can_push_to_protected_branch?(branch_name)
        :push_code
      else
        :push_code_to_protected_branches
      end
    end

    def protected_tag?(tag_name)
      project.repository.tag_exists?(tag_name)
    end

    def deploy_key
      actor if actor.is_a?(DeployKey)
    end

    def geo_node_key
      actor if actor.is_a?(GeoNodeKey)
    end

    def deploy_key_can_read_project?
      if deploy_key
        return true if project.public?
        deploy_key.projects.include?(project)
      else
        false
      end
    end

    protected

    def user
      return @user if defined?(@user)

      @user =
        case actor
        when User
          actor
        when DeployKey
          nil
        when GeoNodeKey
          nil
        when Key
          actor.user
        end
    end

    def build_status_object(status, message = '')
      Gitlab::GitAccessStatus.new(status, message)
    end

    def git_annex_access_check(project, changes)
      return build_status_object(false, "git-annex is disabled") unless Gitlab.config.gitlab_shell.git_annex_enabled

      unless user && user_access.allowed?
        return build_status_object(false, "You don't have access")
      end

      unless project.repository.exists?
        return build_status_object(false, "Repository does not exist")
      end

      if Gitlab::Geo.enabled? && Gitlab::Geo.secondary?
        return build_status_object(false, "You can't use git-annex with a secondary GitLab Geo node.")
      end

      if user.can?(:push_code, project)
        build_status_object(true)
      else
        build_status_object(false, "You don't have permission")
      end
    end

    def git_annex_branch_sync?(changes)
      return false unless Gitlab.config.gitlab_shell.git_annex_enabled
      return false if changes.blank?

      changes = changes.lines if changes.kind_of?(String)

      # Iterate over all changes to find if user allowed all of them to be applied
      # 0000000000000000000000000000000000000000 3073696294ddd52e9e6b6fc3f429109cac24626f refs/heads/synced/git-annex
      # 0000000000000000000000000000000000000000 65be9df0e995d36977e6d76fc5801b7145ce19c9 refs/heads/synced/master
      changes.map(&:strip).reject(&:blank?).each do |change|
        unless change.end_with?("refs/heads/synced/git-annex") || change.include?("refs/heads/synced/")
          return false
        end
      end

      true
    end

    def commit_from_annex_sync?(commit_message)
      return false unless Gitlab.config.gitlab_shell.git_annex_enabled

      # Commit message starting with <git-annex in > so avoid push rules on this
      commit_message.start_with?('git-annex in')
    end

    def old_commit?(commit)
      commit.refs(project.repository).any?
    end
  end
end<|MERGE_RESOLUTION|>--- conflicted
+++ resolved
@@ -95,16 +95,14 @@
         return build_status_object(false, "A repository for this project does not exist yet.")
       end
 
-<<<<<<< HEAD
       if ::License.block_changes?
         message = ::LicenseHelper.license_message(signed_in: true, is_admin: (user && user.is_admin?))
         return build_status_object(false, message)
       end
 
       changes = changes.lines if changes.kind_of?(String)
-=======
+
       changes_list = Gitlab::ChangesList.new(changes)
->>>>>>> 7b63f828
 
       # Iterate over all changes to find if user allowed all of them to be applied
       changes_list.each do |change|
