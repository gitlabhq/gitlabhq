--- conflicted
+++ resolved
@@ -1,14 +1,8 @@
 module Gitlab
   class UserAccess
-<<<<<<< HEAD
-    extend Gitlab::Cache::RequestStoreWrap
-
-    request_store_wrap_key do
-=======
     extend Gitlab::Cache::RequestCache
 
     request_cache_key do
->>>>>>> f3e682c0
       [user&.id, project&.id]
     end
 
@@ -60,15 +54,11 @@
       end
     end
 
-<<<<<<< HEAD
     def can_push_or_merge_to_branch?(ref)
       can_push_to_branch?(ref) || can_merge_to_branch?(ref)
     end
 
-    request_store_wrap def can_push_to_branch?(ref)
-=======
     request_cache def can_push_to_branch?(ref)
->>>>>>> f3e682c0
       return false unless can_access_git?
 
       if ProtectedBranch.protected?(project, ref)
@@ -80,11 +70,7 @@
       end
     end
 
-<<<<<<< HEAD
-    request_store_wrap def can_merge_to_branch?(ref)
-=======
     request_cache def can_merge_to_branch?(ref)
->>>>>>> f3e682c0
       return false unless can_access_git?
 
       if ProtectedBranch.protected?(project, ref)
