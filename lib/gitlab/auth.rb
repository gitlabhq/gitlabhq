module Gitlab
  class Auth

    def find_or_new_for_omniauth(auth)
      provider = auth.provider
      uid = auth.info.uid || auth.uid
      name = auth.info.name.force_encoding("utf-8")
      email = auth.info.email.downcase unless auth.info.email.nil?

      if @user = User.find_by_provider_and_extern_uid(provider, uid)
        @user

      elsif email and @user = User.find_by_email(email)
        log.info "Updating legacy user #{email} with extern_uid => #{uid} from"\
            " #{provider} {uid => #{uid}, name => #{name}, email => #{email}}"
        @user.update_attributes(:extern_uid => uid, :provider => provider)
        @user

      elsif Gitlab.config.omniauth['allow_single_sign_on']

        raise OmniAuth::Error, "#{provider} does not provide an email"\
          " address" if auth.info.email.blank?

<<<<<<< HEAD
        log.info "Creating user from #{provider} login"\
          " {uid => #{uid}, name => #{name}, email => #{email}}"
=======
      log.info "#{ldap_prefix}Creating user from #{provider} login"\
        " {uid => #{uid}, name => #{name}, email => #{email}}"
      password = Devise.friendly_token[0, 8].downcase
      @user = User.new({
        extern_uid: uid,
        provider: provider,
        name: name,
        email: email,
        password: password,
        password_confirmation: password,
        projects_limit: Gitlab.config.default_projects_limit,
      }, as: :admin)
      if Gitlab.config.omniauth['block_auto_created_users'] && !ldap
        @user.blocked = true
      end
      @user.save!
      @user
    end
>>>>>>> 0187ae4e

        password = Devise.friendly_token[0, 8].downcase

        @user = User.new(
          extern_uid: uid,
          provider: provider,
          name: name,
          email: email,
          password: password,
          password_confirmation: password,
          projects_limit: Gitlab.config.default_projects_limit,
        )

        if Gitlab.config.omniauth['block_auto_created_users']
          @user.blocked = true
        end

        @user.save!
        @user
      end
    end

    def log
      Gitlab::AppLogger
    end
  end
end<|MERGE_RESOLUTION|>--- conflicted
+++ resolved
@@ -21,33 +21,12 @@
         raise OmniAuth::Error, "#{provider} does not provide an email"\
           " address" if auth.info.email.blank?
 
-<<<<<<< HEAD
         log.info "Creating user from #{provider} login"\
           " {uid => #{uid}, name => #{name}, email => #{email}}"
-=======
-      log.info "#{ldap_prefix}Creating user from #{provider} login"\
-        " {uid => #{uid}, name => #{name}, email => #{email}}"
-      password = Devise.friendly_token[0, 8].downcase
-      @user = User.new({
-        extern_uid: uid,
-        provider: provider,
-        name: name,
-        email: email,
-        password: password,
-        password_confirmation: password,
-        projects_limit: Gitlab.config.default_projects_limit,
-      }, as: :admin)
-      if Gitlab.config.omniauth['block_auto_created_users'] && !ldap
-        @user.blocked = true
-      end
-      @user.save!
-      @user
-    end
->>>>>>> 0187ae4e
 
         password = Devise.friendly_token[0, 8].downcase
 
-        @user = User.new(
+        @user = User.new({
           extern_uid: uid,
           provider: provider,
           name: name,
@@ -55,7 +34,7 @@
           password: password,
           password_confirmation: password,
           projects_limit: Gitlab.config.default_projects_limit,
-        )
+        }, as: :admin)
 
         if Gitlab.config.omniauth['block_auto_created_users']
           @user.blocked = true
