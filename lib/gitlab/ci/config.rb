--- conflicted
+++ resolved
@@ -11,19 +11,10 @@
       delegate :before_script, to: :@global
 
       def initialize(config)
-        loader = Loader.new(config)
-<<<<<<< HEAD
+        @config = Loader.new(config).load!
 
-        unless loader.valid?
-          raise LoaderError, 'Invalid configuration format!'
-        end
-
-        @config = loader.load
         @global = Node::Global.new(@config)
         @global.process!
-=======
-        @config = loader.load!
->>>>>>> 915ad255
       end
 
       def to_hash
