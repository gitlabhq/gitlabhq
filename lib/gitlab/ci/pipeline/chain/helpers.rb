module Gitlab
  module Ci
    module Pipeline
      module Chain
        module Helpers
<<<<<<< HEAD
          include Gitlab::Utils::StrongMemoize

          def branch_exists?
            strong_memoize(:is_branch) do
              project.repository.branch_exists?(pipeline.ref)
            end
          end

          def tag_exists?
            strong_memoize(:is_tag) do
              project.repository.tag_exists?(pipeline.ref)
            end
          end

=======
>>>>>>> 292e94a8
          def error(message)
            pipeline.errors.add(:base, message)
          end
        end
      end
    end
  end
end<|MERGE_RESOLUTION|>--- conflicted
+++ resolved
@@ -3,23 +3,6 @@
     module Pipeline
       module Chain
         module Helpers
-<<<<<<< HEAD
-          include Gitlab::Utils::StrongMemoize
-
-          def branch_exists?
-            strong_memoize(:is_branch) do
-              project.repository.branch_exists?(pipeline.ref)
-            end
-          end
-
-          def tag_exists?
-            strong_memoize(:is_tag) do
-              project.repository.tag_exists?(pipeline.ref)
-            end
-          end
-
-=======
->>>>>>> 292e94a8
           def error(message)
             pipeline.errors.add(:base, message)
           end
