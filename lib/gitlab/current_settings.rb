--- conflicted
+++ resolved
@@ -48,14 +48,11 @@
         akismet_enabled: false,
         repository_checks_enabled: true,
         container_registry_token_expire_delay: 5,
-<<<<<<< HEAD
         elasticsearch_search: false,
         elasticsearch_indexing: false,
         elasticsearch_host: ENV['ELASTIC_HOST'] || 'localhost',
-        elasticsearch_port: ENV['ELASTIC_PORT'] || '9200'
-=======
-        user_default_external: false,
->>>>>>> 440345bd
+        elasticsearch_port: ENV['ELASTIC_PORT'] || '9200',
+        user_default_external: false
       )
     end
 
