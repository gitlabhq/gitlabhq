--- conflicted
+++ resolved
@@ -6,11 +6,7 @@
 module Gitlab
   module LDAP
     class Access
-<<<<<<< HEAD
       attr_reader :adapter, :provider, :user, :ldap_user
-=======
-      attr_reader :provider, :user
->>>>>>> 587f8501
 
       def self.open(user, &block)
         Gitlab::LDAP::Adapter.open(user.ldap_identity.provider) do |adapter|
@@ -52,7 +48,7 @@
           end
         else
           # Block the user if they no longer exist in LDAP/AD
-          user.block 
+          user.block
           false
         end
       rescue
@@ -70,7 +66,6 @@
       def ldap_user
         @ldap_user ||= Gitlab::LDAP::Person.find_by_dn(user.ldap_identity.extern_uid, adapter)
       end
-<<<<<<< HEAD
 
       def update_permissions
         if sync_ssh_keys?
@@ -239,8 +234,6 @@
       def logger
         Rails.logger
       end
-=======
->>>>>>> 587f8501
     end
   end
 end