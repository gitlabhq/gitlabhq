require_relative 'shell_env'

module Grack
  class AuthSpawner
    def self.call(env)
      # Avoid issues with instance variables in Grack::Auth persisting across
      # requests by creating a new instance for each request.
      Auth.new({}).call(env)
    end
  end

  class Auth < Rack::Auth::Basic

    attr_accessor :user, :project, :env

    def call(env)
      @env = env
      @request = Rack::Request.new(env)
      @auth = Request.new(env)

      @ci = false

      # Need this patch due to the rails mount
      # Need this if under RELATIVE_URL_ROOT
      unless Gitlab.config.gitlab.relative_url_root.empty?
        # If website is mounted using relative_url_root need to remove it first
        @env['PATH_INFO'] = @request.path.sub(Gitlab.config.gitlab.relative_url_root,'')
      else
        @env['PATH_INFO'] = @request.path
      end

      @env['SCRIPT_NAME'] = ""

      auth!

      if project && authorized_request?
<<<<<<< HEAD
        response = 
          if ENV['GITLAB_GRACK_AUTH_ONLY'] == '1'
            # Tell gitlab-git-http-server the request is OK, and what the GL_ID is
            render_grack_auth_ok
          else
            @app.call(env)
          end
        apply_negotiate_final_leg(response)
      elsif @user.nil? && !@gitlab_ci
=======
        # Tell gitlab-git-http-server the request is OK, and what the GL_ID is
        render_grack_auth_ok
      elsif @user.nil? && !@ci
>>>>>>> 7d59ba00
        unauthorized
      else
        apply_negotiate_final_leg(render_not_found)
      end
    end

    private

    def allow_basic_auth?
      return true unless Gitlab.config.kerberos.enabled && 
                         Gitlab.config.kerberos.use_dedicated_port && 
                         @env['SERVER_PORT'] == Gitlab.config.kerberos.port.to_s
    end
    
    def allow_kerberos_auth?
      return false unless Gitlab.config.kerberos.enabled
      return true unless Gitlab.config.kerberos.use_dedicated_port
      # When using a dedicated port, allow Kerberos auth only if port matches the configured one
      @env['SERVER_PORT'] == Gitlab.config.kerberos.port.to_s
    end
    
    def spnego_challenge
      return "Negotiate" unless @auth.spnego_response_token
      "Negotiate #{::Base64.strict_encode64(@auth.spnego_response_token)}"
    end

    def challenge
      challenges = []
      challenges << super if allow_basic_auth? 
      challenges << spnego_challenge if allow_kerberos_auth?
      # Use \n separator to generate multiple WWW-Authenticate headers in case of multiple challenges
      challenges.join("\n") 
    end

    def apply_negotiate_final_leg(response)
      return response unless allow_kerberos_auth? && @auth.spnego_response_token
      # As per RFC4559, we may have a final WWW-Authenticate header to send in
      # the response even if it's not a 401 status
      status, headers, body = response
      headers['WWW-Authenticate'] = spnego_challenge

      [status, headers, body]
    end

    def valid_auth_method?
      (allow_basic_auth? && @auth.basic?) || (allow_kerberos_auth? && @auth.negotiate?)
    end
        
    def auth!
      return unless @auth.provided?

      return bad_request unless valid_auth_method?

<<<<<<< HEAD
      if @auth.negotiate?
        # Authentication with Kerberos token        
        krb_principal = @auth.spnego_credentials!
        return unless krb_principal
        
        # Set @user if authentication succeeded
        identity = ::Identity.find_by(provider: 'kerberos', extern_uid: krb_principal)
        @user = identity.user if identity
      else
        # Authentication with username and password
        login, password = @auth.credentials
  
        # Allow authentication for GitLab CI service
        # if valid token passed
        if gitlab_ci_request?(login, password)
          @gitlab_ci = true
          return
        end
  
        @user = authenticate_user(login, password)
=======
      # Allow authentication for GitLab CI service
      # if valid token passed
      if ci_request?(login, password)
        @ci = true
        return
>>>>>>> 7d59ba00
      end

      if @user
        Gitlab::ShellEnv.set_env(@user)
        @env['REMOTE_USER'] = @auth.username
      end
    end

    def ci_request?(login, password)
      matched_login = /(?<s>^[a-zA-Z]*-ci)-token$/.match(login)

      if project && matched_login.present? && git_cmd == 'git-upload-pack'
        underscored_service = matched_login['s'].underscore 

        if Service.available_services_names.include?(underscored_service)
          service_method = "#{underscored_service}_service"
          service = project.send(service_method)

          return service && service.activated? && service.valid_token?(password)
        end
      end

      false
    end

    def oauth_access_token_check(login, password)
      if login == "oauth2" && git_cmd == 'git-upload-pack' && password.present?
        token = Doorkeeper::AccessToken.by_token(password)
        token && token.accessible? && User.find_by(id: token.resource_owner_id)
      end
    end

    def authenticate_user(login, password)
      user = Gitlab::Auth.new.find(login, password)

      unless user
        user = oauth_access_token_check(login, password)
      end

      # If the user authenticated successfully, we reset the auth failure count
      # from Rack::Attack for that IP. A client may attempt to authenticate
      # with a username and blank password first, and only after it receives
      # a 401 error does it present a password. Resetting the count prevents
      # false positives from occurring.
      #
      # Otherwise, we let Rack::Attack know there was a failed authentication
      # attempt from this IP. This information is stored in the Rails cache
      # (Redis) and will be used by the Rack::Attack middleware to decide
      # whether to block requests from this IP.
      config = Gitlab.config.rack_attack.git_basic_auth

      if config.enabled
        if user
          # A successful login will reset the auth failure count from this IP
          Rack::Attack::Allow2Ban.reset(@request.ip, config)
        else
          banned = Rack::Attack::Allow2Ban.filter(@request.ip, config) do
            # Unless the IP is whitelisted, return true so that Allow2Ban
            # increments the counter (stored in Rails.cache) for the IP
            if config.ip_whitelist.include?(@request.ip)
              false
            else
              true
            end
          end

          if banned
            Rails.logger.info "IP #{@request.ip} failed to login " \
              "as #{login} but has been temporarily banned from Git auth"
          end
        end
      end

      user
    end

    def authorized_request?
      return true if @ci

      case git_cmd
      when *Gitlab::GitAccess::DOWNLOAD_COMMANDS
        if !Gitlab.config.gitlab_shell.upload_pack
          false
        elsif user
          Gitlab::GitAccess.new(user, project).download_access_check.allowed?
        elsif project.public?
          # Allow clone/fetch for public projects
          true
        else
          false
        end
      when *Gitlab::GitAccess::PUSH_COMMANDS
        if !Gitlab.config.gitlab_shell.receive_pack
          false
        elsif user
          # Skip user authorization on upload request.
          # It will be done by the pre-receive hook in the repository.
          true
        else
          false
        end
      else
        false
      end
    end

    def git_cmd
      if @request.get?
        @request.params['service']
      elsif @request.post?
        File.basename(@request.path)
      else
        nil
      end
    end

    def project
      return @project if defined?(@project)

      @project = project_by_path(@request.path_info)
    end

    def project_by_path(path)
      if m = /^([\w\.\/-]+)\.git/.match(path).to_a
        path_with_namespace = m.last
        path_with_namespace.gsub!(/\.wiki$/, '')

        path_with_namespace[0] = '' if path_with_namespace.start_with?('/')
        Project.find_with_namespace(path_with_namespace)
      end
    end

    def render_grack_auth_ok
      [200, { "Content-Type" => "application/json" }, [JSON.dump({ 'GL_ID' => Gitlab::ShellEnv.gl_id(@user) })]]
    end

    def render_not_found
      [404, { "Content-Type" => "text/plain" }, ["Not Found"]]
    end
    
    class Request < Rack::Auth::Basic::Request
      attr_reader :spnego_response_token
    
      def negotiate?
        parts.first && scheme == "negotiate"
      end
      
      def spnego_token
        ::Base64.strict_decode64(params)
      end
      
      def spnego_credentials!
        require 'gssapi'
        gss = GSSAPI::Simple.new(nil, nil, Gitlab.config.kerberos.keytab)
        # the GSSAPI::Simple constructor transforms a nil service name into a default value, so
        # pass service name to acquire_credentials explicitly to support the special meaning of nil         
        gss_service_name = 
          if Gitlab.config.kerberos.service_principal_name.present?
            gss.import_name(Gitlab.config.kerberos.service_principal_name)
          else           
            nil # accept any valid service principal name from keytab
          end
        gss.acquire_credentials(gss_service_name) # grab credentials from keytab
        
        # Decode token
        gss_result = gss.accept_context(spnego_token)
        
        # gss_result will be 'true' if nothing has to be returned to the client
        @spnego_response_token = gss_result if gss_result && gss_result != true
         
        # Return user principal name if authentication succeeded
        gss.display_name        
      rescue GSSAPI::GssApiError => ex
        Rails.logger.error "#{self.class.name}: failed to process Negotiate/Kerberos authentication: #{ex.message}"
        false
      end
    end    
  end
end<|MERGE_RESOLUTION|>--- conflicted
+++ resolved
@@ -34,21 +34,9 @@
       auth!
 
       if project && authorized_request?
-<<<<<<< HEAD
-        response = 
-          if ENV['GITLAB_GRACK_AUTH_ONLY'] == '1'
-            # Tell gitlab-git-http-server the request is OK, and what the GL_ID is
-            render_grack_auth_ok
-          else
-            @app.call(env)
-          end
-        apply_negotiate_final_leg(response)
-      elsif @user.nil? && !@gitlab_ci
-=======
         # Tell gitlab-git-http-server the request is OK, and what the GL_ID is
         render_grack_auth_ok
       elsif @user.nil? && !@ci
->>>>>>> 7d59ba00
         unauthorized
       else
         apply_negotiate_final_leg(render_not_found)
@@ -58,18 +46,18 @@
     private
 
     def allow_basic_auth?
-      return true unless Gitlab.config.kerberos.enabled && 
-                         Gitlab.config.kerberos.use_dedicated_port && 
+      return true unless Gitlab.config.kerberos.enabled &&
+                         Gitlab.config.kerberos.use_dedicated_port &&
                          @env['SERVER_PORT'] == Gitlab.config.kerberos.port.to_s
     end
-    
+
     def allow_kerberos_auth?
       return false unless Gitlab.config.kerberos.enabled
       return true unless Gitlab.config.kerberos.use_dedicated_port
       # When using a dedicated port, allow Kerberos auth only if port matches the configured one
       @env['SERVER_PORT'] == Gitlab.config.kerberos.port.to_s
     end
-    
+
     def spnego_challenge
       return "Negotiate" unless @auth.spnego_response_token
       "Negotiate #{::Base64.strict_encode64(@auth.spnego_response_token)}"
@@ -77,10 +65,10 @@
 
     def challenge
       challenges = []
-      challenges << super if allow_basic_auth? 
+      challenges << super if allow_basic_auth?
       challenges << spnego_challenge if allow_kerberos_auth?
       # Use \n separator to generate multiple WWW-Authenticate headers in case of multiple challenges
-      challenges.join("\n") 
+      challenges.join("\n")
     end
 
     def apply_negotiate_final_leg(response)
@@ -96,40 +84,32 @@
     def valid_auth_method?
       (allow_basic_auth? && @auth.basic?) || (allow_kerberos_auth? && @auth.negotiate?)
     end
-        
+
     def auth!
       return unless @auth.provided?
 
       return bad_request unless valid_auth_method?
 
-<<<<<<< HEAD
       if @auth.negotiate?
-        # Authentication with Kerberos token        
+        # Authentication with Kerberos token
         krb_principal = @auth.spnego_credentials!
         return unless krb_principal
-        
+
         # Set @user if authentication succeeded
         identity = ::Identity.find_by(provider: 'kerberos', extern_uid: krb_principal)
         @user = identity.user if identity
       else
         # Authentication with username and password
         login, password = @auth.credentials
-  
+
         # Allow authentication for GitLab CI service
         # if valid token passed
-        if gitlab_ci_request?(login, password)
-          @gitlab_ci = true
+        if ci_request?(login, password)
+          @ci = true
           return
         end
-  
+
         @user = authenticate_user(login, password)
-=======
-      # Allow authentication for GitLab CI service
-      # if valid token passed
-      if ci_request?(login, password)
-        @ci = true
-        return
->>>>>>> 7d59ba00
       end
 
       if @user
@@ -142,7 +122,7 @@
       matched_login = /(?<s>^[a-zA-Z]*-ci)-token$/.match(login)
 
       if project && matched_login.present? && git_cmd == 'git-upload-pack'
-        underscored_service = matched_login['s'].underscore 
+        underscored_service = matched_login['s'].underscore
 
         if Service.available_services_names.include?(underscored_service)
           service_method = "#{underscored_service}_service"
@@ -269,43 +249,43 @@
     def render_not_found
       [404, { "Content-Type" => "text/plain" }, ["Not Found"]]
     end
-    
+
     class Request < Rack::Auth::Basic::Request
       attr_reader :spnego_response_token
-    
+
       def negotiate?
         parts.first && scheme == "negotiate"
       end
-      
+
       def spnego_token
         ::Base64.strict_decode64(params)
       end
-      
+
       def spnego_credentials!
         require 'gssapi'
         gss = GSSAPI::Simple.new(nil, nil, Gitlab.config.kerberos.keytab)
         # the GSSAPI::Simple constructor transforms a nil service name into a default value, so
-        # pass service name to acquire_credentials explicitly to support the special meaning of nil         
-        gss_service_name = 
+        # pass service name to acquire_credentials explicitly to support the special meaning of nil
+        gss_service_name =
           if Gitlab.config.kerberos.service_principal_name.present?
             gss.import_name(Gitlab.config.kerberos.service_principal_name)
-          else           
+          else
             nil # accept any valid service principal name from keytab
           end
         gss.acquire_credentials(gss_service_name) # grab credentials from keytab
-        
+
         # Decode token
         gss_result = gss.accept_context(spnego_token)
-        
+
         # gss_result will be 'true' if nothing has to be returned to the client
         @spnego_response_token = gss_result if gss_result && gss_result != true
-         
+
         # Return user principal name if authentication succeeded
-        gss.display_name        
+        gss.display_name
       rescue GSSAPI::GssApiError => ex
         Rails.logger.error "#{self.class.name}: failed to process Negotiate/Kerberos authentication: #{ex.message}"
         false
       end
-    end    
+    end
   end
 end