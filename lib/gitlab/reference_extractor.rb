require 'gitlab/markdown'

module Gitlab
  # Extract possible GFM references from an arbitrary String for further processing.
  class ReferenceExtractor
    attr_accessor :project, :current_user, :load_lazy_references

    def initialize(project, current_user = nil, load_lazy_references: true)
      @project = project
      @current_user = current_user
      @load_lazy_references = load_lazy_references
<<<<<<< HEAD

      @texts = []
=======
>>>>>>> d25b50fd
    end

    def analyze(text, options = {})
      @texts << Gitlab::Markdown.render(text, options.merge(project: project))
    end

    %i(user label issue merge_request snippet commit commit_range).each do |type|
      define_method("#{type}s") do
        references[type]
      end
    end

    private

    def references
      @references ||= Hash.new do |references, type|
        type = type.to_sym
        next references[type] if references.has_key?(type)

        references[type] = pipeline_result(type)
      end
    end

    # Instantiate and call HTML::Pipeline with a single reference filter type,
    # returning the result
    #
    # filter_type - Symbol reference type (e.g., :commit, :issue, etc.)
    #
    # Returns the results Array for the requested filter type
    def pipeline_result(filter_type)
<<<<<<< HEAD
=======
      return [] if @text.blank?
      
>>>>>>> d25b50fd
      klass  = "#{filter_type.to_s.camelize}ReferenceFilter"
      filter = Gitlab::Markdown.const_get(klass)

      context = {
        pipeline: :reference_extraction,

        project:      project,
        current_user: current_user,
<<<<<<< HEAD
=======
        
        # We don't actually care about the links generated
        only_path: true,
        ignore_blockquotes: true,
>>>>>>> d25b50fd

        # ReferenceGathererFilter
        load_lazy_references: false,
        reference_filter:     filter
      }

<<<<<<< HEAD
      values = @texts.flat_map do |html|
        text_context = context.dup
        result = Gitlab::Markdown.render_result(html, text_context)
        result[:references][filter_type]
      end.uniq

      if @load_lazy_references
        values = Gitlab::Markdown::ReferenceFilter::LazyReference.load(values).uniq
      end

=======
      pipeline = HTML::Pipeline.new([filter, Gitlab::Markdown::ReferenceGathererFilter], context)
      result = pipeline.call(@text)

      values = result[:references][filter_type].uniq

      if @load_lazy_references
        values = Gitlab::Markdown::ReferenceFilter::LazyReference.load(values).uniq
      end

>>>>>>> d25b50fd
      values
    end
  end
end<|MERGE_RESOLUTION|>--- conflicted
+++ resolved
@@ -9,11 +9,8 @@
       @project = project
       @current_user = current_user
       @load_lazy_references = load_lazy_references
-<<<<<<< HEAD
 
       @texts = []
-=======
->>>>>>> d25b50fd
     end
 
     def analyze(text, options = {})
@@ -44,11 +41,6 @@
     #
     # Returns the results Array for the requested filter type
     def pipeline_result(filter_type)
-<<<<<<< HEAD
-=======
-      return [] if @text.blank?
-      
->>>>>>> d25b50fd
       klass  = "#{filter_type.to_s.camelize}ReferenceFilter"
       filter = Gitlab::Markdown.const_get(klass)
 
@@ -57,20 +49,12 @@
 
         project:      project,
         current_user: current_user,
-<<<<<<< HEAD
-=======
-        
-        # We don't actually care about the links generated
-        only_path: true,
-        ignore_blockquotes: true,
->>>>>>> d25b50fd
 
         # ReferenceGathererFilter
         load_lazy_references: false,
         reference_filter:     filter
       }
 
-<<<<<<< HEAD
       values = @texts.flat_map do |html|
         text_context = context.dup
         result = Gitlab::Markdown.render_result(html, text_context)
@@ -81,17 +65,6 @@
         values = Gitlab::Markdown::ReferenceFilter::LazyReference.load(values).uniq
       end
 
-=======
-      pipeline = HTML::Pipeline.new([filter, Gitlab::Markdown::ReferenceGathererFilter], context)
-      result = pipeline.call(@text)
-
-      values = result[:references][filter_type].uniq
-
-      if @load_lazy_references
-        values = Gitlab::Markdown::ReferenceFilter::LazyReference.load(values).uniq
-      end
-
->>>>>>> d25b50fd
       values
     end
   end
