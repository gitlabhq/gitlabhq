--- conflicted
+++ resolved
@@ -1457,7 +1457,6 @@
         end
       end
 
-<<<<<<< HEAD
       def refs_contains_sha(ref_type, sha)
         args = %W(#{ref_type} --contains #{sha})
         names = run_git(args).first
@@ -1471,10 +1470,10 @@
         end
 
         names
-=======
+      end
+
       def rugged_write_config(full_path:)
         rugged.config['gitlab.fullpath'] = full_path
->>>>>>> cf644fc1
       end
 
       def shell_write_ref(ref_path, ref, old_ref)
