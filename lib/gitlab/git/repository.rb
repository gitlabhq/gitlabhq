# Gitlab::Git::Repository is a wrapper around native Rugged::Repository object
require 'tempfile'
require 'forwardable'
require "rubygems/package"

module Gitlab
  module Git
    class Repository
      include Gitlab::Git::Popen

      ALLOWED_OBJECT_DIRECTORIES_VARIABLES = %w[
        GIT_OBJECT_DIRECTORY
        GIT_ALTERNATE_OBJECT_DIRECTORIES
      ].freeze
      SEARCH_CONTEXT_LINES = 3

      NoRepository = Class.new(StandardError)
      InvalidBlobName = Class.new(StandardError)
      InvalidRef = Class.new(StandardError)

      # Full path to repo
      attr_reader :path

      # Directory name of repo
      attr_reader :name

      # Rugged repo object
      attr_reader :rugged

      attr_reader :storage

      # 'path' must be the path to a _bare_ git repository, e.g.
      # /path/to/my-repo.git
      def initialize(storage, relative_path)
        @storage = storage
        @relative_path = relative_path

        storage_path = Gitlab.config.repositories.storages[@storage]['path']
        @path = File.join(storage_path, @relative_path)
        @name = @relative_path.split("/").last
        @attributes = Gitlab::Git::Attributes.new(path)
      end

      delegate  :empty?,
                :bare?,
                to: :rugged

      # Default branch in the repository
      def root_ref
        @root_ref ||= gitaly_migrate(:root_ref) do |is_enabled|
          if is_enabled
            gitaly_ref_client.default_branch_name
          else
            discover_default_branch
          end
        end
      end

      # Alias to old method for compatibility
      def raw
        rugged
      end

      def rugged
        @rugged ||= Rugged::Repository.new(path, alternates: alternate_object_directories)
      rescue Rugged::RepositoryError, Rugged::OSError
        raise NoRepository.new('no repository for such path')
      end

      # Returns an Array of branch names
      # sorted by name ASC
      def branch_names
        gitaly_migrate(:branch_names) do |is_enabled|
          if is_enabled
            gitaly_ref_client.branch_names
          else
            branches.map(&:name)
          end
        end
      end

      # Returns an Array of Branches
      def branches(filter: nil, sort_by: nil)
        branches = rugged.branches.each(filter).map do |rugged_ref|
          begin
            Gitlab::Git::Branch.new(self, rugged_ref.name, rugged_ref.target)
          rescue Rugged::ReferenceError
            # Omit invalid branch
          end
        end.compact

        sort_branches(branches, sort_by)
      end

      def reload_rugged
        @rugged = nil
      end

      # Directly find a branch with a simple name (e.g. master)
      #
      # force_reload causes a new Rugged repository to be instantiated
      #
      # This is to work around a bug in libgit2 that causes in-memory refs to
      # be stale/invalid when packed-refs is changed.
      # See https://gitlab.com/gitlab-org/gitlab-ce/issues/15392#note_14538333
      def find_branch(name, force_reload = false)
        reload_rugged if force_reload

        rugged_ref = rugged.branches[name]
        Gitlab::Git::Branch.new(self, rugged_ref.name, rugged_ref.target) if rugged_ref
      end

      def local_branches(sort_by: nil)
        gitaly_migrate(:local_branches) do |is_enabled|
          if is_enabled
            gitaly_ref_client.local_branches(sort_by: sort_by).map do |gitaly_branch|
              Gitlab::Git::Branch.new(self, gitaly_branch.name, gitaly_branch)
            end
          else
            branches(filter: :local, sort_by: sort_by)
          end
        end
      end

      # Returns the number of valid branches
      def branch_count
        gitaly_migrate(:branch_names) do |is_enabled|
          if is_enabled
            gitaly_ref_client.count_branch_names
          else
            rugged.branches.count do |ref|
              begin
                ref.name && ref.target # ensures the branch is valid

                true
              rescue Rugged::ReferenceError
                false
              end
            end
          end
        end
      end

      # Returns the number of valid tags
      def tag_count
        gitaly_migrate(:tag_names) do |is_enabled|
          if is_enabled
            gitaly_ref_client.count_tag_names
          else
            rugged.tags.count
          end
        end
      end

      # Returns an Array of tag names
      def tag_names
        gitaly_migrate(:tag_names) do |is_enabled|
          if is_enabled
            gitaly_ref_client.tag_names
          else
            rugged.tags.map { |t| t.name }
          end
        end
      end

      # Returns an Array of Tags
      def tags
        rugged.references.each("refs/tags/*").map do |ref|
          message = nil

          if ref.target.is_a?(Rugged::Tag::Annotation)
            tag_message = ref.target.message

            if tag_message.respond_to?(:chomp)
              message = tag_message.chomp
            end
          end

          Gitlab::Git::Tag.new(self, ref.name, ref.target, message)
        end.sort_by(&:name)
      end

      # Returns true if the given tag exists
      #
      # name - The name of the tag as a String.
      def tag_exists?(name)
        !!rugged.tags[name]
      end

      # Returns true if the given branch exists
      #
      # name - The name of the branch as a String.
      def branch_exists?(name)
        rugged.branches.exists?(name)

      # If the branch name is invalid (e.g. ".foo") Rugged will raise an error.
      # Whatever code calls this method shouldn't have to deal with that so
      # instead we just return `false` (which is true since a branch doesn't
      # exist when it has an invalid name).
      rescue Rugged::ReferenceError
        false
      end

      # Returns an Array of branch and tag names
      def ref_names
        branch_names + tag_names
      end

      # Deprecated. Will be removed in 5.2
      def heads
        rugged.references.each("refs/heads/*").map do |head|
          Gitlab::Git::Ref.new(self, head.name, head.target)
        end.sort_by(&:name)
      end

      def has_commits?
        !empty?
      end

      def repo_exists?
        !!rugged
      end

      # Discovers the default branch based on the repository's available branches
      #
      # - If no branches are present, returns nil
      # - If one branch is present, returns its name
      # - If two or more branches are present, returns current HEAD or master or first branch
      def discover_default_branch
        names = branch_names

        return if names.empty?

        return names[0] if names.length == 1

        if rugged_head
          extracted_name = Ref.extract_branch_name(rugged_head.name)

          return extracted_name if names.include?(extracted_name)
        end

        if names.include?('master')
          'master'
        else
          names[0]
        end
      end

      def rugged_head
        rugged.head
      rescue Rugged::ReferenceError
        nil
      end

      def archive_prefix(ref, sha)
        project_name = self.name.chomp('.git')
        "#{project_name}-#{ref.tr('/', '-')}-#{sha}"
      end

      def archive_metadata(ref, storage_path, format = "tar.gz")
        ref ||= root_ref
        commit = Gitlab::Git::Commit.find(self, ref)
        return {} if commit.nil?

        prefix = archive_prefix(ref, commit.id)

        {
          'RepoPath' => path,
          'ArchivePrefix' => prefix,
          'ArchivePath' => archive_file_path(prefix, storage_path, format),
          'CommitId' => commit.id
        }
      end

      def archive_file_path(name, storage_path, format = "tar.gz")
        # Build file path
        return nil unless name

        extension =
          case format
          when "tar.bz2", "tbz", "tbz2", "tb2", "bz2"
            "tar.bz2"
          when "tar"
            "tar"
          when "zip"
            "zip"
          else
            # everything else should fall back to tar.gz
            "tar.gz"
          end

        file_name = "#{name}.#{extension}"
        File.join(storage_path, self.name, file_name)
      end

      # Return repo size in megabytes
      def size
        size = popen(%w(du -sk), path).first.strip.to_i
        (size.to_f / 1024).round(2)
      end

      # Returns an array of BlobSnippets for files at the specified +ref+ that
      # contain the +query+ string.
      def search_files(query, ref = nil)
        greps = []
        ref ||= root_ref

        populated_index(ref).each do |entry|
          # Discard submodules
          next if submodule?(entry)

          blob = Gitlab::Git::Blob.raw(self, entry[:oid])

          # Skip binary files
          next if blob.data.encoding == Encoding::ASCII_8BIT

          blob.load_all_data!(self)
          greps += build_greps(blob.data, query, ref, entry[:path])
        end

        greps
      end

      # Use the Rugged Walker API to build an array of commits.
      #
      # Usage.
      #   repo.log(
      #     ref: 'master',
      #     path: 'app/models',
      #     limit: 10,
      #     offset: 5,
      #     after: Time.new(2016, 4, 21, 14, 32, 10)
      #   )
      #
      def log(options)
        default_options = {
          limit: 10,
          offset: 0,
          path: nil,
          follow: false,
          skip_merges: false,
          disable_walk: false,
          after: nil,
          before: nil
        }

        options = default_options.merge(options)
        options[:limit] ||= 0
        options[:offset] ||= 0
        actual_ref = options[:ref] || root_ref
        begin
          sha = sha_from_ref(actual_ref)
        rescue Rugged::OdbError, Rugged::InvalidError, Rugged::ReferenceError
          # Return an empty array if the ref wasn't found
          return []
        end

        if log_using_shell?(options)
          log_by_shell(sha, options)
        else
          log_by_walk(sha, options)
        end
      end

      def log_using_shell?(options)
        options[:path].present? ||
          options[:disable_walk] ||
          options[:skip_merges] ||
          options[:after] ||
          options[:before]
      end

      def log_by_walk(sha, options)
        walk_options = {
          show: sha,
          sort: Rugged::SORT_NONE,
          limit: options[:limit],
          offset: options[:offset]
        }
        Rugged::Walker.walk(rugged, walk_options).to_a
      end

      def log_by_shell(sha, options)
        limit = options[:limit].to_i
        offset = options[:offset].to_i
        use_follow_flag = options[:follow] && options[:path].present?

        # We will perform the offset in Ruby because --follow doesn't play well with --skip.
        # See: https://gitlab.com/gitlab-org/gitlab-ce/issues/3574#note_3040520
        offset_in_ruby = use_follow_flag && options[:offset].present?
        limit += offset if offset_in_ruby

        cmd = %W[#{Gitlab.config.git.bin_path} --git-dir=#{path} log]
        cmd << "--max-count=#{limit}"
        cmd << '--format=%H'
        cmd << "--skip=#{offset}" unless offset_in_ruby
        cmd << '--follow' if use_follow_flag
        cmd << '--no-merges' if options[:skip_merges]
        cmd << "--after=#{options[:after].iso8601}" if options[:after]
        cmd << "--before=#{options[:before].iso8601}" if options[:before]
        cmd << sha

        # :path can be a string or an array of strings
        if options[:path].present?
          cmd << '--'
          cmd += Array(options[:path])
        end

        raw_output = IO.popen(cmd) { |io| io.read }
        lines = offset_in_ruby ? raw_output.lines.drop(offset) : raw_output.lines

        lines.map! { |c| Rugged::Commit.new(rugged, c.strip) }
      end

      def count_commits(options)
        cmd = %W[#{Gitlab.config.git.bin_path} --git-dir=#{path} rev-list]
        cmd << "--after=#{options[:after].iso8601}" if options[:after]
        cmd << "--before=#{options[:before].iso8601}" if options[:before]
        cmd += %W[--count #{options[:ref]}]
        cmd += %W[-- #{options[:path]}] if options[:path].present?

        raw_output = IO.popen(cmd) { |io| io.read }

        raw_output.to_i
      end

      def sha_from_ref(ref)
        rev_parse_target(ref).oid
      end

      # Return the object that +revspec+ points to.  If +revspec+ is an
      # annotated tag, then return the tag's target instead.
      def rev_parse_target(revspec)
        obj = rugged.rev_parse(revspec)
        Ref.dereference_object(obj)
      end

      # Return a collection of Rugged::Commits between the two revspec arguments.
      # See http://git-scm.com/docs/git-rev-parse.html#_specifying_revisions for
      # a detailed list of valid arguments.
      def commits_between(from, to)
        walker = Rugged::Walker.new(rugged)
        walker.sorting(Rugged::SORT_NONE | Rugged::SORT_REVERSE)

        sha_from = sha_from_ref(from)
        sha_to = sha_from_ref(to)

        walker.push(sha_to)
        walker.hide(sha_from)

        commits = walker.to_a
        walker.reset

        commits
      end

      # Counts the amount of commits between `from` and `to`.
      def count_commits_between(from, to)
        commits_between(from, to).size
      end

      # Returns the SHA of the most recent common ancestor of +from+ and +to+
      def merge_base_commit(from, to)
        rugged.merge_base(from, to)
      end

      # Returns true is +from+ is direct ancestor to +to+, otherwise false
      def is_ancestor?(from, to)
        gitaly_commit_client.is_ancestor(from, to)
      end

      # Return an array of Diff objects that represent the diff
      # between +from+ and +to+.  See Diff::filter_diff_options for the allowed
      # diff options.  The +options+ hash can also include :break_rewrites to
      # split larger rewrites into delete/add pairs.
      def diff(from, to, options = {}, *paths)
        Gitlab::Git::DiffCollection.new(diff_patches(from, to, options, *paths), options)
      end

      # Returns a RefName for a given SHA
      def ref_name_for_sha(ref_path, sha)
        raise ArgumentError, "sha can't be empty" unless sha.present?

        gitaly_migrate(:find_ref_name) do |is_enabled|
          if is_enabled
            gitaly_ref_client.find_ref_name(sha, ref_path)
          else
            args = %W(#{Gitlab.config.git.bin_path} for-each-ref --count=1 #{ref_path} --contains #{sha})

            # Not found -> ["", 0]
            # Found -> ["b8d95eb4969eefacb0a58f6a28f6803f8070e7b9 commit\trefs/environments/production/77\n", 0]
            Gitlab::Popen.popen(args, @path).first.split.last
          end
        end
      end

      # Returns commits collection
      #
      # Ex.
      #   repo.find_commits(
      #     ref: 'master',
      #     max_count: 10,
      #     skip: 5,
      #     order: :date
      #   )
      #
      #   +options+ is a Hash of optional arguments to git
      #     :ref is the ref from which to begin (SHA1 or name)
      #     :contains is the commit contained by the refs from which to begin (SHA1 or name)
      #     :max_count is the maximum number of commits to fetch
      #     :skip is the number of commits to skip
      #     :order is the commits order and allowed value is :none (default), :date,
      #        :topo, or any combination of them (in an array). Commit ordering types
      #        are documented here:
      #        http://www.rubydoc.info/github/libgit2/rugged/Rugged#SORT_NONE-constant)
      #
      def find_commits(options = {})
        actual_options = options.dup

        allowed_options = [:ref, :max_count, :skip, :contains, :order]

        actual_options.keep_if do |key|
          allowed_options.include?(key)
        end

        default_options = { skip: 0 }
        actual_options = default_options.merge(actual_options)

        walker = Rugged::Walker.new(rugged)

        if actual_options[:ref]
          walker.push(rugged.rev_parse_oid(actual_options[:ref]))
        elsif actual_options[:contains]
          branches_contains(actual_options[:contains]).each do |branch|
            walker.push(branch.target_id)
          end
        else
          rugged.references.each("refs/heads/*") do |ref|
            walker.push(ref.target_id)
          end
        end

        sort_type = rugged_sort_type(actual_options[:order])
        walker.sorting(sort_type)

        commits = []
        offset = actual_options[:skip]
        limit = actual_options[:max_count]
        walker.each(offset: offset, limit: limit) do |commit|
          gitlab_commit = Gitlab::Git::Commit.decorate(commit)
          commits.push(gitlab_commit)
        end

        walker.reset

        commits
      rescue Rugged::OdbError
        []
      end

      # Returns branch names collection that contains the special commit(SHA1
      # or name)
      #
      # Ex.
      #   repo.branch_names_contains('master')
      #
      def branch_names_contains(commit)
        branches_contains(commit).map { |c| c.name }
      end

      # Returns branch collection that contains the special commit(SHA1 or name)
      #
      # Ex.
      #   repo.branch_names_contains('master')
      #
      def branches_contains(commit)
        commit_obj = rugged.rev_parse(commit)
        parent = commit_obj.parents.first unless commit_obj.parents.empty?

        walker = Rugged::Walker.new(rugged)

        rugged.branches.select do |branch|
          walker.push(branch.target_id)
          walker.hide(parent) if parent
          result = walker.any? { |c| c.oid == commit_obj.oid }
          walker.reset

          result
        end
      end

      # Get refs hash which key is SHA1
      # and value is a Rugged::Reference
      def refs_hash
        # Initialize only when first call
        if @refs_hash.nil?
          @refs_hash = Hash.new { |h, k| h[k] = [] }

          rugged.references.each do |r|
            # Symbolic/remote references may not have an OID; skip over them
            target_oid = r.target.try(:oid)
            if target_oid
              sha = rev_parse_target(target_oid).oid
              @refs_hash[sha] << r
            end
          end
        end
        @refs_hash
      end

      # Lookup for rugged object by oid or ref name
      def lookup(oid_or_ref_name)
        rugged.rev_parse(oid_or_ref_name)
      end

      # Return hash with submodules info for this repository
      #
      # Ex.
      #   {
      #     "current_path/rack"  => {
      #       "name" => "original_path/rack",
      #       "id" => "c67be4624545b4263184c4a0e8f887efd0a66320",
      #       "url" => "git://github.com/chneukirchen/rack.git"
      #     },
      #     "encoding" => {
      #       "id" => ....
      #     }
      #   }
      #
      def submodules(ref)
        commit = rev_parse_target(ref)
        return {} unless commit

        begin
          content = blob_content(commit, ".gitmodules")
        rescue InvalidBlobName
          return {}
        end

        parser = GitmodulesParser.new(content)
        fill_submodule_ids(commit, parser.parse)
      end

      # Return total commits count accessible from passed ref
      def commit_count(ref)
        walker = Rugged::Walker.new(rugged)
        walker.sorting(Rugged::SORT_TOPO | Rugged::SORT_REVERSE)
        oid = rugged.rev_parse_oid(ref)
        walker.push(oid)
        walker.count
      end

      # Sets HEAD to the commit specified by +ref+; +ref+ can be a branch or
      # tag name or a commit SHA.  Valid +reset_type+ values are:
      #
      #  [:soft]
      #    the head will be moved to the commit.
      #  [:mixed]
      #    will trigger a +:soft+ reset, plus the index will be replaced
      #    with the content of the commit tree.
      #  [:hard]
      #    will trigger a +:mixed+ reset and the working directory will be
      #    replaced with the content of the index. (Untracked and ignored files
      #    will be left alone)
      delegate :reset, to: :rugged

      # Mimic the `git clean` command and recursively delete untracked files.
      # Valid keys that can be passed in the +options+ hash are:
      #
      # :d - Remove untracked directories
      # :f - Remove untracked directories that are managed by a different
      #      repository
      # :x - Remove ignored files
      #
      # The value in +options+ must evaluate to true for an option to take
      # effect.
      #
      # Examples:
      #
      #   repo.clean(d: true, f: true) # Enable the -d and -f options
      #
      #   repo.clean(d: false, x: true) # -x is enabled, -d is not
      def clean(options = {})
        strategies = [:remove_untracked]
        strategies.push(:force) if options[:f]
        strategies.push(:remove_ignored) if options[:x]

        # TODO: implement this method
      end

      # Check out the specified ref. Valid options are:
      #
      #  :b - Create a new branch at +start_point+ and set HEAD to the new
      #       branch.
      #
      #  * These options are passed to the Rugged::Repository#checkout method:
      #
      #  :progress ::
      #    A callback that will be executed for checkout progress notifications.
      #    Up to 3 parameters are passed on each execution:
      #
      #    - The path to the last updated file (or +nil+ on the very first
      #      invocation).
      #    - The number of completed checkout steps.
      #    - The number of total checkout steps to be performed.
      #
      #  :notify ::
      #    A callback that will be executed for each checkout notification
      #    types specified with +:notify_flags+. Up to 5 parameters are passed
      #    on each execution:
      #
      #    - An array containing the +:notify_flags+ that caused the callback
      #      execution.
      #    - The path of the current file.
      #    - A hash describing the baseline blob (or +nil+ if it does not
      #      exist).
      #    - A hash describing the target blob (or +nil+ if it does not exist).
      #    - A hash describing the workdir blob (or +nil+ if it does not
      #      exist).
      #
      #  :strategy ::
      #    A single symbol or an array of symbols representing the strategies
      #    to use when performing the checkout. Possible values are:
      #
      #    :none ::
      #      Perform a dry run (default).
      #
      #    :safe ::
      #      Allow safe updates that cannot overwrite uncommitted data.
      #
      #    :safe_create ::
      #      Allow safe updates plus creation of missing files.
      #
      #    :force ::
      #      Allow all updates to force working directory to look like index.
      #
      #    :allow_conflicts ::
      #      Allow checkout to make safe updates even if conflicts are found.
      #
      #    :remove_untracked ::
      #      Remove untracked files not in index (that are not ignored).
      #
      #    :remove_ignored ::
      #      Remove ignored files not in index.
      #
      #    :update_only ::
      #      Only update existing files, don't create new ones.
      #
      #    :dont_update_index ::
      #      Normally checkout updates index entries as it goes; this stops
      #      that.
      #
      #    :no_refresh ::
      #      Don't refresh index/config/etc before doing checkout.
      #
      #    :disable_pathspec_match ::
      #      Treat pathspec as simple list of exact match file paths.
      #
      #    :skip_locked_directories ::
      #      Ignore directories in use, they will be left empty.
      #
      #    :skip_unmerged ::
      #      Allow checkout to skip unmerged files (NOT IMPLEMENTED).
      #
      #    :use_ours ::
      #      For unmerged files, checkout stage 2 from index (NOT IMPLEMENTED).
      #
      #    :use_theirs ::
      #      For unmerged files, checkout stage 3 from index (NOT IMPLEMENTED).
      #
      #    :update_submodules ::
      #      Recursively checkout submodules with same options (NOT
      #      IMPLEMENTED).
      #
      #    :update_submodules_if_changed ::
      #      Recursively checkout submodules if HEAD moved in super repo (NOT
      #      IMPLEMENTED).
      #
      #  :disable_filters ::
      #    If +true+, filters like CRLF line conversion will be disabled.
      #
      #  :dir_mode ::
      #    Mode for newly created directories. Default: +0755+.
      #
      #  :file_mode ::
      #    Mode for newly created files. Default: +0755+ or +0644+.
      #
      #  :file_open_flags ::
      #    Mode for opening files. Default:
      #    <code>IO::CREAT | IO::TRUNC | IO::WRONLY</code>.
      #
      #  :notify_flags ::
      #    A single symbol or an array of symbols representing the cases in
      #    which the +:notify+ callback should be invoked. Possible values are:
      #
      #    :none ::
      #      Do not invoke the +:notify+ callback (default).
      #
      #    :conflict ::
      #      Invoke the callback for conflicting paths.
      #
      #    :dirty ::
      #      Invoke the callback for "dirty" files, i.e. those that do not need
      #      an update but no longer match the baseline.
      #
      #    :updated ::
      #      Invoke the callback for any file that was changed.
      #
      #    :untracked ::
      #      Invoke the callback for untracked files.
      #
      #    :ignored ::
      #      Invoke the callback for ignored files.
      #
      #    :all ::
      #      Invoke the callback for all these cases.
      #
      #  :paths ::
      #    A glob string or an array of glob strings specifying which paths
      #    should be taken into account for the checkout operation. +nil+ will
      #    match all files.  Default: +nil+.
      #
      #  :baseline ::
      #    A Rugged::Tree that represents the current, expected contents of the
      #    workdir.  Default: +HEAD+.
      #
      #  :target_directory ::
      #    A path to an alternative workdir directory in which the checkout
      #    should be performed.
      def checkout(ref, options = {}, start_point = "HEAD")
        if options[:b]
          rugged.branches.create(ref, start_point)
          options.delete(:b)
        end
        default_options = { strategy: [:recreate_missing, :safe] }
        rugged.checkout(ref, default_options.merge(options))
      end

      # Delete the specified branch from the repository
      def delete_branch(branch_name)
        rugged.branches.delete(branch_name)
      end

      # Create a new branch named **ref+ based on **stat_point+, HEAD by default
      #
      # Examples:
      #   create_branch("feature")
      #   create_branch("other-feature", "master")
      def create_branch(ref, start_point = "HEAD")
        rugged_ref = rugged.branches.create(ref, start_point)
        Gitlab::Git::Branch.new(self, rugged_ref.name, rugged_ref.target)
      rescue Rugged::ReferenceError => e
        raise InvalidRef.new("Branch #{ref} already exists") if e.to_s =~ /'refs\/heads\/#{ref}'/
        raise InvalidRef.new("Invalid reference #{start_point}")
      end

      # Return an array of this repository's remote names
      def remote_names
        rugged.remotes.each_name.to_a
      end

      # Delete the specified remote from this repository.
      def remote_delete(remote_name)
        rugged.remotes.delete(remote_name)
      end

      # Add a new remote to this repository.  Returns a Rugged::Remote object
      def remote_add(remote_name, url)
        rugged.remotes.create(remote_name, url)
      end

      # Update the specified remote using the values in the +options+ hash
      #
      # Example
      # repo.update_remote("origin", url: "path/to/repo")
      def remote_update(remote_name, options = {})
        # TODO: Implement other remote options
        rugged.remotes.set_url(remote_name, options[:url]) if options[:url]
      end

      # Fetch the specified remote
      def fetch(remote_name)
        rugged.remotes[remote_name].fetch
      end

      # Push +*refspecs+ to the remote identified by +remote_name+.
      def push(remote_name, *refspecs)
        rugged.remotes[remote_name].push(refspecs)
      end

      AUTOCRLF_VALUES = {
        "true" => true,
        "false" => false,
        "input" => :input
      }.freeze

      def autocrlf
        AUTOCRLF_VALUES[rugged.config['core.autocrlf']]
      end

      def autocrlf=(value)
        rugged.config['core.autocrlf'] = AUTOCRLF_VALUES.invert[value]
      end

      # Returns result like "git ls-files" , recursive and full file path
      #
      # Ex.
      #   repo.ls_files('master')
      #
      def ls_files(ref)
        actual_ref = ref || root_ref

        begin
          sha_from_ref(actual_ref)
        rescue Rugged::OdbError, Rugged::InvalidError, Rugged::ReferenceError
          # Return an empty array if the ref wasn't found
          return []
        end

        cmd = %W(#{Gitlab.config.git.bin_path} --git-dir=#{path} ls-tree)
        cmd += %w(-r)
        cmd += %w(--full-tree)
        cmd += %w(--full-name)
        cmd += %W(-- #{actual_ref})

        raw_output = IO.popen(cmd, &:read).split("\n").map do |f|
          stuff, path = f.split("\t")
          _mode, type, _sha = stuff.split(" ")
          path if type == "blob"
          # Contain only blob type
        end

        raw_output.compact
      end

      def copy_gitattributes(ref)
        begin
          commit = lookup(ref)
        rescue Rugged::ReferenceError
          raise InvalidRef.new("Ref #{ref} is invalid")
        end

        # Create the paths
        info_dir_path = File.join(path, 'info')
        info_attributes_path = File.join(info_dir_path, 'attributes')

        begin
          # Retrieve the contents of the blob
          gitattributes_content = blob_content(commit, '.gitattributes')
        rescue InvalidBlobName
          # No .gitattributes found. Should now remove any info/attributes and return
          File.delete(info_attributes_path) if File.exist?(info_attributes_path)
          return
        end

        # Create the info directory if needed
        Dir.mkdir(info_dir_path) unless File.directory?(info_dir_path)

        # Write the contents of the .gitattributes file to info/attributes
        # Use binary mode to prevent Rails from converting ASCII-8BIT to UTF-8
        File.open(info_attributes_path, "wb") do |file|
          file.write(gitattributes_content)
        end
      end

      # Returns the Git attributes for the given file path.
      #
      # See `Gitlab::Git::Attributes` for more information.
      def attributes(path)
        @attributes.attributes(path)
      end

      def gitaly_repository
        Gitlab::GitalyClient::Util.repository(@storage, @relative_path)
      end

      private

      def alternate_object_directories
        Gitlab::Git::Env.all.values_at(*ALLOWED_OBJECT_DIRECTORIES_VARIABLES).compact
      end

      # Get the content of a blob for a given commit.  If the blob is a commit
      # (for submodules) then return the blob's OID.
      def blob_content(commit, blob_name)
        blob_entry = tree_entry(commit, blob_name)

        unless blob_entry
          raise InvalidBlobName.new("Invalid blob name: #{blob_name}")
        end

        case blob_entry[:type]
        when :commit
          blob_entry[:oid]
        when :tree
          raise InvalidBlobName.new("#{blob_name} is a tree, not a blob")
        when :blob
          rugged.lookup(blob_entry[:oid]).content
        end
      end

<<<<<<< HEAD
      # Parses the contents of a .gitmodules file and returns a hash of
      # submodule information.
      def parse_gitmodules(commit, content)
        modules = {}

        name = nil
        content.each_line do |line|
          case line.strip
          when /\A\[submodule "(?<name>[^"]+)"\]\z/ # Submodule header
            name = $~[:name]
            modules[name] = {}
          when /\A(?<key>\w+)\s*=\s*(?<value>.*)\z/ # Key/value pair
            key = $~[:key]
            value = $~[:value].chomp

            next unless name && modules[name]

            modules[name][key] = value

            if key == 'path'
              begin
                modules[name]['id'] = blob_content(commit, value)
              rescue InvalidBlobName
                # The current entry is invalid
                modules.delete(name)
                name = nil
              end
            end
          when /\A#/ # Comment
            next
          else # Invalid line
            name = nil
=======
      # Fill in the 'id' field of a submodule hash from its values
      # as-of +commit+. Return a Hash consisting only of entries
      # from the submodule hash for which the 'id' field is filled.
      def fill_submodule_ids(commit, submodule_data)
        submodule_data.each do |path, data|
          id = begin
            blob_content(commit, path)
          rescue InvalidBlobName
            nil
>>>>>>> 134ba0b5
          end
          data['id'] = id
        end
<<<<<<< HEAD

        modules
=======
        submodule_data.select { |path, data| data['id'] }
>>>>>>> 134ba0b5
      end

      # Returns true if +commit+ introduced changes to +path+, using commit
      # trees to make that determination.  Uses the history simplification
      # rules that `git log` uses by default, where a commit is omitted if it
      # is TREESAME to any parent.
      #
      # If the +follow+ option is true and the file specified by +path+ was
      # renamed, then the path value is set to the old path.
      def commit_touches_path?(commit, path, follow, walker)
        entry = tree_entry(commit, path)

        if commit.parents.empty?
          # This is the root commit, return true if it has +path+ in its tree
          return !entry.nil?
        end

        num_treesame = 0
        commit.parents.each do |parent|
          parent_entry = tree_entry(parent, path)

          # Only follow the first TREESAME parent for merge commits
          if num_treesame > 0
            walker.hide(parent)
            next
          end

          if entry.nil? && parent_entry.nil?
            num_treesame += 1
          elsif entry && parent_entry && entry[:oid] == parent_entry[:oid]
            num_treesame += 1
          end
        end

        case num_treesame
        when 0
          detect_rename(commit, commit.parents.first, path) if follow
          true
        else false
        end
      end

      # Find the entry for +path+ in the tree for +commit+
      def tree_entry(commit, path)
        pathname = Pathname.new(path)
        first = true
        tmp_entry = nil

        pathname.each_filename do |dir|
          if first
            tmp_entry = commit.tree[dir]
            first = false
          elsif tmp_entry.nil?
            return nil
          else
            begin
              tmp_entry = rugged.lookup(tmp_entry[:oid])
            rescue Rugged::OdbError, Rugged::InvalidError, Rugged::ReferenceError
              return nil
            end

            return nil unless tmp_entry.type == :tree
            tmp_entry = tmp_entry[dir]
          end
        end

        tmp_entry
      end

      # Compare +commit+ and +parent+ for +path+.  If +path+ is a file and was
      # renamed in +commit+, then set +path+ to the old filename.
      def detect_rename(commit, parent, path)
        diff = parent.diff(commit, paths: [path], disable_pathspec_match: true)

        # If +path+ is a filename, not a directory, then we should only have
        # one delta.  We don't need to follow renames for directories.
        return nil if diff.each_delta.count > 1

        delta = diff.each_delta.first
        if delta.added?
          full_diff = parent.diff(commit)
          full_diff.find_similar!

          full_diff.each_delta do |full_delta|
            if full_delta.renamed? && path == full_delta.new_file[:path]
              # Look for the old path in ancestors
              path.replace(full_delta.old_file[:path])
            end
          end
        end
      end

      # Returns true if the index entry has the special file mode that denotes
      # a submodule.
      def submodule?(index_entry)
        index_entry[:mode] == 57344
      end

      # Return a Rugged::Index that has read from the tree at +ref_name+
      def populated_index(ref_name)
        commit = rev_parse_target(ref_name)
        index = rugged.index
        index.read_tree(commit.tree)
        index
      end

      # Return an array of BlobSnippets for lines in +file_contents+ that match
      # +query+
      def build_greps(file_contents, query, ref, filename)
        # The file_contents string is potentially huge so we make sure to loop
        # through it one line at a time. This gives Ruby the chance to GC lines
        # we are not interested in.
        #
        # We need to do a little extra work because we are not looking for just
        # the lines that matches the query, but also for the context
        # (surrounding lines). We will use Enumerable#each_cons to efficiently
        # loop through the lines while keeping surrounding lines on hand.
        #
        # First, we turn "foo\nbar\nbaz" into
        # [
        #  [nil, -3], [nil, -2], [nil, -1],
        #  ['foo', 0], ['bar', 1], ['baz', 3],
        #  [nil, 4], [nil, 5], [nil, 6]
        # ]
        lines_with_index = Enumerator.new do |yielder|
          # Yield fake 'before' lines for the first line of file_contents
          (-SEARCH_CONTEXT_LINES..-1).each do |i|
            yielder.yield [nil, i]
          end

          # Yield the actual file contents
          count = 0
          file_contents.each_line do |line|
            line.chomp!
            yielder.yield [line, count]
            count += 1
          end

          # Yield fake 'after' lines for the last line of file_contents
          (count + 1..count + SEARCH_CONTEXT_LINES).each do |i|
            yielder.yield [nil, i]
          end
        end

        greps = []

        # Loop through consecutive blocks of lines with indexes
        lines_with_index.each_cons(2 * SEARCH_CONTEXT_LINES + 1) do |line_block|
          # Get the 'middle' line and index from the block
          line, _ = line_block[SEARCH_CONTEXT_LINES]

          next unless line && line.match(/#{Regexp.escape(query)}/i)

          # Yay, 'line' contains a match!
          # Get an array with just the context lines (no indexes)
          match_with_context = line_block.map(&:first)
          # Remove 'nil' lines in case we are close to the first or last line
          match_with_context.compact!

          # Get the line number (1-indexed) of the first context line
          first_context_line_number = line_block[0][1] + 1

          greps << Gitlab::Git::BlobSnippet.new(
            ref,
            match_with_context,
            first_context_line_number,
            filename
          )
        end

        greps
      end

      # Return the Rugged patches for the diff between +from+ and +to+.
      def diff_patches(from, to, options = {}, *paths)
        options ||= {}
        break_rewrites = options[:break_rewrites]
        actual_options = Gitlab::Git::Diff.filter_diff_options(options.merge(paths: paths))

        diff = rugged.diff(from, to, actual_options)
        diff.find_similar!(break_rewrites: break_rewrites)
        diff.each_patch
      end

      def sort_branches(branches, sort_by)
        case sort_by
        when 'name'
          branches.sort_by(&:name)
        when 'updated_desc'
          branches.sort do |a, b|
            b.dereferenced_target.committed_date <=> a.dereferenced_target.committed_date
          end
        when 'updated_asc'
          branches.sort do |a, b|
            a.dereferenced_target.committed_date <=> b.dereferenced_target.committed_date
          end
        else
          branches
        end
      end

      def gitaly_ref_client
        @gitaly_ref_client ||= Gitlab::GitalyClient::Ref.new(self)
      end

      def gitaly_commit_client
        @gitaly_commit_client ||= Gitlab::GitalyClient::Commit.new(self)
      end

      def gitaly_migrate(method, &block)
        Gitlab::GitalyClient.migrate(method, &block)
      rescue GRPC::NotFound => e
        raise NoRepository.new(e)
      rescue GRPC::BadStatus => e
        raise CommandError.new(e)
      end

      # Returns the `Rugged` sorting type constant for one or more given
      # sort types. Valid keys are `:none`, `:topo`, and `:date`, or an array
      # containing more than one of them. `:date` uses a combination of date and
      # topological sorting to closer mimic git's native ordering.
      def rugged_sort_type(sort_type)
        @rugged_sort_types ||= {
          none: Rugged::SORT_NONE,
          topo: Rugged::SORT_TOPO,
          date: Rugged::SORT_DATE | Rugged::SORT_TOPO
        }

        @rugged_sort_types.fetch(sort_type, Rugged::SORT_NONE)
      end
    end
  end
end<|MERGE_RESOLUTION|>--- conflicted
+++ resolved
@@ -999,40 +999,6 @@
         end
       end
 
-<<<<<<< HEAD
-      # Parses the contents of a .gitmodules file and returns a hash of
-      # submodule information.
-      def parse_gitmodules(commit, content)
-        modules = {}
-
-        name = nil
-        content.each_line do |line|
-          case line.strip
-          when /\A\[submodule "(?<name>[^"]+)"\]\z/ # Submodule header
-            name = $~[:name]
-            modules[name] = {}
-          when /\A(?<key>\w+)\s*=\s*(?<value>.*)\z/ # Key/value pair
-            key = $~[:key]
-            value = $~[:value].chomp
-
-            next unless name && modules[name]
-
-            modules[name][key] = value
-
-            if key == 'path'
-              begin
-                modules[name]['id'] = blob_content(commit, value)
-              rescue InvalidBlobName
-                # The current entry is invalid
-                modules.delete(name)
-                name = nil
-              end
-            end
-          when /\A#/ # Comment
-            next
-          else # Invalid line
-            name = nil
-=======
       # Fill in the 'id' field of a submodule hash from its values
       # as-of +commit+. Return a Hash consisting only of entries
       # from the submodule hash for which the 'id' field is filled.
@@ -1042,16 +1008,10 @@
             blob_content(commit, path)
           rescue InvalidBlobName
             nil
->>>>>>> 134ba0b5
           end
           data['id'] = id
         end
-<<<<<<< HEAD
-
-        modules
-=======
         submodule_data.select { |path, data| data['id'] }
->>>>>>> 134ba0b5
       end
 
       # Returns true if +commit+ introduced changes to +path+, using commit
