--- conflicted
+++ resolved
@@ -52,11 +52,7 @@
 
           %(<a href="#{url}"
                title="#{title}"
-<<<<<<< HEAD
-               class="#{klass}">#{id}</a>)
-=======
                class="#{klass}">#{match}</a>)
->>>>>>> 22d5d891
         end
       end
 
