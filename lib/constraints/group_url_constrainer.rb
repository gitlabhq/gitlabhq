--- conflicted
+++ resolved
@@ -1,14 +1,8 @@
 class GroupUrlConstrainer
   def matches?(request)
-<<<<<<< HEAD
-    id = request.params[:group_id] || request.params[:id]
-
-    return false unless DynamicPathValidator.valid_namespace_path?(id)
-=======
     full_path = request.params[:group_id] || request.params[:id]
 
     return false unless DynamicPathValidator.valid_group_path?(full_path)
->>>>>>> abc61f26
 
     Group.find_by_full_path(full_path, follow_redirects: request.get?).present?
   end
