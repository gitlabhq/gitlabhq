--- conflicted
+++ resolved
@@ -18,7 +18,6 @@
     Then I should see the default project avatar
     And I should not see the "Remove avatar" button
 
-<<<<<<< HEAD
   @javascript
   Scenario: I disable issues
     Given I visit edit project "Shop" page
@@ -30,7 +29,7 @@
     Given I visit edit project "Shop" page
     When I enable project issues
     Then I should see the issues settings
-=======
+
   Scenario: I should have back to group button
     And project "Shop" belongs to group
     And I visit project "Shop" page
@@ -39,7 +38,6 @@
   Scenario: I should have back to group button
     And I visit project "Shop" page
     Then I should see back to dashboard button
->>>>>>> 8419f355
 
   Scenario: I should have readme on page
     And I visit project "Shop" page
