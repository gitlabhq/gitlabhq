--- conflicted
+++ resolved
@@ -31,13 +31,8 @@
   end
 
   step 'I leave a diff comment in a parallel view on the left side like "Old comment"' do
-<<<<<<< HEAD
     click_parallel_diff_line(sample_commit.del_line_code, 'old')
-    page.within("#{diff_file_selector} form[id$='#{sample_commit.del_line_code}-true']") do
-=======
-    click_parallel_diff_line(sample_commit.line_code, 'old')
-    page.within("#{diff_file_selector} form[data-line-code='#{sample_commit.line_code}']") do
->>>>>>> 86d238e4
+    page.within("#{diff_file_selector} form[data-line-code='#{sample_commit.del_line_code}']") do
       fill_in "note[note]", with: "Old comment"
       find(".js-comment-button").click
     end
