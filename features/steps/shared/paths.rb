module SharedPaths
  include Spinach::DSL
  include RepoHelpers
  include DashboardHelper
<<<<<<< HEAD
  include WaitForVueResource
=======
  include WaitForRequests
>>>>>>> abc61f26

  step 'I visit new project page' do
    visit new_project_path
  end

  step 'I visit login page' do
    visit new_user_session_path
  end

  # ----------------------------------------
  # User
  # ----------------------------------------

  step 'I visit user "John Doe" page' do
    visit user_path("john_doe")
  end

  # ----------------------------------------
  # Group
  # ----------------------------------------

  step 'I visit group "Owned" page' do
    visit group_path(Group.find_by(name: "Owned"))
  end

  step 'I visit group "Owned" activity page' do
    visit activity_group_path(Group.find_by(name: "Owned"))
  end

  step 'I visit group "Owned" issues page' do
    visit issues_group_path(Group.find_by(name: "Owned"))
  end

  step 'I visit group "Owned" merge requests page' do
    visit merge_requests_group_path(Group.find_by(name: "Owned"))
  end

  step 'I visit group "Owned" milestones page' do
    visit group_milestones_path(Group.find_by(name: "Owned"))
  end

  step 'I visit group "Owned" members page' do
    visit group_group_members_path(Group.find_by(name: "Owned"))
  end

  step 'I visit group "Owned" settings page' do
    visit edit_group_path(Group.find_by(name: "Owned"))
  end

  step 'I visit group "Owned" projects page' do
    visit projects_group_path(Group.find_by(name: "Owned"))
  end

  step 'I visit group "Guest" page' do
    visit group_path(Group.find_by(name: "Guest"))
  end

  step 'I visit group "Guest" issues page' do
    visit issues_group_path(Group.find_by(name: "Guest"))
  end

  step 'I visit group "Guest" merge requests page' do
    visit merge_requests_group_path(Group.find_by(name: "Guest"))
  end

  step 'I visit group "Guest" members page' do
    visit group_group_members_path(Group.find_by(name: "Guest"))
  end

  step 'I visit group "Guest" settings page' do
    visit edit_group_path(Group.find_by(name: "Guest"))
  end

  # ----------------------------------------
  # Dashboard
  # ----------------------------------------

  step 'I visit dashboard page' do
    visit dashboard_projects_path
  end

  step 'I visit dashboard activity page' do
    visit activity_dashboard_path
  end

  step 'I visit dashboard projects page' do
    visit projects_dashboard_path
  end

  step 'I visit dashboard issues page' do
    visit assigned_issues_dashboard_path
  end

  step 'I visit dashboard merge requests page' do
    visit assigned_mrs_dashboard_path
  end

  step 'I visit dashboard search page' do
    visit search_path
  end

  step 'I visit dashboard help page' do
    visit help_path
  end

  step 'I visit dashboard groups page' do
    visit dashboard_groups_path
  end

  step 'I visit dashboard todos page' do
    visit dashboard_todos_path
  end

  step 'I should be redirected to the dashboard groups page' do
    expect(current_path).to eq dashboard_groups_path
  end

  step 'I visit dashboard starred projects page' do
    visit starred_dashboard_projects_path
  end

  # ----------------------------------------
  # Profile
  # ----------------------------------------

  step 'I visit profile page' do
    visit profile_path
  end

  step 'I visit profile applications page' do
    visit applications_profile_path
  end

  step 'I visit profile password page' do
    visit edit_profile_password_path
  end

  step 'I visit profile account page' do
    visit profile_account_path
  end

  step 'I visit profile SSH keys page' do
    visit profile_keys_path
  end

  step 'I visit profile preferences page' do
    visit profile_preferences_path
  end

  step 'I visit Authentication log page' do
    visit audit_log_profile_path
  end

  # ----------------------------------------
  # Admin
  # ----------------------------------------

  step 'I visit admin page' do
    visit admin_root_path
  end

  step 'I visit abuse reports page' do
    visit admin_abuse_reports_path
  end

  step 'I visit admin projects page' do
    visit admin_projects_path
  end

  step 'I visit admin users page' do
    visit admin_users_path
  end

  step 'I visit admin logs page' do
    visit admin_logs_path
  end

  step 'I visit admin messages page' do
    visit admin_broadcast_messages_path
  end

  step 'I visit admin hooks page' do
    visit admin_hooks_path
  end

  step 'I visit admin Resque page' do
    visit admin_background_jobs_path
  end

  step 'I visit admin teams page' do
    visit admin_teams_path
  end

  step 'I visit spam logs page' do
    visit admin_spam_logs_path
  end

  # ----------------------------------------
  # Generic Project
  # ----------------------------------------

  step "I visit my project's home page" do
    visit namespace_project_path(@project.namespace, @project)
  end

  step "I visit my project's settings page" do
    visit edit_namespace_project_path(@project.namespace, @project)
  end

  step "I visit my project's files page" do
    visit namespace_project_tree_path(@project.namespace, @project, root_ref)
  end

  step 'I visit a binary file in the repo' do
    visit namespace_project_blob_path(@project.namespace, @project,
      File.join(root_ref, 'files/images/logo-black.png'))
  end

  step "I visit my project's commits page" do
    visit namespace_project_commits_path(@project.namespace, @project, root_ref, { limit: 5 })
  end

  step "I visit my project's commits page for a specific path" do
    visit namespace_project_commits_path(@project.namespace, @project, root_ref + "/app/models/project.rb", { limit: 5 })
  end

  step 'I visit my project\'s commits stats page' do
    visit stats_namespace_project_repository_path(@project.namespace, @project)
  end

  step "I visit my project's graph page" do
    # Stub Graph max_size to speed up test (10 commits vs. 650)
    Network::Graph.stub(max_count: 10)

    visit namespace_project_network_path(@project.namespace, @project, root_ref)
  end

  step "I visit my project's issues page" do
    visit namespace_project_issues_path(@project.namespace, @project)
  end

  step "I visit my project's merge requests page" do
    visit namespace_project_merge_requests_path(@project.namespace, @project)
  end

  step "I visit my project's members page" do
    visit namespace_project_project_members_path(@project.namespace, @project)
  end

  step "I visit my project's wiki page" do
    visit namespace_project_wiki_path(@project.namespace, @project, :home)
  end

  step 'I visit project hooks page' do
    visit namespace_project_settings_integrations_path(@project.namespace, @project)
  end

  step 'I visit project deploy keys page' do
    visit namespace_project_deploy_keys_path(@project.namespace, @project)
  end

  step 'I visit project find file page' do
    visit namespace_project_find_file_path(@project.namespace, @project, root_ref)
  end

  # ----------------------------------------
  # "Shop" Project
  # ----------------------------------------

  step 'I visit project "Shop" page' do
    visit namespace_project_path(project.namespace, project)
  end

  step 'I visit project "Shop" activity page' do
    visit activity_namespace_project_path(project.namespace, project)
  end

  step 'I visit project "Forked Shop" merge requests page' do
    visit namespace_project_merge_requests_path(@forked_project.namespace, @forked_project)
  end

  step 'I visit edit project "Shop" page' do
    visit edit_namespace_project_path(project.namespace, project)
  end

  step 'I visit project branches page' do
    visit namespace_project_branches_path(@project.namespace, @project)
  end

  step 'I visit project protected branches page' do
    visit namespace_project_protected_branches_path(@project.namespace, @project)
  end

  step 'I visit compare refs page' do
    visit namespace_project_compare_index_path(@project.namespace, @project)
  end

  step 'I visit project commits page' do
    visit namespace_project_commits_path(@project.namespace, @project, root_ref, { limit: 5 })
  end

  step 'I visit project commits page for stable branch' do
    visit namespace_project_commits_path(@project.namespace, @project, 'stable', { limit: 5 })
  end

  step 'I visit project source page' do
    visit namespace_project_tree_path(@project.namespace, @project, root_ref)
  end

  step 'I visit blob file from repo' do
    visit namespace_project_blob_path(@project.namespace, @project, File.join(sample_commit.id, sample_blob.path))
  end

  step 'I visit ".gitignore" file in repo' do
    visit namespace_project_blob_path(@project.namespace, @project, File.join(root_ref, '.gitignore'))
  end

  step 'I am on the new file page' do
    expect(current_path).to eq(namespace_project_create_blob_path(@project.namespace, @project, root_ref))
  end

  step 'I am on the ".gitignore" edit file page' do
    expect(current_path).to eq(
      namespace_project_edit_blob_path(@project.namespace, @project, File.join(root_ref, '.gitignore')))
  end

  step 'I visit project source page for "6d39438"' do
    visit namespace_project_tree_path(@project.namespace, @project, "6d39438")
  end

  step 'I visit project source page for' \
       ' "6d394385cf567f80a8fd85055db1ab4c5295806f"' do
    visit namespace_project_tree_path(@project.namespace, @project,
                            '6d394385cf567f80a8fd85055db1ab4c5295806f')
  end

  step 'I visit project tags page' do
    visit namespace_project_tags_path(@project.namespace, @project)
  end

  step 'I visit project commit page' do
    visit namespace_project_commit_path(@project.namespace, @project, sample_commit.id)
  end

  step 'I visit project "Shop" issues page' do
    visit namespace_project_issues_path(project.namespace, project)
  end

  step 'I visit issue page "Release 0.4"' do
    issue = Issue.find_by(title: "Release 0.4")
    visit namespace_project_issue_path(issue.project.namespace, issue.project, issue)
  end

  step 'I visit project "Shop" labels page' do
    project = Project.find_by(name: 'Shop')
    visit namespace_project_labels_path(project.namespace, project)
  end

  step 'I visit project "Forum" labels page' do
    project = Project.find_by(name: 'Forum')
    visit namespace_project_labels_path(project.namespace, project)
  end

  step 'I visit project "Shop" new label page' do
    project = Project.find_by(name: 'Shop')
    visit new_namespace_project_label_path(project.namespace, project)
  end

  step 'I visit project "Forum" new label page' do
    project = Project.find_by(name: 'Forum')
    visit new_namespace_project_label_path(project.namespace, project)
  end

  step 'I visit merge request page "Bug NS-04"' do
    visit merge_request_path("Bug NS-04")
<<<<<<< HEAD
    wait_for_vue_resource
=======
    wait_for_requests
>>>>>>> abc61f26
  end

  step 'I visit merge request page "Bug NS-05"' do
    visit merge_request_path("Bug NS-05")
<<<<<<< HEAD
    wait_for_vue_resource
=======
    wait_for_requests
>>>>>>> abc61f26
  end

  step 'I visit merge request page "Bug NS-07"' do
    visit merge_request_path("Bug NS-07")
<<<<<<< HEAD
    wait_for_vue_resource
=======
    wait_for_requests
>>>>>>> abc61f26
  end

  step 'I visit merge request page "Bug NS-08"' do
    visit merge_request_path("Bug NS-08")
<<<<<<< HEAD
    wait_for_vue_resource
=======
    wait_for_requests
>>>>>>> abc61f26
  end

  step 'I visit merge request page "Bug CO-01"' do
    mr = MergeRequest.find_by(title: "Bug CO-01")
    visit namespace_project_merge_request_path(mr.target_project.namespace, mr.target_project, mr)
<<<<<<< HEAD
    wait_for_vue_resource
=======
    wait_for_requests
>>>>>>> abc61f26
  end

  step 'I visit project "Shop" merge requests page' do
    visit namespace_project_merge_requests_path(project.namespace, project)
  end

  step 'I visit forked project "Shop" merge requests page' do
    visit namespace_project_merge_requests_path(project.namespace, project)
  end

  step 'I visit project "Shop" milestones page' do
    visit namespace_project_milestones_path(project.namespace, project)
  end

  step 'I visit project "Shop" team page' do
    visit namespace_project_project_members_path(project.namespace, project)
  end

  step 'I visit project wiki page' do
    visit namespace_project_wiki_path(@project.namespace, @project, :home)
  end

  # ----------------------------------------
  # Visibility Projects
  # ----------------------------------------

  step 'I visit project "Community" page' do
    project = Project.find_by(name: "Community")
    visit namespace_project_path(project.namespace, project)
  end

  step 'I visit project "Community" source page' do
    project = Project.find_by(name: 'Community')
    visit namespace_project_tree_path(project.namespace, project, root_ref)
  end

  step 'I visit project "Internal" page' do
    project = Project.find_by(name: "Internal")
    visit namespace_project_path(project.namespace, project)
  end

  step 'I visit project "Enterprise" page' do
    project = Project.find_by(name: "Enterprise")
    visit namespace_project_path(project.namespace, project)
  end

  # ----------------------------------------
  # Empty Projects
  # ----------------------------------------

  step "I visit empty project page" do
    project = Project.find_by(name: "Empty Public Project")
    visit namespace_project_path(project.namespace, project)
  end

  step "I should not see command line instructions" do
    expect(page).not_to have_css('.empty_wrapper')
  end

  # ----------------------------------------
  # Public Projects
  # ----------------------------------------

  step 'I visit the public projects area' do
    visit explore_projects_path
  end

  step 'I visit the explore trending projects' do
    visit trending_explore_projects_path
  end

  step 'I visit the explore starred projects' do
    visit starred_explore_projects_path
  end

  step 'I visit the public groups area' do
    visit explore_groups_path
  end

  # ----------------------------------------
  # Snippets
  # ----------------------------------------

  step 'I visit project "Shop" snippets page' do
    visit namespace_project_snippets_path(project.namespace, project)
  end

  step 'I visit snippets page' do
    visit explore_snippets_path
  end

  step 'I visit new snippet page' do
    visit new_snippet_path
  end

  def root_ref
    @project.repository.root_ref
  end

  def project
    Project.find_by!(name: 'Shop')
  end

  def merge_request_path(title)
    mr = MergeRequest.find_by(title: title)
    namespace_project_merge_request_path(mr.target_project.namespace, mr.target_project, mr)
  end

  # ----------------------------------------
  # Errors
  # ----------------------------------------

  step 'page status code should be 404' do
    expect(status_code).to eq 404
  end
end<|MERGE_RESOLUTION|>--- conflicted
+++ resolved
@@ -2,11 +2,7 @@
   include Spinach::DSL
   include RepoHelpers
   include DashboardHelper
-<<<<<<< HEAD
-  include WaitForVueResource
-=======
   include WaitForRequests
->>>>>>> abc61f26
 
   step 'I visit new project page' do
     visit new_project_path
@@ -382,48 +378,28 @@
 
   step 'I visit merge request page "Bug NS-04"' do
     visit merge_request_path("Bug NS-04")
-<<<<<<< HEAD
-    wait_for_vue_resource
-=======
     wait_for_requests
->>>>>>> abc61f26
   end
 
   step 'I visit merge request page "Bug NS-05"' do
     visit merge_request_path("Bug NS-05")
-<<<<<<< HEAD
-    wait_for_vue_resource
-=======
     wait_for_requests
->>>>>>> abc61f26
   end
 
   step 'I visit merge request page "Bug NS-07"' do
     visit merge_request_path("Bug NS-07")
-<<<<<<< HEAD
-    wait_for_vue_resource
-=======
     wait_for_requests
->>>>>>> abc61f26
   end
 
   step 'I visit merge request page "Bug NS-08"' do
     visit merge_request_path("Bug NS-08")
-<<<<<<< HEAD
-    wait_for_vue_resource
-=======
     wait_for_requests
->>>>>>> abc61f26
   end
 
   step 'I visit merge request page "Bug CO-01"' do
     mr = MergeRequest.find_by(title: "Bug CO-01")
     visit namespace_project_merge_request_path(mr.target_project.namespace, mr.target_project, mr)
-<<<<<<< HEAD
-    wait_for_vue_resource
-=======
     wait_for_requests
->>>>>>> abc61f26
   end
 
   step 'I visit project "Shop" merge requests page' do
