class Spinach::Features::DashboardHelp < Spinach::FeatureSteps
  include SharedAuthentication
  include SharedPaths
  include SharedMarkdown

  step 'I visit the help page' do
    visit help_path
  end

  step 'I visit the "Rake Tasks" help page' do
<<<<<<< HEAD
    visit help_page_path("raketasks", "maintenance.md")
=======
    visit help_page_path('raketasks/maintenance', format: 'md')
>>>>>>> 9925051e
  end

  step 'I should see "Rake Tasks" page markdown rendered' do
    page.should have_content "Gather information about GitLab and the system it runs on"
  end

  step 'Header "Rebuild project satellites" should have correct ids and links' do
    header_should_have_correct_id_and_link(2, '(Re-)Create satellite repositories', 're-create-satellite-repositories', '.documentation')
  end
end<|MERGE_RESOLUTION|>--- conflicted
+++ resolved
@@ -8,11 +8,7 @@
   end
 
   step 'I visit the "Rake Tasks" help page' do
-<<<<<<< HEAD
-    visit help_page_path("raketasks", "maintenance.md")
-=======
     visit help_page_path('raketasks/maintenance', format: 'md')
->>>>>>> 9925051e
   end
 
   step 'I should see "Rake Tasks" page markdown rendered' do
