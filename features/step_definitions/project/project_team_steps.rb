--- conflicted
+++ resolved
@@ -36,13 +36,8 @@
 
 Given /^I change "(.*?)" role to "(.*?)"$/ do |arg1, arg2|
   user = User.find_by_name(arg1)
-<<<<<<< HEAD
   within ".user_#{user.id}" do 
     select arg2, :from => "team_member[project_access]"
-=======
-  within ".user_#{user.id}" do
-    select arg2, :from => "team_member_project_access"
->>>>>>> a595f894
   end
 end
 
