# Documentation

## User documentation

- [Account Security](user/account/security.md) Securing your account via two-factor authentication, etc.
- [API](api/README.md) Automate GitLab via a simple and powerful API.
- [CI/CD](ci/README.md) GitLab Continuous Integration (CI) and Continuous Delivery (CD) getting started, `.gitlab-ci.yml` options, and examples.
- [Custom templates for issues and merge requests](customization/issue_and_merge_request_template.md) Pre-fill the description of issues and merge requests to your liking.
- [GitLab as OAuth2 authentication service provider](integration/oauth_provider.md). It allows you to login to other applications from GitLab.
- [Container Registry](user/project/container_registry.md) Learn how to use GitLab Container Registry.
<<<<<<< HEAD
- [GitLab Basics](gitlab-basics/README.md) Find step by step how to start working on your commandline and on GitLab.
- [GitLab Pages](pages/README.md) Using GitLab Pages.
=======
- [GitLab basics](gitlab-basics/README.md) Find step by step how to start working on your commandline and on GitLab.
>>>>>>> 9b04e69a
- [Importing to GitLab](workflow/importing/README.md).
- [Importing and exporting projects between instances](user/project/settings/import_export.md).
- [Koding](user/project/koding.md) Learn how to use Koding, the online IDE.
- [Markdown](user/markdown.md) GitLab's advanced formatting system.
- [Migrating from SVN](workflow/importing/migrating_from_svn.md) Convert a SVN repository to Git and GitLab.
- [Permissions](user/permissions.md) Learn what each role in a project (external/guest/reporter/developer/master/owner) can do.
- [Profile Settings](profile/README.md)
- [Project Services](project_services/project_services.md) Integrate a project with external services, such as CI and chat.
- [Public access](public_access/public_access.md) Learn how you can allow public and internal access to projects.
- [Analytics](analytics/README.md)
- [SSH](ssh/README.md) Setup your ssh keys and deploy keys for secure access to your projects.
- [Webhooks](web_hooks/web_hooks.md) Let GitLab notify you when new code has been pushed to your project.
- [Workflow](workflow/README.md) Using GitLab functionality and importing projects from GitHub and SVN.
- [University](university/README.md) Learn Git and GitLab through videos and courses.
- [Git Attributes](user/project/git_attributes.md) Managing Git attributes using a `.gitattributes` file.

## Administrator documentation

- [Upload your GitLab License](user/admin_area/license.md) Upload the license you purchased for GitLab Enterprise Edition to unlock its features.
- [Audit Events](administration/audit_events.md) Check how user access changed in projects and groups.
- [Access restrictions](user/admin_area/settings/visibility_and_access_controls.md#enabled-git-access-protocols) Define which Git access protocols can be used to talk to GitLab
- [Authentication/Authorization](administration/auth/README.md) Configure
  external authentication with LDAP, SAML, CAS and additional Omniauth providers.
- [Changing the appearance of the login page](customization/branded_login_page.md) Make the login page branded for your GitLab instance.
- [Custom git hooks](administration/custom_hooks.md) Custom git hooks (on the filesystem) for when webhooks aren't enough.
- [Email](tools/email.md) Email GitLab users from GitLab
- [Push Rules](push_rules/push_rules.md) Advanced push rules for your project.
- [Help message](customization/help_message.md) Set information about administrators of your GitLab instance.
- [Install](install/README.md) Requirements, directory structures and installation from source.
- [Integration](integration/README.md) How to integrate with systems such as JIRA, Redmine, LDAP and Twitter.
- [Restart GitLab](administration/restart_gitlab.md) Learn how to restart GitLab and its components.
- [Issue closing pattern](administration/issue_closing_pattern.md) Customize how to close an issue from commit messages.
- [Koding](administration/integration/koding.md) Set up Koding to use with GitLab.
- [Libravatar](customization/libravatar.md) Use Libravatar instead of Gravatar for user avatars.
- [Log system](administration/logs.md) Log system.
- [Environment Variables](administration/environment_variables.md) to configure GitLab.
- [Operations](administration/operations.md) Keeping GitLab up and running.
- [Raketasks](raketasks/README.md) Backups, maintenance, automatic webhook setup and the importing of projects.
- [Repository checks](administration/repository_checks.md) Periodic Git repository checks.
- [Repository storages](administration/repository_storages.md) Manage the paths used to store repositories.
- [Security](security/README.md) Learn what you can do to further secure your GitLab instance.
- [System hooks](system_hooks/system_hooks.md) Notifications when users, projects and keys are changed.
- [Update](update/README.md) Update guides to upgrade your installation.
- [Welcome message](customization/welcome_message.md) Add a custom welcome message to the sign-in page.
- [Reply by email](administration/reply_by_email.md) Allow users to comment on issues and merge requests by replying to notification emails.
- [Migrate GitLab CI to CE/EE](migrate_ci_to_ce/README.md) Follow this guide to migrate your existing GitLab CI data to GitLab CE/EE.
- [Downgrade back to CE](downgrade_ee_to_ce/README.md) Follow this guide if you need to downgrade from EE to CE.
- [git-annex configuration](workflow/git_annex.md#configuration)
- [Git LFS configuration](workflow/lfs/lfs_administration.md)
- [Housekeeping](administration/housekeeping.md) Keep your Git repository tidy and fast.
<<<<<<< HEAD
- [GitLab Pages configuration](pages/administration.md) Configure GitLab Pages.
- [Elasticsearch](integration/elasticsearch.md) Enable Elasticsearch.
- [GitLab GEO](gitlab-geo/README.md) Configure GitLab GEO, a secondary read-only GitLab instance.
=======
>>>>>>> 9b04e69a
- [GitLab Performance Monitoring](administration/monitoring/performance/introduction.md) Configure GitLab and InfluxDB for measuring performance metrics.
- [Monitoring uptime](user/admin_area/monitoring/health_check.md) Check the server status using the health check endpoint.
- [Debugging Tips](administration/troubleshooting/debug.md) Tips to debug problems when things go wrong
- [Sidekiq Troubleshooting](administration/troubleshooting/sidekiq.md) Debug when Sidekiq appears hung and is not processing jobs.
- [High Availability](administration/high_availability/README.md) Configure multiple servers for scaling or high availability.
- [Container Registry](administration/container_registry.md) Configure Docker Registry with GitLab.
- [Multiple mountpoints for the repositories storage](administration/repository_storages.md) Define multiple repository storage paths to distribute the storage load.
- [Repository restrictions](user/admin_area/settings/account_and_limit_settings.md#repository-size-limit) Define size restrictions for your repositories to limit the space they occupy in your storage device. Includes LFS objects.

## Contributor documentation

- [Development](development/README.md) All styleguides and explanations how to contribute.
- [Legal](legal/README.md) Contributor license agreements.<|MERGE_RESOLUTION|>--- conflicted
+++ resolved
@@ -8,12 +8,8 @@
 - [Custom templates for issues and merge requests](customization/issue_and_merge_request_template.md) Pre-fill the description of issues and merge requests to your liking.
 - [GitLab as OAuth2 authentication service provider](integration/oauth_provider.md). It allows you to login to other applications from GitLab.
 - [Container Registry](user/project/container_registry.md) Learn how to use GitLab Container Registry.
-<<<<<<< HEAD
 - [GitLab Basics](gitlab-basics/README.md) Find step by step how to start working on your commandline and on GitLab.
 - [GitLab Pages](pages/README.md) Using GitLab Pages.
-=======
-- [GitLab basics](gitlab-basics/README.md) Find step by step how to start working on your commandline and on GitLab.
->>>>>>> 9b04e69a
 - [Importing to GitLab](workflow/importing/README.md).
 - [Importing and exporting projects between instances](user/project/settings/import_export.md).
 - [Koding](user/project/koding.md) Learn how to use Koding, the online IDE.
@@ -64,12 +60,9 @@
 - [git-annex configuration](workflow/git_annex.md#configuration)
 - [Git LFS configuration](workflow/lfs/lfs_administration.md)
 - [Housekeeping](administration/housekeeping.md) Keep your Git repository tidy and fast.
-<<<<<<< HEAD
 - [GitLab Pages configuration](pages/administration.md) Configure GitLab Pages.
 - [Elasticsearch](integration/elasticsearch.md) Enable Elasticsearch.
 - [GitLab GEO](gitlab-geo/README.md) Configure GitLab GEO, a secondary read-only GitLab instance.
-=======
->>>>>>> 9b04e69a
 - [GitLab Performance Monitoring](administration/monitoring/performance/introduction.md) Configure GitLab and InfluxDB for measuring performance metrics.
 - [Monitoring uptime](user/admin_area/monitoring/health_check.md) Check the server status using the health check endpoint.
 - [Debugging Tips](administration/troubleshooting/debug.md) Tips to debug problems when things go wrong
