--- conflicted
+++ resolved
@@ -61,11 +61,8 @@
 - [Git Hooks](git_hooks/git_hooks.md) Advanced push rules for your project.
 - [Help message](customization/help_message.md) Set information about administrators of your GitLab instance.
 - [Install](install/README.md) Requirements, directory structures and installation from source.
-<<<<<<< HEAD
+- [Restart GitLab](administration/restart_gitlab.md) Learn how to restart GitLab and its components
 - [Installing your license](license/README.md)
-=======
-- [Restart GitLab](administration/restart_gitlab.md) Learn how to restart GitLab and its components
->>>>>>> 0e51ca7c
 - [Integration](integration/README.md) How to integrate with systems such as JIRA, Redmine, LDAP and Twitter.
 - [Issue closing](customization/issue_closing.md) Customize how to close an issue from commit messages.
 - [Libravatar](customization/libravatar.md) Use Libravatar for user avatars.
@@ -81,12 +78,9 @@
 - [Migrate GitLab CI to CE/EE](migrate_ci_to_ce/README.md) Follow this guide to migrate your existing GitLab CI data to GitLab CE/EE.
 - [Downgrade back to CE](downgrade_ee_to_ce/README.md) Follow this guide if you need to downgrade from EE to CE.
 - [Git LFS configuration](workflow/lfs/lfs_administration.md)
-<<<<<<< HEAD
+- [Housekeeping](administration/housekeeping.md) Keep your Git repository tidy and fast.
 - [GitLab Pages configuration](pages/administration.md)
 - [Elasticsearch (EE-only)](integration/elasticsearch.md) Enable Elasticsearch
-=======
-- [Housekeeping](administration/housekeeping.md) Keep your Git repository tidy and fast.
->>>>>>> 0e51ca7c
 - [GitLab Performance Monitoring](monitoring/performance/introduction.md) Configure GitLab and InfluxDB for measuring performance metrics
 
 ## Contributor documentation
