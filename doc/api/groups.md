# Groups

<<<<<<< HEAD
Every API call to groups must be authenticated.

If a user is not a member of a group and the group contains at least one private
project, all API calls return a 403 status code.

## Namespaces in groups

By default, groups only get 20 namespaces at a time because the API results are
paginated.

To get more (up to 100), pass the following as an argument to the API call:

```
/groups?per_page=100
```

And to switch pages add:
```
/groups?per_page=100&page=2
```

## List project groups
=======
## List groups
>>>>>>> 0deeebc1

Get a list of a user's groups. Admins get a list of all groups.

```
GET /groups
```

```bash
curl -H "PRIVATE-TOKEN: 9koXpg98eAheJpvBs5tK" https://gitlab.example.com/api/v3/groups
```

Example response:

```json
[
   {
      "id" : 3,
      "name" : "Gitlab Org",
      "description" : "Quae magnam libero provident non illum quidem vel fugit.",
      "path" : "gitlab-org",
      "avatar_url" : null,
      "web_url" : "http://gitlab.example.com/groups/gitlab-org"
   },
]
```

<<<<<<< HEAD
=======
You can search for groups by name or path, see below.


## List a group's projects

Get a list of projects in this group.

```
GET /groups/:id/projects
```

Parameters:

- `archived` (optional) - if passed, limit by archived status
- `order_by` (optional) - Return requests ordered by `id`, `name`, `path`, `created_at`, `updated_at` or `last_activity_at` fields. Default is `created_at`
- `sort` (optional) - Return requests sorted in `asc` or `desc` order. Default is `desc`
- `search` (optional) - Return list of authorized projects according to a search criteria
- `ci_enabled_first` - Return projects ordered by ci_enabled flag. Projects with enabled GitLab CI go first

```json
[
  {
    "id": 4,
    "description": null,
    "default_branch": "master",
    "public": false,
    "visibility_level": 0,
    "ssh_url_to_repo": "git@example.com:diaspora/diaspora-client.git",
    "http_url_to_repo": "http://example.com/diaspora/diaspora-client.git",
    "web_url": "http://example.com/diaspora/diaspora-client",
    "tag_list": [
      "example",
      "disapora client"
    ],
    "owner": {
      "id": 3,
      "name": "Diaspora",
      "created_at": "2013-09-30T13: 46: 02Z"
    },
    "name": "Diaspora Client",
    "name_with_namespace": "Diaspora / Diaspora Client",
    "path": "diaspora-client",
    "path_with_namespace": "diaspora/diaspora-client",
    "issues_enabled": true,
    "merge_requests_enabled": true,
    "builds_enabled": true,
    "wiki_enabled": true,
    "snippets_enabled": false,
    "created_at": "2013-09-30T13: 46: 02Z",
    "last_activity_at": "2013-09-30T13: 46: 02Z",
    "creator_id": 3,
    "namespace": {
      "created_at": "2013-09-30T13: 46: 02Z",
      "description": "",
      "id": 3,
      "name": "Diaspora",
      "owner_id": 1,
      "path": "diaspora",
      "updated_at": "2013-09-30T13: 46: 02Z"
    },
    "archived": false,
    "avatar_url": "http://example.com/uploads/project/avatar/4/uploads/avatar.png"
  }
]
```

>>>>>>> 0deeebc1
## Details of a group

Get all details of a group by searching by name or by path.

Every authenticated user can see the details of a group if there are no private
projects in it.

```
GET /groups/:id
```

| Attribute | Type | Required | Description |
| --------- | ---- | -------- | ----------- |
| `id` | integer | yes | The ID or path of a group |

```bash
curl -H "PRIVATE-TOKEN: 9koXpg98eAheJpvBs5tK" https://gitlab.example.com/api/v3/groups/3
```

Example response:

```json
[
{
  "web_url" : "http://gitlab.example.com/groups/gitlab-org",
  "description" : "Quae magnam libero provident non illum quidem vel fugit.",
  "name" : "Gitlab Org",
  "avatar_url" : null,
  "path" : "gitlab-org",
  "id" : 3,
  "projects" : [
     {
        "tag_list" : [],
        "path" : "gitlab-test",
        "forks_count" : 0,
        "default_branch" : "master",
        "wiki_enabled" : true,
        "last_activity_at" : "2015-09-15T18:34:17.834Z",
        "http_url_to_repo" : "http://gitlab.example.com/gitlab-org/gitlab-test.git",
        "archived" : false,
        "id" : 5,
        "star_count" : 0,
        "avatar_url" : null,
        "path_with_namespace" : "gitlab-org/gitlab-test",
        "web_url" : "http://gitlab.example.com/gitlab-org/gitlab-test",
        "merge_requests_enabled" : true,
        "name_with_namespace" : "Gitlab Org / Gitlab Test",
        "creator_id" : 1,
        "snippets_enabled" : false,
        "public" : true,
        "issues_enabled" : true,
        "namespace" : {
           "avatar" : {
              "url" : null
           },
           "owner_id" : null,
           "path" : "gitlab-org",
           "name" : "Gitlab Org",
           "created_at" : "2015-09-15T18:24:44.162Z",
           "updated_at" : "2015-09-15T18:24:44.162Z",
           "description" : "Quae magnam libero provident non illum quidem vel fugit.",
           "id" : 3
        },
        "name" : "Gitlab Test",
        "created_at" : "2015-09-15T18:27:31.969Z",
        "ssh_url_to_repo" : "axil@gitlab.example.com:gitlab-org/gitlab-test.git",
        "visibility_level" : 20,
        "description" : "Veritatis harum culpa perferendis odit voluptates vel et."
     },
]
```

## New group

Creates a new group. Available only for users who can create groups.

```
POST /groups
```

| Attribute | Type | Required | Description |
| --------- | ---- | -------- | ----------- |
| `name` | string | yes | The name of the group |
| `path` | string | yes | The path of the group |
| `description` | string | no | The group's description |

```bash
curl -X POST -H "PRIVATE-TOKEN: 9koXpg98eAheJpvBs5tK" "https://gitlab.example.com/api/v3/groups?path=my-group&name=My%20group"
```

Example response:

```json
{
   "web_url" : "https://gitlab.example.com/groups/my-group",
   "id" : 33,
   "avatar_url" : null,
   "description" : "",
   "name" : "My group",
   "path" : "my-group"
}
```

## Transfer project to group

Transfer a project to a Group namespace. Available only for admins.

```
POST  /groups/:id/projects/:project_id
```

| Attribute | Type | Required | Description |
| --------- | ---- | -------- | ----------- |
| `id`         | integer | yes | The ID of a group |
| `project_id` | integer | yes | The ID of a project |

```bash
curl -X POST -H "PRIVATE-TOKEN: 9koXpg98eAheJpvBs5tK" https://gitlab.example.com/api/v3/groups/2/projects/9
```

Example response:

```json
{
   "owner_id" : null,
   "path" : "gitlab-org",
   "created_at" : "2015-09-15T18:24:44.162Z",
   "avatar" : {
      "url" : null
   },
   "updated_at" : "2015-09-15T18:24:44.162Z",
   "id" : 3,
   "description" : "Quae magnam libero provident non illum quidem vel fugit.",
   "name" : "Gitlab Org"
}
```

## Remove group

Removes a group and all its projects.

```
DELETE /groups/:id
```

| Attribute | Type | Required | Description |
| --------- | ---- | -------- | ----------- |
| `id`      | integer/string | yes | The ID or path of a group |

```bash
curl -X DELETE -H "PRIVATE-TOKEN: 9koXpg98eAheJpvBs5tK" https://gitlab.example.com/api/v3/groups/my-group
```

Example response:

```json
{
   "avatar" : {
      "url" : null
   },
   "created_at" : "2015-10-29T12:29:50.407Z",
   "updated_at" : "2015-10-29T12:29:50.407Z",
   "description" : "",
   "path" : "my-group",
   "name" : "My group",
   "id" : 33,
   "owner_id" : null
}
```

## Search for group

Get all groups that match a string in their name or path.

```
GET /groups?search=foobar
```

```bash
curl -H "PRIVATE-TOKEN: 9koXpg98eAheJpvBs5tK" "https://gitlab.example.com/api/v3/groups?search=gitlab"
```

Example response:

```json
[
   {
      "avatar_url" : null,
      "web_url" : "https://gitlab.example.com/groups/gitlab-org",
      "path" : "gitlab-org",
      "name" : "Gitlab Org",
      "id" : 3,
      "description" : "Quae magnam libero provident non illum quidem vel fugit."
   }
]
```

## Group members

**Group access levels**

The group access levels are defined in the `Gitlab::Access` module. Currently,
these levels are recognized:

```
GUEST     = 10
REPORTER  = 20
DEVELOPER = 30
MASTER    = 40
OWNER     = 50
```

### List group members

Get a list of group members viewable by the authenticated user.

```
GET /groups/:id/members
```

| Attribute | Type | Required | Description |
| --------- | ---- | -------- | ----------- |
| `id`      | integer | yes | The ID of a group |

```bash
curl -H "PRIVATE-TOKEN: 9koXpg98eAheJpvBs5tK" https://gitlab.example.com/api/v3/groups/3/members
```

Example response:

```json
[
   {
      "username" : "peyton",
      "avatar_url" : null,
      "web_url" : "https://gitlab.example.com/u/peyton",
      "state" : "active",
      "id" : 11,
      "name" : "Sarai Walter",
      "access_level" : 20
   },
   {
      "access_level" : 20,
      "name" : "Mallie Jacobs",
      "id" : 5,
      "state" : "active",
      "web_url" : "https://gitlab.example.com/u/hazle",
      "avatar_url" : null,
      "username" : "hazle"
   },
]
```

### Add group member

Adds a user to the list of group members.

```
POST /groups/:id/members
```

| Attribute | Type | Required | Description |
| --------- | ---- | -------- | ----------- |
| `id`      | integer | yes | The ID of a group |
| `user_id` | integer | yes | The ID of a user to add |
| `access_level` | integer | yes | The access level a user will have |

```bash
curl -X POST -H "PRIVATE-TOKEN: 9koXpg98eAheJpvBs5tK" "https://gitlab.example.com/api/v3/groups/3/members?user_id=7&access_level=30"
```

Example response:

```json
{
   "web_url" : "https://gitlab.example.com/u/laurine",
   "username" : "laurine",
   "state" : "active",
   "id" : 7,
   "access_level" : 30,
   "name" : "Dr. Meta Fritsch",
   "avatar_url" : null
}
```

### Edit group team member

Updates a group team member to a specified access level.

```
PUT /groups/:id/members/:user_id
```

| Attribute | Type | Required | Description |
| --------- | ---- | -------- | ----------- |
| `id`      | integer | yes | The ID of a group |
| `user_id` | integer | yes | The ID of a user to add |
| `access_level` | integer | yes | The group access level a user will have |

```bash
curl -X PUT -H "PRIVATE-TOKEN: 9koXpg98eAheJpvBs5tK" "https://gitlab.example.com/api/v3/groups/3/members/7?access_level=20"
```

Example response:

```json
{
   "web_url" : "https://gitlab.example.com/u/laurine",
   "username" : "laurine",
   "state" : "active",
   "id" : 7,
   "access_level" : 20,
   "name" : "Dr. Meta Fritsch",
   "avatar_url" : null
}
```

### Remove user from group

Removes a user from a group.

```
DELETE /groups/:id/members/:user_id
```

<<<<<<< HEAD
| Attribute | Type | Required | Description |
| --------- | ---- | -------- | ----------- |
| `id`      | integer | yes | The ID of a group |
| `user_id` | integer | yes | The ID of a user to add |

```bash
curl -X DELETE -H "PRIVATE-TOKEN: 9koXpg98eAheJpvBs5tK" "https://gitlab.example.com/api/v3/groups/3/members/7"
```

Example response:

```json
{
   "source_type" : "Namespace",
   "invite_accepted_at" : null,
   "updated_at" : "2015-10-29T15:11:59.687Z",
   "notification_level" : 3,
   "id" : 60,
   "invite_token" : null,
   "access_level" : 10,
   "created_at" : "2015-10-29T15:02:39.659Z",
   "created_by_id" : 26,
   "invite_email" : null,
   "user_id" : 7,
   "source_id" : 3
}
=======
And to switch pages add:
```
/groups?per_page=100&page=2
>>>>>>> 0deeebc1
```
<|MERGE_RESOLUTION|>--- conflicted
+++ resolved
@@ -1,33 +1,30 @@
 # Groups
 
-<<<<<<< HEAD
 Every API call to groups must be authenticated.
 
 If a user is not a member of a group and the group contains at least one private
 project, all API calls return a 403 status code.
 
-## Namespaces in groups
+## Group pagination
 
 By default, groups only get 20 namespaces at a time because the API results are
 paginated.
 
 To get more (up to 100), pass the following as an argument to the API call:
 
-```
+```bash
 /groups?per_page=100
 ```
 
 And to switch pages add:
-```
+
+```bash
 /groups?per_page=100&page=2
 ```
 
-## List project groups
-=======
 ## List groups
->>>>>>> 0deeebc1
-
-Get a list of a user's groups. Admins get a list of all groups.
+
+Get a list of a user's groups. Administrators get a list of all groups.
 
 ```
 GET /groups
@@ -52,11 +49,6 @@
 ]
 ```
 
-<<<<<<< HEAD
-=======
-You can search for groups by name or path, see below.
-
-
 ## List a group's projects
 
 Get a list of projects in this group.
@@ -65,13 +57,20 @@
 GET /groups/:id/projects
 ```
 
-Parameters:
-
-- `archived` (optional) - if passed, limit by archived status
-- `order_by` (optional) - Return requests ordered by `id`, `name`, `path`, `created_at`, `updated_at` or `last_activity_at` fields. Default is `created_at`
-- `sort` (optional) - Return requests sorted in `asc` or `desc` order. Default is `desc`
-- `search` (optional) - Return list of authorized projects according to a search criteria
-- `ci_enabled_first` - Return projects ordered by ci_enabled flag. Projects with enabled GitLab CI go first
+| Attribute | Type | Required | Description |
+| --------- | ---- | -------- | ----------- |
+| `id`      | integer | yes | The ID or path of a group |
+| `archived`| boolean | no  | If passed, limit by archived status |
+| `order_by`| string  | no  | Return requests ordered by `id`, `name`, `path`, `created_at`, `updated_at` or `last_activity_at` fields. Default is `created_at`  |
+| `sort`    | string  | no  | Return requests sorted in `asc` or `desc` order. Default is `desc`
+| `search`  | string  | no  | Return list of authorized projects according to a search criteria
+| `ci_enabled_first`  |  -  | no  | Return projects ordered by ci_enabled flag. Projects with enabled GitLab CI go first |
+
+```bash
+curl -H "PRIVATE-TOKEN: 9koXpg98eAheJpvBs5tK" https://gitlab.example.com/api/v3/groups/4/projects
+```
+
+Example response:
 
 ```json
 [
@@ -81,9 +80,9 @@
     "default_branch": "master",
     "public": false,
     "visibility_level": 0,
-    "ssh_url_to_repo": "git@example.com:diaspora/diaspora-client.git",
-    "http_url_to_repo": "http://example.com/diaspora/diaspora-client.git",
-    "web_url": "http://example.com/diaspora/diaspora-client",
+    "ssh_url_to_repo": "git@gitlab.example.com:diaspora/diaspora-client.git",
+    "http_url_to_repo": "https://gitlab.example.com/diaspora/diaspora-client.git",
+    "web_url": "https://gitlab.example.com/diaspora/diaspora-client",
     "tag_list": [
       "example",
       "disapora client"
@@ -115,12 +114,11 @@
       "updated_at": "2013-09-30T13: 46: 02Z"
     },
     "archived": false,
-    "avatar_url": "http://example.com/uploads/project/avatar/4/uploads/avatar.png"
+    "avatar_url": "https://gitlab.example.com/uploads/project/avatar/4/uploads/avatar.png"
   }
 ]
 ```
 
->>>>>>> 0deeebc1
 ## Details of a group
 
 Get all details of a group by searching by name or by path.
@@ -406,7 +404,7 @@
 }
 ```
 
-### Edit group team member
+### Edit group member
 
 Updates a group team member to a specified access level.
 
@@ -446,7 +444,6 @@
 DELETE /groups/:id/members/:user_id
 ```
 
-<<<<<<< HEAD
 | Attribute | Type | Required | Description |
 | --------- | ---- | -------- | ----------- |
 | `id`      | integer | yes | The ID of a group |
@@ -473,9 +470,4 @@
    "user_id" : 7,
    "source_id" : 3
 }
-=======
-And to switch pages add:
-```
-/groups?per_page=100&page=2
->>>>>>> 0deeebc1
-```
+```