--- conflicted
+++ resolved
@@ -8,23 +8,13 @@
 
 ```json
 [
-<<<<<<< HEAD
     {
         "id": 1,
         "name": "Foobar Group",
         "path": "foo-bar",
-        "owner_id": 18,
         "ldap_cn": "ldap-group-name",
         "ldap_access": 30,
     }
-=======
-  {
-    "id": 1,
-    "name": "Foobar Group",
-    "path": "foo-bar",
-    "owner_id": 18
-  }
->>>>>>> 9c3e95f6
 ]
 ```
 
