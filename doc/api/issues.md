--- conflicted
+++ resolved
@@ -103,18 +103,14 @@
       "user_notes_count": 1,
       "due_date": "2016-07-22",
       "web_url": "http://example.com/example/example/issues/6",
-<<<<<<< HEAD
-      "confidential": false,
-      "discussion_locked": false
-=======
       "time_stats": {
          "time_estimate": 0,
          "total_time_spent": 0,
          "human_time_estimate": null,
          "human_total_time_spent": null
       },
-      "confidential": false
->>>>>>> eeddd966
+      "confidential": false,
+      "discussion_locked": false
    }
 ]
 ```
@@ -213,18 +209,14 @@
       "user_notes_count": 1,
       "due_date": null,
       "web_url": "http://example.com/example/example/issues/1",
-<<<<<<< HEAD
-      "confidential": false,
-      "discussion_locked": false
-=======
       "time_stats": {
          "time_estimate": 0,
          "total_time_spent": 0,
          "human_time_estimate": null,
          "human_total_time_spent": null
       },
-      "confidential": false
->>>>>>> eeddd966
+      "confidential": false,
+      "discussion_locked": false
    }
 ]
 ```
@@ -324,18 +316,14 @@
       "user_notes_count": 1,
       "due_date": "2016-07-22",
       "web_url": "http://example.com/example/example/issues/1",
-<<<<<<< HEAD
-      "confidential": false,
-      "discussion_locked": false
-=======
       "time_stats": {
          "time_estimate": 0,
          "total_time_spent": 0,
          "human_time_estimate": null,
          "human_total_time_spent": null
       },
-      "confidential": false
->>>>>>> eeddd966
+      "confidential": false,
+      "discussion_locked": false
    }
 ]
 ```
