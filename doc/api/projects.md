# Projects


### Project visibility level

Project in GitLab has be either private, internal or public.
You can determine it by `visibility_level` field in project.

Constants for project visibility levels are next:

* Private. `visibility_level` is `0`.
  Project access must be granted explicitly for each user.

* Internal. `visibility_level` is `10`.
  The project can be cloned by any logged in user.

* Public. `visibility_level` is `20`.
  The project can be cloned without any authentication.


## List projects

Get a list of projects for which the authenticated user is a member.

```
GET /projects
```

Parameters:

| Attribute | Type | Required | Description |
| --------- | ---- | -------- | ----------- |
| `archived` | boolean | no | Limit by archived status |
| `visibility` | string | no | Limit by visibility `public`, `internal`, or `private` |
| `order_by` | string | no | Return projects ordered by `id`, `name`, `path`, `created_at`, `updated_at`, or `last_activity_at` fields. Default is `created_at` |
| `sort` | string | no | Return projects sorted in `asc` or `desc` order. Default is `desc` |
| `search` | string | no | Return list of authorized projects matching the search criteria |
| `simple` | boolean | no | Return only the ID, URL, name, and path of each project |

```json
[
  {
    "id": 4,
    "description": null,
    "default_branch": "master",
    "public": false,
    "visibility_level": 0,
    "ssh_url_to_repo": "git@example.com:diaspora/diaspora-client.git",
    "http_url_to_repo": "http://example.com/diaspora/diaspora-client.git",
    "web_url": "http://example.com/diaspora/diaspora-client",
    "tag_list": [
      "example",
      "disapora client"
    ],
    "owner": {
      "id": 3,
      "name": "Diaspora",
      "created_at": "2013-09-30T13:46:02Z"
    },
    "name": "Diaspora Client",
    "name_with_namespace": "Diaspora / Diaspora Client",
    "path": "diaspora-client",
    "path_with_namespace": "diaspora/diaspora-client",
    "issues_enabled": true,
    "open_issues_count": 1,
    "merge_requests_enabled": true,
    "builds_enabled": true,
    "wiki_enabled": true,
    "snippets_enabled": false,
    "container_registry_enabled": false,
    "created_at": "2013-09-30T13:46:02Z",
    "last_activity_at": "2013-09-30T13:46:02Z",
    "creator_id": 3,
    "namespace": {
      "created_at": "2013-09-30T13:46:02Z",
      "description": "",
      "id": 3,
      "name": "Diaspora",
      "owner_id": 1,
      "path": "diaspora",
      "updated_at": "2013-09-30T13:46:02Z"
    },
    "archived": false,
    "avatar_url": "http://example.com/uploads/project/avatar/4/uploads/avatar.png",
    "shared_runners_enabled": true,
    "forks_count": 0,
    "star_count": 0,
    "runners_token": "b8547b1dc37721d05889db52fa2f02",
    "public_builds": true,
    "shared_with_groups": [],
    "only_allow_merge_if_build_succeeds": false,
    "request_access_enabled": false
  },
  {
    "id": 6,
    "description": null,
    "default_branch": "master",
    "public": false,
    "visibility_level": 0,
    "ssh_url_to_repo": "git@example.com:brightbox/puppet.git",
    "http_url_to_repo": "http://example.com/brightbox/puppet.git",
    "web_url": "http://example.com/brightbox/puppet",
    "tag_list": [
      "example",
      "puppet"
    ],
    "owner": {
      "id": 4,
      "name": "Brightbox",
      "created_at": "2013-09-30T13:46:02Z"
    },
    "name": "Puppet",
    "name_with_namespace": "Brightbox / Puppet",
    "path": "puppet",
    "path_with_namespace": "brightbox/puppet",
    "issues_enabled": true,
    "open_issues_count": 1,
    "merge_requests_enabled": true,
    "builds_enabled": true,
    "wiki_enabled": true,
    "snippets_enabled": false,
    "container_registry_enabled": false,
    "created_at": "2013-09-30T13:46:02Z",
    "last_activity_at": "2013-09-30T13:46:02Z",
    "creator_id": 3,
    "namespace": {
      "created_at": "2013-09-30T13:46:02Z",
      "description": "",
      "id": 4,
      "name": "Brightbox",
      "owner_id": 1,
      "path": "brightbox",
      "updated_at": "2013-09-30T13:46:02Z"
    },
    "permissions": {
      "project_access": {
        "access_level": 10,
        "notification_level": 3
      },
      "group_access": {
        "access_level": 50,
        "notification_level": 3
      }
    },
    "archived": false,
    "avatar_url": null,
    "shared_runners_enabled": true,
    "forks_count": 0,
    "star_count": 0,
    "runners_token": "b8547b1dc37721d05889db52fa2f02",
    "public_builds": true,
    "shared_with_groups": [],
    "only_allow_merge_if_build_succeeds": false,
    "request_access_enabled": false
  }
]
```

Get a list of projects which the authenticated user can see.

```
GET /projects/visible
```

Parameters:

| Attribute | Type | Required | Description |
| --------- | ---- | -------- | ----------- |
| `archived` | boolean | no | Limit by archived status |
| `visibility` | string | no | Limit by visibility `public`, `internal`, or `private` |
| `order_by` | string | no | Return projects ordered by `id`, `name`, `path`, `created_at`, `updated_at`, or `last_activity_at` fields. Default is `created_at` |
| `sort` | string | no | Return projects sorted in `asc` or `desc` order. Default is `desc` |
| `search` | string | no | Return list of authorized projects matching the search criteria |
| `simple` | boolean | no | Return only the ID, URL, name, and path of each project |

```json
[
  {
    "id": 4,
    "description": null,
    "default_branch": "master",
    "public": false,
    "visibility_level": 0,
    "ssh_url_to_repo": "git@example.com:diaspora/diaspora-client.git",
    "http_url_to_repo": "http://example.com/diaspora/diaspora-client.git",
    "web_url": "http://example.com/diaspora/diaspora-client",
    "tag_list": [
      "example",
      "disapora client"
    ],
    "owner": {
      "id": 3,
      "name": "Diaspora",
      "created_at": "2013-09-30T13:46:02Z"
    },
    "name": "Diaspora Client",
    "name_with_namespace": "Diaspora / Diaspora Client",
    "path": "diaspora-client",
    "path_with_namespace": "diaspora/diaspora-client",
    "issues_enabled": true,
    "open_issues_count": 1,
    "merge_requests_enabled": true,
    "builds_enabled": true,
    "wiki_enabled": true,
    "snippets_enabled": false,
    "container_registry_enabled": false,
    "created_at": "2013-09-30T13:46:02Z",
    "last_activity_at": "2013-09-30T13:46:02Z",
    "creator_id": 3,
    "namespace": {
      "created_at": "2013-09-30T13:46:02Z",
      "description": "",
      "id": 3,
      "name": "Diaspora",
      "owner_id": 1,
      "path": "diaspora",
      "updated_at": "2013-09-30T13:46:02Z"
    },
    "archived": false,
    "avatar_url": "http://example.com/uploads/project/avatar/4/uploads/avatar.png",
    "shared_runners_enabled": true,
    "forks_count": 0,
    "star_count": 0,
    "runners_token": "b8547b1dc37721d05889db52fa2f02",
    "public_builds": true,
    "shared_with_groups": []
  },
  {
    "id": 6,
    "description": null,
    "default_branch": "master",
    "public": false,
    "visibility_level": 0,
    "ssh_url_to_repo": "git@example.com:brightbox/puppet.git",
    "http_url_to_repo": "http://example.com/brightbox/puppet.git",
    "web_url": "http://example.com/brightbox/puppet",
    "tag_list": [
      "example",
      "puppet"
    ],
    "owner": {
      "id": 4,
      "name": "Brightbox",
      "created_at": "2013-09-30T13:46:02Z"
    },
    "name": "Puppet",
    "name_with_namespace": "Brightbox / Puppet",
    "path": "puppet",
    "path_with_namespace": "brightbox/puppet",
    "issues_enabled": true,
    "open_issues_count": 1,
    "merge_requests_enabled": true,
    "builds_enabled": true,
    "wiki_enabled": true,
    "snippets_enabled": false,
    "container_registry_enabled": false,
    "created_at": "2013-09-30T13:46:02Z",
    "last_activity_at": "2013-09-30T13:46:02Z",
    "creator_id": 3,
    "namespace": {
      "created_at": "2013-09-30T13:46:02Z",
      "description": "",
      "id": 4,
      "name": "Brightbox",
      "owner_id": 1,
      "path": "brightbox",
      "updated_at": "2013-09-30T13:46:02Z"
    },
    "permissions": {
      "project_access": {
        "access_level": 10,
        "notification_level": 3
      },
      "group_access": {
        "access_level": 50,
        "notification_level": 3
      }
    },
    "archived": false,
    "avatar_url": null,
    "shared_runners_enabled": true,
    "forks_count": 0,
    "star_count": 0,
    "runners_token": "b8547b1dc37721d05889db52fa2f02",
    "public_builds": true,
    "shared_with_groups": []
  }
]
```

### List owned projects

Get a list of projects which are owned by the authenticated user.

```
GET /projects/owned
```

Parameters:

| Attribute | Type | Required | Description |
| --------- | ---- | -------- | ----------- |
| `archived` | boolean | no | Limit by archived status |
| `visibility` | string | no | Limit by visibility `public`, `internal`, or `private` |
| `order_by` | string | no | Return projects ordered by `id`, `name`, `path`, `created_at`, `updated_at`, or `last_activity_at` fields. Default is `created_at` |
| `sort` | string | no | Return projects sorted in `asc` or `desc` order. Default is `desc` |
| `search` | string | no | Return list of authorized projects matching the search criteria |

### List starred projects

Get a list of projects which are starred by the authenticated user.

```
GET /projects/starred
```

Parameters:

| Attribute | Type | Required | Description |
| --------- | ---- | -------- | ----------- |
| `archived` | boolean | no | Limit by archived status |
| `visibility` | string | no | Limit by visibility `public`, `internal`, or `private` |
| `order_by` | string | no | Return projects ordered by `id`, `name`, `path`, `created_at`, `updated_at`, or `last_activity_at` fields. Default is `created_at` |
| `sort` | string | no | Return projects sorted in `asc` or `desc` order. Default is `desc` |
| `search` | string | no | Return list of authorized projects matching the search criteria |

### List ALL projects

Get a list of all GitLab projects (admin only).

```
GET /projects/all
```

Parameters:

| Attribute | Type | Required | Description |
| --------- | ---- | -------- | ----------- |
| `archived` | boolean | no | Limit by archived status |
| `visibility` | string | no | Limit by visibility `public`, `internal`, or `private` |
| `order_by` | string | no | Return projects ordered by `id`, `name`, `path`, `created_at`, `updated_at`, or `last_activity_at` fields. Default is `created_at` |
| `sort` | string | no | Return projects sorted in `asc` or `desc` order. Default is `desc` |
| `search` | string | no | Return list of authorized projects matching the search criteria |

### Get single project

Get a specific project, identified by project ID or NAMESPACE/PROJECT_NAME, which is owned by the authenticated user.
If using namespaced projects call make sure that the NAMESPACE/PROJECT_NAME is URL-encoded, eg. `/api/v3/projects/diaspora%2Fdiaspora` (where `/` is represented by `%2F`).

```
GET /projects/:id
```

Parameters:

| Attribute | Type | Required | Description |
| --------- | ---- | -------- | ----------- |
| `id` | integer/string | yes | The ID or NAMESPACE/PROJECT_NAME of the project |

```json
{
  "id": 3,
  "description": null,
  "default_branch": "master",
  "public": false,
  "visibility_level": 0,
  "ssh_url_to_repo": "git@example.com:diaspora/diaspora-project-site.git",
  "http_url_to_repo": "http://example.com/diaspora/diaspora-project-site.git",
  "web_url": "http://example.com/diaspora/diaspora-project-site",
  "tag_list": [
    "example",
    "disapora project"
  ],
  "owner": {
    "id": 3,
    "name": "Diaspora",
    "created_at": "2013-09-30T13:46:02Z"
  },
  "name": "Diaspora Project Site",
  "name_with_namespace": "Diaspora / Diaspora Project Site",
  "path": "diaspora-project-site",
  "path_with_namespace": "diaspora/diaspora-project-site",
  "issues_enabled": true,
  "open_issues_count": 1,
  "merge_requests_enabled": true,
  "builds_enabled": true,
  "wiki_enabled": true,
  "snippets_enabled": false,
  "container_registry_enabled": false,
  "created_at": "2013-09-30T13:46:02Z",
  "last_activity_at": "2013-09-30T13:46:02Z",
  "creator_id": 3,
  "namespace": {
    "created_at": "2013-09-30T13:46:02Z",
    "description": "",
    "id": 3,
    "name": "Diaspora",
    "owner_id": 1,
    "path": "diaspora",
    "updated_at": "2013-09-30T13:46:02Z"
  },
  "permissions": {
    "project_access": {
      "access_level": 10,
      "notification_level": 3
    },
    "group_access": {
      "access_level": 50,
      "notification_level": 3
    }
  },
  "archived": false,
  "avatar_url": "http://example.com/uploads/project/avatar/3/uploads/avatar.png",
  "shared_runners_enabled": true,
  "forks_count": 0,
  "star_count": 0,
  "runners_token": "b8bc4a7a29eb76ea83cf79e4908c2b",
  "public_builds": true,
  "shared_with_groups": [
    {
      "group_id": 4,
      "group_name": "Twitter",
      "group_access_level": 30
    },
    {
      "group_id": 3,
      "group_name": "Gitlab Org",
      "group_access_level": 10
    }
  ],
  "repository_storage": "default",
  "request_access_enabled": false,
  "only_allow_merge_if_build_succeeds": false
}
```

### Get project events

Get the events for the specified project.
Sorted from newest to latest

```
GET /projects/:id/events
```

Parameters:

| Attribute | Type | Required | Description |
| --------- | ---- | -------- | ----------- |
| `id` | integer/string | yes | The ID or NAMESPACE/PROJECT_NAME of the project |

```json
[
  {
    "title": null,
    "project_id": 15,
    "action_name": "closed",
    "target_id": 830,
    "target_type": "Issue",
    "author_id": 1,
    "data": null,
    "target_title": "Public project search field",
    "author": {
      "name": "Dmitriy Zaporozhets",
      "username": "root",
      "id": 1,
      "state": "active",
      "avatar_url": "http://localhost:3000/uploads/user/avatar/1/fox_avatar.png",
      "web_url": "http://localhost:3000/u/root"
    },
    "author_username": "root"
  },
  {
    "title": null,
    "project_id": 15,
    "action_name": "opened",
    "target_id": null,
    "target_type": null,
    "author_id": 1,
    "author": {
      "name": "Dmitriy Zaporozhets",
      "username": "root",
      "id": 1,
      "state": "active",
      "avatar_url": "http://localhost:3000/uploads/user/avatar/1/fox_avatar.png",
      "web_url": "http://localhost:3000/u/root"
    },
    "author_username": "john",
    "data": {
      "before": "50d4420237a9de7be1304607147aec22e4a14af7",
      "after": "c5feabde2d8cd023215af4d2ceeb7a64839fc428",
      "ref": "refs/heads/master",
      "user_id": 1,
      "user_name": "Dmitriy Zaporozhets",
      "repository": {
        "name": "gitlabhq",
        "url": "git@dev.gitlab.org:gitlab/gitlabhq.git",
        "description": "GitLab: self hosted Git management software. \r\nDistributed under the MIT License.",
        "homepage": "https://dev.gitlab.org/gitlab/gitlabhq"
      },
      "commits": [
        {
          "id": "c5feabde2d8cd023215af4d2ceeb7a64839fc428",
          "message": "Add simple search to projects in public area",
          "timestamp": "2013-05-13T18:18:08+00:00",
          "url": "https://dev.gitlab.org/gitlab/gitlabhq/commit/c5feabde2d8cd023215af4d2ceeb7a64839fc428",
          "author": {
            "name": "Dmitriy Zaporozhets",
            "email": "dmitriy.zaporozhets@gmail.com"
          }
        }
      ],
      "total_commits_count": 1
    },
    "target_title": null
  },
  {
    "title": null,
    "project_id": 15,
    "action_name": "closed",
    "target_id": 840,
    "target_type": "Issue",
    "author_id": 1,
    "data": null,
    "target_title": "Finish & merge Code search PR",
    "author": {
      "name": "Dmitriy Zaporozhets",
      "username": "root",
      "id": 1,
      "state": "active",
      "avatar_url": "http://localhost:3000/uploads/user/avatar/1/fox_avatar.png",
      "web_url": "http://localhost:3000/u/root"
    },
    "author_username": "root"
  },
  {
    "title": null,
    "project_id": 15,
    "action_name": "commented on",
    "target_id": 1312,
    "target_type": "Note",
    "author_id": 1,
    "data": null,
    "target_title": null,
    "created_at": "2015-12-04T10:33:58.089Z",
    "note": {
      "id": 1312,
      "body": "What an awesome day!",
      "attachment": null,
      "author": {
        "name": "Dmitriy Zaporozhets",
        "username": "root",
        "id": 1,
        "state": "active",
        "avatar_url": "http://localhost:3000/uploads/user/avatar/1/fox_avatar.png",
        "web_url": "http://localhost:3000/u/root"
      },
      "created_at": "2015-12-04T10:33:56.698Z",
      "system": false,
      "upvote": false,
      "downvote": false,
      "noteable_id": 377,
      "noteable_type": "Issue"
    },
    "author": {
      "name": "Dmitriy Zaporozhets",
      "username": "root",
      "id": 1,
      "state": "active",
      "avatar_url": "http://localhost:3000/uploads/user/avatar/1/fox_avatar.png",
      "web_url": "http://localhost:3000/u/root"
    },
    "author_username": "root"
  }
]
```

### Create project

Creates a new project owned by the authenticated user.

```
POST /projects
```

Parameters:

<<<<<<< HEAD
- `name` (required) - new project name
- `path` (optional) - custom repository name for new project. By default generated based on name
- `namespace_id` (optional) - namespace for the new project (defaults to user)
- `description` (optional) - short project description
- `issues_enabled` (optional)
- `merge_requests_enabled` (optional)
- `builds_enabled` (optional)
- `wiki_enabled` (optional)
- `snippets_enabled` (optional)
- `container_registry_enabled` (optional)
- `shared_runners_enabled` (optional)
- `public` (optional) - if `true` same as setting visibility_level = 20
- `visibility_level` (optional)
- `import_url` (optional)
- `public_builds` (optional)
- `repository_storage` (optional, available only for admins)
- `only_allow_merge_if_build_succeeds` (optional)
- `lfs_enabled` (optional)
- `request_access_enabled` (optional) - Allow users to request member access.
=======
| Attribute | Type | Required | Description |
| --------- | ---- | -------- | ----------- |
| `name` | string | yes | The name of the new project |
| `path` | string | no | Custom repository name for new project. By default generated based on name |
| `namespace_id` | integer | no | Namespace for the new project (defaults to the current user's namespace) |
| `description` | string | no | Short project description |
| `issues_enabled` | boolean | no | Enable issues for this project |
| `merge_requests_enabled` | boolean | no | Enable merge requests for this project |
| `builds_enabled` | boolean | no | Enable builds for this project |
| `wiki_enabled` | boolean | no | Enable wiki for this project |
| `snippets_enabled` | boolean | no | Enable snippets for this project |
| `container_registry_enabled` | boolean | no | Enable container registry for this project |
| `shared_runners_enabled` | boolean | no | Enable shared runners for this project |
| `public` | boolean | no | If `true`, the same as setting `visibility_level` to 20 |
| `visibility_level` | integer | no | See [project visibility level][#project-visibility-level] |
| `import_url` | string | no | URL to import repository from |
| `public_builds` | boolean | no | If `true`, builds can be viewed by non-project-members |
| `only_allow_merge_if_build_succeeds` | boolean | no | Set whether merge requests can only be merged with successful builds |
| `lfs_enabled` | boolean | no | Enable LFS |
| `request_access_enabled` | boolean | no | Allow users to request member access |
>>>>>>> a5cd9c9a

### Create project for user

Creates a new project owned by the specified user. Available only for admins.

```
POST /projects/user/:user_id
```

Parameters:

<<<<<<< HEAD
- `user_id` (required) - user_id of owner
- `name` (required) - new project name
- `description` (optional) - short project description
- `issues_enabled` (optional)
- `merge_requests_enabled` (optional)
- `builds_enabled` (optional)
- `wiki_enabled` (optional)
- `snippets_enabled` (optional)
- `container_registry_enabled` (optional)
- `shared_runners_enabled` (optional)
- `public` (optional) - if `true` same as setting visibility_level = 20
- `visibility_level` (optional)
- `import_url` (optional)
- `public_builds` (optional)
- `repository_storage` (optional, available only for admins)
- `only_allow_merge_if_build_succeeds` (optional)
- `lfs_enabled` (optional)
- `request_access_enabled` (optional) - Allow users to request member access.
=======
| Attribute | Type | Required | Description |
| --------- | ---- | -------- | ----------- |
| `user_id` | integer | yes | The user ID of the project owner |
| `name` | string | yes | The name of the new project |
| `path` | string | no | Custom repository name for new project. By default generated based on name |
| `namespace_id` | integer | no | Namespace for the new project (defaults to the current user's namespace) |
| `description` | string | no | Short project description |
| `issues_enabled` | boolean | no | Enable issues for this project |
| `merge_requests_enabled` | boolean | no | Enable merge requests for this project |
| `builds_enabled` | boolean | no | Enable builds for this project |
| `wiki_enabled` | boolean | no | Enable wiki for this project |
| `snippets_enabled` | boolean | no | Enable snippets for this project |
| `container_registry_enabled` | boolean | no | Enable container registry for this project |
| `shared_runners_enabled` | boolean | no | Enable shared runners for this project |
| `public` | boolean | no | If `true`, the same as setting `visibility_level` to 20 |
| `visibility_level` | integer | no | See [project visibility level][#project-visibility-level] |
| `import_url` | string | no | URL to import repository from |
| `public_builds` | boolean | no | If `true`, builds can be viewed by non-project-members |
| `only_allow_merge_if_build_succeeds` | boolean | no | Set whether merge requests can only be merged with successful builds |
| `lfs_enabled` | boolean | no | Enable LFS |
| `request_access_enabled` | boolean | no | Allow users to request member access |
>>>>>>> a5cd9c9a

### Edit project

Updates an existing project

```
PUT /projects/:id
```

Parameters:

<<<<<<< HEAD
- `id` (required) - The ID or NAMESPACE/PROJECT_NAME of a project
- `name` (optional) - project name
- `path` (optional) - repository name for project
- `description` (optional) - short project description
- `default_branch` (optional)
- `issues_enabled` (optional)
- `merge_requests_enabled` (optional)
- `builds_enabled` (optional)
- `wiki_enabled` (optional)
- `snippets_enabled` (optional)
- `container_registry_enabled` (optional)
- `shared_runners_enabled` (optional)
- `public` (optional) - if `true` same as setting visibility_level = 20
- `visibility_level` (optional)
- `public_builds` (optional)
- `repository_storage` (optional, available only for admins)
- `only_allow_merge_if_build_succeeds` (optional)
- `lfs_enabled` (optional)
- `request_access_enabled` (optional) - Allow users to request member access.
=======
| Attribute | Type | Required | Description |
| --------- | ---- | -------- | ----------- |
| `id` | integer/string | yes | The ID or NAMESPACE/PROJECT_NAME of the project |
| `name` | string | yes | The name of the project |
| `path` | string | no | Custom repository name for the project. By default generated based on name |
| `description` | string | no | Short project description |
| `issues_enabled` | boolean | no | Enable issues for this project |
| `merge_requests_enabled` | boolean | no | Enable merge requests for this project |
| `builds_enabled` | boolean | no | Enable builds for this project |
| `wiki_enabled` | boolean | no | Enable wiki for this project |
| `snippets_enabled` | boolean | no | Enable snippets for this project |
| `container_registry_enabled` | boolean | no | Enable container registry for this project |
| `shared_runners_enabled` | boolean | no | Enable shared runners for this project |
| `public` | boolean | no | If `true`, the same as setting `visibility_level` to 20 |
| `visibility_level` | integer | no | See [project visibility level][#project-visibility-level] |
| `import_url` | string | no | URL to import repository from |
| `public_builds` | boolean | no | If `true`, builds can be viewed by non-project-members |
| `only_allow_merge_if_build_succeeds` | boolean | no | Set whether merge requests can only be merged with successful builds |
| `lfs_enabled` | boolean | no | Enable LFS |
| `request_access_enabled` | boolean | no | Allow users to request member access |
>>>>>>> a5cd9c9a

On success, method returns 200 with the updated project. If parameters are
invalid, 400 is returned.

### Fork project

Forks a project into the user namespace of the authenticated user or the one provided.

```
POST /projects/fork/:id
```

Parameters:

| Attribute | Type | Required | Description |
| --------- | ---- | -------- | ----------- |
| `id` | integer/string | yes | The ID or NAMESPACE/PROJECT_NAME of the project |
| `namespace` | integer/string | yes | The ID or path of the namespace that the project will be forked to |

### Star a project

Stars a given project. Returns status code `201` and the project on success and
`304` if the project is already starred.

```
POST /projects/:id/star
```

Parameters:

| Attribute | Type | Required | Description |
| --------- | ---- | -------- | ----------- |
| `id` | integer/string | yes | The ID or NAMESPACE/PROJECT_NAME of the project |

```bash
curl --request POST --header "PRIVATE-TOKEN: 9koXpg98eAheJpvBs5tK" "https://gitlab.example.com/api/v3/projects/5/star"
```

Example response:

```json
{
  "id": 3,
  "description": null,
  "default_branch": "master",
  "public": false,
  "visibility_level": 10,
  "ssh_url_to_repo": "git@example.com:diaspora/diaspora-project-site.git",
  "http_url_to_repo": "http://example.com/diaspora/diaspora-project-site.git",
  "web_url": "http://example.com/diaspora/diaspora-project-site",
  "tag_list": [
    "example",
    "disapora project"
  ],
  "name": "Diaspora Project Site",
  "name_with_namespace": "Diaspora / Diaspora Project Site",
  "path": "diaspora-project-site",
  "path_with_namespace": "diaspora/diaspora-project-site",
  "issues_enabled": true,
  "open_issues_count": 1,
  "merge_requests_enabled": true,
  "builds_enabled": true,
  "wiki_enabled": true,
  "snippets_enabled": false,
  "container_registry_enabled": false,
  "created_at": "2013-09-30T13:46:02Z",
  "last_activity_at": "2013-09-30T13:46:02Z",
  "creator_id": 3,
  "namespace": {
    "created_at": "2013-09-30T13:46:02Z",
    "description": "",
    "id": 3,
    "name": "Diaspora",
    "owner_id": 1,
    "path": "diaspora",
    "updated_at": "2013-09-30T13:46:02Z"
  },
  "archived": true,
  "avatar_url": "http://example.com/uploads/project/avatar/3/uploads/avatar.png",
  "shared_runners_enabled": true,
  "forks_count": 0,
  "star_count": 1,
  "public_builds": true,
  "shared_with_groups": [],
  "only_allow_merge_if_build_succeeds": false,
  "request_access_enabled": false
}
```

### Unstar a project

Unstars a given project. Returns status code `200` and the project on success
and `304` if the project is not starred.

```
DELETE /projects/:id/star
```

| Attribute | Type | Required | Description |
| --------- | ---- | -------- | ----------- |
| `id` | integer/string | yes | The ID of the project or NAMESPACE/PROJECT_NAME |

```bash
curl --request DELETE --header "PRIVATE-TOKEN: 9koXpg98eAheJpvBs5tK" "https://gitlab.example.com/api/v3/projects/5/star"
```

Example response:

```json
{
  "id": 3,
  "description": null,
  "default_branch": "master",
  "public": false,
  "visibility_level": 10,
  "ssh_url_to_repo": "git@example.com:diaspora/diaspora-project-site.git",
  "http_url_to_repo": "http://example.com/diaspora/diaspora-project-site.git",
  "web_url": "http://example.com/diaspora/diaspora-project-site",
  "tag_list": [
    "example",
    "disapora project"
  ],
  "name": "Diaspora Project Site",
  "name_with_namespace": "Diaspora / Diaspora Project Site",
  "path": "diaspora-project-site",
  "path_with_namespace": "diaspora/diaspora-project-site",
  "issues_enabled": true,
  "open_issues_count": 1,
  "merge_requests_enabled": true,
  "builds_enabled": true,
  "wiki_enabled": true,
  "snippets_enabled": false,
  "container_registry_enabled": false,
  "created_at": "2013-09-30T13:46:02Z",
  "last_activity_at": "2013-09-30T13:46:02Z",
  "creator_id": 3,
  "namespace": {
    "created_at": "2013-09-30T13:46:02Z",
    "description": "",
    "id": 3,
    "name": "Diaspora",
    "owner_id": 1,
    "path": "diaspora",
    "updated_at": "2013-09-30T13:46:02Z"
  },
  "archived": true,
  "avatar_url": "http://example.com/uploads/project/avatar/3/uploads/avatar.png",
  "shared_runners_enabled": true,
  "forks_count": 0,
  "star_count": 0,
  "public_builds": true,
  "shared_with_groups": [],
  "only_allow_merge_if_build_succeeds": false,
  "request_access_enabled": false
}
```

### Archive a project

Archives the project if the user is either admin or the project owner of this project. This action is
idempotent, thus archiving an already archived project will not change the project.

Status code 201 with the project as body is given when successful, in case the user doesn't
have the proper access rights, code 403 is returned. Status 404 is returned if the project
doesn't exist, or is hidden to the user.

```
POST /projects/:id/archive
```

| Attribute | Type | Required | Description |
| --------- | ---- | -------- | ----------- |
| `id` | integer/string | yes | The ID of the project or NAMESPACE/PROJECT_NAME |

```bash
curl --request POST --header "PRIVATE-TOKEN: 9koXpg98eAheJpvBs5tK" "https://gitlab.example.com/api/v3/projects/archive"
```

Example response:

```json
{
  "id": 3,
  "description": null,
  "default_branch": "master",
  "public": false,
  "visibility_level": 0,
  "ssh_url_to_repo": "git@example.com:diaspora/diaspora-project-site.git",
  "http_url_to_repo": "http://example.com/diaspora/diaspora-project-site.git",
  "web_url": "http://example.com/diaspora/diaspora-project-site",
  "tag_list": [
    "example",
    "disapora project"
  ],
  "owner": {
    "id": 3,
    "name": "Diaspora",
    "created_at": "2013-09-30T13:46:02Z"
  },
  "name": "Diaspora Project Site",
  "name_with_namespace": "Diaspora / Diaspora Project Site",
  "path": "diaspora-project-site",
  "path_with_namespace": "diaspora/diaspora-project-site",
  "issues_enabled": true,
  "open_issues_count": 1,
  "merge_requests_enabled": true,
  "builds_enabled": true,
  "wiki_enabled": true,
  "snippets_enabled": false,
  "container_registry_enabled": false,
  "created_at": "2013-09-30T13:46:02Z",
  "last_activity_at": "2013-09-30T13:46:02Z",
  "creator_id": 3,
  "namespace": {
    "created_at": "2013-09-30T13:46:02Z",
    "description": "",
    "id": 3,
    "name": "Diaspora",
    "owner_id": 1,
    "path": "diaspora",
    "updated_at": "2013-09-30T13:46:02Z"
  },
  "permissions": {
    "project_access": {
      "access_level": 10,
      "notification_level": 3
    },
    "group_access": {
      "access_level": 50,
      "notification_level": 3
    }
  },
  "archived": true,
  "avatar_url": "http://example.com/uploads/project/avatar/3/uploads/avatar.png",
  "shared_runners_enabled": true,
  "forks_count": 0,
  "star_count": 0,
  "runners_token": "b8bc4a7a29eb76ea83cf79e4908c2b",
  "public_builds": true,
  "shared_with_groups": [],
  "only_allow_merge_if_build_succeeds": false,
  "request_access_enabled": false
}
```

### Unarchive a project

Unarchives the project if the user is either admin or the project owner of this project. This action is
idempotent, thus unarchiving an non-archived project will not change the project.

Status code 201 with the project as body is given when successful, in case the user doesn't
have the proper access rights, code 403 is returned. Status 404 is returned if the project
doesn't exist, or is hidden to the user.

```
POST /projects/:id/unarchive
```

| Attribute | Type | Required | Description |
| --------- | ---- | -------- | ----------- |
| `id` | integer/string | yes | The ID of the project or NAMESPACE/PROJECT_NAME |

```bash
curl --request POST --header "PRIVATE-TOKEN: 9koXpg98eAheJpvBs5tK" "https://gitlab.example.com/api/v3/projects/unarchive"
```

Example response:

```json
{
  "id": 3,
  "description": null,
  "default_branch": "master",
  "public": false,
  "visibility_level": 0,
  "ssh_url_to_repo": "git@example.com:diaspora/diaspora-project-site.git",
  "http_url_to_repo": "http://example.com/diaspora/diaspora-project-site.git",
  "web_url": "http://example.com/diaspora/diaspora-project-site",
  "tag_list": [
    "example",
    "disapora project"
  ],
  "owner": {
    "id": 3,
    "name": "Diaspora",
    "created_at": "2013-09-30T13:46:02Z"
  },
  "name": "Diaspora Project Site",
  "name_with_namespace": "Diaspora / Diaspora Project Site",
  "path": "diaspora-project-site",
  "path_with_namespace": "diaspora/diaspora-project-site",
  "issues_enabled": true,
  "open_issues_count": 1,
  "merge_requests_enabled": true,
  "builds_enabled": true,
  "wiki_enabled": true,
  "snippets_enabled": false,
  "container_registry_enabled": false,
  "created_at": "2013-09-30T13:46:02Z",
  "last_activity_at": "2013-09-30T13:46:02Z",
  "creator_id": 3,
  "namespace": {
    "created_at": "2013-09-30T13:46:02Z",
    "description": "",
    "id": 3,
    "name": "Diaspora",
    "owner_id": 1,
    "path": "diaspora",
    "updated_at": "2013-09-30T13:46:02Z"
  },
  "permissions": {
    "project_access": {
      "access_level": 10,
      "notification_level": 3
    },
    "group_access": {
      "access_level": 50,
      "notification_level": 3
    }
  },
  "archived": false,
  "avatar_url": "http://example.com/uploads/project/avatar/3/uploads/avatar.png",
  "shared_runners_enabled": true,
  "forks_count": 0,
  "star_count": 0,
  "runners_token": "b8bc4a7a29eb76ea83cf79e4908c2b",
  "public_builds": true,
  "shared_with_groups": [],
  "only_allow_merge_if_build_succeeds": false,
  "request_access_enabled": false
}
```

### Remove project

Removes a project including all associated resources (issues, merge requests etc.)

```
DELETE /projects/:id
```

Parameters:

| Attribute | Type | Required | Description |
| --------- | ---- | -------- | ----------- |
| `id` | integer/string | yes | The ID of the project or NAMESPACE/PROJECT_NAME |

## Uploads

### Upload a file

Uploads a file to the specified project to be used in an issue or merge request description, or a comment.

```
POST /projects/:id/uploads
```

Parameters:

| Attribute | Type | Required | Description |
| --------- | ---- | -------- | ----------- |
| `id` | integer/string | yes | The ID of the project or NAMESPACE/PROJECT_NAME |
| `file` | string | yes | The file to be uploaded |

```json
{
  "alt": "dk",
  "url": "/uploads/66dbcd21ec5d24ed6ea225176098d52b/dk.png",
  "markdown": "![dk](/uploads/66dbcd21ec5d24ed6ea225176098d52b/dk.png)"
}
```

**Note**: The returned `url` is relative to the project path.
In Markdown contexts, the link is automatically expanded when the format in `markdown` is used.


## Project members

Please consult the [Project Members](members.md) documentation.

### Share project with group

Allow to share project with group.

```
POST /projects/:id/share
```

Parameters:

| Attribute | Type | Required | Description |
| --------- | ---- | -------- | ----------- |
| `id` | integer/string | yes | The ID of the project or NAMESPACE/PROJECT_NAME |
| `group_id` | integer | yes | The ID of the group to share with |
| `group_access` | integer | yes | The permissions level to grant the group |
| `expires_at` | string | no | Share expiration date in ISO 8601 format: 2016-09-26 |

## Hooks

Also called Project Hooks and Webhooks.
These are different for [System Hooks](system_hooks.md) that are system wide.

### List project hooks

Get a list of project hooks.

```
GET /projects/:id/hooks
```

Parameters:

| Attribute | Type | Required | Description |
| --------- | ---- | -------- | ----------- |
| `id` | integer/string | yes | The ID of the project or NAMESPACE/PROJECT_NAME |

### Get project hook

Get a specific hook for a project.

```
GET /projects/:id/hooks/:hook_id
```

Parameters:

| Attribute | Type | Required | Description |
| --------- | ---- | -------- | ----------- |
| `id` | integer/string | yes | The ID of the project or NAMESPACE/PROJECT_NAME |
| `hook_id` | integer | yes | The ID of a project hook |

```json
{
  "id": 1,
  "url": "http://example.com/hook",
  "project_id": 3,
  "push_events": true,
  "issues_events": true,
  "merge_requests_events": true,
  "tag_push_events": true,
  "note_events": true,
  "build_events": true,
  "pipeline_events": true,
  "wiki_page_events": true,
  "enable_ssl_verification": true,
  "created_at": "2012-10-12T17:04:47Z"
}
```

### Add project hook

Adds a hook to a specified project.

```
POST /projects/:id/hooks
```

Parameters:

| Attribute | Type | Required | Description |
| --------- | ---- | -------- | ----------- |
| `id` | integer/string | yes | The ID of the project or NAMESPACE/PROJECT_NAME |
| `url` | string | yes | The hook URL |
| `push_events` | boolean | no | Trigger hook on push events |
| `issues_events` | boolean | no | Trigger hook on issues events |
| `merge_requests_events` | boolean | no | Trigger hook on merge requests events |
| `tag_push_events` | boolean | no | Trigger hook on tag push events |
| `note_events` | boolean | no | Trigger hook on note events |
| `build_events` | boolean | no | Trigger hook on build events |
| `pipeline_events` | boolean | no | Trigger hook on pipeline events |
| `wiki_events` | boolean | no | Trigger hook on wiki events |
| `enable_ssl_verification` | boolean | no | Do SSL verification when triggering the hook |

### Edit project hook

Edits a hook for a specified project.

```
PUT /projects/:id/hooks/:hook_id
```

Parameters:

| Attribute | Type | Required | Description |
| --------- | ---- | -------- | ----------- |
| `id` | integer/string | yes | The ID of the project or NAMESPACE/PROJECT_NAME |
| `hook_id` | integer | yes | The ID of the project hook |
| `url` | string | yes | The hook URL |
| `push_events` | boolean | no | Trigger hook on push events |
| `issues_events` | boolean | no | Trigger hook on issues events |
| `merge_requests_events` | boolean | no | Trigger hook on merge requests events |
| `tag_push_events` | boolean | no | Trigger hook on tag push events |
| `note_events` | boolean | no | Trigger hook on note events |
| `build_events` | boolean | no | Trigger hook on build events |
| `pipeline_events` | boolean | no | Trigger hook on pipeline events |
| `wiki_events` | boolean | no | Trigger hook on wiki events |
| `enable_ssl_verification` | boolean | no | Do SSL verification when triggering the hook |

### Delete project hook

Removes a hook from a project. This is an idempotent method and can be called multiple times.
Either the hook is available or not.

```
DELETE /projects/:id/hooks/:hook_id
```

Parameters:

| Attribute | Type | Required | Description |
| --------- | ---- | -------- | ----------- |
| `id` | integer/string | yes | The ID of the project or NAMESPACE/PROJECT_NAME |
| `hook_id` | integer | yes | The ID of the project hook |

Note the JSON response differs if the hook is available or not. If the project hook
is available before it is returned in the JSON response or an empty response is returned.

## Branches

For more information please consult the [Branches](branches.md) documentation.

### List branches

Lists all branches of a project.

```
GET /projects/:id/repository/branches
```

Parameters:

| Attribute | Type | Required | Description |
| --------- | ---- | -------- | ----------- |
| `id` | integer/string | yes | The ID of the project or NAMESPACE/PROJECT_NAME |

```json
[
  {
    "name": "async",
    "commit": {
      "id": "a2b702edecdf41f07b42653eb1abe30ce98b9fca",
      "parent_ids": [
        "3f94fc7c85061973edc9906ae170cc269b07ca55"
      ],
      "message": "give Caolan credit where it's due (up top)",
      "author_name": "Jeremy Ashkenas",
      "author_email": "jashkenas@example.com",
      "authored_date": "2010-12-08T21:28:50+00:00",
      "committer_name": "Jeremy Ashkenas",
      "committer_email": "jashkenas@example.com",
      "committed_date": "2010-12-08T21:28:50+00:00"
    },
    "protected": false,
    "developers_can_push": false,
    "developers_can_merge": false
  },
  {
    "name": "gh-pages",
    "commit": {
      "id": "101c10a60019fe870d21868835f65c25d64968fc",
      "parent_ids": [
          "9c15d2e26945a665131af5d7b6d30a06ba338aaa"
      ],
      "message": "Underscore.js 1.5.2",
      "author_name": "Jeremy Ashkenas",
      "author_email": "jashkenas@example.com",
      "authored_date": "2013-09-07T12:58:21+00:00",
      "committer_name": "Jeremy Ashkenas",
      "committer_email": "jashkenas@example.com",
      "committed_date": "2013-09-07T12:58:21+00:00"
    },
    "protected": false,
    "developers_can_push": false,
    "developers_can_merge": false
  }
]
```

### Single branch

A specific branch of a project.

```
GET /projects/:id/repository/branches/:branch
```

Parameters:

| Attribute | Type | Required | Description |
| --------- | ---- | -------- | ----------- |
| `id` | integer/string | yes | The ID of the project or NAMESPACE/PROJECT_NAME |
| `branch` | string | yes | The name of the branch |
| `developers_can_push` | boolean | no | Flag if developers can push to the branch |
| `developers_can_merge` | boolean | no | Flag if developers can merge to the branch |

### Protect single branch

Protects a single branch of a project.

```
PUT /projects/:id/repository/branches/:branch/protect
```

Parameters:

| Attribute | Type | Required | Description |
| --------- | ---- | -------- | ----------- |
| `id` | integer/string | yes | The ID of the project or NAMESPACE/PROJECT_NAME |
| `branch` | string | yes | The name of the branch |

### Unprotect single branch

Unprotects a single branch of a project.

```
PUT /projects/:id/repository/branches/:branch/unprotect
```

Parameters:

| Attribute | Type | Required | Description |
| --------- | ---- | -------- | ----------- |
| `id` | integer/string | yes | The ID of the project or NAMESPACE/PROJECT_NAME |
| `branch` | string | yes | The name of the branch |

## Admin fork relation

Allows modification of the forked relationship between existing projects. Available only for admins.

### Create a forked from/to relation between existing projects.

```
POST /projects/:id/fork/:forked_from_id
```

Parameters:

| Attribute | Type | Required | Description |
| --------- | ---- | -------- | ----------- |
| `id` | integer/string | yes | The ID of the project or NAMESPACE/PROJECT_NAME |
| `forked_from_id` | ID | yes | The ID of the project that was forked from |

### Delete an existing forked from relationship

```
DELETE /projects/:id/fork
```

Parameter:

| Attribute | Type | Required | Description |
| --------- | ---- | -------- | ----------- |
| `id` | integer/string | yes | The ID of the project or NAMESPACE/PROJECT_NAME |

## Search for projects by name

Search for projects by name which are accessible to the authenticated user.

```
GET /projects/search/:query
```

Parameters:

<<<<<<< HEAD
- `query` (required) - A string contained in the project name
- `per_page` (optional) - number of projects to return per page
- `page` (optional) - the page to retrieve
- `order_by` (optional) - Return requests ordered by `id`, `name`, `created_at` or `last_activity_at` fields
- `sort` (optional) - Return requests sorted in `asc` or `desc` order

## Push Rules (EE only)

### Show project push rules

Get a project push rule.

```
GET /projects/:id/push_rule
```

Parameters:

- `id` (required) - The ID of a project


```json
{
  "id": 1,
  "project_id": 3,
  "commit_message_regex": "Fixes \d +\",
  "deny_delete_tag": false,
  "created_at": "2012-10-12T17:04:47Z"
}
```

### Add project push rule

Adds a push rule to a specified project.

```
POST /projects/:id/push_rule
```

Parameters:

- `id` (required) - The ID of a project
- `deny_delete_tag` - Do not allow users to remove git tags with git push
- `commit_message_regex` - Commit message regex

### Edit project push rule

Edits a push rule for a specified project.

```
PUT /projects/:id/push_rule
```

Parameters:

- `id` (required) - The ID of a project
- `deny_delete_tag` - Do not allow users to remove git tags with git push
- `commit_message_regex` - Commit message regex

### Delete project push rule

Removes a push rule from a project. This is an idempotent method and can be called multiple times.
Either the push rule is available or not.

```
DELETE /projects/:id/push_rule
```

Parameters:

- `id` (required) - The ID of a project

Note the JSON response differs if the push rule is available or not. If the project push rule
is available before it is returned in the JSON response or an empty response is returned.
=======
| Attribute | Type | Required | Description |
| --------- | ---- | -------- | ----------- |
| `query` (required) - A string contained in the project name
| `per_page` (optional) - number of projects to return per page
| `page` (optional) - the page to retrieve
| `order_by` (optional) - Return requests ordered by `id`, `name`, `created_at` or `last_activity_at` fields
| `sort` | string | no | Return requests sorted in `asc` or `desc` order |
>>>>>>> a5cd9c9a
<|MERGE_RESOLUTION|>--- conflicted
+++ resolved
@@ -585,27 +585,6 @@
 
 Parameters:
 
-<<<<<<< HEAD
-- `name` (required) - new project name
-- `path` (optional) - custom repository name for new project. By default generated based on name
-- `namespace_id` (optional) - namespace for the new project (defaults to user)
-- `description` (optional) - short project description
-- `issues_enabled` (optional)
-- `merge_requests_enabled` (optional)
-- `builds_enabled` (optional)
-- `wiki_enabled` (optional)
-- `snippets_enabled` (optional)
-- `container_registry_enabled` (optional)
-- `shared_runners_enabled` (optional)
-- `public` (optional) - if `true` same as setting visibility_level = 20
-- `visibility_level` (optional)
-- `import_url` (optional)
-- `public_builds` (optional)
-- `repository_storage` (optional, available only for admins)
-- `only_allow_merge_if_build_succeeds` (optional)
-- `lfs_enabled` (optional)
-- `request_access_enabled` (optional) - Allow users to request member access.
-=======
 | Attribute | Type | Required | Description |
 | --------- | ---- | -------- | ----------- |
 | `name` | string | yes | The name of the new project |
@@ -623,10 +602,10 @@
 | `visibility_level` | integer | no | See [project visibility level][#project-visibility-level] |
 | `import_url` | string | no | URL to import repository from |
 | `public_builds` | boolean | no | If `true`, builds can be viewed by non-project-members |
+| `repository_storage` | string | no | Which storage shard the repository is on. Available only to admins |
 | `only_allow_merge_if_build_succeeds` | boolean | no | Set whether merge requests can only be merged with successful builds |
 | `lfs_enabled` | boolean | no | Enable LFS |
 | `request_access_enabled` | boolean | no | Allow users to request member access |
->>>>>>> a5cd9c9a
 
 ### Create project for user
 
@@ -638,26 +617,6 @@
 
 Parameters:
 
-<<<<<<< HEAD
-- `user_id` (required) - user_id of owner
-- `name` (required) - new project name
-- `description` (optional) - short project description
-- `issues_enabled` (optional)
-- `merge_requests_enabled` (optional)
-- `builds_enabled` (optional)
-- `wiki_enabled` (optional)
-- `snippets_enabled` (optional)
-- `container_registry_enabled` (optional)
-- `shared_runners_enabled` (optional)
-- `public` (optional) - if `true` same as setting visibility_level = 20
-- `visibility_level` (optional)
-- `import_url` (optional)
-- `public_builds` (optional)
-- `repository_storage` (optional, available only for admins)
-- `only_allow_merge_if_build_succeeds` (optional)
-- `lfs_enabled` (optional)
-- `request_access_enabled` (optional) - Allow users to request member access.
-=======
 | Attribute | Type | Required | Description |
 | --------- | ---- | -------- | ----------- |
 | `user_id` | integer | yes | The user ID of the project owner |
@@ -676,10 +635,10 @@
 | `visibility_level` | integer | no | See [project visibility level][#project-visibility-level] |
 | `import_url` | string | no | URL to import repository from |
 | `public_builds` | boolean | no | If `true`, builds can be viewed by non-project-members |
+| `repository_storage` | string | no | Which storage shard the repository is on. Available only to admins |
 | `only_allow_merge_if_build_succeeds` | boolean | no | Set whether merge requests can only be merged with successful builds |
 | `lfs_enabled` | boolean | no | Enable LFS |
 | `request_access_enabled` | boolean | no | Allow users to request member access |
->>>>>>> a5cd9c9a
 
 ### Edit project
 
@@ -691,27 +650,6 @@
 
 Parameters:
 
-<<<<<<< HEAD
-- `id` (required) - The ID or NAMESPACE/PROJECT_NAME of a project
-- `name` (optional) - project name
-- `path` (optional) - repository name for project
-- `description` (optional) - short project description
-- `default_branch` (optional)
-- `issues_enabled` (optional)
-- `merge_requests_enabled` (optional)
-- `builds_enabled` (optional)
-- `wiki_enabled` (optional)
-- `snippets_enabled` (optional)
-- `container_registry_enabled` (optional)
-- `shared_runners_enabled` (optional)
-- `public` (optional) - if `true` same as setting visibility_level = 20
-- `visibility_level` (optional)
-- `public_builds` (optional)
-- `repository_storage` (optional, available only for admins)
-- `only_allow_merge_if_build_succeeds` (optional)
-- `lfs_enabled` (optional)
-- `request_access_enabled` (optional) - Allow users to request member access.
-=======
 | Attribute | Type | Required | Description |
 | --------- | ---- | -------- | ----------- |
 | `id` | integer/string | yes | The ID or NAMESPACE/PROJECT_NAME of the project |
@@ -729,10 +667,10 @@
 | `visibility_level` | integer | no | See [project visibility level][#project-visibility-level] |
 | `import_url` | string | no | URL to import repository from |
 | `public_builds` | boolean | no | If `true`, builds can be viewed by non-project-members |
+| `repository_storage` | string | no | Change the storage shard for the repository. Available only to admins |
 | `only_allow_merge_if_build_succeeds` | boolean | no | Set whether merge requests can only be merged with successful builds |
 | `lfs_enabled` | boolean | no | Enable LFS |
 | `request_access_enabled` | boolean | no | Allow users to request member access |
->>>>>>> a5cd9c9a
 
 On success, method returns 200 with the updated project. If parameters are
 invalid, 400 is returned.
@@ -1397,12 +1335,13 @@
 
 Parameters:
 
-<<<<<<< HEAD
-- `query` (required) - A string contained in the project name
-- `per_page` (optional) - number of projects to return per page
-- `page` (optional) - the page to retrieve
-- `order_by` (optional) - Return requests ordered by `id`, `name`, `created_at` or `last_activity_at` fields
-- `sort` (optional) - Return requests sorted in `asc` or `desc` order
+| Attribute | Type | Required | Description |
+| --------- | ---- | -------- | ----------- |
+| `query` (required) - A string contained in the project name
+| `per_page` (optional) - number of projects to return per page
+| `page` (optional) - the page to retrieve
+| `order_by` (optional) - Return requests ordered by `id`, `name`, `created_at` or `last_activity_at` fields
+| `sort` | string | no | Return requests sorted in `asc` or `desc` order |
 
 ## Push Rules (EE only)
 
@@ -1471,13 +1410,4 @@
 - `id` (required) - The ID of a project
 
 Note the JSON response differs if the push rule is available or not. If the project push rule
-is available before it is returned in the JSON response or an empty response is returned.
-=======
-| Attribute | Type | Required | Description |
-| --------- | ---- | -------- | ----------- |
-| `query` (required) - A string contained in the project name
-| `per_page` (optional) - number of projects to return per page
-| `page` (optional) - the page to retrieve
-| `order_by` (optional) - Return requests ordered by `id`, `name`, `created_at` or `last_activity_at` fields
-| `sort` | string | no | Return requests sorted in `asc` or `desc` order |
->>>>>>> a5cd9c9a
+is available before it is returned in the JSON response or an empty response is returned.