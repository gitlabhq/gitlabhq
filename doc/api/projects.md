# Projects


### Project visibility level

Project in GitLab has be either private, internal or public.
You can determine it by `visibility_level` field in project.

Constants for project visibility levels are next:

* Private. `visibility_level` is `0`.
  Project access must be granted explicitly for each user.

* Internal. `visibility_level` is `10`.
  The project can be cloned by any logged in user.

* Public. `visibility_level` is `20`.
  The project can be cloned without any authentication.


## List projects

Get a list of projects accessible by the authenticated user.

```
GET /projects
```

Parameters:

- `archived` (optional) - if passed, limit by archived status
- `visibility` (optional) - if passed, limit by visibility `public`, `internal`, `private`
- `order_by` (optional) - Return requests ordered by `id`, `name`, `path`, `created_at`, `updated_at` or `last_activity_at` fields. Default is `created_at`
- `sort` (optional) - Return requests sorted in `asc` or `desc` order. Default is `desc`
- `search` (optional) - Return list of authorized projects according to a search criteria

```json
[
  {
    "id": 4,
    "description": null,
    "default_branch": "master",
    "public": false,
    "visibility_level": 0,
    "ssh_url_to_repo": "git@example.com:diaspora/diaspora-client.git",
    "http_url_to_repo": "http://example.com/diaspora/diaspora-client.git",
    "web_url": "http://example.com/diaspora/diaspora-client",
    "tag_list": [
      "example",
      "disapora client"
    ],
    "owner": {
      "id": 3,
      "name": "Diaspora",
      "created_at": "2013-09-30T13:46:02Z"
    },
    "name": "Diaspora Client",
    "name_with_namespace": "Diaspora / Diaspora Client",
    "path": "diaspora-client",
    "path_with_namespace": "diaspora/diaspora-client",
    "issues_enabled": true,
    "open_issues_count": 1,
    "merge_requests_enabled": true,
    "builds_enabled": true,
    "wiki_enabled": true,
    "snippets_enabled": false,
    "container_registry_enabled": false,
    "created_at": "2013-09-30T13:46:02Z",
    "last_activity_at": "2013-09-30T13:46:02Z",
    "creator_id": 3,
    "namespace": {
      "created_at": "2013-09-30T13:46:02Z",
      "description": "",
      "id": 3,
      "name": "Diaspora",
      "owner_id": 1,
      "path": "diaspora",
      "updated_at": "2013-09-30T13:46:02Z"
    },
    "archived": false,
    "avatar_url": "http://example.com/uploads/project/avatar/4/uploads/avatar.png",
    "shared_runners_enabled": true,
    "forks_count": 0,
    "star_count": 0,
    "runners_token": "b8547b1dc37721d05889db52fa2f02",
    "public_builds": true,
    "shared_with_groups": [],
    "only_allow_merge_if_build_succeeds": false,
    "request_access_enabled": false
  },
  {
    "id": 6,
    "description": null,
    "default_branch": "master",
    "public": false,
    "visibility_level": 0,
    "ssh_url_to_repo": "git@example.com:brightbox/puppet.git",
    "http_url_to_repo": "http://example.com/brightbox/puppet.git",
    "web_url": "http://example.com/brightbox/puppet",
    "tag_list": [
      "example",
      "puppet"
    ],
    "owner": {
      "id": 4,
      "name": "Brightbox",
      "created_at": "2013-09-30T13:46:02Z"
    },
    "name": "Puppet",
    "name_with_namespace": "Brightbox / Puppet",
    "path": "puppet",
    "path_with_namespace": "brightbox/puppet",
    "issues_enabled": true,
    "open_issues_count": 1,
    "merge_requests_enabled": true,
    "builds_enabled": true,
    "wiki_enabled": true,
    "snippets_enabled": false,
    "container_registry_enabled": false,
    "created_at": "2013-09-30T13:46:02Z",
    "last_activity_at": "2013-09-30T13:46:02Z",
    "creator_id": 3,
    "namespace": {
      "created_at": "2013-09-30T13:46:02Z",
      "description": "",
      "id": 4,
      "name": "Brightbox",
      "owner_id": 1,
      "path": "brightbox",
      "updated_at": "2013-09-30T13:46:02Z"
    },
    "permissions": {
      "project_access": {
        "access_level": 10,
        "notification_level": 3
      },
      "group_access": {
        "access_level": 50,
        "notification_level": 3
      }
    },
    "archived": false,
    "avatar_url": null,
    "shared_runners_enabled": true,
    "forks_count": 0,
    "star_count": 0,
    "runners_token": "b8547b1dc37721d05889db52fa2f02",
    "public_builds": true,
    "shared_with_groups": [],
    "only_allow_merge_if_build_succeeds": false,
    "request_access_enabled": false
  }
]
```

### List owned projects

Get a list of projects which are owned by the authenticated user.

```
GET /projects/owned
```

Parameters:

- `archived` (optional) - if passed, limit by archived status
- `visibility` (optional) - if passed, limit by visibility `public`, `internal`, `private`
- `order_by` (optional) - Return requests ordered by `id`, `name`, `path`, `created_at`, `updated_at` or `last_activity_at` fields. Default is `created_at`
- `sort` (optional) - Return requests sorted in `asc` or `desc` order. Default is `desc`
- `search` (optional) - Return list of authorized projects according to a search criteria

### List starred projects

Get a list of projects which are starred by the authenticated user.

```
GET /projects/starred
```

Parameters:

- `archived` (optional) - if passed, limit by archived status
- `visibility` (optional) - if passed, limit by visibility `public`, `internal`, `private`
- `order_by` (optional) - Return requests ordered by `id`, `name`, `path`, `created_at`, `updated_at` or `last_activity_at` fields. Default is `created_at`
- `sort` (optional) - Return requests sorted in `asc` or `desc` order. Default is `desc`
- `search` (optional) - Return list of authorized projects according to a search criteria

### List ALL projects

Get a list of all GitLab projects (admin only).

```
GET /projects/all
```

Parameters:

- `archived` (optional) - if passed, limit by archived status
- `visibility` (optional) - if passed, limit by visibility `public`, `internal`, `private`
- `order_by` (optional) - Return requests ordered by `id`, `name`, `path`, `created_at`, `updated_at` or `last_activity_at` fields. Default is `created_at`
- `sort` (optional) - Return requests sorted in `asc` or `desc` order. Default is `desc`
- `search` (optional) - Return list of authorized projects according to a search criteria

### Get single project

Get a specific project, identified by project ID or NAMESPACE/PROJECT_NAME, which is owned by the authenticated user.
If using namespaced projects call make sure that the NAMESPACE/PROJECT_NAME is URL-encoded, eg. `/api/v3/projects/diaspora%2Fdiaspora` (where `/` is represented by `%2F`).

```
GET /projects/:id
```

Parameters:

- `id` (required) - The ID or NAMESPACE/PROJECT_NAME of a project

```json
{
  "id": 3,
  "description": null,
  "default_branch": "master",
  "public": false,
  "visibility_level": 0,
  "ssh_url_to_repo": "git@example.com:diaspora/diaspora-project-site.git",
  "http_url_to_repo": "http://example.com/diaspora/diaspora-project-site.git",
  "web_url": "http://example.com/diaspora/diaspora-project-site",
  "tag_list": [
    "example",
    "disapora project"
  ],
  "owner": {
    "id": 3,
    "name": "Diaspora",
    "created_at": "2013-09-30T13:46:02Z"
  },
  "name": "Diaspora Project Site",
  "name_with_namespace": "Diaspora / Diaspora Project Site",
  "path": "diaspora-project-site",
  "path_with_namespace": "diaspora/diaspora-project-site",
  "issues_enabled": true,
  "open_issues_count": 1,
  "merge_requests_enabled": true,
  "builds_enabled": true,
  "wiki_enabled": true,
  "snippets_enabled": false,
  "container_registry_enabled": false,
  "created_at": "2013-09-30T13:46:02Z",
  "last_activity_at": "2013-09-30T13:46:02Z",
  "creator_id": 3,
  "namespace": {
    "created_at": "2013-09-30T13:46:02Z",
    "description": "",
    "id": 3,
    "name": "Diaspora",
    "owner_id": 1,
    "path": "diaspora",
    "updated_at": "2013-09-30T13:46:02Z"
  },
  "permissions": {
    "project_access": {
      "access_level": 10,
      "notification_level": 3
    },
    "group_access": {
      "access_level": 50,
      "notification_level": 3
    }
  },
  "archived": false,
  "avatar_url": "http://example.com/uploads/project/avatar/3/uploads/avatar.png",
  "shared_runners_enabled": true,
  "forks_count": 0,
  "star_count": 0,
  "runners_token": "b8bc4a7a29eb76ea83cf79e4908c2b",
  "public_builds": true,
  "shared_with_groups": [
    {
      "group_id": 4,
      "group_name": "Twitter",
      "group_access_level": 30
    },
    {
      "group_id": 3,
      "group_name": "Gitlab Org",
      "group_access_level": 10
    }
  ],
<<<<<<< HEAD
  "repository_storage": "default"
  "only_allow_merge_if_build_succeeds": false
=======
  "only_allow_merge_if_build_succeeds": false,
  "request_access_enabled": false
>>>>>>> 5c159b0d
}
```

### Get project events

Get the events for the specified project.
Sorted from newest to latest

```
GET /projects/:id/events
```

Parameters:

- `id` (required) - The ID or NAMESPACE/PROJECT_NAME of a project

```json
[
  {
    "title": null,
    "project_id": 15,
    "action_name": "closed",
    "target_id": 830,
    "target_type": "Issue",
    "author_id": 1,
    "data": null,
    "target_title": "Public project search field",
    "author": {
      "name": "Dmitriy Zaporozhets",
      "username": "root",
      "id": 1,
      "state": "active",
      "avatar_url": "http://localhost:3000/uploads/user/avatar/1/fox_avatar.png",
      "web_url": "http://localhost:3000/u/root"
    },
    "author_username": "root"
  },
  {
    "title": null,
    "project_id": 15,
    "action_name": "opened",
    "target_id": null,
    "target_type": null,
    "author_id": 1,
    "author": {
      "name": "Dmitriy Zaporozhets",
      "username": "root",
      "id": 1,
      "state": "active",
      "avatar_url": "http://localhost:3000/uploads/user/avatar/1/fox_avatar.png",
      "web_url": "http://localhost:3000/u/root"
    },
    "author_username": "john",
    "data": {
      "before": "50d4420237a9de7be1304607147aec22e4a14af7",
      "after": "c5feabde2d8cd023215af4d2ceeb7a64839fc428",
      "ref": "refs/heads/master",
      "user_id": 1,
      "user_name": "Dmitriy Zaporozhets",
      "repository": {
        "name": "gitlabhq",
        "url": "git@dev.gitlab.org:gitlab/gitlabhq.git",
        "description": "GitLab: self hosted Git management software. \r\nDistributed under the MIT License.",
        "homepage": "https://dev.gitlab.org/gitlab/gitlabhq"
      },
      "commits": [
        {
          "id": "c5feabde2d8cd023215af4d2ceeb7a64839fc428",
          "message": "Add simple search to projects in public area",
          "timestamp": "2013-05-13T18:18:08+00:00",
          "url": "https://dev.gitlab.org/gitlab/gitlabhq/commit/c5feabde2d8cd023215af4d2ceeb7a64839fc428",
          "author": {
            "name": "Dmitriy Zaporozhets",
            "email": "dmitriy.zaporozhets@gmail.com"
          }
        }
      ],
      "total_commits_count": 1
    },
    "target_title": null
  },
  {
    "title": null,
    "project_id": 15,
    "action_name": "closed",
    "target_id": 840,
    "target_type": "Issue",
    "author_id": 1,
    "data": null,
    "target_title": "Finish & merge Code search PR",
    "author": {
      "name": "Dmitriy Zaporozhets",
      "username": "root",
      "id": 1,
      "state": "active",
      "avatar_url": "http://localhost:3000/uploads/user/avatar/1/fox_avatar.png",
      "web_url": "http://localhost:3000/u/root"
    },
    "author_username": "root"
  },
  {
    "title": null,
    "project_id": 15,
    "action_name": "commented on",
    "target_id": 1312,
    "target_type": "Note",
    "author_id": 1,
    "data": null,
    "target_title": null,
    "created_at": "2015-12-04T10:33:58.089Z",
    "note": {
      "id": 1312,
      "body": "What an awesome day!",
      "attachment": null,
      "author": {
        "name": "Dmitriy Zaporozhets",
        "username": "root",
        "id": 1,
        "state": "active",
        "avatar_url": "http://localhost:3000/uploads/user/avatar/1/fox_avatar.png",
        "web_url": "http://localhost:3000/u/root"
      },
      "created_at": "2015-12-04T10:33:56.698Z",
      "system": false,
      "upvote": false,
      "downvote": false,
      "noteable_id": 377,
      "noteable_type": "Issue"
    },
    "author": {
      "name": "Dmitriy Zaporozhets",
      "username": "root",
      "id": 1,
      "state": "active",
      "avatar_url": "http://localhost:3000/uploads/user/avatar/1/fox_avatar.png",
      "web_url": "http://localhost:3000/u/root"
    },
    "author_username": "root"
  }
]
```

### Create project

Creates a new project owned by the authenticated user.

```
POST /projects
```

Parameters:

- `name` (required) - new project name
- `path` (optional) - custom repository name for new project. By default generated based on name
- `namespace_id` (optional) - namespace for the new project (defaults to user)
- `description` (optional) - short project description
- `issues_enabled` (optional)
- `merge_requests_enabled` (optional)
- `builds_enabled` (optional)
- `wiki_enabled` (optional)
- `snippets_enabled` (optional)
- `container_registry_enabled` (optional)
- `shared_runners_enabled` (optional)
- `public` (optional) - if `true` same as setting visibility_level = 20
- `visibility_level` (optional)
- `import_url` (optional)
- `public_builds` (optional)
- `repository_storage` (optional, available only for admins)
- `only_allow_merge_if_build_succeeds` (optional)
- `lfs_enabled` (optional)
- `request_access_enabled` (optional) - Allow users to request member access.

### Create project for user

Creates a new project owned by the specified user. Available only for admins.

```
POST /projects/user/:user_id
```

Parameters:

- `user_id` (required) - user_id of owner
- `name` (required) - new project name
- `description` (optional) - short project description
- `issues_enabled` (optional)
- `merge_requests_enabled` (optional)
- `builds_enabled` (optional)
- `wiki_enabled` (optional)
- `snippets_enabled` (optional)
- `container_registry_enabled` (optional)
- `shared_runners_enabled` (optional)
- `public` (optional) - if `true` same as setting visibility_level = 20
- `visibility_level` (optional)
- `import_url` (optional)
- `public_builds` (optional)
- `repository_storage` (optional, available only for admins)
- `only_allow_merge_if_build_succeeds` (optional)
- `lfs_enabled` (optional)
- `request_access_enabled` (optional) - Allow users to request member access.

### Edit project

Updates an existing project

```
PUT /projects/:id
```

Parameters:

- `id` (required) - The ID or NAMESPACE/PROJECT_NAME of a project
- `name` (optional) - project name
- `path` (optional) - repository name for project
- `description` (optional) - short project description
- `default_branch` (optional)
- `issues_enabled` (optional)
- `merge_requests_enabled` (optional)
- `builds_enabled` (optional)
- `wiki_enabled` (optional)
- `snippets_enabled` (optional)
- `container_registry_enabled` (optional)
- `shared_runners_enabled` (optional)
- `public` (optional) - if `true` same as setting visibility_level = 20
- `visibility_level` (optional)
- `public_builds` (optional)
- `repository_storage` (optional, available only for admins)
- `only_allow_merge_if_build_succeeds` (optional)
- `lfs_enabled` (optional)
- `request_access_enabled` (optional) - Allow users to request member access.

On success, method returns 200 with the updated project. If parameters are
invalid, 400 is returned.

### Fork project

Forks a project into the user namespace of the authenticated user or the one provided.

```
POST /projects/fork/:id
```

Parameters:

- `id` (required) - The ID or NAMESPACE/PROJECT_NAME of the project to be forked
- `namespace` (optional) - The ID or path of the namespace that the project will be forked to

### Star a project

Stars a given project. Returns status code `201` and the project on success and
`304` if the project is already starred.

```
POST /projects/:id/star
```

| Attribute | Type | Required | Description |
| --------- | ---- | -------- | ----------- |
| `id`      | integer/string | yes | The ID of the project or NAMESPACE/PROJECT_NAME |

```bash
curl --request POST --header "PRIVATE-TOKEN: 9koXpg98eAheJpvBs5tK" "https://gitlab.example.com/api/v3/projects/5/star"
```

Example response:

```json
{
  "id": 3,
  "description": null,
  "default_branch": "master",
  "public": false,
  "visibility_level": 10,
  "ssh_url_to_repo": "git@example.com:diaspora/diaspora-project-site.git",
  "http_url_to_repo": "http://example.com/diaspora/diaspora-project-site.git",
  "web_url": "http://example.com/diaspora/diaspora-project-site",
  "tag_list": [
    "example",
    "disapora project"
  ],
  "name": "Diaspora Project Site",
  "name_with_namespace": "Diaspora / Diaspora Project Site",
  "path": "diaspora-project-site",
  "path_with_namespace": "diaspora/diaspora-project-site",
  "issues_enabled": true,
  "open_issues_count": 1,
  "merge_requests_enabled": true,
  "builds_enabled": true,
  "wiki_enabled": true,
  "snippets_enabled": false,
  "container_registry_enabled": false,
  "created_at": "2013-09-30T13:46:02Z",
  "last_activity_at": "2013-09-30T13:46:02Z",
  "creator_id": 3,
  "namespace": {
    "created_at": "2013-09-30T13:46:02Z",
    "description": "",
    "id": 3,
    "name": "Diaspora",
    "owner_id": 1,
    "path": "diaspora",
    "updated_at": "2013-09-30T13:46:02Z"
  },
  "archived": true,
  "avatar_url": "http://example.com/uploads/project/avatar/3/uploads/avatar.png",
  "shared_runners_enabled": true,
  "forks_count": 0,
  "star_count": 1,
  "public_builds": true,
  "shared_with_groups": [],
  "only_allow_merge_if_build_succeeds": false,
  "request_access_enabled": false
}
```

### Unstar a project

Unstars a given project. Returns status code `200` and the project on success
and `304` if the project is not starred.

```
DELETE /projects/:id/star
```

| Attribute | Type | Required | Description |
| --------- | ---- | -------- | ----------- |
| `id`      | integer/string | yes | The ID of the project or NAMESPACE/PROJECT_NAME |

```bash
curl --request DELETE --header "PRIVATE-TOKEN: 9koXpg98eAheJpvBs5tK" "https://gitlab.example.com/api/v3/projects/5/star"
```

Example response:

```json
{
  "id": 3,
  "description": null,
  "default_branch": "master",
  "public": false,
  "visibility_level": 10,
  "ssh_url_to_repo": "git@example.com:diaspora/diaspora-project-site.git",
  "http_url_to_repo": "http://example.com/diaspora/diaspora-project-site.git",
  "web_url": "http://example.com/diaspora/diaspora-project-site",
  "tag_list": [
    "example",
    "disapora project"
  ],
  "name": "Diaspora Project Site",
  "name_with_namespace": "Diaspora / Diaspora Project Site",
  "path": "diaspora-project-site",
  "path_with_namespace": "diaspora/diaspora-project-site",
  "issues_enabled": true,
  "open_issues_count": 1,
  "merge_requests_enabled": true,
  "builds_enabled": true,
  "wiki_enabled": true,
  "snippets_enabled": false,
  "container_registry_enabled": false,
  "created_at": "2013-09-30T13:46:02Z",
  "last_activity_at": "2013-09-30T13:46:02Z",
  "creator_id": 3,
  "namespace": {
    "created_at": "2013-09-30T13:46:02Z",
    "description": "",
    "id": 3,
    "name": "Diaspora",
    "owner_id": 1,
    "path": "diaspora",
    "updated_at": "2013-09-30T13:46:02Z"
  },
  "archived": true,
  "avatar_url": "http://example.com/uploads/project/avatar/3/uploads/avatar.png",
  "shared_runners_enabled": true,
  "forks_count": 0,
  "star_count": 0,
  "public_builds": true,
  "shared_with_groups": [],
  "only_allow_merge_if_build_succeeds": false,
  "request_access_enabled": false
}
```

### Archive a project

Archives the project if the user is either admin or the project owner of this project. This action is
idempotent, thus archiving an already archived project will not change the project.

Status code 201 with the project as body is given when successful, in case the user doesn't
have the proper access rights, code 403 is returned. Status 404 is returned if the project
doesn't exist, or is hidden to the user.

```
POST /projects/:id/archive
```

| Attribute | Type | Required | Description |
| --------- | ---- | -------- | ----------- |
| `id`      | integer/string | yes | The ID of the project or NAMESPACE/PROJECT_NAME |

```bash
curl --request POST --header "PRIVATE-TOKEN: 9koXpg98eAheJpvBs5tK" "https://gitlab.example.com/api/v3/projects/archive"
```

Example response:

```json
{
  "id": 3,
  "description": null,
  "default_branch": "master",
  "public": false,
  "visibility_level": 0,
  "ssh_url_to_repo": "git@example.com:diaspora/diaspora-project-site.git",
  "http_url_to_repo": "http://example.com/diaspora/diaspora-project-site.git",
  "web_url": "http://example.com/diaspora/diaspora-project-site",
  "tag_list": [
    "example",
    "disapora project"
  ],
  "owner": {
    "id": 3,
    "name": "Diaspora",
    "created_at": "2013-09-30T13:46:02Z"
  },
  "name": "Diaspora Project Site",
  "name_with_namespace": "Diaspora / Diaspora Project Site",
  "path": "diaspora-project-site",
  "path_with_namespace": "diaspora/diaspora-project-site",
  "issues_enabled": true,
  "open_issues_count": 1,
  "merge_requests_enabled": true,
  "builds_enabled": true,
  "wiki_enabled": true,
  "snippets_enabled": false,
  "container_registry_enabled": false,
  "created_at": "2013-09-30T13:46:02Z",
  "last_activity_at": "2013-09-30T13:46:02Z",
  "creator_id": 3,
  "namespace": {
    "created_at": "2013-09-30T13:46:02Z",
    "description": "",
    "id": 3,
    "name": "Diaspora",
    "owner_id": 1,
    "path": "diaspora",
    "updated_at": "2013-09-30T13:46:02Z"
  },
  "permissions": {
    "project_access": {
      "access_level": 10,
      "notification_level": 3
    },
    "group_access": {
      "access_level": 50,
      "notification_level": 3
    }
  },
  "archived": true,
  "avatar_url": "http://example.com/uploads/project/avatar/3/uploads/avatar.png",
  "shared_runners_enabled": true,
  "forks_count": 0,
  "star_count": 0,
  "runners_token": "b8bc4a7a29eb76ea83cf79e4908c2b",
  "public_builds": true,
  "shared_with_groups": [],
  "only_allow_merge_if_build_succeeds": false,
  "request_access_enabled": false
}
```

### Unarchive a project

Unarchives the project if the user is either admin or the project owner of this project. This action is
idempotent, thus unarchiving an non-archived project will not change the project.

Status code 201 with the project as body is given when successful, in case the user doesn't
have the proper access rights, code 403 is returned. Status 404 is returned if the project
doesn't exist, or is hidden to the user.

```
POST /projects/:id/unarchive
```

| Attribute | Type | Required | Description |
| --------- | ---- | -------- | ----------- |
| `id`      | integer/string | yes | The ID of the project or NAMESPACE/PROJECT_NAME |

```bash
curl --request POST --header "PRIVATE-TOKEN: 9koXpg98eAheJpvBs5tK" "https://gitlab.example.com/api/v3/projects/unarchive"
```

Example response:

```json
{
  "id": 3,
  "description": null,
  "default_branch": "master",
  "public": false,
  "visibility_level": 0,
  "ssh_url_to_repo": "git@example.com:diaspora/diaspora-project-site.git",
  "http_url_to_repo": "http://example.com/diaspora/diaspora-project-site.git",
  "web_url": "http://example.com/diaspora/diaspora-project-site",
  "tag_list": [
    "example",
    "disapora project"
  ],
  "owner": {
    "id": 3,
    "name": "Diaspora",
    "created_at": "2013-09-30T13:46:02Z"
  },
  "name": "Diaspora Project Site",
  "name_with_namespace": "Diaspora / Diaspora Project Site",
  "path": "diaspora-project-site",
  "path_with_namespace": "diaspora/diaspora-project-site",
  "issues_enabled": true,
  "open_issues_count": 1,
  "merge_requests_enabled": true,
  "builds_enabled": true,
  "wiki_enabled": true,
  "snippets_enabled": false,
  "container_registry_enabled": false,
  "created_at": "2013-09-30T13:46:02Z",
  "last_activity_at": "2013-09-30T13:46:02Z",
  "creator_id": 3,
  "namespace": {
    "created_at": "2013-09-30T13:46:02Z",
    "description": "",
    "id": 3,
    "name": "Diaspora",
    "owner_id": 1,
    "path": "diaspora",
    "updated_at": "2013-09-30T13:46:02Z"
  },
  "permissions": {
    "project_access": {
      "access_level": 10,
      "notification_level": 3
    },
    "group_access": {
      "access_level": 50,
      "notification_level": 3
    }
  },
  "archived": false,
  "avatar_url": "http://example.com/uploads/project/avatar/3/uploads/avatar.png",
  "shared_runners_enabled": true,
  "forks_count": 0,
  "star_count": 0,
  "runners_token": "b8bc4a7a29eb76ea83cf79e4908c2b",
  "public_builds": true,
  "shared_with_groups": [],
  "only_allow_merge_if_build_succeeds": false,
  "request_access_enabled": false
}
```

### Remove project

Removes a project including all associated resources (issues, merge requests etc.)

```
DELETE /projects/:id
```

Parameters:

- `id` (required) - The ID or NAMESPACE/PROJECT_NAME of the project to be forked

## Uploads

### Upload a file

Uploads a file to the specified project to be used in an issue or merge request description, or a comment.

```
POST /projects/:id/uploads
```

Parameters:

- `id` (required) - The ID or NAMESPACE/PROJECT_NAME of the project to be forked
- `file` (required) - The file to be uploaded

```json
{
  "alt": "dk",
  "url": "/uploads/66dbcd21ec5d24ed6ea225176098d52b/dk.png",
  "markdown": "![dk](/uploads/66dbcd21ec5d24ed6ea225176098d52b/dk.png)"
}
```

**Note**: The returned `url` is relative to the project path.
In Markdown contexts, the link is automatically expanded when the format in `markdown` is used.


## Project members

Please consult the [Project Members](members.md) documentation.

### Share project with group

Allow to share project with group.

```
POST /projects/:id/share
```

Parameters:

- `id` (required) - The ID or NAMESPACE/PROJECT_NAME of the project to be forked
- `group_id` (required) - The ID of a group
- `group_access` (required) - Level of permissions for sharing

## Hooks

Also called Project Hooks and Webhooks.
These are different for [System Hooks](system_hooks.md) that are system wide.

### List project hooks

Get a list of project hooks.

```
GET /projects/:id/hooks
```

Parameters:

- `id` (required) - The ID or NAMESPACE/PROJECT_NAME of a project

### Get project hook

Get a specific hook for a project.

```
GET /projects/:id/hooks/:hook_id
```

Parameters:

- `id` (required) - The ID or NAMESPACE/PROJECT_NAME of a project
- `hook_id` (required) - The ID of a project hook

```json
{
  "id": 1,
  "url": "http://example.com/hook",
  "project_id": 3,
  "push_events": true,
  "issues_events": true,
  "merge_requests_events": true,
  "tag_push_events": true,
  "note_events": true,
  "build_events": true,
  "pipeline_events": true,
  "wiki_page_events": true,
  "enable_ssl_verification": true,
  "created_at": "2012-10-12T17:04:47Z"
}
```

### Add project hook

Adds a hook to a specified project.

```
POST /projects/:id/hooks
```

Parameters:

- `id` (required) - The ID or NAMESPACE/PROJECT_NAME of a project
- `url` (required) - The hook URL
- `push_events` - Trigger hook on push events
- `issues_events` - Trigger hook on issues events
- `merge_requests_events` - Trigger hook on merge_requests events
- `tag_push_events` - Trigger hook on push_tag events
- `note_events` - Trigger hook on note events
- `build_events` - Trigger hook on build events
- `pipeline_events` - Trigger hook on pipeline events
- `wiki_page_events` - Trigger hook on wiki page events
- `enable_ssl_verification` - Do SSL verification when triggering the hook

### Edit project hook

Edits a hook for a specified project.

```
PUT /projects/:id/hooks/:hook_id
```

Parameters:

- `id` (required) - The ID or NAMESPACE/PROJECT_NAME of a project
- `hook_id` (required) - The ID of a project hook
- `url` (required) - The hook URL
- `push_events` - Trigger hook on push events
- `issues_events` - Trigger hook on issues events
- `merge_requests_events` - Trigger hook on merge_requests events
- `tag_push_events` - Trigger hook on push_tag events
- `note_events` - Trigger hook on note events
- `build_events` - Trigger hook on build events
- `pipeline_events` - Trigger hook on pipeline events
- `wiki_page_events` - Trigger hook on wiki page events
- `enable_ssl_verification` - Do SSL verification when triggering the hook

### Delete project hook

Removes a hook from a project. This is an idempotent method and can be called multiple times.
Either the hook is available or not.

```
DELETE /projects/:id/hooks/:hook_id
```

Parameters:

- `id` (required) - The ID or NAMESPACE/PROJECT_NAME of a project
- `hook_id` (required) - The ID of hook to delete

Note the JSON response differs if the hook is available or not. If the project hook
is available before it is returned in the JSON response or an empty response is returned.

## Branches

For more information please consult the [Branches](branches.md) documentation.

### List branches

Lists all branches of a project.

```
GET /projects/:id/repository/branches
```

Parameters:

- `id` (required) - The ID or NAMESPACE/PROJECT_NAME of a project

```json
[
  {
    "name": "async",
    "commit": {
      "id": "a2b702edecdf41f07b42653eb1abe30ce98b9fca",
      "parent_ids": [
        "3f94fc7c85061973edc9906ae170cc269b07ca55"
      ],
      "message": "give Caolan credit where it's due (up top)",
      "author_name": "Jeremy Ashkenas",
      "author_email": "jashkenas@example.com",
      "authored_date": "2010-12-08T21:28:50+00:00",
      "committer_name": "Jeremy Ashkenas",
      "committer_email": "jashkenas@example.com",
      "committed_date": "2010-12-08T21:28:50+00:00"
    },
    "protected": false,
    "developers_can_push": false,
    "developers_can_merge": false
  },
  {
    "name": "gh-pages",
    "commit": {
      "id": "101c10a60019fe870d21868835f65c25d64968fc",
      "parent_ids": [
          "9c15d2e26945a665131af5d7b6d30a06ba338aaa"
      ],
      "message": "Underscore.js 1.5.2",
      "author_name": "Jeremy Ashkenas",
      "author_email": "jashkenas@example.com",
      "authored_date": "2013-09-07T12:58:21+00:00",
      "committer_name": "Jeremy Ashkenas",
      "committer_email": "jashkenas@example.com",
      "committed_date": "2013-09-07T12:58:21+00:00"
    },
    "protected": false,
    "developers_can_push": false,
    "developers_can_merge": false
  }
]
```

### Single branch

A specific branch of a project.

```
GET /projects/:id/repository/branches/:branch
```

Parameters:

- `id` (required) - The ID or NAMESPACE/PROJECT_NAME of a project
- `branch` (required) - The name of the branch.
- `developers_can_push` - Flag if developers can push to the branch.
- `developers_can_merge` - Flag if developers can merge to the branch.

### Protect single branch

Protects a single branch of a project.

```
PUT /projects/:id/repository/branches/:branch/protect
```

Parameters:

- `id` (required) - The ID or NAMESPACE/PROJECT_NAME of a project
- `branch` (required) - The name of the branch.

### Unprotect single branch

Unprotects a single branch of a project.

```
PUT /projects/:id/repository/branches/:branch/unprotect
```

Parameters:

- `id` (required) - The ID or NAMESPACE/PROJECT_NAME of a project
- `branch` (required) - The name of the branch.

## Admin fork relation

Allows modification of the forked relationship between existing projects. Available only for admins.

### Create a forked from/to relation between existing projects.

```
POST /projects/:id/fork/:forked_from_id
```

Parameters:

- `id` (required) - The ID or NAMESPACE/PROJECT_NAME of the project to be forked
- `forked_from_id:` (required) - The ID of the project that was forked from

### Delete an existing forked from relationship

```
DELETE /projects/:id/fork
```

Parameter:

- `id` (required) - The ID or NAMESPACE/PROJECT_NAME of the project to be forked

## Search for projects by name

Search for projects by name which are accessible to the authenticated user.

```
GET /projects/search/:query
```

Parameters:

- `query` (required) - A string contained in the project name
- `per_page` (optional) - number of projects to return per page
- `page` (optional) - the page to retrieve
- `order_by` (optional) - Return requests ordered by `id`, `name`, `created_at` or `last_activity_at` fields
- `sort` (optional) - Return requests sorted in `asc` or `desc` order

## Push Rules (EE only)

### Show project push rules

Get a project push rule.

```
GET /projects/:id/push_rule
```

Parameters:

- `id` (required) - The ID of a project


```json
{
  "id": 1,
  "project_id": 3,
  "commit_message_regex": "Fixes \d +\",
  "deny_delete_tag": false,
  "created_at": "2012-10-12T17:04:47Z"
}
```

### Add project push rule

Adds a push rule to a specified project.

```
POST /projects/:id/push_rule
```

Parameters:

- `id` (required) - The ID of a project
- `deny_delete_tag` - Do not allow users to remove git tags with git push
- `commit_message_regex` - Commit message regex

### Edit project push rule

Edits a push rule for a specified project.

```
PUT /projects/:id/push_rule
```

Parameters:

- `id` (required) - The ID of a project
- `deny_delete_tag` - Do not allow users to remove git tags with git push
- `commit_message_regex` - Commit message regex

### Delete project push rule

Removes a push rule from a project. This is an idempotent method and can be called multiple times.
Either the push rule is available or not.

```
DELETE /projects/:id/push_rule
```

Parameters:

- `id` (required) - The ID of a project

Note the JSON response differs if the push rule is available or not. If the project push rule
is available before it is returned in the JSON response or an empty response is returned.<|MERGE_RESOLUTION|>--- conflicted
+++ resolved
@@ -285,13 +285,9 @@
       "group_access_level": 10
     }
   ],
-<<<<<<< HEAD
-  "repository_storage": "default"
+  "repository_storage": "default",
+  "request_access_enabled": false,
   "only_allow_merge_if_build_succeeds": false
-=======
-  "only_allow_merge_if_build_succeeds": false,
-  "request_access_enabled": false
->>>>>>> 5c159b0d
 }
 ```
 
