--- conflicted
+++ resolved
@@ -241,10 +241,7 @@
       "human_time_estimate": null,
       "human_total_time_spent": null
     },
-<<<<<<< HEAD
-=======
     "squash": false,
->>>>>>> 111613a3
     "approvals_before_merge": null
   }
 ]
@@ -449,12 +446,6 @@
     "human_time_estimate": null,
     "human_total_time_spent": null
   },
-<<<<<<< HEAD
-  "approvals_before_merge": null,
-  "closed_at": "2018-01-19T14:36:11.086Z",
-  "latest_build_started_at": null,
-  "latest_build_finished_at": null,
-=======
   "squash": false,
   "subscribed": false,
   "changes_count": "1",
@@ -471,7 +462,6 @@
   "closed_at": null,
   "latest_build_started_at": "2018-09-07T07:27:38.472Z",
   "latest_build_finished_at": "2018-09-07T08:07:06.012Z",
->>>>>>> 111613a3
   "first_deployed_to_production_at": null,
   "pipeline": {
     "id": 29626725,
@@ -649,8 +639,7 @@
     "renamed_file": false,
     "deleted_file": false
     }
-  ],
-  "approvals_before_merge": null
+  ]
 }
 ```
 
@@ -697,7 +686,7 @@
 | `description`              | string  | no       | Description of MR                                                               |
 | `target_project_id`        | integer | no       | The target project (numeric id)                                                 |
 | `labels`                   | string  | no       | Labels for MR as a comma-separated list                                         |
-| `milestone_id`             | integer | no       | The ID of a milestone                                                           |
+| `milestone_id`             | integer | no       | The global ID of a milestone                                                           |
 | `remove_source_branch`     | boolean | no       | Flag indicating if a merge request should remove the source branch when merging |
 | `allow_collaboration`      | boolean | no       | Allow commits from members who can merge to the target branch                   |
 | `allow_maintainer_to_push` | boolean | no       | Deprecated, see allow_collaboration                                             |
@@ -779,8 +768,6 @@
     "human_time_estimate": null,
     "human_total_time_spent": null
   },
-<<<<<<< HEAD
-=======
   "squash": false,
   "subscribed": false,
   "changes_count": "1",
@@ -811,7 +798,6 @@
     "start_sha": "c380d3acebd181f13629a25d2e2acca46ffe1e00"
   },
   "diverged_commits_count": 2,
->>>>>>> 111613a3
   "approvals_before_merge": null
 }
 ```
@@ -831,7 +817,7 @@
 | `target_branch`            | string  | no       | The target branch                                                               |
 | `title`                    | string  | no       | Title of MR                                                                     |
 | `assignee_id`              | integer | no       | The ID of the user to assign the merge request to. Set to `0` or provide an empty value to unassign all assignees.  |
-| `milestone_id`             | integer | no       | The ID of a milestone to assign the merge request to. Set to `0` or provide an empty value to unassign a milestone.|
+| `milestone_id`             | integer | no       | The global ID of a milestone to assign the merge request to. Set to `0` or provide an empty value to unassign a milestone.|
 | `labels`                   | string  | no       | Comma-separated label names for a merge request. Set to an empty string to unassign all labels.                    |
 | `description`              | string  | no       | Description of MR                                                               |
 | `state_event`              | string  | no       | New state (close/reopen)                                                        |
@@ -910,8 +896,6 @@
     "human_time_estimate": null,
     "human_total_time_spent": null
   },
-<<<<<<< HEAD
-=======
   "squash": false,
   "subscribed": false,
   "changes_count": "1",
@@ -942,7 +926,6 @@
     "start_sha": "c380d3acebd181f13629a25d2e2acca46ffe1e00"
   },
   "diverged_commits_count": 2,
->>>>>>> 111613a3
   "approvals_before_merge": null
 }
 ```
@@ -1057,8 +1040,6 @@
     "human_time_estimate": null,
     "human_total_time_spent": null
   },
-<<<<<<< HEAD
-=======
   "squash": false,
   "subscribed": false,
   "changes_count": "1",
@@ -1089,7 +1070,6 @@
     "start_sha": "c380d3acebd181f13629a25d2e2acca46ffe1e00"
   },
   "diverged_commits_count": 2,
->>>>>>> 111613a3
   "approvals_before_merge": null
 }
 ```
@@ -1176,8 +1156,6 @@
     "human_time_estimate": null,
     "human_total_time_spent": null
   },
-<<<<<<< HEAD
-=======
   "squash": false,
   "subscribed": false,
   "changes_count": "1",
@@ -1208,7 +1186,6 @@
     "start_sha": "c380d3acebd181f13629a25d2e2acca46ffe1e00"
   },
   "diverged_commits_count": 2,
->>>>>>> 111613a3
   "approvals_before_merge": null
 }
 ```
@@ -1276,12 +1253,7 @@
       "iid" : 6,
       "labels" : [],
       "user_notes_count": 1,
-<<<<<<< HEAD
-      "changes_count": "1",
-      "approvals_before_merge": null
-=======
       "changes_count": "1"
->>>>>>> 111613a3
    }
 ]
 ```
