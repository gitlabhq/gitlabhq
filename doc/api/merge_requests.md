# Merge requests API

Every API call to merge requests must be authenticated.

## List merge requests

> [Introduced][ce-13060] in GitLab 9.5.

Get all merge requests the authenticated user has access to. By
default it returns only merge requests created by the current user. To
get all merge requests, use parameter `scope=all`.

The `state` parameter can be used to get only merge requests with a
given state (`opened`, `closed`, or `merged`) or all of them (`all`).
The pagination parameters `page` and `per_page` can be used to
restrict the list of merge requests.

```
GET /merge_requests
GET /merge_requests?state=opened
GET /merge_requests?state=all
GET /merge_requests?milestone=release
GET /merge_requests?labels=bug,reproduced
GET /merge_requests?author_id=5
GET /merge_requests?my_reaction_emoji=star
GET /merge_requests?scope=assigned-to-me
```

Parameters:

| Attribute           | Type     | Required | Description                                                                                                            |
| ------------------- | -------- | -------- | ---------------------------------------------------------------------------------------------------------------------- |
| `state`             | string   | no       | Return all merge requests or just those that are `opened`, `closed`, or `merged`                                       |
| `order_by`          | string   | no       | Return requests ordered by `created_at` or `updated_at` fields. Default is `created_at`                                |
| `sort`              | string   | no       | Return requests sorted in `asc` or `desc` order. Default is `desc`                                                     |
| `milestone`         | string   | no       | Return merge requests for a specific milestone                                                                         |
| `view`              | string   | no       | If `simple`, returns the `iid`, URL, title, description, and basic state of merge request                              |
| `labels`            | string   | no       | Return merge requests matching a comma separated list of labels                                                        |
| `created_after`     | datetime | no       | Return merge requests created after the given time (inclusive)                                                         |
| `created_before`    | datetime | no       | Return merge requests created before the given time (inclusive)                                                        |
| `scope`             | string   | no       | Return merge requests for the given scope: `created-by-me`, `assigned-to-me` or `all`. Defaults to `created-by-me`     |
| `author_id`         | integer  | no       | Returns merge requests created by the given user `id`. Combine with `scope=all` or `scope=assigned-to-me`              |
| `assignee_id`       | integer  | no       | Returns merge requests assigned to the given user `id`                                                                 |
| `my_reaction_emoji` | string   | no       | Return merge requests reacted by the authenticated user by the given `emoji` _([Introduced][ce-14016] in GitLab 10.0)_ |

```json
[
  {
    "id": 1,
    "iid": 1,
    "target_branch": "master",
    "source_branch": "test1",
    "project_id": 3,
    "title": "test1",
    "state": "opened",
    "upvotes": 0,
    "downvotes": 0,
    "author": {
      "id": 1,
      "username": "admin",
      "email": "admin@example.com",
      "name": "Administrator",
      "state": "active",
      "created_at": "2012-04-29T08:46:00Z"
    },
    "assignee": {
      "id": 1,
      "username": "admin",
      "email": "admin@example.com",
      "name": "Administrator",
      "state": "active",
      "created_at": "2012-04-29T08:46:00Z"
    },
    "source_project_id": 2,
    "target_project_id": 3,
    "labels": [ ],
    "description": "fixed login page css paddings",
    "work_in_progress": false,
    "milestone": {
      "id": 5,
      "iid": 1,
      "project_id": 3,
      "title": "v2.0",
      "description": "Assumenda aut placeat expedita exercitationem labore sunt enim earum.",
      "state": "closed",
      "created_at": "2015-02-02T19:49:26.013Z",
      "updated_at": "2015-02-02T19:49:26.013Z",
      "due_date": null
    },
    "merge_when_pipeline_succeeds": true,
    "merge_status": "can_be_merged",
    "sha": "8888888888888888888888888888888888888888",
    "merge_commit_sha": null,
    "user_notes_count": 1,
    "should_remove_source_branch": true,
    "force_remove_source_branch": false,
    "web_url": "http://example.com/example/example/merge_requests/1",
    "time_stats": {
      "time_estimate": 0,
      "total_time_spent": 0,
      "human_time_estimate": null,
      "human_total_time_spent": null
    }
  }
]
```

## List project merge requests

Get all merge requests for this project.
The `state` parameter can be used to get only merge requests with a given state (`opened`, `closed`, or `merged`) or all of them (`all`).
The pagination parameters `page` and `per_page` can be used to restrict the list of merge requests.

```
GET /projects/:id/merge_requests
GET /projects/:id/merge_requests?state=opened
GET /projects/:id/merge_requests?state=all
GET /projects/:id/merge_requests?iids[]=42&iids[]=43
GET /projects/:id/merge_requests?milestone=release
GET /projects/:id/merge_requests?labels=bug,reproduced
GET /projects/:id/merge_requests?my_reaction_emoji=star
```

Parameters:

| Attribute           | Type           | Required | Description                                                                                                                    |
| ------------------- | -------------- | -------- | ------------------------------------------------------------------------------------------------------------------------------ |
| `id`                | integer        | yes      | The ID of a project                                                                                                            |
| `iids[]`            | Array[integer] | no       | Return the request having the given `iid`                                                                                      |
| `state`             | string         | no       | Return all merge requests or just those that are `opened`, `closed`, or `merged`                                               |
| `order_by`          | string         | no       | Return requests ordered by `created_at` or `updated_at` fields. Default is `created_at`                                        |
| `sort`              | string         | no       | Return requests sorted in `asc` or `desc` order. Default is `desc`                                                             |
| `milestone`         | string         | no       | Return merge requests for a specific milestone                                                                                 |
| `view`              | string         | no       | If `simple`, returns the `iid`, URL, title, description, and basic state of merge request                                      |
| `labels`            | string         | no       | Return merge requests matching a comma separated list of labels                                                                |
| `created_after`     | datetime       | no       | Return merge requests created after the given time (inclusive)                                                                 |
| `created_before`    | datetime       | no       | Return merge requests created before the given time (inclusive)                                                                |
| `scope`             | string         | no       | Return merge requests for the given scope: `created-by-me`, `assigned-to-me` or `all` _([Introduced][ce-13060] in GitLab 9.5)_ |
| `author_id`         | integer        | no       | Returns merge requests created by the given user `id` _([Introduced][ce-13060] in GitLab 9.5)_                                 |
| `assignee_id`       | integer        | no       | Returns merge requests assigned to the given user `id` _([Introduced][ce-13060] in GitLab 9.5)_                                |
| `my_reaction_emoji` | string         | no       | Return merge requests reacted by the authenticated user by the given `emoji` _([Introduced][ce-14016] in GitLab 10.0)_         |

```json
[
  {
    "id": 1,
    "iid": 1,
    "target_branch": "master",
    "source_branch": "test1",
    "project_id": 3,
    "title": "test1",
    "state": "opened",
    "upvotes": 0,
    "downvotes": 0,
    "author": {
      "id": 1,
      "username": "admin",
      "email": "admin@example.com",
      "name": "Administrator",
      "state": "active",
      "created_at": "2012-04-29T08:46:00Z"
    },
    "assignee": {
      "id": 1,
      "username": "admin",
      "email": "admin@example.com",
      "name": "Administrator",
      "state": "active",
      "created_at": "2012-04-29T08:46:00Z"
    },
    "source_project_id": 2,
    "target_project_id": 3,
    "labels": [ ],
    "description": "fixed login page css paddings",
    "work_in_progress": false,
    "milestone": {
      "id": 5,
      "iid": 1,
      "project_id": 3,
      "title": "v2.0",
      "description": "Assumenda aut placeat expedita exercitationem labore sunt enim earum.",
      "state": "closed",
      "created_at": "2015-02-02T19:49:26.013Z",
      "updated_at": "2015-02-02T19:49:26.013Z",
      "due_date": null
    },
    "merge_when_pipeline_succeeds": true,
    "merge_status": "can_be_merged",
    "sha": "8888888888888888888888888888888888888888",
    "merge_commit_sha": null,
    "user_notes_count": 1,
    "should_remove_source_branch": true,
    "force_remove_source_branch": false,
    "web_url": "http://example.com/example/example/merge_requests/1",
<<<<<<< HEAD
    "discussion_locked": false
=======
    "time_stats": {
      "time_estimate": 0,
      "total_time_spent": 0,
      "human_time_estimate": null,
      "human_total_time_spent": null
    }
>>>>>>> eeddd966
  }
]
```

## Get single MR

Shows information about a single merge request.

```
GET /projects/:id/merge_requests/:merge_request_iid
```

Parameters:

- `id` (required) - The ID or [URL-encoded path of the project](README.md#namespaced-path-encoding) owned by the authenticated user
- `merge_request_iid` (required) - The internal ID of the merge request

```json
{
  "id": 1,
  "iid": 1,
  "target_branch": "master",
  "source_branch": "test1",
  "project_id": 3,
  "title": "test1",
  "state": "merged",
  "upvotes": 0,
  "downvotes": 0,
  "author": {
    "id": 1,
    "username": "admin",
    "email": "admin@example.com",
    "name": "Administrator",
    "state": "active",
    "created_at": "2012-04-29T08:46:00Z"
  },
  "assignee": {
    "id": 1,
    "username": "admin",
    "email": "admin@example.com",
    "name": "Administrator",
    "state": "active",
    "created_at": "2012-04-29T08:46:00Z"
  },
  "source_project_id": 2,
  "target_project_id": 3,
  "labels": [ ],
  "description": "fixed login page css paddings",
  "work_in_progress": false,
  "milestone": {
    "id": 5,
    "iid": 1,
    "project_id": 3,
    "title": "v2.0",
    "description": "Assumenda aut placeat expedita exercitationem labore sunt enim earum.",
    "state": "closed",
    "created_at": "2015-02-02T19:49:26.013Z",
    "updated_at": "2015-02-02T19:49:26.013Z",
    "due_date": null
  },
  "merge_when_pipeline_succeeds": true,
  "merge_status": "can_be_merged",
  "subscribed" : true,
  "sha": "8888888888888888888888888888888888888888",
  "merge_commit_sha": "9999999999999999999999999999999999999999",
  "user_notes_count": 1,
  "should_remove_source_branch": true,
  "force_remove_source_branch": false,
  "web_url": "http://example.com/example/example/merge_requests/1",
<<<<<<< HEAD
  "discussion_locked": false
=======
  "time_stats": {
    "time_estimate": 0,
    "total_time_spent": 0,
    "human_time_estimate": null,
    "human_total_time_spent": null
  }
>>>>>>> eeddd966
}
```

## Get single MR commits

Get a list of merge request commits.

```
GET /projects/:id/merge_requests/:merge_request_iid/commits
```

Parameters:

- `id` (required) - The ID or [URL-encoded path of the project](README.md#namespaced-path-encoding) owned by the authenticated user
- `merge_request_iid` (required) - The internal ID of the merge request


```json
[
  {
    "id": "ed899a2f4b50b4370feeea94676502b42383c746",
    "short_id": "ed899a2f4b5",
    "title": "Replace sanitize with escape once",
    "author_name": "Dmitriy Zaporozhets",
    "author_email": "dzaporozhets@sphereconsultinginc.com",
    "created_at": "2012-09-20T11:50:22+03:00",
    "message": "Replace sanitize with escape once"
  },
  {
    "id": "6104942438c14ec7bd21c6cd5bd995272b3faff6",
    "short_id": "6104942438c",
    "title": "Sanitize for network graph",
    "author_name": "randx",
    "author_email": "dmitriy.zaporozhets@gmail.com",
    "created_at": "2012-09-20T09:06:12+03:00",
    "message": "Sanitize for network graph"
  }
]
```

## Get single MR changes

Shows information about the merge request including its files and changes.

```
GET /projects/:id/merge_requests/:merge_request_iid/changes
```

Parameters:

- `id` (required) - The ID or [URL-encoded path of the project](README.md#namespaced-path-encoding) owned by the authenticated user
- `merge_request_iid` (required) - The internal ID of the merge request

```json
{
  "id": 21,
  "iid": 1,
  "project_id": 4,
  "title": "Blanditiis beatae suscipit hic assumenda et molestias nisi asperiores repellat et.",
  "state": "reopened",
  "created_at": "2015-02-02T19:49:39.159Z",
  "updated_at": "2015-02-02T20:08:49.959Z",
  "target_branch": "secret_token",
  "source_branch": "version-1-9",
  "upvotes": 0,
  "downvotes": 0,
  "author": {
    "name": "Chad Hamill",
    "username": "jarrett",
    "id": 5,
    "state": "active",
    "avatar_url": "http://www.gravatar.com/avatar/b95567800f828948baf5f4160ebb2473?s=40&d=identicon"
  },
  "assignee": {
    "name": "Administrator",
    "username": "root",
    "id": 1,
    "state": "active",
    "avatar_url": "http://www.gravatar.com/avatar/e64c7d89f26bd1972efa854d13d7dd61?s=40&d=identicon"
  },
  "source_project_id": 4,
  "target_project_id": 4,
  "labels": [ ],
  "description": "Qui voluptatibus placeat ipsa alias quasi. Deleniti rem ut sint. Optio velit qui distinctio.",
  "work_in_progress": false,
  "milestone": {
    "id": 5,
    "iid": 1,
    "project_id": 4,
    "title": "v2.0",
    "description": "Assumenda aut placeat expedita exercitationem labore sunt enim earum.",
    "state": "closed",
    "created_at": "2015-02-02T19:49:26.013Z",
    "updated_at": "2015-02-02T19:49:26.013Z",
    "due_date": null
  },
  "merge_when_pipeline_succeeds": true,
  "merge_status": "can_be_merged",
  "subscribed" : true,
  "sha": "8888888888888888888888888888888888888888",
  "merge_commit_sha": null,
  "user_notes_count": 1,
  "should_remove_source_branch": true,
  "force_remove_source_branch": false,
<<<<<<< HEAD
  "web_url": "http://example.com/example/example/merge_requests/1",,
  "discussion_locked": false,
=======
  "web_url": "http://example.com/example/example/merge_requests/1",
  "time_stats": {
    "time_estimate": 0,
    "total_time_spent": 0,
    "human_time_estimate": null,
    "human_total_time_spent": null
  }
>>>>>>> eeddd966
  "changes": [
    {
    "old_path": "VERSION",
    "new_path": "VERSION",
    "a_mode": "100644",
    "b_mode": "100644",
    "diff": "--- a/VERSION\ +++ b/VERSION\ @@ -1 +1 @@\ -1.9.7\ +1.9.8",
    "new_file": false,
    "renamed_file": false,
    "deleted_file": false
    }
  ]
}
```

## Create MR

Creates a new merge request.
```
POST /projects/:id/merge_requests
```

| Attribute              | Type    | Required | Description                                                                     |
| ---------              | ----    | -------- | -----------                                                                     |
| `id`                   | integer/string  | yes      | The ID or [URL-encoded path of the project](README.md#namespaced-path-encoding) owned by the authenticated user |
| `source_branch`        | string  | yes      | The source branch                                                               |
| `target_branch`        | string  | yes      | The target branch                                                               |
| `title`                | string  | yes      | Title of MR                                                                     |
| `assignee_id`          | integer | no       | Assignee user ID                                                                |
| `description`          | string  | no       | Description of MR                                                               |
| `target_project_id`    | integer | no       | The target project (numeric id)                                                 |
| `labels`               | string  | no       | Labels for MR as a comma-separated list                                         |
| `milestone_id`         | integer | no       | The ID of a milestone                                                           |
| `remove_source_branch` | boolean | no       | Flag indicating if a merge request should remove the source branch when merging |

```json
{
  "id": 1,
  "iid": 1,
  "target_branch": "master",
  "source_branch": "test1",
  "project_id": 3,
  "title": "test1",
  "state": "opened",
  "upvotes": 0,
  "downvotes": 0,
  "author": {
    "id": 1,
    "username": "admin",
    "email": "admin@example.com",
    "name": "Administrator",
    "state": "active",
    "created_at": "2012-04-29T08:46:00Z"
  },
  "assignee": {
    "id": 1,
    "username": "admin",
    "email": "admin@example.com",
    "name": "Administrator",
    "state": "active",
    "created_at": "2012-04-29T08:46:00Z"
  },
  "source_project_id": 4,
  "target_project_id": 4,
  "labels": [ ],
  "description": "fixed login page css paddings",
  "work_in_progress": false,
  "milestone": {
    "id": 5,
    "iid": 1,
    "project_id": 4,
    "title": "v2.0",
    "description": "Assumenda aut placeat expedita exercitationem labore sunt enim earum.",
    "state": "closed",
    "created_at": "2015-02-02T19:49:26.013Z",
    "updated_at": "2015-02-02T19:49:26.013Z",
    "due_date": null
  },
  "merge_when_pipeline_succeeds": true,
  "merge_status": "can_be_merged",
  "subscribed" : true,
  "sha": "8888888888888888888888888888888888888888",
  "merge_commit_sha": null,
  "user_notes_count": 0,
  "should_remove_source_branch": true,
  "force_remove_source_branch": false,
  "web_url": "http://example.com/example/example/merge_requests/1",
<<<<<<< HEAD
  "discussion_locked": false
=======
  "time_stats": {
    "time_estimate": 0,
    "total_time_spent": 0,
    "human_time_estimate": null,
    "human_total_time_spent": null
  }
>>>>>>> eeddd966
}
```

## Update MR

Updates an existing merge request. You can change the target branch, title, or even close the MR.

```
PUT /projects/:id/merge_requests/:merge_request_iid
```

| Attribute              | Type    | Required | Description                                                                     |
| ---------              | ----    | -------- | -----------                                                                     |
| `id`                   | integer/string  | yes      | The ID or [URL-encoded path of the project](README.md#namespaced-path-encoding) owned by the authenticated user |
| `merge_request_iid`    | integer | yes      | The ID of a merge request                                                       |
| `target_branch`        | string  | no       | The target branch                                                               |
| `title`                | string  | no       | Title of MR                                                                     |
| `assignee_id`          | integer | no       | Assignee user ID                                                                |
| `description`          | string  | no       | Description of MR                                                               |
| `state_event`          | string  | no       | New state (close/reopen)                                                        |
| `labels`               | string  | no       | Labels for MR as a comma-separated list                                         |
| `milestone_id`         | integer | no       | The ID of a milestone                                                           |
| `remove_source_branch` | boolean | no       | Flag indicating if a merge request should remove the source branch when merging |
| `discussion_locked` | boolean | no | Flag indicating if the merge request's discussion is locked |

Must include at least one non-required attribute from above.

```json
{
  "id": 1,
  "iid": 1,
  "target_branch": "master",
  "project_id": 3,
  "title": "test1",
  "state": "opened",
  "upvotes": 0,
  "downvotes": 0,
  "author": {
    "id": 1,
    "username": "admin",
    "email": "admin@example.com",
    "name": "Administrator",
    "state": "active",
    "created_at": "2012-04-29T08:46:00Z"
  },
  "assignee": {
    "id": 1,
    "username": "admin",
    "email": "admin@example.com",
    "name": "Administrator",
    "state": "active",
    "created_at": "2012-04-29T08:46:00Z"
  },
  "source_project_id": 4,
  "target_project_id": 4,
  "labels": [ ],
  "description": "description1",
  "work_in_progress": false,
  "milestone": {
    "id": 5,
    "iid": 1,
    "project_id": 4,
    "title": "v2.0",
    "description": "Assumenda aut placeat expedita exercitationem labore sunt enim earum.",
    "state": "closed",
    "created_at": "2015-02-02T19:49:26.013Z",
    "updated_at": "2015-02-02T19:49:26.013Z",
    "due_date": null
  },
  "merge_when_pipeline_succeeds": true,
  "merge_status": "can_be_merged",
  "subscribed" : true,
  "sha": "8888888888888888888888888888888888888888",
  "merge_commit_sha": null,
  "user_notes_count": 1,
  "should_remove_source_branch": true,
  "force_remove_source_branch": false,
  "web_url": "http://example.com/example/example/merge_requests/1",
<<<<<<< HEAD
  "discussion_locked": false
=======
  "time_stats": {
    "time_estimate": 0,
    "total_time_spent": 0,
    "human_time_estimate": null,
    "human_total_time_spent": null
  }
>>>>>>> eeddd966
}
```

## Delete a merge request

Only for admins and project owners. Soft deletes the merge request in question.

```
DELETE /projects/:id/merge_requests/:merge_request_iid
```

| Attribute | Type    | Required | Description                          |
| --------- | ----    | -------- | -----------                          |
| `id`      | integer/string  | yes      | The ID or [URL-encoded path of the project](README.md#namespaced-path-encoding) owned by the authenticated user |
| `merge_request_iid` | integer | yes      | The internal ID of the merge request |

```bash
curl --request DELETE --header "PRIVATE-TOKEN: 9koXpg98eAheJpvBs5tK" https://gitlab.example.com/api/v4/projects/4/merge_requests/85
```

## Accept MR

Merge changes submitted with MR using this API.


If it has some conflicts and can not be merged - you'll get a `405` and the error message 'Branch cannot be merged'

If merge request is already merged or closed - you'll get a `406` and the error message 'Method Not Allowed'

If the `sha` parameter is passed and does not match the HEAD of the source - you'll get a `409` and the error message 'SHA does not match HEAD of source branch'

If you don't have permissions to accept this merge request - you'll get a `401`

```
PUT /projects/:id/merge_requests/:merge_request_iid/merge
```

Parameters:

- `id` (required) - The ID or [URL-encoded path of the project](README.md#namespaced-path-encoding) owned by the authenticated user
- `merge_request_iid` (required)            - Internal ID of MR
- `merge_commit_message` (optional)         - Custom merge commit message
- `should_remove_source_branch` (optional)  - if `true` removes the source branch
- `merge_when_pipeline_succeeds` (optional)    - if `true` the MR is merged when the pipeline succeeds
- `sha` (optional)                          - if present, then this SHA must match the HEAD of the source branch, otherwise the merge will fail

```json
{
  "id": 1,
  "iid": 1,
  "target_branch": "master",
  "source_branch": "test1",
  "project_id": 3,
  "title": "test1",
  "state": "merged",
  "upvotes": 0,
  "downvotes": 0,
  "author": {
    "id": 1,
    "username": "admin",
    "email": "admin@example.com",
    "name": "Administrator",
    "state": "active",
    "created_at": "2012-04-29T08:46:00Z"
  },
  "assignee": {
    "id": 1,
    "username": "admin",
    "email": "admin@example.com",
    "name": "Administrator",
    "state": "active",
    "created_at": "2012-04-29T08:46:00Z"
  },
  "source_project_id": 4,
  "target_project_id": 4,
  "labels": [ ],
  "description": "fixed login page css paddings",
  "work_in_progress": false,
  "milestone": {
    "id": 5,
    "iid": 1,
    "project_id": 4,
    "title": "v2.0",
    "description": "Assumenda aut placeat expedita exercitationem labore sunt enim earum.",
    "state": "closed",
    "created_at": "2015-02-02T19:49:26.013Z",
    "updated_at": "2015-02-02T19:49:26.013Z",
    "due_date": null
  },
  "merge_when_pipeline_succeeds": true,
  "merge_status": "can_be_merged",
  "subscribed" : true,
  "sha": "8888888888888888888888888888888888888888",
  "merge_commit_sha": "9999999999999999999999999999999999999999",
  "user_notes_count": 1,
  "should_remove_source_branch": true,
  "force_remove_source_branch": false,
  "web_url": "http://example.com/example/example/merge_requests/1",
<<<<<<< HEAD
  "discussion_locked": false
=======
  "time_stats": {
    "time_estimate": 0,
    "total_time_spent": 0,
    "human_time_estimate": null,
    "human_total_time_spent": null
  }
>>>>>>> eeddd966
}
```

## Cancel Merge When Pipeline Succeeds

If you don't have permissions to accept this merge request - you'll get a `401`

If the merge request is already merged or closed - you get `405` and error message 'Method Not Allowed'

In case the merge request is not set to be merged when the pipeline succeeds, you'll also get a `406` error.
```
PUT /projects/:id/merge_requests/:merge_request_iid/cancel_merge_when_pipeline_succeeds
```
Parameters:

- `id` (required) - The ID or [URL-encoded path of the project](README.md#namespaced-path-encoding) owned by the authenticated user
- `merge_request_iid` (required)            - Internal ID of MR

```json
{
  "id": 1,
  "iid": 1,
  "target_branch": "master",
  "source_branch": "test1",
  "project_id": 3,
  "title": "test1",
  "state": "opened",
  "upvotes": 0,
  "downvotes": 0,
  "author": {
    "id": 1,
    "username": "admin",
    "email": "admin@example.com",
    "name": "Administrator",
    "state": "active",
    "created_at": "2012-04-29T08:46:00Z"
  },
  "assignee": {
    "id": 1,
    "username": "admin",
    "email": "admin@example.com",
    "name": "Administrator",
    "state": "active",
    "created_at": "2012-04-29T08:46:00Z"
  },
  "source_project_id": 4,
  "target_project_id": 4,
  "labels": [ ],
  "description": "fixed login page css paddings",
  "work_in_progress": false,
  "milestone": {
    "id": 5,
    "iid": 1,
    "project_id": 4,
    "title": "v2.0",
    "description": "Assumenda aut placeat expedita exercitationem labore sunt enim earum.",
    "state": "closed",
    "created_at": "2015-02-02T19:49:26.013Z",
    "updated_at": "2015-02-02T19:49:26.013Z",
    "due_date": null
  },
  "merge_when_pipeline_succeeds": true,
  "merge_status": "can_be_merged",
  "subscribed" : true,
  "sha": "8888888888888888888888888888888888888888",
  "merge_commit_sha": null,
  "user_notes_count": 1,
  "should_remove_source_branch": true,
  "force_remove_source_branch": false,
  "web_url": "http://example.com/example/example/merge_requests/1",
<<<<<<< HEAD
  "discussion_locked": false
=======
  "time_stats": {
    "time_estimate": 0,
    "total_time_spent": 0,
    "human_time_estimate": null,
    "human_total_time_spent": null
  }
>>>>>>> eeddd966
}
```

## Comments on merge requests

Comments are done via the [notes](notes.md) resource.

## List issues that will close on merge

Get all the issues that would be closed by merging the provided merge request.

```
GET /projects/:id/merge_requests/:merge_request_iid/closes_issues
```

| Attribute           | Type    | Required | Description                          |
| ---------           | ----    | -------- | -----------                          |
| `id`                | integer/string | yes      | The ID or [URL-encoded path of the project](README.md#namespaced-path-encoding) owned by the authenticated user                  |
| `merge_request_iid` | integer | yes      | The internal ID of the merge request |

```bash
curl --header "PRIVATE-TOKEN: 9koXpg98eAheJpvBs5tK" https://gitlab.example.com/api/v4/projects/76/merge_requests/1/closes_issues
```

Example response when the GitLab issue tracker is used:

```json
[
   {
      "state" : "opened",
      "description" : "Ratione dolores corrupti mollitia soluta quia.",
      "author" : {
         "state" : "active",
         "id" : 18,
         "web_url" : "https://gitlab.example.com/eileen.lowe",
         "name" : "Alexandra Bashirian",
         "avatar_url" : null,
         "username" : "eileen.lowe"
      },
      "milestone" : {
         "project_id" : 1,
         "description" : "Ducimus nam enim ex consequatur cumque ratione.",
         "state" : "closed",
         "due_date" : null,
         "iid" : 2,
         "created_at" : "2016-01-04T15:31:39.996Z",
         "title" : "v4.0",
         "id" : 17,
         "updated_at" : "2016-01-04T15:31:39.996Z"
      },
      "project_id" : 1,
      "assignee" : {
         "state" : "active",
         "id" : 1,
         "name" : "Administrator",
         "web_url" : "https://gitlab.example.com/root",
         "avatar_url" : null,
         "username" : "root"
      },
      "updated_at" : "2016-01-04T15:31:51.081Z",
      "id" : 76,
      "title" : "Consequatur vero maxime deserunt laboriosam est voluptas dolorem.",
      "created_at" : "2016-01-04T15:31:51.081Z",
      "iid" : 6,
      "labels" : [],
      "user_notes_count": 1
   },
]
```

Example response when an external issue tracker (e.g. JIRA) is used:

```json
[
   {
       "id" : "PROJECT-123",
       "title" : "Title of this issue"
   }
]
```

## Subscribe to a merge request

Subscribes the authenticated user to a merge request to receive notification. If the user is already subscribed to the merge request, the
status code `304` is returned.

```
POST /projects/:id/merge_requests/:merge_request_iid/subscribe
```

| Attribute           | Type    | Required | Description                 |
| ---------           | ----    | -------- | -----------                 |
| `id`                | integer/string | yes      | The ID or [URL-encoded path of the project](README.md#namespaced-path-encoding) owned by the authenticated user         |
| `merge_request_iid` | integer | yes      | The internal ID of the merge request |

```bash
curl --request POST --header "PRIVATE-TOKEN: 9koXpg98eAheJpvBs5tK" https://gitlab.example.com/api/v4/projects/5/merge_requests/17/subscribe
```

Example response:

```json
{
  "id": 17,
  "iid": 1,
  "project_id": 5,
  "title": "Et et sequi est impedit nulla ut rem et voluptatem.",
  "description": "Consequatur velit eos rerum optio autem. Quia id officia quaerat dolorum optio. Illo laudantium aut ipsum dolorem.",
  "state": "opened",
  "created_at": "2016-04-05T21:42:23.233Z",
  "updated_at": "2016-04-05T22:11:52.900Z",
  "target_branch": "ui-dev-kit",
  "source_branch": "version-1-9",
  "upvotes": 0,
  "downvotes": 0,
  "author": {
    "name": "Eileen Skiles",
    "username": "leila",
    "id": 19,
    "state": "active",
    "avatar_url": "http://www.gravatar.com/avatar/39ce4a2822cc896933ffbd68c1470e55?s=80&d=identicon",
    "web_url": "https://gitlab.example.com/leila"
  },
  "assignee": {
    "name": "Celine Wehner",
    "username": "carli",
    "id": 16,
    "state": "active",
    "avatar_url": "http://www.gravatar.com/avatar/f4cd5605b769dd2ce405a27c6e6f2684?s=80&d=identicon",
    "web_url": "https://gitlab.example.com/carli"
  },
  "source_project_id": 5,
  "target_project_id": 5,
  "labels": [],
  "work_in_progress": false,
  "milestone": {
    "id": 7,
    "iid": 1,
    "project_id": 5,
    "title": "v2.0",
    "description": "Corrupti eveniet et velit occaecati dolorem est rerum aut.",
    "state": "closed",
    "created_at": "2016-04-05T21:41:40.905Z",
    "updated_at": "2016-04-05T21:41:40.905Z",
    "due_date": null
  },
  "merge_when_pipeline_succeeds": false,
  "merge_status": "cannot_be_merged",
  "subscribed": true,
  "sha": "8888888888888888888888888888888888888888",
  "merge_commit_sha": null
}
```

## Unsubscribe from a merge request

Unsubscribes the authenticated user from a merge request to not receive
notifications from that merge request. If the user is
not subscribed to the merge request, the status code `304` is returned.

```
POST /projects/:id/merge_requests/:merge_request_iid/unsubscribe
```

| Attribute           | Type    | Required | Description                          |
| ---------           | ----    | -------- | -----------                          |
| `id`                | integer/string | yes      | The ID or [URL-encoded path of the project](README.md#namespaced-path-encoding) owned by the authenticated user                  |
| `merge_request_iid` | integer | yes      | The internal ID of the merge request |

```bash
curl --request POST --header "PRIVATE-TOKEN: 9koXpg98eAheJpvBs5tK" https://gitlab.example.com/api/v4/projects/5/merge_requests/17/unsubscribe
```

Example response:

```json
{
  "id": 17,
  "iid": 1,
  "project_id": 5,
  "title": "Et et sequi est impedit nulla ut rem et voluptatem.",
  "description": "Consequatur velit eos rerum optio autem. Quia id officia quaerat dolorum optio. Illo laudantium aut ipsum dolorem.",
  "state": "opened",
  "created_at": "2016-04-05T21:42:23.233Z",
  "updated_at": "2016-04-05T22:11:52.900Z",
  "target_branch": "ui-dev-kit",
  "source_branch": "version-1-9",
  "upvotes": 0,
  "downvotes": 0,
  "author": {
    "name": "Eileen Skiles",
    "username": "leila",
    "id": 19,
    "state": "active",
    "avatar_url": "http://www.gravatar.com/avatar/39ce4a2822cc896933ffbd68c1470e55?s=80&d=identicon",
    "web_url": "https://gitlab.example.com/leila"
  },
  "assignee": {
    "name": "Celine Wehner",
    "username": "carli",
    "id": 16,
    "state": "active",
    "avatar_url": "http://www.gravatar.com/avatar/f4cd5605b769dd2ce405a27c6e6f2684?s=80&d=identicon",
    "web_url": "https://gitlab.example.com/carli"
  },
  "source_project_id": 5,
  "target_project_id": 5,
  "labels": [],
  "work_in_progress": false,
  "milestone": {
    "id": 7,
    "iid": 1,
    "project_id": 5,
    "title": "v2.0",
    "description": "Corrupti eveniet et velit occaecati dolorem est rerum aut.",
    "state": "closed",
    "created_at": "2016-04-05T21:41:40.905Z",
    "updated_at": "2016-04-05T21:41:40.905Z",
    "due_date": null
  },
  "merge_when_pipeline_succeeds": false,
  "merge_status": "cannot_be_merged",
  "subscribed": false,
  "sha": "8888888888888888888888888888888888888888",
  "merge_commit_sha": null
}
```

## Create a todo

Manually creates a todo for the current user on a merge request.
If there already exists a todo for the user on that merge request,
status code `304` is returned.

```
POST /projects/:id/merge_requests/:merge_request_iid/todo
```

| Attribute           | Type    | Required | Description                          |
| ---------           | ----    | -------- | -----------                          |
| `id`                | integer/string | yes      | The ID or [URL-encoded path of the project](README.md#namespaced-path-encoding) owned by the authenticated user                  |
| `merge_request_iid` | integer | yes      | The internal ID of the merge request |

```bash
curl --request POST --header "PRIVATE-TOKEN: 9koXpg98eAheJpvBs5tK" https://gitlab.example.com/api/v4/projects/5/merge_requests/27/todo
```

Example response:

```json
{
  "id": 113,
  "project": {
    "id": 3,
    "name": "Gitlab Ci",
    "name_with_namespace": "Gitlab Org / Gitlab Ci",
    "path": "gitlab-ci",
    "path_with_namespace": "gitlab-org/gitlab-ci"
  },
  "author": {
    "name": "Administrator",
    "username": "root",
    "id": 1,
    "state": "active",
    "avatar_url": "http://www.gravatar.com/avatar/e64c7d89f26bd1972efa854d13d7dd61?s=80&d=identicon",
    "web_url": "https://gitlab.example.com/root"
  },
  "action_name": "marked",
  "target_type": "MergeRequest",
  "target": {
    "id": 27,
    "iid": 7,
    "project_id": 3,
    "title": "Et voluptas laudantium minus nihil recusandae ut accusamus earum aut non.",
    "description": "Veniam sunt nihil modi earum cumque illum delectus. Nihil ad quis distinctio quia. Autem eligendi at quibusdam repellendus.",
    "state": "opened",
    "created_at": "2016-06-17T07:48:04.330Z",
    "updated_at": "2016-07-01T11:14:15.537Z",
    "target_branch": "allow_regex_for_project_skip_ref",
    "source_branch": "backup",
    "upvotes": 0,
    "downvotes": 0,
    "author": {
      "name": "Jarret O'Keefe",
      "username": "francisca",
      "id": 14,
      "state": "active",
      "avatar_url": "http://www.gravatar.com/avatar/a7fa515d53450023c83d62986d0658a8?s=80&d=identicon",
      "web_url": "https://gitlab.example.com/francisca",
      "discussion_locked": false
    },
    "assignee": {
      "name": "Dr. Gabrielle Strosin",
      "username": "barrett.krajcik",
      "id": 4,
      "state": "active",
      "avatar_url": "http://www.gravatar.com/avatar/733005fcd7e6df12d2d8580171ccb966?s=80&d=identicon",
      "web_url": "https://gitlab.example.com/barrett.krajcik"
    },
    "source_project_id": 3,
    "target_project_id": 3,
    "labels": [],
    "work_in_progress": false,
    "milestone": {
      "id": 27,
      "iid": 2,
      "project_id": 3,
      "title": "v1.0",
      "description": "Quis ea accusantium animi hic fuga assumenda.",
      "state": "active",
      "created_at": "2016-06-17T07:47:33.840Z",
      "updated_at": "2016-06-17T07:47:33.840Z",
      "due_date": null
    },
    "merge_when_pipeline_succeeds": false,
    "merge_status": "unchecked",
    "subscribed": true,
    "sha": "8888888888888888888888888888888888888888",
    "merge_commit_sha": null,
    "user_notes_count": 7,
    "should_remove_source_branch": true,
    "force_remove_source_branch": false,
    "web_url": "http://example.com/example/example/merge_requests/1"
  },
  "target_url": "https://gitlab.example.com/gitlab-org/gitlab-ci/merge_requests/7",
  "body": "Et voluptas laudantium minus nihil recusandae ut accusamus earum aut non.",
  "state": "pending",
  "created_at": "2016-07-01T11:14:15.530Z"
}
```

## Get MR diff versions

Get a list of merge request diff versions.

```
GET /projects/:id/merge_requests/:merge_request_iid/versions
```

| Attribute           | Type    | Required | Description                 |
| ---------           | ------- | -------- | ---------------------       |
| `id`                | String  | yes      | The ID of the project       |
| `merge_request_iid` | integer | yes      | The internal ID of the merge request |

```bash
curl --header "PRIVATE-TOKEN: 9koXpg98eAheJpvBs5tK" https://gitlab.example.com/api/v4/projects/1/merge_requests/1/versions
```

Example response:

```json
[{
  "id": 110,
  "head_commit_sha": "33e2ee8579fda5bc36accc9c6fbd0b4fefda9e30",
  "base_commit_sha": "eeb57dffe83deb686a60a71c16c32f71046868fd",
  "start_commit_sha": "eeb57dffe83deb686a60a71c16c32f71046868fd",
  "created_at": "2016-07-26T14:44:48.926Z",
  "merge_request_id": 105,
  "state": "collected",
  "real_size": "1"
}, {
  "id": 108,
  "head_commit_sha": "3eed087b29835c48015768f839d76e5ea8f07a24",
  "base_commit_sha": "eeb57dffe83deb686a60a71c16c32f71046868fd",
  "start_commit_sha": "eeb57dffe83deb686a60a71c16c32f71046868fd",
  "created_at": "2016-07-25T14:21:33.028Z",
  "merge_request_id": 105,
  "state": "collected",
  "real_size": "1"
}]
```

## Get a single MR diff version

Get a single merge request diff version.

```
GET /projects/:id/merge_requests/:merge_request_iid/versions/:version_id
```

| Attribute           | Type    | Required | Description                              |
| ---------           | ------- | -------- | ---------------------                    |
| `id`                | String  | yes      | The ID of the project                    |
| `merge_request_iid` | integer | yes      | The internal ID of the merge request     |
| `version_id`        | integer | yes      | The ID of the merge request diff version |

```bash
curl --header "PRIVATE-TOKEN: 9koXpg98eAheJpvBs5tK" https://gitlab.example.com/api/v4/projects/1/merge_requests/1/versions/1
```

Example response:

```json
{
  "id": 110,
  "head_commit_sha": "33e2ee8579fda5bc36accc9c6fbd0b4fefda9e30",
  "base_commit_sha": "eeb57dffe83deb686a60a71c16c32f71046868fd",
  "start_commit_sha": "eeb57dffe83deb686a60a71c16c32f71046868fd",
  "created_at": "2016-07-26T14:44:48.926Z",
  "merge_request_id": 105,
  "state": "collected",
  "real_size": "1",
  "commits": [{
    "id": "33e2ee8579fda5bc36accc9c6fbd0b4fefda9e30",
    "short_id": "33e2ee85",
    "title": "Change year to 2018",
    "author_name": "Administrator",
    "author_email": "admin@example.com",
    "created_at": "2016-07-26T17:44:29.000+03:00",
    "message": "Change year to 2018"
  }, {
    "id": "aa24655de48b36335556ac8a3cd8bb521f977cbd",
    "short_id": "aa24655d",
    "title": "Update LICENSE",
    "author_name": "Administrator",
    "author_email": "admin@example.com",
    "created_at": "2016-07-25T17:21:53.000+03:00",
    "message": "Update LICENSE"
  }, {
    "id": "3eed087b29835c48015768f839d76e5ea8f07a24",
    "short_id": "3eed087b",
    "title": "Add license",
    "author_name": "Administrator",
    "author_email": "admin@example.com",
    "created_at": "2016-07-25T17:21:20.000+03:00",
    "message": "Add license"
  }],
  "diffs": [{
    "old_path": "LICENSE",
    "new_path": "LICENSE",
    "a_mode": "0",
    "b_mode": "100644",
    "diff": "--- /dev/null\n+++ b/LICENSE\n@@ -0,0 +1,21 @@\n+The MIT License (MIT)\n+\n+Copyright (c) 2018 Administrator\n+\n+Permission is hereby granted, free of charge, to any person obtaining a copy\n+of this software and associated documentation files (the \"Software\"), to deal\n+in the Software without restriction, including without limitation the rights\n+to use, copy, modify, merge, publish, distribute, sublicense, and/or sell\n+copies of the Software, and to permit persons to whom the Software is\n+furnished to do so, subject to the following conditions:\n+\n+The above copyright notice and this permission notice shall be included in all\n+copies or substantial portions of the Software.\n+\n+THE SOFTWARE IS PROVIDED \"AS IS\", WITHOUT WARRANTY OF ANY KIND, EXPRESS OR\n+IMPLIED, INCLUDING BUT NOT LIMITED TO THE WARRANTIES OF MERCHANTABILITY,\n+FITNESS FOR A PARTICULAR PURPOSE AND NONINFRINGEMENT. IN NO EVENT SHALL THE\n+AUTHORS OR COPYRIGHT HOLDERS BE LIABLE FOR ANY CLAIM, DAMAGES OR OTHER\n+LIABILITY, WHETHER IN AN ACTION OF CONTRACT, TORT OR OTHERWISE, ARISING FROM,\n+OUT OF OR IN CONNECTION WITH THE SOFTWARE OR THE USE OR OTHER DEALINGS IN THE\n+SOFTWARE.\n",
    "new_file": true,
    "renamed_file": false,
    "deleted_file": false
  }]
}
```
## Set a time estimate for a merge request

Sets an estimated time of work for this merge request.

```
POST /projects/:id/merge_requests/:merge_request_iid/time_estimate
```

| Attribute           | Type    | Required | Description                              |
| ---------           | ----    | -------- | -----------                              |
| `id`                | integer/string | yes      | The ID or [URL-encoded path of the project](README.md#namespaced-path-encoding) owned by the authenticated user                      |
| `merge_request_iid` | integer | yes      | The internal ID of the merge request     |
| `duration`          | string  | yes      | The duration in human format. e.g: 3h30m |

```bash
curl --request POST --header "PRIVATE-TOKEN: 9koXpg98eAheJpvBs5tK" https://gitlab.example.com/api/v4/projects/5/merge_requests/93/time_estimate?duration=3h30m
```

Example response:

```json
{
  "human_time_estimate": "3h 30m",
  "human_total_time_spent": null,
  "time_estimate": 12600,
  "total_time_spent": 0
}
```

## Reset the time estimate for a merge request

Resets the estimated time for this merge request to 0 seconds.

```
POST /projects/:id/merge_requests/:merge_request_iid/reset_time_estimate
```

| Attribute           | Type    | Required | Description                                  |
| ---------           | ----    | -------- | -----------                                  |
| `id`                | integer/string | yes      | The ID or [URL-encoded path of the project](README.md#namespaced-path-encoding) owned by the authenticated user                          |
| `merge_request_iid` | integer | yes      | The internal ID of a project's merge_request |

```bash
curl --request POST --header "PRIVATE-TOKEN: 9koXpg98eAheJpvBs5tK" https://gitlab.example.com/api/v4/projects/5/merge_requests/93/reset_time_estimate
```

Example response:

```json
{
  "human_time_estimate": null,
  "human_total_time_spent": null,
  "time_estimate": 0,
  "total_time_spent": 0
}
```

## Add spent time for a merge request

Adds spent time for this merge request

```
POST /projects/:id/merge_requests/:merge_request_iid/add_spent_time
```

| Attribute           | Type    | Required | Description                              |
| ---------           | ----    | -------- | -----------                              |
| `id`                | integer/string | yes      | The ID or [URL-encoded path of the project](README.md#namespaced-path-encoding) owned by the authenticated user                      |
| `merge_request_iid` | integer | yes      | The internal ID of the merge request     |
| `duration`          | string  | yes      | The duration in human format. e.g: 3h30m |

```bash
curl --request POST --header "PRIVATE-TOKEN: 9koXpg98eAheJpvBs5tK" https://gitlab.example.com/api/v4/projects/5/merge_requests/93/add_spent_time?duration=1h
```

Example response:

```json
{
  "human_time_estimate": null,
  "human_total_time_spent": "1h",
  "time_estimate": 0,
  "total_time_spent": 3600
}
```

## Reset spent time for a merge request

Resets the total spent time for this merge request to 0 seconds.

```
POST /projects/:id/merge_requests/:merge_request_iid/reset_spent_time
```

| Attribute           | Type    | Required | Description                                  |
| ---------           | ----    | -------- | -----------                                  |
| `id`                | integer/string | yes      | The ID or [URL-encoded path of the project](README.md#namespaced-path-encoding) owned by the authenticated user                          |
| `merge_request_iid` | integer | yes      | The internal ID of a project's merge_request |

```bash
curl --request POST --header "PRIVATE-TOKEN: 9koXpg98eAheJpvBs5tK" https://gitlab.example.com/api/v4/projects/5/merge_requests/93/reset_spent_time
```

Example response:

```json
{
  "human_time_estimate": null,
  "human_total_time_spent": null,
  "time_estimate": 0,
  "total_time_spent": 0
}
```

## Get time tracking stats

```
GET /projects/:id/merge_requests/:merge_request_iid/time_stats
```

| Attribute           | Type    | Required | Description                          |
| ---------           | ----    | -------- | -----------                          |
| `id`                | integer/string | yes      | The ID or [URL-encoded path of the project](README.md#namespaced-path-encoding) owned by the authenticated user                  |
| `merge_request_iid` | integer | yes      | The internal ID of the merge request |

```bash
curl --request GET --header "PRIVATE-TOKEN: 9koXpg98eAheJpvBs5tK" https://gitlab.example.com/api/v4/projects/5/merge_requests/93/time_stats
```

Example response:

```json
{
  "human_time_estimate": "2h",
  "human_total_time_spent": "1h",
  "time_estimate": 7200,
  "total_time_spent": 3600
}
```

[ce-13060]: https://gitlab.com/gitlab-org/gitlab-ce/merge_requests/13060
[ce-14016]: https://gitlab.com/gitlab-org/gitlab-ce/merge_requests/14016<|MERGE_RESOLUTION|>--- conflicted
+++ resolved
@@ -192,16 +192,13 @@
     "should_remove_source_branch": true,
     "force_remove_source_branch": false,
     "web_url": "http://example.com/example/example/merge_requests/1",
-<<<<<<< HEAD
-    "discussion_locked": false
-=======
+    "discussion_locked": false,
     "time_stats": {
       "time_estimate": 0,
       "total_time_spent": 0,
       "human_time_estimate": null,
       "human_total_time_spent": null
     }
->>>>>>> eeddd966
   }
 ]
 ```
@@ -271,16 +268,13 @@
   "should_remove_source_branch": true,
   "force_remove_source_branch": false,
   "web_url": "http://example.com/example/example/merge_requests/1",
-<<<<<<< HEAD
-  "discussion_locked": false
-=======
+  "discussion_locked": false,
   "time_stats": {
     "time_estimate": 0,
     "total_time_spent": 0,
     "human_time_estimate": null,
     "human_total_time_spent": null
   }
->>>>>>> eeddd966
 }
 ```
 
@@ -385,18 +379,14 @@
   "user_notes_count": 1,
   "should_remove_source_branch": true,
   "force_remove_source_branch": false,
-<<<<<<< HEAD
-  "web_url": "http://example.com/example/example/merge_requests/1",,
+  "web_url": "http://example.com/example/example/merge_requests/1",
   "discussion_locked": false,
-=======
-  "web_url": "http://example.com/example/example/merge_requests/1",
   "time_stats": {
     "time_estimate": 0,
     "total_time_spent": 0,
     "human_time_estimate": null,
     "human_total_time_spent": null
   }
->>>>>>> eeddd966
   "changes": [
     {
     "old_path": "VERSION",
@@ -484,16 +474,13 @@
   "should_remove_source_branch": true,
   "force_remove_source_branch": false,
   "web_url": "http://example.com/example/example/merge_requests/1",
-<<<<<<< HEAD
-  "discussion_locked": false
-=======
+  "discussion_locked": false,
   "time_stats": {
     "time_estimate": 0,
     "total_time_spent": 0,
     "human_time_estimate": null,
     "human_total_time_spent": null
   }
->>>>>>> eeddd966
 }
 ```
 
@@ -572,16 +559,13 @@
   "should_remove_source_branch": true,
   "force_remove_source_branch": false,
   "web_url": "http://example.com/example/example/merge_requests/1",
-<<<<<<< HEAD
-  "discussion_locked": false
-=======
+  "discussion_locked": false,
   "time_stats": {
     "time_estimate": 0,
     "total_time_spent": 0,
     "human_time_estimate": null,
     "human_total_time_spent": null
   }
->>>>>>> eeddd966
 }
 ```
 
@@ -680,16 +664,13 @@
   "should_remove_source_branch": true,
   "force_remove_source_branch": false,
   "web_url": "http://example.com/example/example/merge_requests/1",
-<<<<<<< HEAD
-  "discussion_locked": false
-=======
+  "discussion_locked": false,
   "time_stats": {
     "time_estimate": 0,
     "total_time_spent": 0,
     "human_time_estimate": null,
     "human_total_time_spent": null
   }
->>>>>>> eeddd966
 }
 ```
 
@@ -760,16 +741,13 @@
   "should_remove_source_branch": true,
   "force_remove_source_branch": false,
   "web_url": "http://example.com/example/example/merge_requests/1",
-<<<<<<< HEAD
-  "discussion_locked": false
-=======
+  "discussion_locked": false,
   "time_stats": {
     "time_estimate": 0,
     "total_time_spent": 0,
     "human_time_estimate": null,
     "human_total_time_spent": null
   }
->>>>>>> eeddd966
 }
 ```
 
