# Discussions

The ability to contribute conversationally is offered throughout GitLab.

You can leave a comment in the following places:

- issues
- merge requests
- snippets
- commits
- commit diffs

The comment area supports [Markdown] and [quick actions]. One can edit their
own comment at any time, and anyone with [Master access level][permissions] or
higher can also edit a comment made by someone else.

Apart from the standard comments, you also have the option to create a comment
in the form of a resolvable or threaded discussion.

## Resolvable discussions

>**Notes:**
- The main feature was [introduced][ce-5022] in GitLab 8.11.
- Resolvable discussions can be added only to merge request diffs.

Discussion resolution helps keep track of progress during planning or code review.
Resolving comments prevents you from forgetting to address feedback and lets you
hide discussions that are no longer relevant.

!["A discussion between two people on a piece of code"][discussion-view]

Comments and discussions can be resolved by anyone with at least Developer
access to the project or the author of the merge request.

### Jumping between unresolved discussions

When a merge request has a large number of comments it can be difficult to track
what remains unresolved. You can jump between unresolved discussions with the
Jump button next to the Reply field on a discussion.

You can also jump to the first unresolved discussion from the button next to the
resolved discussions tracker.

!["3/4 discussions resolved"][discussions-resolved]

### Marking a comment or discussion as resolved

You can mark a discussion as resolved by clicking the **Resolve discussion**
button at the bottom of the discussion.

!["Resolve discussion" button][resolve-discussion-button]

Alternatively, you can mark each comment as resolved individually.

!["Resolve comment" button][resolve-comment-button]

### Move all unresolved discussions in a merge request to an issue

> [Introduced][ce-8266] in GitLab 9.1

To continue all open discussions from a merge request in a new issue, click the
**Resolve all discussions in new issue** button.

![Open new issue for all unresolved discussions](img/btn_new_issue_for_all_discussions.png)

Alternatively, when your project only accepts merge requests [when all discussions
are resolved](#only-allow-merge-requests-to-be-merged-if-all-discussions-are-resolved),
there will be an **open an issue to resolve them later** link in the merge
request widget.

![Link in merge request widget](img/resolve_discussion_open_issue.png)

This will prepare an issue with its content referring to the merge request and
the unresolved discussions.

![Issue mentioning discussions in a merge request](img/preview_issue_for_discussions.png)

Hitting **Submit issue** will cause all discussions to be marked as resolved and
add a note referring to the newly created issue.

![Mark discussions as resolved notice](img/resolve_discussion_issue_notice.png)

You can now proceed to merge the merge request from the UI.

### Moving a single discussion to a new issue

> [Introduced][ce-8266] in GitLab 9.1

To create a new issue for a single discussion, you can use the **Resolve this
discussion in a new issue** button.

![Create issue for discussion](img/new_issue_for_discussion.png)

This will direct you to a new issue prefilled with the content of the
discussion, similar to the issues created for delegating multiple
discussions at once. Saving the issue will mark the discussion as resolved and
add a note to the merge request discussion referencing the new issue.

![New issue for a single discussion](img/preview_issue_for_discussion.png)

### Only allow merge requests to be merged if all discussions are resolved

> [Introduced][ce-7125] in GitLab 8.14.

You can prevent merge requests from being merged until all discussions are
resolved.

Navigate to your project's settings page, select the
**Only allow merge requests to be merged if all discussions are resolved** check
box and hit **Save** for the changes to take effect.

![Only allow merge if all the discussions are resolved settings](img/only_allow_merge_if_all_discussions_are_resolved.png)

From now on, you will not be able to merge from the UI until all discussions
are resolved.

![Only allow merge if all the discussions are resolved message](img/only_allow_merge_if_all_discussions_are_resolved_msg.png)

### Automatically resolve merge request diff discussions when they become outdated

> [Introduced][ce-14053] in GitLab 10.0.

You can automatically resolve merge request diff discussions on lines modified
with a new push.

Navigate to your project's settings page, select the **Automatically resolve
merge request diffs discussions on lines changed with a push** check box and hit
**Save** for the changes to take effect.

![Automatically resolve merge request diff discussions when they become outdated](img/automatically_resolve_outdated_discussions.png)

From now on, any discussions on a diff will be resolved by default if a push
makes that diff section outdated. Discussions on lines that don't change and
top-level resolvable discussions are not automatically resolved.

## Threaded discussions

> [Introduced][ce-7527] in GitLab 9.1.

While resolvable discussions are only available to merge request diffs,
discussions can also be added without a diff. You can start a specific
discussion which will look like a thread, on issues, commits, snippets, and
merge requests.

To start a threaded discussion, click on the **Comment** button toggle dropdown,
select **Start discussion** and click **Start discussion** when you're ready to
post the comment.

![Comment type toggle](img/comment_type_toggle.gif)

This will post a comment with a single thread to allow you to discuss specific
comments in greater detail.

![Discussion comment](img/discussion_comment.png)

## Image discussions
<<<<<<< HEAD
=======

> [Introduced][ce-14531] in GitLab 10.1.

Sometimes a discussion is revolved around an image. With image discussions,
you can easily target a specific coordinate of an image and start a discussion
around it. Image discussions are available in merge requests and commit detail views.

To start an image discussion, hover your mouse over the image. Your mouse pointer
should convert into an icon, indicating that the image is available for commenting.
Simply click anywhere on the image to create a new discussion.

![Start image discussion](img/start_image_discussion.gif)

After you click on the image, a comment form will be displayed that would be the start
of your discussion. Once you save your comment, you will see a new badge displayed on
top of your image. This badge represents your discussion.

>**Note:**
This discussion badge is typically associated with a number that is only used as a visual
reference for each discussion. In the merge request discussion tab,
this badge will be indicated with a comment icon since each discussion will render a new
image section.

Image discussions also work on diffs that replace an existing image. In this diff view
mode, you can toggle the different view modes and still see the discussion point badges.

| 2-up | Swipe | Onion Skin |
| :-----------: | :----------: | :----------: |
| ![2-up view](img/two_up_view.png) | ![swipe view](img/swipe_view.png) | ![onion skin view](img/onion_skin_view.png) |

Image discussions also work well with resolvable discussions. Resolved discussions
on diffs (not on the merge request discussion tab) will appear collapsed on page
load and will have a corresponding badge counter to match the counter on the image.

![Image resolved discussion](img/image_resolved_discussion.png)

## Locking discussions
>>>>>>> bd7ba308

> [Introduced][ce-14531] in GitLab 10.1.

Sometimes a discussion is revolved around an image. With image discussions,
you can easily target a specific coordinate of an image and start a discussion
around it. Image discussions are available in merge requests and commit detail views.

To start an image discussion, hover your mouse over the image. Your mouse pointer
should convert into an icon, indicating that the image is available for commenting.
Simply click anywhere on the image to create a new discussion.

![Start image discussion](img/start_image_discussion.gif)

After you click on the image, a comment form will be displayed that would be the start
of your discussion. Once you save your comment, you will see a new badge displayed on
top of your image. This badge represents your discussion.

>**Note:**
This discussion badge is typically associated with a number that is only used as a visual
reference for each discussion. In the merge request discussion tab,
this badge will be indicated with a comment icon since each discussion will render a new
image section.

Image discussions also work on diffs that replace an existing image. In this diff view
mode, you can toggle the different view modes and still see the discussion point badges.

| 2-up | Swipe | Onion Skin |
| :-----------: | :----------: | :----------: |
| ![2-up view](img/two_up_view.png) | ![swipe view](img/swipe_view.png) | ![onion skin view](img/onion_skin_view.png) |

Image discussions also work well with resolvable discussions. Resolved discussions
on diffs (not on the merge request discussion tab) will appear collapsed on page
load and will have a corresponding badge counter to match the counter on the image.

![Image resolved discussion](img/image_resolved_discussion.png)

## Lock discussions

> [Introduced][ce-14531] in GitLab 10.1.

For large projects with many contributors, it may be useful to stop discussions
in issues or merge requests in these scenarios:

- The project maintainer has already resolved the discussion and it is not helpful
for continued feedback. The project maintainer has already directed new conversation
to newer issues or merge requests.
- The people participating in the discussion are trolling, abusive, or otherwise
being unproductive.

In these cases, a user with Master permissions or higher in the project can lock (and unlock)
an issue or a merge request, using the "Lock" section in the sidebar:

| Unlock | Lock |
| :-----------: | :----------: |
| ![Turn off discussion lock](img/turn_off_lock.png) | ![Turn on discussion lock](img/turn_on_lock.png) |

System notes indicate locking and unlocking.

![Discussion lock system notes](img/discussion_lock_system_notes.png)

In a locked issue or merge request, only team members can add new comments and
edit existing comments. Non-team members are restricted from adding or editing comments.

| Team member | Non-team member |
| :-----------: | :----------: |
| ![Comment form member](img/lock_form_member.png) | ![Comment form non-member](img/lock_form_non_member.png) |

[ce-5022]: https://gitlab.com/gitlab-org/gitlab-ce/merge_requests/5022
[ce-7125]: https://gitlab.com/gitlab-org/gitlab-ce/merge_requests/7125
[ce-7527]: https://gitlab.com/gitlab-org/gitlab-ce/merge_requests/7527
[ce-7180]: https://gitlab.com/gitlab-org/gitlab-ce/merge_requests/7180
[ce-8266]: https://gitlab.com/gitlab-org/gitlab-ce/merge_requests/8266
[ce-14053]: https://gitlab.com/gitlab-org/gitlab-ce/merge_requests/14053
[ce-14531]: https://gitlab.com/gitlab-org/gitlab-ce/merge_requests/14531
[resolve-discussion-button]: img/resolve_discussion_button.png
[resolve-comment-button]: img/resolve_comment_button.png
[discussion-view]: img/discussion_view.png
[discussions-resolved]: img/discussions_resolved.png
[markdown]: ../markdown.md
[quick actions]: ../project/quick_actions.md
[permissions]: ../permissions.md<|MERGE_RESOLUTION|>--- conflicted
+++ resolved
@@ -154,8 +154,6 @@
 ![Discussion comment](img/discussion_comment.png)
 
 ## Image discussions
-<<<<<<< HEAD
-=======
 
 > [Introduced][ce-14531] in GitLab 10.1.
 
@@ -193,7 +191,6 @@
 ![Image resolved discussion](img/image_resolved_discussion.png)
 
 ## Locking discussions
->>>>>>> bd7ba308
 
 > [Introduced][ce-14531] in GitLab 10.1.
 
