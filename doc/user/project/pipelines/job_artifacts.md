# Introduction to job artifacts

>**Notes:**
>- Since GitLab 8.2 and GitLab Runner 0.7.0, job artifacts that are created by
   GitLab Runner are uploaded to GitLab and are downloadable as a single archive
   (`tar.gz`) using the GitLab UI.
>- Starting with GitLab 8.4 and GitLab Runner 1.0, the artifacts archive format
   changed to `ZIP`, and it is now possible to browse its contents, with the added
   ability of downloading the files separately.
>- Starting with GitLab 8.17, builds are renamed to jobs.
>- The artifacts browser will be available only for new artifacts that are sent
   to GitLab using GitLab Runner version 1.0 and up. It will not be possible to
   browse old artifacts already uploaded to GitLab.
>- This is the user documentation. For the administration guide see
   [administration/job_artifacts](../../../administration/job_artifacts.md).

Artifacts is a list of files and directories which are attached to a job
after it completes successfully. This feature is enabled by default in all
GitLab installations.

## Defining artifacts in `.gitlab-ci.yml`

A simple example of using the artifacts definition in `.gitlab-ci.yml` would be
the following:

```yaml
pdf:
  script: xelatex mycv.tex
  artifacts:
    paths:
    - mycv.pdf
    expire_in: 1 week
```

A job named `pdf` calls the `xelatex` command in order to build a pdf file from
the latex source file `mycv.tex`. We then define the `artifacts` paths which in
turn are defined with the `paths` keyword. All paths to files and directories
are relative to the repository that was cloned during the build. These uploaded
artifacts will be kept in GitLab for 1 week as defined by the `expire_in`
definition. You have the option to keep the artifacts from expiring via the
[web interface](#browsing-job-artifacts). If you don't define an expiry date,
the artifacts will be kept forever.

For more examples on artifacts, follow the [artifacts reference in
`.gitlab-ci.yml`](../../../ci/yaml/README.md#artifacts).

## Browsing job artifacts

>**Note:**
<<<<<<< HEAD
With GitLab 9.2, PDFs, images, videos and other formats can be previewed directly
in the job artifacts browser without the need to download them.

After a job finishes, if you visit the job's specific page, you can see
that there are two buttons. One is for downloading the artifacts archive and
the other for browsing its contents.
=======
With GitLab 9.2, PDFs, images, videos and other formats can be previewed
directly in the job artifacts browser without the need to download them.

After a job finishes, if you visit the job's specific page, there are three
buttons. You can download the artifacts archive or browse its contents, whereas
the **Keep** button appears only if you have set an [expiry date] to the
artifacts in case you changed your mind and want to keep them.
>>>>>>> abc61f26

![Job artifacts browser button](img/job_artifacts_browser_button.png)

---

The archive browser shows the name and the actual file size of each file in the
archive. If your artifacts contained directories, then you are also able to
browse inside them.

Below you can see how browsing looks like. In this case we have browsed inside
the archive and at this point there is one directory and one HTML file.

![Job artifacts browser](img/job_artifacts_browser.png)

---

## Downloading job artifacts

If you need to download the whole archive, there are buttons in various places
inside GitLab that make that possible.

1. While on the pipelines page, you can see the download icon for each job's
   artifacts archive in the right corner:

    ![Job artifacts in Pipelines page](img/job_artifacts_pipelines_page.png)

1. While on the **Jobs** page, you can see the download icon for each job's
   artifacts archive in the right corner:

    ![Job artifacts in Builds page](img/job_artifacts_builds_page.png)

1. While inside a specific job, you are presented with a download button
   along with the one that browses the archive:

    ![Job artifacts browser button](img/job_artifacts_browser_button.png)

1. And finally, when browsing an archive you can see the download button at
   the top right corner:

    ![Job artifacts browser](img/job_artifacts_browser.png)

## Downloading the latest job artifacts

It is possible to download the latest artifacts of a job via a well known URL
so you can use it for scripting purposes.

The structure of the URL to download the whole artifacts archive is the following:

```
https://example.com/<namespace>/<project>/builds/artifacts/<ref>/download?job=<job_name>
```

To download a single file from the artifacts use the following URL:

```
https://example.com/<namespace>/<project>/builds/artifacts/<ref>/raw/<path_to_file>?job=<job_name>
```

For example, to download the latest artifacts of the job named `coverage` of
the `master` branch of the `gitlab-ce` project that belongs to the `gitlab-org`
namespace, the URL would be:

```
https://gitlab.com/gitlab-org/gitlab-ce/builds/artifacts/master/download?job=coverage
```

To download the file `coverage/index.html` from the same
artifacts use the following URL:

```
https://gitlab.com/gitlab-org/gitlab-ce/builds/artifacts/master/raw/coverage/index.html?job=coverage
```

There is also a URL to browse the latest job artifacts:

```
https://example.com/<namespace>/<project>/builds/artifacts/<ref>/browse?job=<job_name>
```

For example:

```
https://gitlab.com/gitlab-org/gitlab-ce/builds/artifacts/master/browse?job=coverage
```

The latest builds are also exposed in the UI in various places. Specifically,
look for the download button in:

- the main project's page
- the branches page
- the tags page

If the latest job has failed to upload the artifacts, you can see that
information in the UI.

![Latest artifacts button](img/job_latest_artifacts_browser.png)


[expiry date]: ../../../ci/yaml/README.md#artifacts-expire_in<|MERGE_RESOLUTION|>--- conflicted
+++ resolved
@@ -47,14 +47,6 @@
 ## Browsing job artifacts
 
 >**Note:**
-<<<<<<< HEAD
-With GitLab 9.2, PDFs, images, videos and other formats can be previewed directly
-in the job artifacts browser without the need to download them.
-
-After a job finishes, if you visit the job's specific page, you can see
-that there are two buttons. One is for downloading the artifacts archive and
-the other for browsing its contents.
-=======
 With GitLab 9.2, PDFs, images, videos and other formats can be previewed
 directly in the job artifacts browser without the need to download them.
 
@@ -62,7 +54,6 @@
 buttons. You can download the artifacts archive or browse its contents, whereas
 the **Keep** button appears only if you have set an [expiry date] to the
 artifacts in case you changed your mind and want to keep them.
->>>>>>> abc61f26
 
 ![Job artifacts browser button](img/job_artifacts_browser_button.png)
 
