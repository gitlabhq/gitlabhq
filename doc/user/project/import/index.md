# Migrating projects to a GitLab instance

1. [From Bitbucket.org](bitbucket.md)
1. [From GitHub.com of GitHub Enterprise](github.md)
1. [From GitLab.com](gitlab_com.md)
1. [From FogBugz](fogbugz.md)
1. [From Gitea](gitea.md)
1. [From SVN](svn.md)
1. [From ClearCase](clearcase.md)
1. [From Perforce](perforce.md)
<<<<<<< HEAD
1. [From TFS](tfs.md)
=======
1. [From CVS](cvs.md)
>>>>>>> cdd8f2f3

In addition to the specific migration documentation above, you can import any
Git repository via HTTP from the New Project page. Be aware that if the
repository is too large the import can timeout.

## Migrating from self-hosted GitLab to GitLab.com

You can copy your repos by changing the remote and pushing to the new server,
but issues and merge requests can't be imported.

If you want to retain all metadata like issues and merge requests, you can use
the [import/export feature](../settings/import_export.md).<|MERGE_RESOLUTION|>--- conflicted
+++ resolved
@@ -8,11 +8,8 @@
 1. [From SVN](svn.md)
 1. [From ClearCase](clearcase.md)
 1. [From Perforce](perforce.md)
-<<<<<<< HEAD
 1. [From TFS](tfs.md)
-=======
 1. [From CVS](cvs.md)
->>>>>>> cdd8f2f3
 
 In addition to the specific migration documentation above, you can import any
 Git repository via HTTP from the New Project page. Be aware that if the
