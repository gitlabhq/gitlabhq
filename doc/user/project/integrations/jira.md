--- conflicted
+++ resolved
@@ -8,8 +8,6 @@
 you can also opt to continue using Jira and use it together with GitLab through
 our integration.
 
-<<<<<<< HEAD
-=======
 Once you integrate your GitLab project with your Jira instance, you can automatically
 detect and cross-reference activity between the GitLab project and any of your projects
 in Jira. This includes the ability to close or transition Jira issues when the work
@@ -29,7 +27,6 @@
 directly from GitLab, as covered in the article
 [How and why to integrate GitLab with Jira](https://www.programmableweb.com/news/how-and-why-to-integrate-gitlab-Jira/how-to/2017/04/25).
 
->>>>>>> 111613a3
 ## Configuration
 
 Each GitLab project can be configured to connect to an entire Jira instance. That
@@ -73,11 +70,6 @@
     profile, looking up the username, and setting a password._
 
      ![Jira create new user](img/jira_create_new_user.png)
-
-    NOTE: **Note:**
-    Our integration does not support SSO (such as SAML). You will need to create 
-    an HTTP basic authentication password. You can do this by heading to the user 
-    profile, looking up the username, and setting a password.
 
 1. Now, let's create a `gitlab-developers` group which will have write access
    to projects in Jira. Go to the **Groups** tab and select **Create group**.
@@ -251,13 +243,5 @@
 authenticate with the Jira site. You will need to log in to your Jira instance
 and complete the CAPTCHA.
 
-### CAPTCHA 
-
-CAPTCHA may be triggered after several consecutive failed log in attempts 
-which may lead to a `401 unauthorized` error when testing your JIRA integration.
-If CAPTCHA has been triggered, you will not be able to use JIRA’s REST API to 
-authenticate with the JIRA site. You will need to log in to your JIRA instance
-and complete the CAPTCHA.
-
 [services-templates]: services_templates.md
 [jira-repo-old-docs]: https://gitlab.com/gitlab-org/gitlab-ce/blob/8-13-stable/doc/project_services/jira.md