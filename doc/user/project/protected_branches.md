--- conflicted
+++ resolved
@@ -42,7 +42,6 @@
     ![Protected branches list](img/protected_branches_list.png)
 
 ## Using the Allowed to merge and Allowed to push settings
-<<<<<<< HEAD
 
 > [Introduced][ce-5081] in GitLab 8.11.
 
@@ -76,41 +75,6 @@
 
 > This feature was [introduced][ce-5081] in GitLab Enterprise Edition 8.11.
 
-=======
-
-> [Introduced][ce-5081] in GitLab 8.11.
-
-Since GitLab 8.11, we added another layer of branch protection which provides
-more granular management of protected branches. The "Developers can push"
-option was replaced by an "Allowed to push" setting which can be set to
-allow/prohibit Masters and/or Developers to push to a protected branch.
-
-Using the "Allowed to push" and "Allowed to merge" settings, you can control
-the actions that different roles can perform with the protected branch.
-For example, you could set "Allowed to push" to "No one", and "Allowed to merge"
-to "Developers + Masters", to require _everyone_ to submit a merge request for
-changes going into the protected branch. This is compatible with workflows like
-the [GitLab workflow](../../workflow/gitlab_flow.md).
-
-However, there are workflows where that is not needed, and only protecting from
-force pushes and branch removal is useful. For those workflows, you can allow
-everyone with write access to push to a protected branch by setting
-"Allowed to push" to "Developers + Masters".
-
-You can set the "Allowed to push" and "Allowed to merge" options while creating
-a protected branch or afterwards by selecting the option you want from the
-dropdown list in the "Already protected" area.
-
-![Developers can push](img/protected_branches_devs_can_push.png)
-
-If you don't choose any of those options while creating a protected branch,
-they are set to "Masters" by default.
-
-## Restricting push and merge access to certain users
-
-> This feature was [introduced][ce-5081] in GitLab Enterprise Edition 8.11.
-
->>>>>>> 671f7e85
 With GitLab Enterprise Edition you can restrict access to protected branches
 by choosing a role (Masters, Developers) as well as certain users. From the
 dropdown menu select the role and/or the users you want to have merge or push
@@ -163,9 +127,5 @@
 
 [ce-4665]: https://gitlab.com/gitlab-org/gitlab-ce/merge_requests/4665 "Allow specifying protected branches using wildcards"
 [ce-4892]: https://gitlab.com/gitlab-org/gitlab-ce/merge_requests/4892 "Allow developers to merge into a protected branch without having push access"
-<<<<<<< HEAD
 [ce-5081]: https://gitlab.com/gitlab-org/gitlab-ce/merge_requests/5081 "Allow creating protected branches that can't be pushed to"
-=======
-[ce-5081]: https://gitlab.com/gitlab-org/gitlab-ce/merge_requests/5081 "Allow creating protected branches that can't be pushed to"
-[ee-restrict]: http://docs.gitlab.com/ee/user/project/protected_branches.html#restricting-push-and-merge-access-to-certain-users
->>>>>>> 671f7e85
+[ee-restrict]: http://docs.gitlab.com/ee/user/project/protected_branches.html#restricting-push-and-merge-access-to-certain-users