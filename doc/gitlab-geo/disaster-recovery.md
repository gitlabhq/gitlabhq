# GitLab Geo Disaster Recovery

> **Note:** Disaster Recovery is in **Alpha** development. Do not use this as
> your only Disaster Recovery strategy as you may lose data.

GitLab Geo replicates your database and your Git repositories. We will
support and replicate more data in the future, that will enable you to
fail-over with minimal effort, in a disaster situation.

See [current limitations](README.md#current-limitations) for more information.

## Promoting secondary Geo replica in single-secondary configuration

We don't currently provide an automated way to promote a Geo replica and do a
fail-over, but you can do it manually if you have `root` access to the machine.

This process promotes a secondary Geo replica to a primary. To regain
geographical redundancy as quickly as possible, you should add a new secondary
immediately after following these instructions.

<<<<<<< HEAD
**Warning: If a primary goes offline, there may be data saved on the primary that has not been replicated to the secondary. This data should be treated as lost if you proceed.**

### Step 1. Promoting a secondary Geo replica
=======
### Step 1. Allow replication to finish if possible
>>>>>>> b9edd4e8

If the secondary is still replicating data from the primary, follow
[the Planned Failover doc](planned-failover.md) as closely as possible in
order to avoid unnecessary data loss.

### Step 2. Permanently disable the primary

If an outage on your primary happens, you should do everything possible to
avoid a split-brain situation where writes can occur to two different GitLab
instances, complicating recovery efforts. So to prepare for the failover, we
must disable the primary.

1. SSH into your **primary** to stop and disable GitLab, if possible.

    ```bash
    sudo gitlab-ctl stop
    ```

    Prevent GitLab from starting up again if the server unexpectedly reboots:

    ```bash
    sudo systemctl disable gitlab-runsvdir
    ```

    On some operating systems such as CentOS 6, an easy way to prevent GitLab
    from being started if the machine reboots isn't available
    (see [Omnibus issue #3058](https://gitlab.com/gitlab-org/omnibus-gitlab/issues/3058)).
    It may be safest to uninstall the GitLab package completely:

    ```bash
    yum remove gitlab-ee
    ```

1. If you do not have SSH access to your primary, take the machine offline and
    prevent it from rebooting by any means at your disposal.

    Since there are many ways you may prefer to accomplish this, we will avoid a
    single recommendation. You may need to:

    * Reconfigure load balancers
    * Change DNS records (e.g. point the primary DNS record to the secondary node in order to stop usage of the primary)
    * Stop virtual servers
    * Block traffic through a firewall
    * Revoke object storage permissions from the primary
    * Physically disconnect a machine

### Step 3. Promoting a secondary Geo replica

1. SSH in to your **secondary** and login as root:

    ```bash
    sudo -i
    ```

1. Edit `/etc/gitlab/gitlab.rb` to reflect its new status as primary.

    Remove the following line:

    ```ruby
    ## REMOVE THIS LINE
    geo_secondary_role['enable'] = true
    ```

    A new secondary should not be added at this time. If you want to add a new
    secondary, do this after you have completed the entire process of promoting
    the secondary to the primary.

1. Promote the secondary to primary. Execute:

    ```bash
    gitlab-ctl promote-to-primary-node
    ```

1. Verify you can connect to the newly promoted primary using the URL used
   previously for the secondary.
1. Success! The secondary has now been promoted to primary.

### Step 4. (Optional) Updating the primary domain's DNS record

Updating the DNS records for the primary domain to point to the secondary
will prevent the need to update all references to the primary domain to the
secondary domain, like changing Git remotes and API URLs.

1. SSH in to your **secondary** and login as root:

    ```bash
    sudo -i
    ```

1. Update the primary domain's DNS record.

    After updating the primary domain's DNS records to point to the secondary,
    edit `/etc/gitlab/gitlab.rb` on the the secondary to reflect the new URL:

    ```ruby
    # Change the existing external_url configuration
    external_url 'https://gitlab.example.com'
    ```

1. Reconfigure the secondary node for the change to take effect:

    ```bash
    gitlab-ctl reconfigure
    ```

1. Execute the command below to update the newly promoted primary node URL:

    ```bash
    gitlab-rake geo:update_primary_node_url
    ```

    This command will use the changed `external_url` configuration defined
    in `/etc/gitlab/gitlab.rb`.

1. Verify you can connect to the newly promoted primary using the primary URL.

    If you updated the DNS records for the primary domain, these changes may
    not have yet propagated depending on the previous DNS records TTL.

### Step 5. (Optional) Add secondary Geo replicas to a promoted primary

Promoting a secondary to primary using the process above does not enable
GitLab Geo on the new primary.

To bring a new secondary online, follow the [GitLab Geo setup instructions](
README.md#setup-instructions).

## Promoting secondary Geo replica in multi-secondary configurations

Disaster Recovery does not yet support systems with multiple
secondary Geo replicas (e.g. one primary and two or more secondaries). We are
working on it, see [#4284](https://gitlab.com/gitlab-org/gitlab-ee/issues/4284)
for details.<|MERGE_RESOLUTION|>--- conflicted
+++ resolved
@@ -18,13 +18,11 @@
 geographical redundancy as quickly as possible, you should add a new secondary
 immediately after following these instructions.
 
-<<<<<<< HEAD
-**Warning: If a primary goes offline, there may be data saved on the primary that has not been replicated to the secondary. This data should be treated as lost if you proceed.**
+**Warning: If a primary goes offline, there may be data saved on the primary
+  that has not been replicated to the secondary. This data should be treated
+  as lost if you proceed.**
 
-### Step 1. Promoting a secondary Geo replica
-=======
 ### Step 1. Allow replication to finish if possible
->>>>>>> b9edd4e8
 
 If the secondary is still replicating data from the primary, follow
 [the Planned Failover doc](planned-failover.md) as closely as possible in
