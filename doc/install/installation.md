# Select Version to Install
Make sure you view this installation guide from the branch (version) of GitLab you would like to install. In most cases
this should be the highest numbered stable branch (example shown below). 

![capture](https://f.cloud.github.com/assets/1192780/564911/2f9f3e1e-c5b7-11e2-9f89-98e527d1adec.png)

If this is unclear check the [GitLab Blog](http://blog.gitlab.org/) for installation guide links by version.

# Important notes

This installation guide was created for and tested on **Debian/Ubuntu** operating systems. Please read [`doc/install/requirements.md`](./requirements.md) for hardware and operating system requirements.

This is the official installation guide to set up a production server. To set up a **development installation** or for many other installation options please consult [the installation section in the readme](https://github.com/gitlabhq/gitlabhq#installation).

The following steps have been known to work. Please **use caution when you deviate** from this guide. Make sure you don't violate any assumptions GitLab makes about its environment. For example many people run into permission problems because they changed the location of directories or run services as the wrong user.

If you find a bug/error in this guide please **submit a pull request** following the [contributing guide](../../CONTRIBUTING.md).

- - -

# Overview

The GitLab installation consists of setting up the following components:

1. Packages / Dependencies
2. Ruby
3. System Users
4. GitLab shell
5. Database
6. GitLab
7. Nginx


# 1. Packages / Dependencies

`sudo` is not installed on Debian by default. Make sure your system is
up-to-date and install it.

    # run as root!
    apt-get update -y
    apt-get upgrade -y
    apt-get install sudo -y

**Note:**
During this installation some files will need to be edited manually.
If you are familiar with vim set it as default editor with the commands below.
If you are not familiar with vim please skip this and keep using the default editor.

    # Install vim and set as default editor
    sudo apt-get install -y vim
    sudo update-alternatives --set editor /usr/bin/vim.basic

Install the required packages:

    sudo apt-get install -y build-essential zlib1g-dev libyaml-dev libssl-dev libgdbm-dev libreadline-dev libncurses5-dev libffi-dev curl git-core openssh-server redis-server checkinstall libxml2-dev libxslt-dev libcurl4-openssl-dev libicu-dev

Make sure you have the right version of Python installed.

    # Install Python
    sudo apt-get install -y python

    # Make sure that Python is 2.5+ (3.x is not supported at the moment)
    python --version

    # If it's Python 3 you might need to install Python 2 separately
    sudo apt-get install python2.7

    # Make sure you can access Python via python2
    python2 --version

    # If you get a "command not found" error create a link to the python binary
    sudo ln -s /usr/bin/python /usr/bin/python2

    # For reStructuredText markup language support install required package:
    sudo apt-get install python-docutils

**Note:** In order to receive mail notifications, make sure to install a
mail server. By default, Debian is shipped with exim4 whereas Ubuntu
does not ship with one. The recommended mail server is postfix and you can install it with:

	sudo apt-get install -y postfix 

Then select 'Internet Site' and press enter to confirm the hostname.

# 2. Ruby

Remove the old Ruby 1.8 if present

    sudo apt-get remove -y ruby1.8

Download Ruby and compile it:

    mkdir /tmp/ruby && cd /tmp/ruby
    curl --progress ftp://ftp.ruby-lang.org/pub/ruby/2.0/ruby-2.0.0-p247.tar.gz | tar xz
    cd ruby-2.0.0-p247
    ./configure
    make
    sudo make install

Install the Bundler Gem:

    sudo gem install bundler --no-ri --no-rdoc


# 3. System Users

Create a `git` user for Gitlab:

    sudo adduser --disabled-login --gecos 'GitLab' git


# 4. GitLab shell

GitLab Shell is a ssh access and repository management software developed specially for GitLab.

    # Go to home directory
    cd /home/git

    # Clone gitlab shell
    sudo -u git -H git clone https://github.com/gitlabhq/gitlab-shell.git

    cd gitlab-shell

    # switch to right version
    sudo -u git -H git checkout v1.7.0

    sudo -u git -H cp config.yml.example config.yml

    # Edit config and replace gitlab_url
    # with something like 'http://domain.com/'
    sudo -u git -H editor config.yml

    # Do setup
    sudo -u git -H ./bin/install


# 5. Database

To setup the MySQL/PostgreSQL database and dependencies please see [`doc/install/databases.md`](./databases.md).


# 6. GitLab

    # We'll install GitLab into home directory of the user "git"
    cd /home/git

## Clone the Source

    # Clone GitLab repository
    sudo -u git -H git clone https://github.com/gitlabhq/gitlabhq.git gitlab

    # Go to gitlab dir
    cd /home/git/gitlab

    # Checkout to stable release
    sudo -u git -H git checkout 5-4-stable

**Note:**
<<<<<<< HEAD
You can change `5-4-stable` to `master` if you want the *bleeding edge* version, but do so with caution!
=======
You can change `5-4-stable` to `master` if you want the *bleeding edge* version, but never install master on a production server!
>>>>>>> 0e387919

## Configure it

    cd /home/git/gitlab

    # Copy the example GitLab config
    sudo -u git -H cp config/gitlab.yml.example config/gitlab.yml

    # Make sure to change "localhost" to the fully-qualified domain name of your
    # host serving GitLab where necessary
    sudo -u git -H editor config/gitlab.yml

    # Make sure GitLab can write to the log/ and tmp/ directories
    sudo chown -R git log/
    sudo chown -R git tmp/
    sudo chmod -R u+rwX  log/
    sudo chmod -R u+rwX  tmp/

    # Create directory for satellites
    sudo -u git -H mkdir /home/git/gitlab-satellites

    # Create directories for sockets/pids and make sure GitLab can write to them
    sudo -u git -H mkdir tmp/pids/
    sudo -u git -H mkdir tmp/sockets/
    sudo chmod -R u+rwX  tmp/pids/
    sudo chmod -R u+rwX  tmp/sockets/

    # Create public/uploads directory otherwise backup will fail
    sudo -u git -H mkdir public/uploads
    sudo chmod -R u+rwX  public/uploads

    # Copy the example Unicorn config
    sudo -u git -H cp config/unicorn.rb.example config/unicorn.rb

    # Enable cluster mode if you expect to have a high load instance
    # Ex. change amount of workers to 3 for 2GB RAM server
    sudo -u git -H editor config/unicorn.rb

    # Configure Git global settings for git user, useful when editing via web
    # Edit user.email according to what is set in gitlab.yml
    sudo -u git -H git config --global user.name "GitLab"
    sudo -u git -H git config --global user.email "gitlab@localhost"
    sudo -u git -H git config --global core.autocrlf input

**Important Note:**
Make sure to edit both `gitlab.yml` and `unicorn.rb` to match your setup.

## Configure GitLab DB settings

    # Mysql
    sudo -u git cp config/database.yml.mysql config/database.yml

    or

    # PostgreSQL
    sudo -u git cp config/database.yml.postgresql config/database.yml

    # Make sure to update username/password in config/database.yml.
    # You only need to adapt the production settings (first part).
    # If you followed the database guide then please do as follows:
    # Change 'root' to 'gitlab'
    # Change 'secure password' with the value you have given to $password
    # You can keep the double quotes around the password
    sudo -u git -H editor config/database.yml
    
    # Make config/database.yml readable to git only
    sudo -u git -H chmod o-rwx config/database.yml

## Install Gems

    cd /home/git/gitlab

    sudo gem install charlock_holmes --version '0.6.9.4'

    # For MySQL (note, the option says "without ... postgres")
    sudo -u git -H bundle install --deployment --without development test postgres unicorn aws

    # Or for PostgreSQL (note, the option says "without ... mysql")
    sudo -u git -H bundle install --deployment --without development test mysql unicorn aws


## Initialize Database and Activate Advanced Features

    sudo -u git -H bundle exec rake gitlab:setup RAILS_ENV=production

    # Type 'yes' to create the database.

    # When done you see 'Administrator account created:'


## Install Init Script

Download the init script (will be /etc/init.d/gitlab):

    sudo cp lib/support/init.d/gitlab /etc/init.d/gitlab
    sudo chmod +x /etc/init.d/gitlab

Make GitLab start on boot:

    sudo update-rc.d gitlab defaults 21


## Check Application Status

Check if GitLab and its environment are configured correctly:

    sudo -u git -H bundle exec rake gitlab:env:info RAILS_ENV=production

## Start Your GitLab Instance

    sudo service gitlab start
    # or
    sudo /etc/init.d/gitlab restart

## Double-check Application Status

To make sure you didn't miss anything run a more thorough check with:

    sudo -u git -H bundle exec rake gitlab:check RAILS_ENV=production

If all items are green, then congratulations on successfully installing GitLab!
However there are still a few steps left.


# 7. Nginx

**Note:**
Nginx is the officially supported web server for GitLab. If you cannot or do not want to use Nginx as your web server, have a look at the
[GitLab recipes](https://github.com/gitlabhq/gitlab-recipes).

## Installation
    sudo apt-get install -y nginx

## Site Configuration

Download an example site config:

    sudo cp lib/support/nginx/gitlab /etc/nginx/sites-available/gitlab
    sudo ln -s /etc/nginx/sites-available/gitlab /etc/nginx/sites-enabled/gitlab

Make sure to edit the config file to match your setup:

    # Change YOUR_SERVER_FQDN to the fully-qualified
    # domain name of your host serving GitLab.
    sudo editor /etc/nginx/sites-available/gitlab

## Restart

    sudo service nginx restart


# Done!

Visit YOUR_SERVER for your first GitLab login.
The setup has created an admin account for you. You can use it to log in:

    admin@local.host
    5iveL!fe

**Important Note:**
Please go over to your profile page and immediately change the password, so
nobody can access your GitLab by using this login information later on.

**Enjoy!**


- - -


# Advanced Setup Tips

## Custom Redis Connection

If you'd like Resque to connect to a Redis server on a non-standard port or on
a different host, you can configure its connection string via the
`config/resque.yml` file.

    # example
    production: redis://redis.example.tld:6379

## Custom SSH Connection

If you are running SSH on a non-standard port, you must change the gitlab user's SSH config.

    # Add to /home/git/.ssh/config
    host localhost          # Give your setup a name (here: override localhost)
        user git            # Your remote git user
        port 2222           # Your port number
        hostname 127.0.0.1; # Your server name or IP

You also need to change the corresponding options (e.g. ssh_user, ssh_host, admin_uri) in the `config\gitlab.yml` file.

## LDAP authentication

You can configure LDAP authentication in config/gitlab.yml. Please restart GitLab after editing this file.

## Using Custom Omniauth Providers

GitLab uses [Omniauth](http://www.omniauth.org/) for authentication and already ships with a few providers preinstalled (e.g. LDAP, GitHub, Twitter). But sometimes that is not enough and you need to integrate with other authentication solutions. For these cases you can use the Omniauth provider.

### Steps

These steps are fairly general and you will need to figure out the exact details from the Omniauth provider's documentation.

<<<<<<< HEAD
* Add `gem "omniauth-your-auth-provider"` to the [Gemfile](https://github.com/gitlabhq/gitlabhq/blob/5-4-stable/Gemfile#L19)
* Run `sudo -u git -H bundle install` to install the new gem(s)
* Add provider specific configuration options to your `config/gitlab.yml` (you can use the [auth providers section of the example config](https://github.com/gitlabhq/gitlabhq/blob/5-4-stable/config/gitlab.yml.example#L113) as a reference)
* Add icons for the new provider into the [vendor/assets/images/authbuttons](https://github.com/gitlabhq/gitlabhq/tree/5-4-stable/vendor/assets/images/authbuttons) directory (you can find some more popular ones over at https://github.com/intridea/authbuttons)
* Restart GitLab
=======
* Stop GitLab
		`sudo service gitlab stop`

* Add provider specific configuration options to your `config/gitlab.yml` (you can use the [auth providers section of the example config](https://github.com/gitlabhq/gitlabhq/blob/master/config/gitlab.yml.example) as a reference)

* Add the gem to your [Gemfile](https://github.com/gitlabhq/gitlabhq/blob/master/Gemfile)
                `gem "omniauth-your-auth-provider"` 
* If you're using MySQL, install the new Omniauth provider gem by running the following command:
		`sudo -u git -H bundle install --without development test postgres --path vendor/bundle --no-deployment`

* If you're using PostgreSQL, install the new Omniauth provider gem by running the following command:
		`sudo -u git -H bundle install --without development test mysql --path vendor/bundle --no-deployment`

> These are the same commands you used in the [Install Gems section](#install-gems) with `--path vendor/bundle --no-deployment` instead of `--deployment`.

* Start GitLab
		`sudo service gitlab start`

>>>>>>> 0e387919

### Examples

If you have successfully set up a provider that is not shipped with GitLab itself, please let us know.
You can help others by reporting successful configurations and probably share a few insights or provide warnings for common errors or pitfalls by sharing your experience [in the public Wiki](https://github.com/gitlabhq/gitlab-public-wiki/wiki/Working-Custom-Omniauth-Provider-Configurations).
While we can't officially support every possible auth mechanism out there, we'd like to at least help those with special needs.<|MERGE_RESOLUTION|>--- conflicted
+++ resolved
@@ -156,11 +156,7 @@
     sudo -u git -H git checkout 5-4-stable
 
 **Note:**
-<<<<<<< HEAD
-You can change `5-4-stable` to `master` if you want the *bleeding edge* version, but do so with caution!
-=======
 You can change `5-4-stable` to `master` if you want the *bleeding edge* version, but never install master on a production server!
->>>>>>> 0e387919
 
 ## Configure it
 
@@ -365,13 +361,6 @@
 
 These steps are fairly general and you will need to figure out the exact details from the Omniauth provider's documentation.
 
-<<<<<<< HEAD
-* Add `gem "omniauth-your-auth-provider"` to the [Gemfile](https://github.com/gitlabhq/gitlabhq/blob/5-4-stable/Gemfile#L19)
-* Run `sudo -u git -H bundle install` to install the new gem(s)
-* Add provider specific configuration options to your `config/gitlab.yml` (you can use the [auth providers section of the example config](https://github.com/gitlabhq/gitlabhq/blob/5-4-stable/config/gitlab.yml.example#L113) as a reference)
-* Add icons for the new provider into the [vendor/assets/images/authbuttons](https://github.com/gitlabhq/gitlabhq/tree/5-4-stable/vendor/assets/images/authbuttons) directory (you can find some more popular ones over at https://github.com/intridea/authbuttons)
-* Restart GitLab
-=======
 * Stop GitLab
 		`sudo service gitlab stop`
 
@@ -390,8 +379,6 @@
 * Start GitLab
 		`sudo service gitlab start`
 
->>>>>>> 0e387919
-
 ### Examples
 
 If you have successfully set up a provider that is not shipped with GitLab itself, please let us know.
