--- conflicted
+++ resolved
@@ -153,17 +153,10 @@
     cd /home/git/gitlab
 
     # Checkout to stable release
-<<<<<<< HEAD
-    sudo -u git -H git checkout 6-0-stable
-
-**Note:**
-You can change `6-0-stable` to `master` if you want the *bleeding edge* version, but never install master on a production server!
-=======
     sudo -u git -H git checkout 6-1-stable
 
 **Note:**
 You can change `6-1-stable` to `master` if you want the *bleeding edge* version, but never install master on a production server!
->>>>>>> b5955039
 
 ## Configure it
 
