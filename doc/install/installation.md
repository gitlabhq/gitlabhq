--- conflicted
+++ resolved
@@ -141,18 +141,12 @@
 ### Clone the Source
 
     # Clone GitLab repository
-<<<<<<< HEAD
-    sudo -u git -H git clone https://gitlab.com/subscribers/gitlab-ee.git -b 7-1-stable-ee gitlab
+    sudo -u git -H git clone https://gitlab.com/subscribers/gitlab-ee.git -b 7-3-stable-ee gitlab
 
     # Go to gitlab dir
     cd /home/git/gitlab
 
-**Note:** You can change `7-1-stable-ee` to `master` if you want the *bleeding edge* version, but never install master on a production server!
-=======
-    sudo -u git -H git clone https://gitlab.com/gitlab-org/gitlab-ce.git -b 7-2-stable gitlab
-
-**Note:** You can change `7-2-stable` to `master` if you want the *bleeding edge* version, but never install master on a production server!
->>>>>>> 79190fe0
+**Note:** You can change `7-3-stable-ee` to `master` if you want the *bleeding edge* version, but never install master on a production server!
 
 ### Configure It
 
