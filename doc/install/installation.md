# Installation

## Select Version to Install

Make sure you view [this installation guide](https://gitlab.com/gitlab-org/gitlab-ce/blob/master/doc/install/installation.md) from the branch (version) of GitLab you would like to install. In most cases this should be the highest numbered stable branch (example shown below).

![capture](http://i.imgur.com/d2AlIVj.png)

If the highest number stable branch is unclear please check the [GitLab Blog](https://www.gitlab.com/blog/) for installation guide links by version.

## Important notes

This guide is long because it covers many cases and includes all commands you need, this is [one of the few installation scripts that actually works out of the box](https://twitter.com/robinvdvleuten/status/424163226532986880).

This installation guide was created for and tested on **Debian/Ubuntu** operating systems. Please read [doc/install/requirements.md](./requirements.md) for hardware and operating system requirements. If you want to install on RHEL/CentOS we recommend using the [Omnibus packages](https://www.gitlab.com/downloads/).

This is the official installation guide to set up a production server. To set up a **development installation** or for many other installation options please see [the installation section of the readme](https://gitlab.com/gitlab-org/gitlab-ce/blob/master/README.md#installation).

The following steps have been known to work. Please **use caution when you deviate** from this guide. Make sure you don't violate any assumptions GitLab makes about its environment. For example many people run into permission problems because they changed the location of directories or run services as the wrong user.

If you find a bug/error in this guide please **submit a merge request** following the [contributing guide](../../CONTRIBUTING.md).

## Overview

The GitLab installation consists of setting up the following components:

1. Packages / Dependencies
1. Ruby
1. System Users
1. Database
1. GitLab
1. Nginx

## 1. Packages / Dependencies

`sudo` is not installed on Debian by default. Make sure your system is
up-to-date and install it.

    # run as root!
    apt-get update -y
    apt-get upgrade -y
    apt-get install sudo -y

**Note:** During this installation some files will need to be edited manually. If you are familiar with vim set it as default editor with the commands below. If you are not familiar with vim please skip this and keep using the default editor.

    # Install vim and set as default editor
    sudo apt-get install -y vim
    sudo update-alternatives --set editor /usr/bin/vim.basic

Install the required packages (needed to compile Ruby and native extensions to Ruby gems):

    sudo apt-get install -y build-essential zlib1g-dev libyaml-dev libssl-dev libgdbm-dev libreadline-dev libncurses5-dev libffi-dev curl openssh-server redis-server checkinstall libxml2-dev libxslt-dev libcurl4-openssl-dev libicu-dev logrotate python-docutils

Make sure you have the right version of Git installed

    # Install Git
    sudo apt-get install -y git-core

    # Make sure Git is version 1.7.10 or higher, for example 1.7.12 or 2.0.0
    git --version

Is the system packaged Git too old? Remove it and compile from source.

    # Remove packaged Git
    sudo apt-get remove git-core

    # Install dependencies
    sudo apt-get install -y libcurl4-openssl-dev libexpat1-dev gettext libz-dev libssl-dev build-essential

    # Download and compile from source
    cd /tmp
    curl --progress https://www.kernel.org/pub/software/scm/git/git-2.0.0.tar.gz | tar xz
    cd git-2.0.0/
    make prefix=/usr/local all

    # Install into /usr/local/bin
    sudo make prefix=/usr/local install

    # When editing config/gitlab.yml (Step 5), change the git bin_path to /usr/local/bin/git

**Note:** In order to receive mail notifications, make sure to install a mail server. By default, Debian is shipped with exim4 whereas Ubuntu does not ship with one. The recommended mail server is postfix and you can install it with:

    sudo apt-get install -y postfix

Then select 'Internet Site' and press enter to confirm the hostname.

## 2. Ruby

The use of ruby version managers such as [RVM](http://rvm.io/), [rbenv](https://github.com/sstephenson/rbenv) or [chruby](https://github.com/postmodern/chruby) with GitLab in production frequently leads to hard to diagnose problems. For example, GitLab Shell is called from OpenSSH and having a version manager can prevent pushing and pulling over SSH. Version managers are not supported and we stronly advise everyone to follow the instructions below to use a system ruby.

Remove the old Ruby 1.8 if present

    sudo apt-get remove ruby1.8

Download Ruby and compile it:

    mkdir /tmp/ruby && cd /tmp/ruby
    curl --progress ftp://ftp.ruby-lang.org/pub/ruby/2.1/ruby-2.1.2.tar.gz | tar xz
    cd ruby-2.1.2
    ./configure --disable-install-rdoc
    make
    sudo make install

Install the Bundler Gem:

    sudo gem install bundler --no-ri --no-rdoc

## 3. System Users

Create a `git` user for Gitlab:

    sudo adduser --disabled-login --gecos 'GitLab' git

## 4. Database

We recommend using a PostgreSQL database. For MySQL check [MySQL setup guide](database_mysql.md). *Note*: because we need to make use of extensions you need at least pgsql 9.1.

    # Install the database packages
    sudo apt-get install -y postgresql-9.1 postgresql-client libpq-dev

    # Login to PostgreSQL
    sudo -u postgres psql -d template1

    # Create a user for GitLab.
    template1=# CREATE USER git CREATEDB;

    # Create the GitLab production database & grant all privileges on database
    template1=# CREATE DATABASE gitlabhq_production OWNER git;

    # Quit the database session
    template1=# \q

    # Try connecting to the new database with the new user
    sudo -u git -H psql -d gitlabhq_production

## 5. GitLab

    # We'll install GitLab into home directory of the user "git"
    cd /home/git

### Clone the Source

    # Clone GitLab repository
<<<<<<< HEAD
    sudo -u git -H git clone https://gitlab.com/subscribers/gitlab-ee.git -b 7-0-stable-ee gitlab
=======
    sudo -u git -H git clone https://gitlab.com/gitlab-org/gitlab-ce.git -b 7-1-stable gitlab
>>>>>>> b634d280

    # Go to gitlab dir
    cd /home/git/gitlab

<<<<<<< HEAD
**Note:** You can change `7-0-stable-ee` to `master` if you want the *bleeding edge* version, but never install master on a production server!
=======
**Note:** You can change `7-1-stable` to `master` if you want the *bleeding edge* version, but never install master on a production server!
>>>>>>> b634d280

### Configure it

    cd /home/git/gitlab

    # Copy the example GitLab config
    sudo -u git -H cp config/gitlab.yml.example config/gitlab.yml

    # Make sure to change "localhost" to the fully-qualified domain name of your
    # host serving GitLab where necessary
    #
    # If you want to use https make sure that you set `https` to `true`. See #using-https for all necessary details.
    #
    # If you installed Git from source, change the git bin_path to /usr/local/bin/git
    sudo -u git -H editor config/gitlab.yml

    # Make sure GitLab can write to the log/ and tmp/ directories
    sudo chown -R git log/
    sudo chown -R git tmp/
    sudo chmod -R u+rwX log/
    sudo chmod -R u+rwX tmp/

    # Create directory for satellites
    sudo -u git -H mkdir /home/git/gitlab-satellites
    sudo chmod u+rwx,g=rx,o-rwx /home/git/gitlab-satellites

    # Make sure GitLab can write to the tmp/pids/ and tmp/sockets/ directories
    sudo chmod -R u+rwX tmp/pids/
    sudo chmod -R u+rwX tmp/sockets/

    # Make sure GitLab can write to the public/uploads/ directory
    sudo chmod -R u+rwX  public/uploads

    # Copy the example Unicorn config
    sudo -u git -H cp config/unicorn.rb.example config/unicorn.rb

    # Enable cluster mode if you expect to have a high load instance
    # Ex. change amount of workers to 3 for 2GB RAM server
    sudo -u git -H editor config/unicorn.rb

    # Copy the example Rack attack config
    sudo -u git -H cp config/initializers/rack_attack.rb.example config/initializers/rack_attack.rb

    # Configure Git global settings for git user, useful when editing via web
    # Edit user.email according to what is set in gitlab.yml
    sudo -u git -H git config --global user.name "GitLab"
    sudo -u git -H git config --global user.email "example@example.com"
    sudo -u git -H git config --global core.autocrlf input

**Important Note:** Make sure to edit both `gitlab.yml` and `unicorn.rb` to match your setup.

### Configure GitLab DB settings

    # PostgreSQL only:
    sudo -u git cp config/database.yml.postgresql config/database.yml

    # MySQL only:
    sudo -u git cp config/database.yml.mysql config/database.yml

    # MySQL and remote PostgreSQL only:
    # Update username/password in config/database.yml.
    # You only need to adapt the production settings (first part).
    # If you followed the database guide then please do as follows:
    # Change 'secure password' with the value you have given to $password
    # You can keep the double quotes around the password
    sudo -u git -H editor config/database.yml

    # PostgreSQL and MySQL:
    # Make config/database.yml readable to git only
    sudo -u git -H chmod o-rwx config/database.yml

### Install Gems

**Note:** As of bundler 1.5.2, you can invoke `bundle install -jN` (where `N` the number of your processor cores) and enjoy the parallel gems installation with measurable difference in completion time (~60% faster). Check the number of your cores with `nproc`. For more information check this [post](http://robots.thoughtbot.com/parallel-gem-installing-using-bundler). First make sure you have bundler >= 1.5.2 (run `bundle -v`) as it addresses some [issues](https://devcenter.heroku.com/changelog-items/411) that were [fixed](https://github.com/bundler/bundler/pull/2817) in 1.5.2.

    cd /home/git/gitlab

    # For PostgreSQL (note, the option says "without ... mysql")
    sudo -u git -H bundle install --deployment --without development test mysql aws

    # Or if you use MySQL (note, the option says "without ... postgres")
    sudo -u git -H bundle install --deployment --without development test postgres aws

### Install GitLab shell

GitLab Shell is an ssh access and repository management software developed specially for GitLab.

    # Go to the Gitlab installation folder:
    cd /home/git/gitlab

    # Run the installation task for gitlab-shell (replace `REDIS_URL` if needed):
    sudo -u git -H bundle exec rake gitlab:shell:install[v1.9.6] REDIS_URL=redis://localhost:6379 RAILS_ENV=production

    # By default, the gitlab-shell config is generated from your main gitlab config.
    #
    # Note: When using GitLab with HTTPS please change the following:
    # - Provide paths to the certificates under `ca_file` and `ca_path` options.
    # - The `gitlab_url` option must point to the https endpoint of GitLab.
    # - In case you are using self signed certificate set `self_signed_cert` to `true`.
    # See #using-https for all necessary details.
    #
    # You can review (and modify) the gitlab-shell config as follows:
    sudo -u git -H editor /home/git/gitlab-shell/config.yml

### Initialize Database and Activate Advanced Features

    sudo -u git -H bundle exec rake gitlab:setup RAILS_ENV=production

    # Type 'yes' to create the database tables.

    # When done you see 'Administrator account created:'

### Install Init Script

Download the init script (will be /etc/init.d/gitlab):

    sudo cp lib/support/init.d/gitlab /etc/init.d/gitlab

And if you are installing with a non-default folder or user copy and edit the defaults file:

    sudo cp lib/support/init.d/gitlab.default.example /etc/default/gitlab

If you installed gitlab in another directory or as a user other than the default you should change these settings in /etc/default/gitlab. Do not edit /etc/init.d/gitlab as it will be changed on upgrade.

Make GitLab start on boot:

    sudo update-rc.d gitlab defaults 21

### Set up logrotate

    sudo cp lib/support/logrotate/gitlab /etc/logrotate.d/gitlab

### Check Application Status

Check if GitLab and its environment are configured correctly:

    sudo -u git -H bundle exec rake gitlab:env:info RAILS_ENV=production

### Compile assets

    sudo -u git -H bundle exec rake assets:precompile RAILS_ENV=production

### Start Your GitLab Instance

    sudo service gitlab start
    # or
    sudo /etc/init.d/gitlab restart

## 6. Nginx

**Note:** Nginx is the officially supported web server for GitLab. If you cannot or do not want to use Nginx as your web server, have a look at the [GitLab recipes](https://gitlab.com/gitlab-org/gitlab-recipes/).

### Installation
    sudo apt-get install -y nginx

### Site Configuration

Copy the example site config:

    sudo cp lib/support/nginx/gitlab /etc/nginx/sites-available/gitlab
    sudo ln -s /etc/nginx/sites-available/gitlab /etc/nginx/sites-enabled/gitlab

Make sure to edit the config file to match your setup:

    # Change YOUR_SERVER_FQDN to the fully-qualified
    # domain name of your host serving GitLab.
    sudo editor /etc/nginx/sites-available/gitlab

**Note:** If you want to use https, replace the `gitlab` nginx config with `gitlab-ssl`. See [Using HTTPS](#using-https) for all necessary details.

### Restart

    sudo service nginx restart

## Done!

### Double-check Application Status

To make sure you didn't miss anything run a more thorough check with:

    sudo -u git -H bundle exec rake gitlab:check RAILS_ENV=production

If all items are green, then congratulations on successfully installing GitLab!

NOTE: Supply `SANITIZE=true` environment variable to `gitlab:check` to omit project names from the output of the check command.

### Initial Login

Visit YOUR_SERVER in your web browser for your first GitLab login. The setup has created an admin account for you. You can use it to log in:

    root
    5iveL!fe

**Important Note:** Please go over to your profile page and immediately change the password, so nobody can access your GitLab by using this login information later on.

**Enjoy!**

## Advanced Setup Tips

### Using HTTPS

To recapitulate what is needed to use GitLab with HTTPS:

1. In `gitlab.yml` set the `https` option to `true`
1. In the `config.yml` of gitlab-shell set the relevant options (see the [install GitLab Shell section](#install-gitlab-shell) of this document).
1. Use the `gitlab-ssl` nginx example config instead of the `gitlab` config.

### Additional markup styles

Apart from the always supported markdown style there are other rich text files that GitLab can display. But you might have to install a dependency to do so. Please see the [github-markup gem readme](https://github.com/gitlabhq/markup#markups) for more information.

### Custom Redis Connection

If you'd like Resque to connect to a Redis server on a non-standard port or on a different host, you can configure its connection string via the `config/resque.yml` file.

    # example
    production: redis://redis.example.tld:6379

If you want to connect the Redis server via socket, then use the "unix:" URL scheme and the path to the Redis socket file in the `config/resque.yml` file.

    # example
    production: unix:/path/to/redis/socket

### Custom SSH Connection

If you are running SSH on a non-standard port, you must change the gitlab user's SSH config.

    # Add to /home/git/.ssh/config
    host localhost          # Give your setup a name (here: override localhost)
        user git            # Your remote git user
        port 2222           # Your port number
        hostname 127.0.0.1; # Your server name or IP

You also need to change the corresponding options (e.g. ssh_user, ssh_host, admin_uri) in the `config\gitlab.yml` file.

### LDAP authentication

You can configure LDAP authentication in config/gitlab.yml. Please restart GitLab after editing this file.

### Using Custom Omniauth Providers

GitLab uses [Omniauth](http://www.omniauth.org/) for authentication and already ships with a few providers preinstalled (e.g. LDAP, GitHub, Twitter). But sometimes that is not enough and you need to integrate with other authentication solutions. For these cases you can use the Omniauth provider.

#### Steps

These steps are fairly general and you will need to figure out the exact details from the Omniauth provider's documentation.

-   Stop GitLab:

        sudo service gitlab stop

-   Add the gem to your [Gemfile](https://gitlab.com/gitlab-org/gitlab-ce/blob/master/Gemfile):

        gem "omniauth-your-auth-provider"

-   If you're using MySQL, install the new Omniauth provider gem by running the following command:

        sudo -u git -H bundle install --without development test postgres --path vendor/bundle --no-deployment

-   If you're using PostgreSQL, install the new Omniauth provider gem by running the following command:

        sudo -u git -H bundle install --without development test mysql --path vendor/bundle --no-deployment

    > These are the same commands you used in the [Install Gems section](#install-gems) with `--path vendor/bundle --no-deployment` instead of `--deployment`.

-   Start GitLab:

        `sudo service gitlab start`

#### Examples

If you have successfully set up a provider that is not shipped with GitLab itself, please let us know.

You can help others by reporting successful configurations and probably share a few insights or provide warnings for common errors or pitfalls by sharing your experience [in the public Wiki](https://github.com/gitlabhq/gitlab-public-wiki/wiki/Custom-omniauth-provider-configurations).

While we can't officially support every possible auth mechanism out there, we'd like to at least help those with special needs.<|MERGE_RESOLUTION|>--- conflicted
+++ resolved
@@ -141,20 +141,12 @@
 ### Clone the Source
 
     # Clone GitLab repository
-<<<<<<< HEAD
-    sudo -u git -H git clone https://gitlab.com/subscribers/gitlab-ee.git -b 7-0-stable-ee gitlab
-=======
-    sudo -u git -H git clone https://gitlab.com/gitlab-org/gitlab-ce.git -b 7-1-stable gitlab
->>>>>>> b634d280
+    sudo -u git -H git clone https://gitlab.com/subscribers/gitlab-ee.git -b 7-1-stable-ee gitlab
 
     # Go to gitlab dir
     cd /home/git/gitlab
 
-<<<<<<< HEAD
-**Note:** You can change `7-0-stable-ee` to `master` if you want the *bleeding edge* version, but never install master on a production server!
-=======
-**Note:** You can change `7-1-stable` to `master` if you want the *bleeding edge* version, but never install master on a production server!
->>>>>>> b634d280
+**Note:** You can change `7-1-stable-ee` to `master` if you want the *bleeding edge* version, but never install master on a production server!
 
 ### Configure it
 
