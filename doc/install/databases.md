# Setup Database

GitLab supports the following databases:

* MySQL (preferred)
* PostgreSQL


## MySQL

    # Install the database packages
    sudo apt-get install -y mysql-server mysql-client libmysqlclient-dev

    # Login to MySQL
    mysql -u root -p

    # Create a user for GitLab. (change $password to a real password)
    mysql> CREATE USER 'gitlab'@'localhost' IDENTIFIED BY '$password';

    # Create the GitLab production database
    mysql> CREATE DATABASE IF NOT EXISTS `gitlabhq_production` DEFAULT CHARACTER SET `utf8` COLLATE `utf8_unicode_ci`;

<<<<<<< HEAD
    # Grant the GitLab user necessary permissopns on the table.
=======
    # Grant the GitLab user necessary permissions on the table.
>>>>>>> a9975336
    mysql> GRANT SELECT, LOCK TABLES, INSERT, UPDATE, DELETE, CREATE, DROP, INDEX, ALTER ON `gitlabhq_production`.* TO 'gitlab'@'localhost';

    # Quit the database session
    mysql> \q

    # Try connecting to the new database with the new user
    sudo -u git -H mysql -u gitlab -p -D gitlabhq_production

## PostgreSQL

    # Install the database packages
    sudo apt-get install -y postgresql-9.1 libpq-dev

    # Login to PostgreSQL
    sudo -u postgres psql -d template1

    # Create a user for GitLab. (change $password to a real password)
    template1=# CREATE USER git WITH PASSWORD '$password';

    # Create the GitLab production database & grant all privileges on database
    template1=# CREATE DATABASE gitlabhq_production OWNER git;

    # Quit the database session
    template1=# \q

    # Try connecting to the new database with the new user
    sudo -u git -H psql -d gitlabhq_production
<|MERGE_RESOLUTION|>--- conflicted
+++ resolved
@@ -20,11 +20,7 @@
     # Create the GitLab production database
     mysql> CREATE DATABASE IF NOT EXISTS `gitlabhq_production` DEFAULT CHARACTER SET `utf8` COLLATE `utf8_unicode_ci`;
 
-<<<<<<< HEAD
-    # Grant the GitLab user necessary permissopns on the table.
-=======
     # Grant the GitLab user necessary permissions on the table.
->>>>>>> a9975336
     mysql> GRANT SELECT, LOCK TABLES, INSERT, UPDATE, DELETE, CREATE, DROP, INDEX, ALTER ON `gitlabhq_production`.* TO 'gitlab'@'localhost';
 
     # Quit the database session
