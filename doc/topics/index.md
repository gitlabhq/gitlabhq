--- conflicted
+++ resolved
@@ -7,19 +7,9 @@
 through our regular docs, and, when available, through articles (guides,
 tutorials, technical overviews, blog posts) and videos.
 
-<<<<<<< HEAD
-- [Authentication](authentication/index.md)
-- [Continuous Integration (GitLab CI)](../ci/README.md)
-- [GitLab Installation](../install/README.md)
-- [GitLab Pages](../user/project/pages/index.md)
-
->**Note:**
-More topics will be available soon.
-=======
 - [Continuous Integration (GitLab CI)](../ci/README.md)
 - [Git](git/index.md)
 - [GitLab Installation](../install/README.md)
 - [GitLab Pages](../user/project/pages/index.md)
 
->**Note:** More topics will be available soon.
->>>>>>> 069c54a7
+>**Note:** More topics will be available soon.