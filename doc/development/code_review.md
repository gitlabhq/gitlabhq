# Code Review Guidelines

This guide contains advice and best practices for performing code review, and
having your code reviewed.

All merge requests for GitLab CE and EE, whether written by a GitLab team member
or a volunteer contributor, must go through a code review process to ensure the
code is effective, understandable, and maintainable.

## Getting your merge request reviewed, approved, and merged

You are strongly encouraged to get your code **reviewed** by a 
[reviewer](https://about.gitlab.com/handbook/engineering/#reviewer) as soon as
there is any code to review, to get a second opinion on the chosen solution and
implementation, and an extra pair of eyes looking for bugs, logic problems, or
uncovered edge cases. The reviewer can be from a different team, but it is often
useful to pick someone who knows the domain well. You can read more about the 
importance of involving reviewer(s) in the section on the responsibility of the author below.

If you need some guidance (e.g. it's your first merge request), feel free to ask
one of the [Merge request coaches][team].

Depending on the areas your merge request touches, it must be **approved** by one
or more [maintainers](https://about.gitlab.com/handbook/engineering/#maintainer):

   1. If your merge request includes backend changes [^1], it must be
      **approved by a [backend maintainer](https://about.gitlab.com/handbook/engineering/projects/#gitlab-ce_maintainers_backend)**.
   1. If your merge request includes frontend changes [^1], it must be
      **approved by a [frontend maintainer](https://about.gitlab.com/handbook/engineering/projects/#gitlab-ce_maintainers_frontend)**.
   1. If your merge request includes UX changes [^1], it must be
      **approved by a [UX team member][team]**.
   1. If your merge request includes adding a new JavaScript library [^1], it must be
      **approved by a [frontend lead][team]**.
   1. If your merge request includes adding a new UI/UX paradigm [^1], it must be
      **approved by a [UX lead][team]**.
<<<<<<< HEAD
   1. If your merge request includes a new dependency or a filesystem change, it must be
      **approved by a [Distribution team member][team]**. See how to work with the [Distribution team](https://about.gitlab.com/handbook/engineering/dev-backend/distribution/) for more details.
=======
   1. If your merge request includes frontend and backend changes [^1], it must
      be **approved by a [frontend and a backend maintainer][projects]**.
   1. If your merge request includes UX and frontend changes [^1], it must
      be **approved by a [UX team member and a frontend maintainer][team]**.
   1. If your merge request includes UX, frontend and backend changes [^1], it must
      be **approved by a [UX team member, a frontend and a backend maintainer][team]**.
   1. If your merge request includes a new dependency or a filesystem change, it must
      be *approved by a [Distribution team member][team]*. See how to work with the [Distribution team for more details.](https://about.gitlab.com/handbook/engineering/dev-backend/distribution/)
1. To lower the amount of merge requests maintainers need to review, you can
   ask or assign any [reviewers][projects] for a first review.
   1. If you need some guidance (e.g. it's your first merge request), feel free
      to ask one of the [Merge request coaches][team].
   1. It is recommended that you assign a maintainer that is from a different team than your own.
      This ensures that all code across GitLab is consistent and can be easily understood by all contributors.

1. Keep in mind that maintainers are also going to perform a final code review.
   The ideal scenario is that the reviewer has already addressed any concerns
   the maintainer would have found, and the maintainer only has to perform the
   merge, but be prepared for further review comments.

For more guidance, see [CONTRIBUTING.md](https://gitlab.com/gitlab-org/gitlab-ce/blob/master/CONTRIBUTING.md).
>>>>>>> 68eafa50

Getting your merge request **merged** also requires a maintainer. If it requires
more than one approval, the last maintainer to review and approve it will also merge it.

As described in the section on the responsibility of the maintainer below, you 
are recommended to get your merge request approved and merged by maintainer(s) 
from other teams than your own.

### The responsibility of the merge request author

The responsibility to find the best solution and implement it lies with the
merge request author. 

Before assigning a merge request to maintainer for approval and merge, they 
should be confident that it actually solves the problem it was meant to solve, 
that it does so in the most appropriate way, that it satisfies all requirements, 
and that there are no remaining bugs, logical problems, or uncovered edge cases. 
The merge request should also have a completed task list in its description and 
a passing CI pipeline to avoid unnecessary back and forth.

To reach the required level of confidence in their solution, an author is expected
to involve other people in the investigation and implementation processes as 
appropriate:

They are encouraged to reach out to domain experts to discuss different solutions 
or get an implementation reviewed, to product managers and UX designers to clear 
up confusion or verify that the end result matches what they had in mind, to 
database specialists to get input on the data model or specific queries, or to
any other developer to get an in-depth review of the solution.

### The responsibility of the maintainer

Maintainers are responsible for the overall health, quality, and consistency of
the GitLab codebase, across domains and product areas. 

Consequently, their reviews will focus primarily on things like overall 
architecture, code organization, separation of concerns, tests, DRYness, 
consistency, and readability.

Since a maintainer's job only depends on their knowledge of the overall GitLab
codebase, and not that of any specific domain, they can review, approve and merge
merge requests from any team and in any product area.

In fact, authors are recommended to get their merge requests merged by maintainers
from other teams than their own, to ensure that all code across GitLab is consistent
and can be easily understood by all contributors, from both inside and outside the 
company, without requiring team-specific expertise.

Maintainers will do their best to also review the specifics of the chosen solution
before merging, but as they are not necessarily domain experts, they may be poorly
placed to do so without an unreasonable investment of time. In those cases, they 
will defer to the judgment of the author and earlier reviewers and involved domain
experts, in favor of focusing on their primary responsibilities.

If a developer who happens to also be a maintainer was involved in a merge request
as a domain expert and/or reviewer, it is recommended that they are not also picked
as the maintainer to ultimately approve and merge it.

## Best practices

### Everyone

- Accept that many programming decisions are opinions. Discuss tradeoffs, which
  you prefer, and reach a resolution quickly.
- Ask questions; don't make demands. ("What do you think about naming this
  `:user_id`?")
- Ask for clarification. ("I didn't understand. Can you clarify?")
- Avoid selective ownership of code. ("mine", "not mine", "yours")
- Avoid using terms that could be seen as referring to personal traits. ("dumb",
  "stupid"). Assume everyone is attractive, intelligent, and well-meaning.
- Be explicit. Remember people don't always understand your intentions online.
- Be humble. ("I'm not sure - let's look it up.")
- Don't use hyperbole. ("always", "never", "endlessly", "nothing")
- Be careful about the use of sarcasm. Everything we do is public; what seems
  like good-natured ribbing to you and a long-time colleague might come off as
  mean and unwelcoming to a person new to the project.
- Consider one-on-one chats or video calls if there are too many "I didn't
  understand" or "Alternative solution:" comments. Post a follow-up comment
  summarizing one-on-one discussion.
- If you ask a question to a specific person, always start the comment by
  mentioning them; this will ensure they see it if their notification level is
  set to "mentioned" and other people will understand they don't have to respond.

### Having your code reviewed

Please keep in mind that code review is a process that can take multiple
iterations, and reviewers may spot things later that they may not have seen the
first time.

- The first reviewer of your code is _you_. Before you perform that first push
  of your shiny new branch, read through the entire diff. Does it make sense?
  Did you include something unrelated to the overall purpose of the changes? Did
  you forget to remove any debugging code?
- Be grateful for the reviewer's suggestions. ("Good call. I'll make that
  change.")
- Don't take it personally. The review is of the code, not of you.
- Explain why the code exists. ("It's like that because of these reasons. Would
  it be more clear if I rename this class/file/method/variable?")
- Extract unrelated changes and refactorings into future merge requests/issues.
- Seek to understand the reviewer's perspective.
- Try to respond to every comment.
- Let the reviewer select the "Resolve discussion" buttons.
- Push commits based on earlier rounds of feedback as isolated commits to the
  branch. Do not squash until the branch is ready to merge. Reviewers should be
  able to read individual updates based on their earlier feedback.

### Assigning a merge request for a review

If you want to have your merge request reviewed you can assign it to any reviewer. The list of reviewers can be found on [Engineering projects](https://about.gitlab.com/handbook/engineering/projects/) page.

You can also use `ready for review` label. That means that your merge request is ready to be reviewed and any reviewer can pick it. It is recommended to use that label only if there isn't time pressure and make sure the merge request is assigned to a reviewer.

When your merge request was reviewed and can be passed to a maintainer you can either pick a specific maintainer or use a label `ready for merge`.

It is responsibility of the author of a merge request that the merge request is reviewed. If it stays in `ready for review` state too long it is recommended to assign it to a specific reviewer.

### List of merge requests ready for review

Developers who have capacity can regularly check the list of [merge requests to review](https://gitlab.com/groups/gitlab-org/-/merge_requests?scope=all&utf8=%E2%9C%93&state=opened&label_name%5B%5D=ready%20for%20review) and assign any merge request they want to review.

### Reviewing code

Understand why the change is necessary (fixes a bug, improves the user
experience, refactors the existing code). Then:

- Try to be thorough in your reviews to reduce the number of iterations.
- Communicate which ideas you feel strongly about and those you don't.
- Identify ways to simplify the code while still solving the problem.
- Offer alternative implementations, but assume the author already considered
  them. ("What do you think about using a custom validator here?")
- Seek to understand the author's perspective.
- If you don't understand a piece of code, _say so_. There's a good chance
  someone else would be confused by it as well.
- After a round of line notes, it can be helpful to post a summary note such as
  "LGTM :thumbsup:", or "Just a couple things to address."
- Assign the merge request to the author if changes are required following your
  review.
- Set the milestone before merging a merge request.
- Avoid accepting a merge request before the job succeeds. Of course, "Merge
  When Pipeline Succeeds" (MWPS) is fine.
- If you set the MR to "Merge When Pipeline Succeeds", you should take over
  subsequent revisions for anything that would be spotted after that.
- Consider using the [Squash and
  merge][squash-and-merge] feature when the merge request has a lot of commits.

[squash-and-merge]: https://docs.gitlab.com/ee/user/project/merge_requests/squash_and_merge.html#squash-and-merge

### The right balance

One of the most difficult things during code review is finding the right
balance in how deep the reviewer can interfere with the code created by a
reviewee.

- Learning how to find the right balance takes time; that is why we have
  reviewers that become maintainers after some time spent on reviewing merge
  requests.
- Finding bugs and improving code style is important, but thinking about good
  design is important as well. Building abstractions and good design is what
  makes it possible to hide complexity and makes future changes easier.
- Asking the reviewee to change the design sometimes means the complete rewrite
  of the contributed code. It's usually a good idea to ask another maintainer or
  reviewer before doing it, but have the courage to do it when you believe it is
  important.
- There is a difference in doing things right and doing things right now.
  Ideally, we should do the former, but in the real world we need the latter as
  well. A good example is a security fix which should be released as soon as
  possible. Asking the reviewee to do the major refactoring in the merge
  request that is an urgent fix should be avoided.
- Doing things well today is usually better than doing something perfectly
  tomorrow. Shipping a kludge today is usually worse than doing something well
  tomorrow. When you are not able to find the right balance, ask other people
  about their opinion.

### GitLab-specific concerns

GitLab is used in a lot of places. Many users use
our [Omnibus packages](https://about.gitlab.com/installation/), but some use
the [Docker images](https://docs.gitlab.com/omnibus/docker/), some are
[installed from source](https://docs.gitlab.com/ce/install/installation.html),
and there are other installation methods available. GitLab.com itself is a large
Enterprise Edition instance. This has some implications:

1. **Query changes** should be tested to ensure that they don't result in worse
   performance at the scale of GitLab.com:
   1. Generating large quantities of data locally can help.
   2. Asking for query plans from GitLab.com is the most reliable way to validate
      these.
2. **Database migrations** must be:
   1. Reversible.
   2. Performant at the scale of GitLab.com - ask a maintainer to test the
      migration on the staging environment if you aren't sure.
   3. Categorised correctly:
      - Regular migrations run before the new code is running on the instance.
      - [Post-deployment migrations](post_deployment_migrations.md) run _after_
        the new code is deployed, when the instance is configured to do that.
      - [Background migrations](background_migrations.md) run in Sidekiq, and
        should only be done for migrations that would take an extreme amount of
        time at GitLab.com scale.
3. **Sidekiq workers**
   [cannot change in a backwards-incompatible way](sidekiq_style_guide.md#removing-or-renaming-queues):
   1. Sidekiq queues are not drained before a deploy happens, so there will be
      workers in the queue from the previous version of GitLab.
   2. If you need to change a method signature, try to do so across two releases,
      and accept both the old and new arguments in the first of those.
   3. Similarly, if you need to remove a worker, stop it from being scheduled in
      one release, then remove it in the next. This will allow existing jobs to
      execute.
   4. Don't forget, not every instance will upgrade to every intermediate version
      (some people may go from X.1.0 to X.10.0, or even try bigger upgrades!), so
      try to be liberal in accepting the old format if it is cheap to do so.
4. **Cached values** may persist across releases. If you are changing the type a
   cached value returns (say, from a string or nil to an array), change the
   cache key at the same time.
5. **Settings** should be added as a
   [last resort](https://about.gitlab.com/handbook/product/#convention-over-configuration).
   If you're adding a new setting in `gitlab.yml`:
   1. Try to avoid that, and add to `ApplicationSetting` instead.
   2. Ensure that it is also
      [added to Omnibus](https://docs.gitlab.com/omnibus/settings/gitlab.yml.html#adding-a-new-setting-to-gitlab-yml).
6. **Filesystem access** can be slow, so try to avoid
   [shared files](shared_files.md) when an alternative solution is available.

### Credits

Largely based on the [thoughtbot code review guide].

[thoughtbot code review guide]: https://github.com/thoughtbot/guides/tree/master/code-review

---

[Return to Development documentation](README.md)

[projects]: https://about.gitlab.com/handbook/engineering/projects/
[team]: https://about.gitlab.com/team/
[build handbook]: https://about.gitlab.com/handbook/build/handbook/build#how-to-work-with-build
[^1]: Please note that specs other than JavaScript specs are considered backend code.<|MERGE_RESOLUTION|>--- conflicted
+++ resolved
@@ -33,32 +33,8 @@
       **approved by a [frontend lead][team]**.
    1. If your merge request includes adding a new UI/UX paradigm [^1], it must be
       **approved by a [UX lead][team]**.
-<<<<<<< HEAD
    1. If your merge request includes a new dependency or a filesystem change, it must be
       **approved by a [Distribution team member][team]**. See how to work with the [Distribution team](https://about.gitlab.com/handbook/engineering/dev-backend/distribution/) for more details.
-=======
-   1. If your merge request includes frontend and backend changes [^1], it must
-      be **approved by a [frontend and a backend maintainer][projects]**.
-   1. If your merge request includes UX and frontend changes [^1], it must
-      be **approved by a [UX team member and a frontend maintainer][team]**.
-   1. If your merge request includes UX, frontend and backend changes [^1], it must
-      be **approved by a [UX team member, a frontend and a backend maintainer][team]**.
-   1. If your merge request includes a new dependency or a filesystem change, it must
-      be *approved by a [Distribution team member][team]*. See how to work with the [Distribution team for more details.](https://about.gitlab.com/handbook/engineering/dev-backend/distribution/)
-1. To lower the amount of merge requests maintainers need to review, you can
-   ask or assign any [reviewers][projects] for a first review.
-   1. If you need some guidance (e.g. it's your first merge request), feel free
-      to ask one of the [Merge request coaches][team].
-   1. It is recommended that you assign a maintainer that is from a different team than your own.
-      This ensures that all code across GitLab is consistent and can be easily understood by all contributors.
-
-1. Keep in mind that maintainers are also going to perform a final code review.
-   The ideal scenario is that the reviewer has already addressed any concerns
-   the maintainer would have found, and the maintainer only has to perform the
-   merge, but be prepared for further review comments.
-
-For more guidance, see [CONTRIBUTING.md](https://gitlab.com/gitlab-org/gitlab-ce/blob/master/CONTRIBUTING.md).
->>>>>>> 68eafa50
 
 Getting your merge request **merged** also requires a maintainer. If it requires
 more than one approval, the last maintainer to review and approve it will also merge it.
