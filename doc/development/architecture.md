# GitLab Architecture Overview

## Software delivery

There are two software distributions of GitLab: the open source [Community Edition](https://gitlab.com/gitlab-org/gitlab-ce/) (CE), and the open core [Enterprise Edition](https://gitlab.com/gitlab-org/gitlab-ee/) (EE). GitLab is available under [different subscriptions](https://about.gitlab.com/pricing/).

New versions of GitLab are released in stable branches and the master branch is for bleeding edge development.

For information, see the [GitLab Release Process](https://gitlab.com/gitlab-org/release/docs/tree/master#gitlab-release-process).

Both EE and CE require some add-on components called gitlab-shell and Gitaly. These components are available from the [gitlab-shell](https://gitlab.com/gitlab-org/gitlab-shell/tree/master) and [gitaly](https://gitlab.com/gitlab-org/gitaly/tree/master) repositories respectively. New versions are usually tags but staying on the master branch will give you the latest stable version. New releases are generally around the same time as GitLab CE releases with exception for informal security updates deemed critical.

## Physical office analogy

You can imagine GitLab as a physical office.

**The repositories** are the goods GitLab handles.
They can be stored in a warehouse.
This can be either a hard disk, or something more complex, such as a NFS filesystem;

**Nginx** acts like the front-desk.
Users come to Nginx and request actions to be done by workers in the office;

**The database** is a series of metal file cabinets with information on:
 - The goods in the warehouse (metadata, issues, merge requests etc);
 - The users coming to the front desk (permissions)

**Redis** is a communication board with “cubby holes” that can contain tasks for office workers;

**Sidekiq** is a worker that primarily handles sending out emails.
It takes tasks from the Redis communication board;

**A Unicorn worker** is a worker that handles quick/mundane tasks.
They work with the communication board (Redis).
Their job description:
 - check permissions by checking the user session stored in a Redis “cubby hole”;
 - make tasks for Sidekiq;
 - fetch stuff from the warehouse or move things around in there;

**GitLab-shell** is a third kind of worker that takes orders from a fax machine (SSH) instead of the front desk (HTTP).
GitLab-shell communicates with Sidekiq via the “communication board” (Redis), and asks quick questions of the Unicorn workers either directly or via the front desk.

**Gitaly** is a back desk that is specialized on reaching the disks to perform git operations efficiently and keep a copy of the result of costly operations. All git operations go through Gitaly.

**GitLab Enterprise Edition (the application)** is the collection of processes and business practices that the office is run by.

## System Layout

When referring to `~git` in the pictures it means the home directory of the git user which is typically /home/git.

GitLab is primarily installed within the `/home/git` user home directory as `git` user. Within the home directory is where the gitlabhq server software resides as well as the repositories (though the repository location is configurable).

The bare repositories are located in `/home/git/repositories`. GitLab is a ruby on rails application so the particulars of the inner workings can be learned by studying how a ruby on rails application works.

To serve repositories over SSH there's an add-on application called gitlab-shell which is installed in `/home/git/gitlab-shell`.

### Components

<img src="https://docs.google.com/drawings/d/1fBzAyklyveF-i-2q-OHUIqDkYfjjxC4mq5shwKSZHLs/pub?w=987&amp;h=797">

_[edit diagram (for GitLab team members only)](https://docs.google.com/drawings/d/1fBzAyklyveF-i-2q-OHUIqDkYfjjxC4mq5shwKSZHLs/edit)_

A typical install of GitLab will be on GNU/Linux. It uses Nginx or Apache as a web front end to proxypass the Unicorn web server. By default, communication between Unicorn and the front end is via a Unix domain socket but forwarding requests via TCP is also supported. The web front end accesses `/home/git/gitlab/public` bypassing the Unicorn server to serve static pages, uploads (e.g. avatar images or attachments), and precompiled assets. GitLab serves web pages and a [GitLab API](https://gitlab.com/gitlab-org/gitlab-ce/tree/master/doc/api) using the Unicorn web server. It uses Sidekiq as a job queue which, in turn, uses redis as a non-persistent database backend for job information, meta data, and incoming jobs.

The GitLab web app uses MySQL or PostgreSQL for persistent database information (e.g. users, permissions, issues, other meta data). GitLab stores the bare git repositories it serves in `/home/git/repositories` by default. It also keeps default branch and hook information with the bare repository.

When serving repositories over HTTP/HTTPS GitLab utilizes the GitLab API to resolve authorization and access as well as serving git objects.

The add-on component gitlab-shell serves repositories over SSH. It manages the SSH keys within `/home/git/.ssh/authorized_keys` which should not be manually edited. gitlab-shell accesses the bare repositories through Gitaly to serve git objects and communicates with redis to submit jobs to Sidekiq for GitLab to process. gitlab-shell queries the GitLab API to determine authorization and access.

Gitaly executes git operations from gitlab-shell and the GitLab web app, and provides an API to the GitLab web app to get attributes from git (e.g. title, branches, tags, other meta data), and to get blobs (e.g. diffs, commits, files).

You may also be interested in the [production architecture of GitLab.com](https://about.gitlab.com/handbook/infrastructure/production-architecture/).

### Installation Folder Summary

To summarize here's the [directory structure of the `git` user home directory](../install/structure.md).

### Processes

    ps aux | grep '^git'

GitLab has several components to operate. As a system user (i.e. any user that is not the `git` user) it requires a persistent database (MySQL/PostreSQL) and redis database. It also uses Apache httpd or Nginx to proxypass Unicorn. As the `git` user it starts Sidekiq and Unicorn (a simple ruby HTTP server running on port `8080` by default). Under the GitLab user there are normally 4 processes: `unicorn_rails master` (1 process), `unicorn_rails worker` (2 processes), `sidekiq` (1 process).

### Repository access

Repositories get accessed via HTTP or SSH. HTTP cloning/push/pull utilizes the GitLab API and SSH cloning is handled by gitlab-shell (previously explained).

## Troubleshooting

See the README for more information.

### Init scripts of the services

The GitLab init script starts and stops Unicorn and Sidekiq.

```
/etc/init.d/gitlab
Usage: service gitlab {start|stop|restart|reload|status}
```

Redis (key-value store/non-persistent database)

```
/etc/init.d/redis
Usage: /etc/init.d/redis {start|stop|status|restart|condrestart|try-restart}
```

SSH daemon

```
/etc/init.d/sshd
Usage: /etc/init.d/sshd {start|stop|restart|reload|force-reload|condrestart|try-restart|status}
```

Web server (one of the following)

```
/etc/init.d/httpd
Usage: httpd {start|stop|restart|condrestart|try-restart|force-reload|reload|status|fullstatus|graceful|help|configtest}

$ /etc/init.d/nginx
Usage: nginx {start|stop|restart|reload|force-reload|status|configtest}
```

Persistent database (one of the following)

```
/etc/init.d/mysqld
Usage: /etc/init.d/mysqld {start|stop|status|restart|condrestart|try-restart|reload|force-reload}

$ /etc/init.d/postgresql
Usage: /etc/init.d/postgresql {start|stop|restart|reload|force-reload|status} [version ..]
```

### Log locations of the services

gitlabhq (includes Unicorn and Sidekiq logs)

- `/home/git/gitlab/log/` contains `application.log`, `production.log`, `sidekiq.log`, `unicorn.stdout.log`, `githost.log` and `unicorn.stderr.log` normally.

gitlab-shell

- `/home/git/gitlab-shell/gitlab-shell.log`

ssh

- `/var/log/auth.log` auth log (on Ubuntu).
- `/var/log/secure` auth log (on RHEL).

nginx

- `/var/log/nginx/` contains error and access logs.

Apache httpd

- [Explanation of Apache logs](https://httpd.apache.org/docs/2.2/logs.html).
- `/var/log/apache2/` contains error and output logs (on Ubuntu).
- `/var/log/httpd/` contains error and output logs (on RHEL).

redis

- `/var/log/redis/redis.log` there are also log-rotated logs there.

PostgreSQL

- `/var/log/postgresql/*`

MySQL

- `/var/log/mysql/*`
- `/var/log/mysql.*`

### GitLab specific config files

GitLab has configuration files located in `/home/git/gitlab/config/*`. Commonly referenced config files include:

- `gitlab.yml` - GitLab configuration.
- `unicorn.rb` - Unicorn web server settings.
- `database.yml` - Database connection settings.

gitlab-shell has a configuration file at `/home/git/gitlab-shell/config.yml`.

### Maintenance Tasks

[GitLab](https://gitlab.com/gitlab-org/gitlab-ce/tree/master) provides rake tasks with which you see version information and run a quick check on your configuration to ensure it is configured properly within the application. See [maintenance rake tasks](https://gitlab.com/gitlab-org/gitlab-ce/blob/master/doc/raketasks/maintenance.md).
In a nutshell, do the following:

```
sudo -i -u git
cd gitlab
bundle exec rake gitlab:env:info RAILS_ENV=production
bundle exec rake gitlab:check RAILS_ENV=production
```

Note: It is recommended to log into the `git` user using `sudo -i -u git` or `sudo su - git`. While the sudo commands provided by gitlabhq work in Ubuntu they do not always work in RHEL.

## GitLab.com

<<<<<<< HEAD
CONFLICT!
=======
We've also detailed [our architecture of GitLab.com](https://about.gitlab.com/handbook/engineering/infrastructure/production-architecture/) but this is probably over the top unless you have millions of users.
>>>>>>> a73f4807
<|MERGE_RESOLUTION|>--- conflicted
+++ resolved
@@ -197,8 +197,4 @@
 
 ## GitLab.com
 
-<<<<<<< HEAD
-CONFLICT!
-=======
-We've also detailed [our architecture of GitLab.com](https://about.gitlab.com/handbook/engineering/infrastructure/production-architecture/) but this is probably over the top unless you have millions of users.
->>>>>>> a73f4807
+We've also detailed [our architecture of GitLab.com](https://about.gitlab.com/handbook/engineering/infrastructure/production-architecture/) but this is probably over the top unless you have millions of users.