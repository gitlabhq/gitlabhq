--- conflicted
+++ resolved
@@ -525,15 +525,9 @@
 ### The Javascript/Vue Accord
 The goal of this accord is to make sure we are all on the same page.
 
-<<<<<<< HEAD
 1. When writing Vue, you may not use jQuery in your application. 
   1. If you need to grab data from the DOM, you may query the DOM once while bootstrapping your application to grab data attributes using `dataset`. You can do this without jQuery.
   1. You may use a jQuery dependency in Vue.js following [this example from the docs](https://vuejs.org/v2/examples/select2.html). 
-=======
-1. When writing Vue, you may not use jQuery in your application.
-  1. If you need to grab data from the DOM, you may query the DOM 1 time while bootstrapping your application to grab data attributes using `dataset`. You can do this without jQuery.
-  1. You may use a jQuery dependency in Vue.js following [this example from the docs](https://vuejs.org/v2/examples/select2.html).
->>>>>>> cfccb278
   1. If an outside jQuery Event needs to be listen to inside the Vue application, you may use jQuery event listeners.
   1. We will avoid adding new jQuery events when they are not required. Instead of adding new jQuery events take a look at [different methods to do the same task](https://vuejs.org/v2/api/#vm-emit).
 1. You may query the `window` object once, while bootstrapping your application for application specific data (e.g. `scrollTo` is ok to access anytime). Do this access during the bootstrapping of your application.
