# Components

<<<<<<< HEAD
## Icons

In light of our [use gitlab-svgs initiative][gitlab-svgs-initiative], all new icons should be added to the [gitlab-svgs project][gitlab-svgs-project]. Once new icons are added to the gitlab-svgs project, please have the maintainer update the gitlab-svgs dependency on NPM and on gitlab-ce. The gitlab-ee repo will get updated from the automatic CE->EE merge.

### Using icons in HAML

We've built a helper method `sprite_icon(icon_name, size: nil, css_class: '')` to make it easier to reference the sprite icons in HAML.

- **icon_name** should correspond to the SVG sprite name. If you are unsure of the name, you can filter for the icon names using the [GitLab SVG Previewer][svg-previewer]
- **size (optional)** sets the size of the icon. Valid sizes include 16, 24, 32, 48 and 72. These values will be transformed into its matching CSS class. E.g. 16 will add a CSS class of `s16`.
- **css_class (optional)** applies additional css classes to the icon.

```
# HAML
= sprite_icon('issues', size: 72, css_class: 'icon-danger')

# will generate the following
<svg class="s72 icon-danger">
  <use xmlns:xlink="http://www.w3.org/1999/xlink" xlink:href="/assets/icons.svg#issues"></use>
</svg>
```

### Using icons in Vue

We've also built a shared component for icon usage in Vue - [icon.vue][icon-vue].

### Using icons in JavaScript

Import `spriteIcon` from [common_utils.js][common-utils]. Calling `spriteIcon(iconName)` returns the icon HTML, which you can add to your page.

## Illustrations

Illustrations are also stored in the `gitlab-svgs` project.

### In HAML

Illustrations can be referenced in HAML by using the `image_tag` or `image_path` helpers.

```
# Renders the merge request illustration
= image_tag 'illustrations/merge_requests.svg'

# An alternative to rendering the illustration
= image_path 'illustrations/merge_requests.svg'
```

### In Vue

In Vue, SVGs can be imported and added to templates using the `v-html` directive. We don't need change detection for the SVG, so we add it in the `created` hook rather than using `data`.

```
<script>
import svg from 'images/illustrations/todos_empty.svg';

export default {
  created() {
    this.todosEmptySvg = svg;
  },
};
</script>

<template>
  <div v-html="todosEmptySvg"></div>
</template>
```

## Dropdowns

> Note: There are multiple dropdown implementations in GitLab: Select2, DropLab, glDropdown and Bootstrap dropdowns. We will eventually align to one method for dropdowns. In the meantime, please use whichever one is more convenient.

If you are using Bootstrap dropdowns, use the following template to ensure that your dropdown styles match our GitLab design.

```
# haml without using ruby helpers
.dropdown.my-dropdown
  %button{ type: 'button', data: { toggle: 'dropdown' }, 'aria-haspopup': true, 'aria-expanded': false }
    %span.dropdown-toggle-text
      Toggle Dropdown
    = icon('chevron-down')

  %ul.dropdown-menu
    %li
      %a
        item!

# haml using ruby helpers
.dropdown.my-dropdown
  = dropdown_toggle('Toogle!', { toggle: 'dropdown' })
  = dropdown_content
    %li
      %a
        item!
```

## Modals

In Vue, we have created a reusable component to handle modals. All you have to do is import [gl-modal component][gl-modal]

```
<gl-modal
  id="dogs-out-modal"
  :header-title-text="'Let the dogs out?'"
  footer-primary-button-variant="danger"
  :footer-primary-button-text="'Let them out'"
  @submit="letOut(theDogs)"
/>
```

> Note: See the [corresponding UX guide][ux-modals] for more details about modals.

## Tooltips

In HTML, we initialize tooltips on elements by adding the `.has-tooltip` CSS class and by adding an attribute `title`. The underlying implementation of these tooltips uses Bootstrap Tooltips.

```
<!-- Tooltip will read: Hello world -->
<span class="has-tooltip" title="Hello world"></span>
```

In Vue, we initialize tooltips by importing our [tooltip directive][tooltip-directive] to our desired Vue file and by adding the `v-tooltip` and `title` attributes to the desired element.

```
<!-- Tooltip will read: Hello world -->
<span
  v-tooltip
  title="Hello world"
>
</span>
```

[gitlab-svgs-initiative]: ../initiatives.md
[gitlab-svgs-project]: https://gitlab.com/gitlab-org/gitlab-svgs
[svg-previewer]: http://gitlab-org.gitlab.io/gitlab-svgs/
[icon-vue]: https://gitlab.com/gitlab-org/gitlab-ce/blob/master/app/assets/javascripts/vue_shared/components/icon.vue
[common-utils]: https://gitlab.com/gitlab-org/gitlab-ce/blob/master/app/assets/javascripts/lib/utils/common_utils.js
[gl-modal]: https://gitlab.com/gitlab-org/gitlab-ce/blob/master/app/assets/javascripts/vue_shared/components/gl_modal.vue
[ux-modals]: https://docs.gitlab.com/ce/development/ux_guide/components.html#modals
[tooltip-directive]: https://gitlab.com/gitlab-org/gitlab-ce/blob/master/app/assets/javascripts/vue_shared/directives/tooltip.js
=======
## Graphs

We have a lot of graphing libraries in our codebase to render graphs. In an effort to improve maintainability, new graphs should use [D3.js](https://d3js.org/). If a new graph is fairly simple, consider implementing it in SVGs or HTML5 canvas.

We chose D3 as our library going forward because of the following features:

* [Tree shaking webpack capabilities.](https://github.com/d3/d3/blob/master/CHANGES.md#changes-in-d3-40)
* [Compatible with vue.js as well as vanilla javascript.](https://github.com/d3/d3/blob/master/CHANGES.md#changes-in-d3-40)

D3 is very popular across many projects outside of GitLab:

* [The New York Times](https://archive.nytimes.com/www.nytimes.com/interactive/2012/02/13/us/politics/2013-budget-proposal-graphic.html)
* [plot.ly](https://plot.ly/)
* [Droptask](https://www.droptask.com/)

Within GitLab, D3 has been used for the following notable features

* [Prometheus graphs](https://docs.gitlab.com/ee/user/project/integrations/prometheus.html)
* Contribution calendars
>>>>>>> bea52d82
<|MERGE_RESOLUTION|>--- conflicted
+++ resolved
@@ -1,6 +1,5 @@
 # Components
 
-<<<<<<< HEAD
 ## Icons
 
 In light of our [use gitlab-svgs initiative][gitlab-svgs-initiative], all new icons should be added to the [gitlab-svgs project][gitlab-svgs-project]. Once new icons are added to the gitlab-svgs project, please have the maintainer update the gitlab-svgs dependency on NPM and on gitlab-ce. The gitlab-ee repo will get updated from the automatic CE->EE merge.
@@ -95,6 +94,26 @@
         item!
 ```
 
+## Graphs
+
+We have a lot of graphing libraries in our codebase to render graphs. In an effort to improve maintainability, new graphs should use [D3.js](https://d3js.org/). If a new graph is fairly simple, consider implementing it in SVGs or HTML5 canvas.
+
+We chose D3 as our library going forward because of the following features:
+
+* [Tree shaking webpack capabilities.](https://github.com/d3/d3/blob/master/CHANGES.md#changes-in-d3-40)
+* [Compatible with vue.js as well as vanilla javascript.](https://github.com/d3/d3/blob/master/CHANGES.md#changes-in-d3-40)
+
+D3 is very popular across many projects outside of GitLab:
+
+* [The New York Times](https://archive.nytimes.com/www.nytimes.com/interactive/2012/02/13/us/politics/2013-budget-proposal-graphic.html)
+* [plot.ly](https://plot.ly/)
+* [Droptask](https://www.droptask.com/)
+
+Within GitLab, D3 has been used for the following notable features
+
+* [Prometheus graphs](https://docs.gitlab.com/ee/user/project/integrations/prometheus.html)
+* Contribution calendars
+
 ## Modals
 
 In Vue, we have created a reusable component to handle modals. All you have to do is import [gl-modal component][gl-modal]
@@ -138,25 +157,4 @@
 [common-utils]: https://gitlab.com/gitlab-org/gitlab-ce/blob/master/app/assets/javascripts/lib/utils/common_utils.js
 [gl-modal]: https://gitlab.com/gitlab-org/gitlab-ce/blob/master/app/assets/javascripts/vue_shared/components/gl_modal.vue
 [ux-modals]: https://docs.gitlab.com/ce/development/ux_guide/components.html#modals
-[tooltip-directive]: https://gitlab.com/gitlab-org/gitlab-ce/blob/master/app/assets/javascripts/vue_shared/directives/tooltip.js
-=======
-## Graphs
-
-We have a lot of graphing libraries in our codebase to render graphs. In an effort to improve maintainability, new graphs should use [D3.js](https://d3js.org/). If a new graph is fairly simple, consider implementing it in SVGs or HTML5 canvas.
-
-We chose D3 as our library going forward because of the following features:
-
-* [Tree shaking webpack capabilities.](https://github.com/d3/d3/blob/master/CHANGES.md#changes-in-d3-40)
-* [Compatible with vue.js as well as vanilla javascript.](https://github.com/d3/d3/blob/master/CHANGES.md#changes-in-d3-40)
-
-D3 is very popular across many projects outside of GitLab:
-
-* [The New York Times](https://archive.nytimes.com/www.nytimes.com/interactive/2012/02/13/us/politics/2013-budget-proposal-graphic.html)
-* [plot.ly](https://plot.ly/)
-* [Droptask](https://www.droptask.com/)
-
-Within GitLab, D3 has been used for the following notable features
-
-* [Prometheus graphs](https://docs.gitlab.com/ee/user/project/integrations/prometheus.html)
-* Contribution calendars
->>>>>>> bea52d82
+[tooltip-directive]: https://gitlab.com/gitlab-org/gitlab-ce/blob/master/app/assets/javascripts/vue_shared/directives/tooltip.js