# SAML OmniAuth Provider

NOTE: **Note:**
You need to [enable OmniAuth](omniauth.md) in order to use this.

GitLab can be configured to act as a SAML 2.0 Service Provider (SP). This allows
GitLab to consume assertions from a SAML 2.0 Identity Provider (IdP) such as
Microsoft ADFS to authenticate users.

First configure SAML 2.0 support in GitLab, then register the GitLab application
in your SAML IdP:

1.  Make sure GitLab is configured with HTTPS.
    See [Using HTTPS](../install/installation.md#using-https) for instructions.

1.  On your GitLab server, open the configuration file.

    For omnibus package:

    ```sh
    sudo editor /etc/gitlab/gitlab.rb
    ```

    For installations from source:

    ```sh
    cd /home/git/gitlab

    sudo -u git -H editor config/gitlab.yml
    ```

1.  To allow your users to use SAML to sign up without having to manually create
    an account first, don't forget to add the following values to your configuration:

    For omnibus package:

    ```ruby
    gitlab_rails['omniauth_enabled'] = true
    gitlab_rails['omniauth_allow_single_sign_on'] = ['saml']
    gitlab_rails['omniauth_block_auto_created_users'] = false
    ```

    For installations from source:

    ```yaml
    omniauth:
      enabled: true
      allow_single_sign_on: ["saml"]
      block_auto_created_users: false
    ```

1.  You can also automatically link SAML users with existing GitLab users if their
    email addresses match by adding the following setting:

    For omnibus package:

    ```ruby
    gitlab_rails['omniauth_auto_link_saml_user'] = true
    ```

    For installations from source:

    ```yaml
    auto_link_saml_user: true
    ```

1.  Add the provider configuration:

    For omnibus package:

    ```ruby
    gitlab_rails['omniauth_providers'] = [
      {
        name: 'saml',
        args: {
                 assertion_consumer_service_url: 'https://gitlab.example.com/users/auth/saml/callback',
                 idp_cert_fingerprint: '43:51:43:a1:b5:fc:8b:b7:0a:3a:a9:b1:0f:66:73:a8',
                 idp_sso_target_url: 'https://login.example.com/idp',
                 issuer: 'https://gitlab.example.com',
                 name_identifier_format: 'urn:oasis:names:tc:SAML:2.0:nameid-format:persistent'
               },
        label: 'Company Login' # optional label for SAML login button, defaults to "Saml"
      }
    ]
    ```

    For installations from source:

    ```yaml
    omniauth:
      providers:
        - {
            name: 'saml',
            args: {
                   assertion_consumer_service_url: 'https://gitlab.example.com/users/auth/saml/callback',
                   idp_cert_fingerprint: '43:51:43:a1:b5:fc:8b:b7:0a:3a:a9:b1:0f:66:73:a8',
                   idp_sso_target_url: 'https://login.example.com/idp',
                   issuer: 'https://gitlab.example.com',
                   name_identifier_format: 'urn:oasis:names:tc:SAML:2.0:nameid-format:persistent'
                 },
            label: 'Company Login' # optional label for SAML login button, defaults to "Saml"
          }
    ```

1.  Change the value for `assertion_consumer_service_url` to match the HTTPS endpoint
    of GitLab (append `users/auth/saml/callback` to the HTTPS URL of your GitLab
    installation to generate the correct value).

1.  Change the values of `idp_cert_fingerprint`, `idp_sso_target_url`,
    `name_identifier_format` to match your IdP. If a fingerprint is used it must
    be a SHA1 fingerprint; check
    [the omniauth-saml documentation](https://github.com/omniauth/omniauth-saml)
    for more details on these options.

1.  Change the value of `issuer` to a unique name, which will identify the application
    to the IdP.

1.  For the changes to take effect, you must [reconfigure][] GitLab if you installed via Omnibus or [restart GitLab][] if you installed from source.

1.  Register the GitLab SP in your SAML 2.0 IdP, using the application name specified
    in `issuer`.

To ease configuration, most IdP accept a metadata URL for the application to provide
configuration information to the IdP. To build the metadata URL for GitLab, append
`users/auth/saml/metadata` to the HTTPS URL of your GitLab installation, for instance:

```
https://gitlab.example.com/users/auth/saml/metadata
```

At a minimum the IdP *must* provide a claim containing the user's email address, using
claim name `email` or `mail`. The email will be used to automatically generate the GitLab
username. GitLab will also use claims with name `name`, `first_name`, `last_name`
(see [the omniauth-saml gem](https://github.com/omniauth/omniauth-saml/blob/master/lib/omniauth/strategies/saml.rb)
for supported claims).

On the sign in page there should now be a SAML button below the regular sign in form.
Click the icon to begin the authentication process. If everything goes well the user
will be returned to GitLab and will be signed in.

## Marking Users as External based on SAML Groups

>**Note:**
This setting is only available on GitLab 8.7 and above.

SAML login includes support for automatically identifying whether a user should
be considered an [external](../user/permissions.md) user based on the user's group
membership in the SAML identity provider. This feature **does not** allow you to
automatically add users to GitLab [Groups](../user/group/index.md), it simply
allows you to mark users as External if they are members of certain groups in the
Identity Provider.

### Requirements

First you need to tell GitLab where to look for group information. For this you
need to make sure that your IdP server sends a specific `AttributeStament` along
with the regular SAML response. Here is an example:

```xml
<saml:AttributeStatement>
  <saml:Attribute Name="Groups">
    <saml:AttributeValue xsi:type="xs:string">SecurityGroup</saml:AttributeValue>
    <saml:AttributeValue xsi:type="xs:string">Developers</saml:AttributeValue>
    <saml:AttributeValue xsi:type="xs:string">Designers</saml:AttributeValue>
  </saml:Attribute>
</saml:AttributeStatement>
```

The name of the attribute can be anything you like, but it must contain the groups
to which a user belongs. In order to tell GitLab where to find these groups, you need
to add a `groups_attribute:` element to your SAML settings. You will also need to
tell GitLab which groups are external via the `external_groups:` element:

```yaml
{ name: 'saml',
  label: 'Our SAML Provider',
  groups_attribute: 'Groups',
  external_groups: ['Freelancers', 'Interns'],
  args: {
          assertion_consumer_service_url: 'https://gitlab.example.com/users/auth/saml/callback',
          idp_cert_fingerprint: '43:51:43:a1:b5:fc:8b:b7:0a:3a:a9:b1:0f:66:73:a8',
          idp_sso_target_url: 'https://login.example.com/idp',
          issuer: 'https://gitlab.example.com',
          name_identifier_format: 'urn:oasis:names:tc:SAML:2.0:nameid-format:persistent'
        } }
```

## Required groups

>**Note:**
This setting is only available on GitLab 10.2 EE and above.

This setting works like `External Groups` setting. Just like there, your IdP has to
pass Group Information to GitLab, you have to tell GitLab where to look or the
groups SAML response, and which group membership should be requisite for logging in.
When `required_groups` is not set or it is empty, anyone with proper authentication
will be able to use the service.

Example:

```yaml
{ name: 'saml',
  label: 'Our SAML Provider',
  groups_attribute: 'Groups',
  required_groups: ['Developers', 'Managers', 'Admins'],
  args: {
          assertion_consumer_service_url: 'https://gitlab.example.com/users/auth/saml/callback',
          idp_cert_fingerprint: '43:51:43:a1:b5:fc:8b:b7:0a:3a:a9:b1:0f:66:73:a8',
          idp_sso_target_url: 'https://login.example.com/idp',
          issuer: 'https://gitlab.example.com',
          name_identifier_format: 'urn:oasis:names:tc:SAML:2.0:nameid-format:transient'
        } }
```

## Admin Groups

>**Note:**
This setting is only available on GitLab 8.8 EE and above.

This setting works very similarly to the `External Groups` setting. The requirements
are the same, your IdP needs to pass Group information to GitLab, you need to tell
GitLab where to look for the groups in the SAML response, and which group should be
considered `admin groups`.

```yaml
{ name: 'saml',
  label: 'Our SAML Provider',
  groups_attribute: 'Groups',
  admin_groups: ['Managers', 'Admins'],
  args: {
          assertion_consumer_service_url: 'https://gitlab.example.com/users/auth/saml/callback',
          idp_cert_fingerprint: '43:51:43:a1:b5:fc:8b:b7:0a:3a:a9:b1:0f:66:73:a8',
          idp_sso_target_url: 'https://login.example.com/idp',
          issuer: 'https://gitlab.example.com',
          name_identifier_format: 'urn:oasis:names:tc:SAML:2.0:nameid-format:transient'
        } }
```

<<<<<<< HEAD
=======
## Auditor Groups

>**Note:**
This setting is only available on GitLab 11.4 EE and above.

This setting also follows the requirements documented for the `External Groups` setting.  GitLab uses the Group information provided by your IdP to determine if a user should be assigned the `auditor` role.

```yaml
{ name: 'saml',
  label: 'Our SAML Provider',
  groups_attribute: 'Groups',
  auditor_groups: ['Auditors', 'Security'],
  args: {
          assertion_consumer_service_url: 'https://gitlab.example.com/users/auth/saml/callback',
          idp_cert_fingerprint: '43:51:43:a1:b5:fc:8b:b7:0a:3a:a9:b1:0f:66:73:a8',
          idp_sso_target_url: 'https://login.example.com/idp',
          issuer: 'https://gitlab.example.com',
          name_identifier_format: 'urn:oasis:names:tc:SAML:2.0:nameid-format:transient'
        } }
```

>>>>>>> 25c8d7ce
## Bypass two factor authentication

If you want some SAML authentication methods to count as 2FA on a per session basis, you can register them in the
`upstream_two_factor_authn_contexts` list:

**For Omnibus installations:**

1. Edit `/etc/gitlab/gitlab.rb`:

    ```ruby
    gitlab_rails['omniauth_providers'] = [
      {
        name: 'saml',
        args: {
                 assertion_consumer_service_url: 'https://gitlab.example.com/users/auth/saml/callback',
                 idp_cert_fingerprint: '43:51:43:a1:b5:fc:8b:b7:0a:3a:a9:b1:0f:66:73:a8',
                 idp_sso_target_url: 'https://login.example.com/idp',
                 issuer: 'https://gitlab.example.com',
                 name_identifier_format: 'urn:oasis:names:tc:SAML:2.0:nameid-format:persistent',
                 upstream_two_factor_authn_contexts:
                   %w(
                     urn:oasis:names:tc:SAML:2.0:ac:classes:CertificateProtectedTransport
                     urn:oasis:names:tc:SAML:2.0:ac:classes:SecondFactorOTPSMS
                     urn:oasis:names:tc:SAML:2.0:ac:classes:SecondFactorIGTOKEN
                   )

               },
        label: 'Company Login' # optional label for SAML login button, defaults to "Saml"
      }
    ]
    ```

1. Save the file and [reconfigure][] GitLab for the changes to take effect.

---

**For installations from source:**

1. Edit `config/gitlab.yml`:

    ```yaml
    omniauth:
      providers:
        - {
            name: 'saml',
            args: {
                    assertion_consumer_service_url: 'https://gitlab.example.com/users/auth/saml/callback',
                    idp_cert_fingerprint: '43:51:43:a1:b5:fc:8b:b7:0a:3a:a9:b1:0f:66:73:a8',
                    idp_sso_target_url: 'https://login.example.com/idp',
                    issuer: 'https://gitlab.example.com',
                    name_identifier_format: 'urn:oasis:names:tc:SAML:2.0:nameid-format:persistent',
                    upstream_two_factor_authn_contexts:
                      [
                        'urn:oasis:names:tc:SAML:2.0:ac:classes:CertificateProtectedTransport',
                        'urn:oasis:names:tc:SAML:2.0:ac:classes:SecondFactorOTPSMS',
                        'urn:oasis:names:tc:SAML:2.0:ac:classes:SecondFactorIGTOKEN'
                      ]
                  },
            label: 'Company Login' # optional label for SAML login button, defaults to "Saml"
          }
    ```

1. Save the file and [restart GitLab][] for the changes ot take effect


In addition to the changes in GitLab, make sure that your Idp is returning the
`AuthnContext`. For example:

```xml
<saml:AuthnStatement>
    <saml:AuthnContext>
        <saml:AuthnContextClassRef>urn:oasis:names:tc:SAML:2.0:ac:classes:MediumStrongCertificateProtectedTransport</saml:AuthnContextClassRef>
    </saml:AuthnContext>
</saml:AuthnStatement>
```

## Customization

### `auto_sign_in_with_provider`

You can add this setting to your GitLab configuration to automatically redirect you
to your SAML server for authentication, thus removing the need to click a button
before actually signing in.

For omnibus package:

```ruby
gitlab_rails['omniauth_auto_sign_in_with_provider'] = 'saml'
```

For installations from source:

```yaml
omniauth:
  auto_sign_in_with_provider: saml
```

Please keep in mind that every sign in attempt will be redirected to the SAML server,
so you will not be able to sign in using local credentials. Make sure that at least one
of the SAML users has admin permissions.

You may also bypass the auto signin feature by browsing to
https://gitlab.example.com/users/sign_in?auto_sign_in=false.

### `attribute_statements`

>**Note:**
This setting is only available on GitLab 8.6 and above.
This setting should only be used to map attributes that are part of the
OmniAuth info hash schema.

`attribute_statements` is used to map Attribute Names in a SAMLResponse to entries
in the OmniAuth [info hash](https://github.com/intridea/omniauth/wiki/Auth-Hash-Schema#schema-10-and-later).

For example, if your SAMLResponse contains an Attribute called 'EmailAddress',
specify `{ email: ['EmailAddress'] }` to map the Attribute to the
corresponding key in the info hash.  URI-named Attributes are also supported, e.g.
`{ email: ['http://schemas.xmlsoap.org/ws/2005/05/identity/claims/emailaddress'] }`.

This setting allows you tell GitLab where to look for certain attributes required
to create an account. Like mentioned above, if your IdP sends the user's email
address as `EmailAddress` instead of `email`, let GitLab know by setting it on
your configuration:

```yaml
args: {
        assertion_consumer_service_url: 'https://gitlab.example.com/users/auth/saml/callback',
        idp_cert_fingerprint: '43:51:43:a1:b5:fc:8b:b7:0a:3a:a9:b1:0f:66:73:a8',
        idp_sso_target_url: 'https://login.example.com/idp',
        issuer: 'https://gitlab.example.com',
        name_identifier_format: 'urn:oasis:names:tc:SAML:2.0:nameid-format:persistent',
        attribute_statements: { email: ['EmailAddress'] }
}
```

### `allowed_clock_drift`

The clock of the Identity Provider may drift slightly ahead of your system clocks.
To allow for a small amount of clock drift you can use `allowed_clock_drift` within
your settings. Its value must be given in a number (and/or fraction) of seconds.
The value given is added to the current time at which the response is validated.

```yaml
args: {
        assertion_consumer_service_url: 'https://gitlab.example.com/users/auth/saml/callback',
        idp_cert_fingerprint: '43:51:43:a1:b5:fc:8b:b7:0a:3a:a9:b1:0f:66:73:a8',
        idp_sso_target_url: 'https://login.example.com/idp',
        issuer: 'https://gitlab.example.com',
        name_identifier_format: 'urn:oasis:names:tc:SAML:2.0:nameid-format:persistent',
        attribute_statements: { email: ['EmailAddress'] },
        allowed_clock_drift: 1 # for one second clock drift
}
```

## Troubleshooting

### 500 error after login

If you see a "500 error" in GitLab when you are redirected back from the SAML sign in page,
this likely indicates that GitLab could not get the email address for the SAML user.

Make sure the IdP provides a claim containing the user's email address, using claim name
`email` or `mail`.

### Redirect back to login screen with no evident error

If after signing in into your SAML server you are redirected back to the sign in page and
no error is displayed, check your `production.log` file. It will most likely contain the
message `Can't verify CSRF token authenticity`. This means that there is an error during
the SAML request, but this error never reaches GitLab due to the CSRF check.

To bypass this you can add `skip_before_action :verify_authenticity_token` to the
`omniauth_callbacks_controller.rb` file immediately after the `class` line and
comment out the `protect_from_forgery` line using a `#` then restart Unicorn. This
will allow the error to hit GitLab, where it can then be seen in the usual logs,
or as a flash message on the login screen.

That file is located in `/opt/gitlab/embedded/service/gitlab-rails/app/controllers`
for Omnibus installations and by default in `/home/git/gitlab/app/controllers` for
installations from source. Restart Unicorn using the `sudo gitlab-ctl restart unicorn`
command on Omnibus installations and `sudo service gitlab restart` on installations
from source.

You may also find the [SSO Tracer](https://addons.mozilla.org/en-US/firefox/addon/sso-tracer)
(Firefox) and [SAML Chrome Panel](https://chrome.google.com/webstore/detail/saml-chrome-panel/paijfdbeoenhembfhkhllainmocckace)
(Chrome) browser extensions useful in your debugging.

### Invalid audience

This error means that the IdP doesn't recognize GitLab as a valid sender and
receiver of SAML requests. Make sure to add the GitLab callback URL to the approved
audiences of the IdP server.

### Missing claims

The IdP server needs to pass certain information in order for GitLab to either
create an account, or match the login information to an existing account. `email`
is the minimum amount of information that needs to be passed. If the IdP server
is not providing this information, all SAML requests will fail.

Make sure this information is provided.

### Key validation error, Digest mismatch or Fingerprint mismatch

These errors all come from a similar place, the SAML certificate. SAML requests
need to be validated using a fingerprint, a certificate or a validator.

For this you need take the following into account:

- If a fingerprint is used, it must be the SHA1 fingerprint
- If no certificate is provided in the settings, a fingerprint or fingerprint
  validator needs to be provided and the response from the server must contain
  a certificate (`<ds:KeyInfo><ds:X509Data><ds:X509Certificate>`)
- If a certificate is provided in the settings, it is no longer necessary for
  the request to contain one. In this case the fingerprint or fingerprint
  validators are optional

Make sure that one of the above described scenarios is valid, or the requests will
fail with one of the mentioned errors.

[reconfigure]: ../administration/restart_gitlab.md#omnibus-gitlab-reconfigure
[restart GitLab]: ../administration/restart_gitlab.md#installations-from-source<|MERGE_RESOLUTION|>--- conflicted
+++ resolved
@@ -236,8 +236,6 @@
         } }
 ```
 
-<<<<<<< HEAD
-=======
 ## Auditor Groups
 
 >**Note:**
@@ -259,7 +257,6 @@
         } }
 ```
 
->>>>>>> 25c8d7ce
 ## Bypass two factor authentication
 
 If you want some SAML authentication methods to count as 2FA on a per session basis, you can register them in the
