# GitLab Jira integration

GitLab can be configured to interact with Jira. Configuration happens via
username and password. Connecting to a Jira server via CAS is not possible.

<<<<<<< HEAD
Each project can be configured to connect to a different Jira instance, configuration is explained [here](#configuration).
If you have one Jira instance you can pre-fill the settings page with a default template. To configure the template [see external issue tracker document](external-issue-tracker.md#service-template)).

Once the project is connected to Jira, you can reference and close the issues in Jira directly from GitLab. This functionality is only available in GitLab Enterprise Edition as described in this document.
=======
Each project can be configured to connect to a different Jira instance, see the
[configuration](#configuration) section. If you have one Jira instance you can
pre-fill the settings page with a default template. To configure the template
see the [Services Templates][services-templates] document.
>>>>>>> 587f8501

Once the project is connected to Jira, you can reference and close the issues
in Jira directly from GitLab.

## Table of Contents

* [Referencing Jira Issues from GitLab](#referencing-jira-issues)
* [Closing Jira Issues from GitLab](#closing-jira-issues)
* [Configuration](#configuration)

### Referencing Jira Issues

When GitLab project has Jira issue tracker configured and enabled, mentioning
Jira issue in GitLab will automatically add a comment in Jira issue with the
link back to GitLab. This means that in comments in merge requests and commits
referencing an issue, eg. `PROJECT-7`, will add a comment in Jira issue in the
format:

```
 USER mentioned this issue in LINK_TO_THE_MENTION
```

* `USER` A user that mentioned the issue. This is the link to the user profile in GitLab.
* `LINK_TO_THE_MENTION` Link to the origin of mention with a name of the entity where Jira issue was mentioned.
Can be commit or merge request.

![example of mentioning or closing the Jira issue](img/jira_issue_reference.png)

---

### Closing Jira Issues

Jira issues can be closed directly from GitLab by using trigger words, eg.
`Resolves PROJECT-1`, `Closes PROJECT-1` or `Fixes PROJECT-1`, in commits and
merge requests. When a commit which contains the trigger word in the commit
message is pushed, GitLab will add a comment in the mentioned Jira issue.

For example, for project named `PROJECT` in Jira, we implemented a new feature
and created a merge request in GitLab.

This feature was requested in Jira issue `PROJECT-7`. Merge request in GitLab
contains the improvement and in merge request description we say that this
merge request `Closes PROJECT-7` issue.

Once this merge request is merged, the Jira issue will be automatically closed
with a link to the commit that resolved the issue.

![A Git commit that causes the Jira issue to be closed](img/jira_merge_request_close.png)

---

![The GitLab integration user leaves a comment on Jira](img/jira_service_close_issue.png)

---

## Configuration

### Configuring JIRA

We need to create a user in JIRA which will have access to all projects that
need to integrate with GitLab. Login to your JIRA instance as admin and under
Administration go to User Management and create a new user.

As an example, we'll create a user named `gitlab` and add it to `jira-developers`
group.

**It is important that the user `gitlab` has write-access to projects in JIRA**

### Configuring GitLab

JIRA configuration in GitLab is done via a project's **Services**.

#### GitLab 7.8 and up with JIRA v6.x

See next section.

#### GitLab 7.8 and up

_The currently supported JIRA versions are v6.x and v7.x._

To enable JIRA integration in a project, navigate to the project's
**Settings > Services > JIRA**.

Fill in the required details on the page as described in the table below.

| Field | Description |
| ----- | ----------- |
| `description` | A name for the issue tracker (to differentiate between instances, for instance). |
| `project url` | The URL to the JIRA project which is being linked to this GitLab project. |
| `issues url`  | The URL to the JIRA project issues overview for the project that is linked to this GitLab project. |
| `new issue url` | This is the URL to create a new issue in JIRA for the project linked to this GitLab project. |
| `api url`     | The base URL of the JIRA API. It may be omitted, in which case GitLab will automatically use API version `2` based on the `project url`, i.e. `https://jira.example.com/rest/api/2`. |
| `username` | The username of the user created in [configuring JIRA step](#configuring-jira). |
| `password` |The password of the user created in [configuring JIRA step](#configuring-jira). |
| `Jira issue transition` | This is the ID of a transition that moves issues to a closed state. You can find this number under JIRA workflow administration ([see screenshot](img/jira_workflow_screenshot.png)).  By default, this ID is `2` (in the example image, this is `2` as well) |

After saving the configuration, your GitLab project will be able to interact
with the linked JIRA project.

![Jira service page](img/jira_service_page.png)

---

#### GitLab 6.x-7.7 with JIRA v6.x

_**Note:** GitLab versions 7.8 and up contain various integration improvements.
We strongly recommend upgrading._

In `gitlab.yml` enable the JIRA issue tracker section by
[uncommenting these lines][jira-gitlab-yml]. This will make sure that all
issues within GitLab are pointing to the JIRA issue tracker.

After you set this, you will be able to close issues in JIRA by a commit in
GitLab.

Go to your project's **Settings** page and fill in the project name for the
JIRA project:

![Set the JIRA project name in GitLab to 'NEW'](img/jira_project_name.png)

---

You can also enable the JIRA service that will allow you to interact with JIRA
issues. Go to the **Settings > Services > JIRA** and:

1. Tick the active check box to enable the service
1. Supply the URL to JIRA server, for example http://jira.example.com
1. Supply the username of a user we created under `Configuring JIRA` section,
   for example `gitlab`
1. Supply the password of the user
1. Optional: supply the JIRA API version, default is version `2`
1. Optional: supply the JIRA issue transition ID (issue transition to closed).
   This is dependent on JIRA settings, default is `2`
1. Hit save


![Jira services page](img/jira_service.png)

[services-templates]: ../project_services/services_templates.md
[jira-gitlab-yml]: https://gitlab.com/subscribers/gitlab-ee/blob/6-8-stable-ee/config/gitlab.yml.example#L111-115<|MERGE_RESOLUTION|>--- conflicted
+++ resolved
@@ -3,17 +3,10 @@
 GitLab can be configured to interact with Jira. Configuration happens via
 username and password. Connecting to a Jira server via CAS is not possible.
 
-<<<<<<< HEAD
-Each project can be configured to connect to a different Jira instance, configuration is explained [here](#configuration).
-If you have one Jira instance you can pre-fill the settings page with a default template. To configure the template [see external issue tracker document](external-issue-tracker.md#service-template)).
-
-Once the project is connected to Jira, you can reference and close the issues in Jira directly from GitLab. This functionality is only available in GitLab Enterprise Edition as described in this document.
-=======
 Each project can be configured to connect to a different Jira instance, see the
 [configuration](#configuration) section. If you have one Jira instance you can
 pre-fill the settings page with a default template. To configure the template
 see the [Services Templates][services-templates] document.
->>>>>>> 587f8501
 
 Once the project is connected to Jira, you can reference and close the issues
 in Jira directly from GitLab.
