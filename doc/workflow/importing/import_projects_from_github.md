<<<<<<< HEAD
# Import your project from GitHub to GitLab

_**Note:** In order to enable the GitHub import setting, you should first
enable the [GitHub integration][gh-import] in your GitLab instance._

At its current state, GitHub importer can import:

- the repository description
- the git repository data
- the issues
- the pull requests
- the wiki pages

The importer page is visible when you [create a new project][new-project].
Click on the **GitHub** link and you will be redirected to GitHub for
permission to access your projects. After accepting, you'll be automatically
redirected to the importer.

![New project page on GitLab](img/import_projects_from_github_new_project_page.png)

---

While at the GitHub importer page, you can see the import statuses of your
GitHub projects. Those that are being imported will show a _started_ status,
those already imported will be green, whereas those that are not yet imported
have an **Import** button on the right side of the table. If you want, you can
import all your GitHub projects in one go by hitting **Import all projects**
in the upper left corner.

![GitHub importer page](img/import_projects_from_github_importer.png)

---

The importer will create any new namespaces if they don't exist or in the
case the namespace is taken, the project will be imported on the user's
namespace.

### Note

When you import your projects from GitHub, it is not possible to keep your
labels, milestones, and cross-repository pull requests. We are working on
improving this in the near future.

[gh-import]: ../../integration/github.md "GitHub integration"
[ee-gh]: http://doc.gitlab.com/ee/integration/github.html "GitHub integration for GitLab EE"
[new-project]: ../../gitlab-basics/create-project.md "How to create a new project in GitLab"
=======
# Import your project from GitHub to GitLab

_**Note:** In order to enable the GitHub import setting, you should first
enable the [GitHub integration][gh-import] in your GitLab instance._

At its current state, GitHub importer can import:

- the repository description (introduced in GitLab 7.7)
- the git repository data (introduced in GitLab 7.7)
- the issues (introduced in GitLab 7.7)
- the pull requests (introduced in GitLab 8.4)
- the wiki pages (introduced in GitLab 8.4)

It is not yet possible to import your labels, milestones and cross-repository
pull requests (those from forks). We are working on improving this in the near
future.

The importer page is visible when you [create a new project][new-project].
Click on the **GitHub** link and you will be redirected to GitHub for
permission to access your projects. After accepting, you'll be automatically
redirected to the importer.

![New project page on GitLab](img/import_projects_from_github_new_project_page.png)

---

While at the GitHub importer page, you can see the import statuses of your
GitHub projects. Those that are being imported will show a _started_ status,
those already imported will be green, whereas those that are not yet imported
have an **Import** button on the right side of the table. If you want, you can
import all your GitHub projects in one go by hitting **Import all projects**
in the upper left corner.

![GitHub importer page](img/import_projects_from_github_importer.png)

---

The importer will create any new namespaces if they don't exist or in the
case the namespace is taken, the project will be imported on the user's
namespace.

[gh-import]: ../../integration/github.md "GitHub integration"
[ee-gh]: http://doc.gitlab.com/ee/integration/github.html "GitHub integration for GitLab EE"
[new-project]: ../../gitlab-basics/create-project.md "How to create a new project in GitLab"
>>>>>>> 268fb004
<|MERGE_RESOLUTION|>--- conflicted
+++ resolved
@@ -1,93 +1,50 @@
-<<<<<<< HEAD
-# Import your project from GitHub to GitLab
-
-_**Note:** In order to enable the GitHub import setting, you should first
-enable the [GitHub integration][gh-import] in your GitLab instance._
-
-At its current state, GitHub importer can import:
-
-- the repository description
-- the git repository data
-- the issues
-- the pull requests
-- the wiki pages
-
-The importer page is visible when you [create a new project][new-project].
-Click on the **GitHub** link and you will be redirected to GitHub for
-permission to access your projects. After accepting, you'll be automatically
-redirected to the importer.
-
-![New project page on GitLab](img/import_projects_from_github_new_project_page.png)
-
----
-
-While at the GitHub importer page, you can see the import statuses of your
-GitHub projects. Those that are being imported will show a _started_ status,
-those already imported will be green, whereas those that are not yet imported
-have an **Import** button on the right side of the table. If you want, you can
-import all your GitHub projects in one go by hitting **Import all projects**
-in the upper left corner.
-
-![GitHub importer page](img/import_projects_from_github_importer.png)
-
----
-
-The importer will create any new namespaces if they don't exist or in the
-case the namespace is taken, the project will be imported on the user's
-namespace.
-
-### Note
-
-When you import your projects from GitHub, it is not possible to keep your
-labels, milestones, and cross-repository pull requests. We are working on
-improving this in the near future.
-
-[gh-import]: ../../integration/github.md "GitHub integration"
-[ee-gh]: http://doc.gitlab.com/ee/integration/github.html "GitHub integration for GitLab EE"
-[new-project]: ../../gitlab-basics/create-project.md "How to create a new project in GitLab"
-=======
-# Import your project from GitHub to GitLab
-
-_**Note:** In order to enable the GitHub import setting, you should first
-enable the [GitHub integration][gh-import] in your GitLab instance._
-
-At its current state, GitHub importer can import:
-
-- the repository description (introduced in GitLab 7.7)
-- the git repository data (introduced in GitLab 7.7)
-- the issues (introduced in GitLab 7.7)
-- the pull requests (introduced in GitLab 8.4)
-- the wiki pages (introduced in GitLab 8.4)
-
-It is not yet possible to import your labels, milestones and cross-repository
-pull requests (those from forks). We are working on improving this in the near
-future.
-
-The importer page is visible when you [create a new project][new-project].
-Click on the **GitHub** link and you will be redirected to GitHub for
-permission to access your projects. After accepting, you'll be automatically
-redirected to the importer.
-
-![New project page on GitLab](img/import_projects_from_github_new_project_page.png)
-
----
-
-While at the GitHub importer page, you can see the import statuses of your
-GitHub projects. Those that are being imported will show a _started_ status,
-those already imported will be green, whereas those that are not yet imported
-have an **Import** button on the right side of the table. If you want, you can
-import all your GitHub projects in one go by hitting **Import all projects**
-in the upper left corner.
-
-![GitHub importer page](img/import_projects_from_github_importer.png)
-
----
-
-The importer will create any new namespaces if they don't exist or in the
-case the namespace is taken, the project will be imported on the user's
-namespace.
-
-[gh-import]: ../../integration/github.md "GitHub integration"
-[ee-gh]: http://doc.gitlab.com/ee/integration/github.html "GitHub integration for GitLab EE"
-[new-project]: ../../gitlab-basics/create-project.md "How to create a new project in GitLab"
->>>>>>> 268fb004
+# Import your project from GitHub to GitLab
+
+_**Note:** In order to enable the GitHub import setting, you should first
+enable the [GitHub integration][gh-import] in your GitLab instance._
+
+At its current state, GitHub importer can import:
+
+- the repository description (introduced in GitLab 7.7)
+- the git repository data (introduced in GitLab 7.7)
+- the issues (introduced in GitLab 7.7)
+- the pull requests (introduced in GitLab 8.4)
+- the wiki pages (introduced in GitLab 8.4)
+
+It is not yet possible to import your labels, milestones and cross-repository
+pull requests (those from forks). We are working on improving this in the near
+future.
+
+The importer page is visible when you [create a new project][new-project].
+Click on the **GitHub** link and you will be redirected to GitHub for
+permission to access your projects. After accepting, you'll be automatically
+redirected to the importer.
+
+![New project page on GitLab](img/import_projects_from_github_new_project_page.png)
+
+---
+
+While at the GitHub importer page, you can see the import statuses of your
+GitHub projects. Those that are being imported will show a _started_ status,
+those already imported will be green, whereas those that are not yet imported
+have an **Import** button on the right side of the table. If you want, you can
+import all your GitHub projects in one go by hitting **Import all projects**
+in the upper left corner.
+
+![GitHub importer page](img/import_projects_from_github_importer.png)
+
+---
+
+The importer will create any new namespaces if they don't exist or in the
+case the namespace is taken, the project will be imported on the user's
+namespace.
+
+### Note
+
+When you import your projects from GitHub, it is not possible to keep your
+labels, milestones, and cross-repository pull requests. We are working on
+improving this in the near future.
+
+[gh-import]: ../../integration/github.md "GitHub integration"
+[ee-gh]: http://doc.gitlab.com/ee/integration/github.html "GitHub integration for GitLab EE"
+[new-project]: ../../gitlab-basics/create-project.md "How to create a new project in GitLab"