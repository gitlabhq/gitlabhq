--- conflicted
+++ resolved
@@ -69,15 +69,12 @@
 # Files attachments
 gem "carrierwave"
 
-<<<<<<< HEAD
 # Unzipping project template
 gem "rubyzip", "~> 1.0.0"
 # will load compatibility for old rubyzip API.
 gem "zip-zip"
-=======
 # Drag and Drop UI
 gem 'dropzonejs-rails'
->>>>>>> 666260bf
 
 # for aws storage
 gem "fog", "~> 1.14", group: :aws
