--- conflicted
+++ resolved
@@ -422,11 +422,7 @@
 end
 
 # Gitaly GRPC client
-<<<<<<< HEAD
-gem 'gitaly-proto', '~> 0.82.0', require: 'gitaly'
-=======
 gem 'gitaly-proto', '~> 0.83.0', require: 'gitaly'
->>>>>>> 40b6c91f
 
 gem 'toml-rb', '~> 0.3.15', require: false
 
