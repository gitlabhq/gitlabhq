source "https://rubygems.org"

def darwin_only(require_as)
  RUBY_PLATFORM.include?('darwin') && require_as
end

def linux_only(require_as)
  RUBY_PLATFORM.include?('linux') && require_as
end

gem "rails", "3.2.13"

# Supported DBs
gem "mysql2", group: :mysql
gem "pg", group: :postgres

# Auth
gem "devise"
gem 'omniauth', "~> 1.1.3"
gem 'omniauth-google-oauth2'
gem 'omniauth-twitter'
gem 'omniauth-github'

# Extracting information from a git repository
# Provide access to Gitlab::Git library
gem 'gitlab_git', '~> 1.2.1'

# Ruby/Rack Git Smart-HTTP Server Handler
gem 'gitlab-grack', '~> 1.0.0', require: 'grack'

# LDAP Auth
gem 'gitlab_omniauth-ldap', '1.0.2', require: "omniauth-ldap"

# Syntax highlighter
gem "gitlab-pygments.rb", '~> 0.3.2', require: 'pygments.rb'

# Git Wiki
gem "gitlab-gollum-lib", "~> 1.0.0", require: 'gollum-lib'

# Language detection
gem "github-linguist", require: "linguist"

# API
gem "grape", "~> 0.4.1"
gem "grape-entity", "~> 0.3.0"

# Format dates and times
# based on human-friendly examples
gem "stamp"

# Enumeration fields
gem 'enumerize'

# Pagination
gem "kaminari", "~> 0.14.1"

# HAML
gem "haml-rails"

# Files attachments
gem "carrierwave"
# for aws storage
# gem "fog", "~> 1.3.1"

# Authorization
gem "six"

# Seed data
gem "seed-fu"

# Markdown to HTML
gem "redcarpet",     "~> 2.2.2"
gem "github-markup", "~> 0.7.4", require: 'github/markup'

# Servers
gem "puma", '~> 2.0.1'

# State machine
gem "state_machine"

# Issue tags
gem "acts-as-taggable-on"

# Background jobs
gem 'slim'
gem 'sinatra', require: nil
gem 'sidekiq'

# HTTP requests
gem "httparty"

# Colored output to console
gem "colored"

# GitLab settings
gem 'settingslogic'

# Misc
gem "foreman"

# Cache
gem "redis-rails"

<<<<<<< HEAD
# d3
gem "d3_rails", "~> 3.1.4"

# underscore-rails
gem "underscore-rails", "~> 1.4.4"
=======
# Campfire integration
gem 'tinder', '~> 1.9.2'

# HipChat integration
gem "hipchat", "~> 0.9.0"
>>>>>>> 132575fa

group :assets do
  gem "sass-rails"
  gem "coffee-rails"
  gem "uglifier"
  gem "therubyracer"
  gem 'turbolinks'
  gem 'jquery-turbolinks'

  gem 'chosen-rails',     "0.9.8"
  gem 'select2-rails'
  gem 'jquery-atwho-rails', "0.3.0"
  gem "jquery-rails",     "2.1.3"
  gem "jquery-ui-rails",  "2.0.2"
  gem "modernizr",        "2.6.2"
  gem "raphael-rails",    git: "https://github.com/gitlabhq/raphael-rails.git"
  gem 'bootstrap-sass'
  gem "font-awesome-sass-rails", "~> 3.0.0"
  gem "gemoji", "~> 1.2.1", require: 'emoji/railtie'
  gem "gon"
end

group :development do
  gem "annotate", git: "https://github.com/ctran/annotate_models.git"
  gem "letter_opener"
  gem 'quiet_assets', '~> 1.0.1'
  gem 'rack-mini-profiler'
  # Better errors handler
  gem 'better_errors'
  gem 'binding_of_caller'

  gem 'rails_best_practices'

  # Docs generator
  gem "sdoc"

  # thin instead webrick
  gem 'thin'
end

group :development, :test do
  gem 'coveralls', require: false
  gem 'rails-dev-tweaks'
  gem 'spinach-rails'
  gem "rspec-rails"
  gem "capybara"
  gem "pry"
  gem "awesome_print"
  gem "database_cleaner"
  gem "launchy"
  gem 'factory_girl_rails'

  # Prevent occasions where minitest is not bundled in packaged versions of ruby (see #3826)
  gem 'minitest'

  # Generate Fake data
  gem "ffaker"

  # Guard
  gem 'guard-rspec'
  gem 'guard-spinach'

  # Notification
  gem 'rb-fsevent', require: darwin_only('rb-fsevent')
  gem 'growl',      require: darwin_only('growl')
  gem 'rb-inotify', require: linux_only('rb-inotify')

  # PhantomJS driver for Capybara
  gem 'poltergeist', '~> 1.3.0'

  gem 'spork', '~> 1.0rc'
  gem 'jasmine'	
end

group :test do
  gem "simplecov", require: false
  gem "shoulda-matchers", "~> 2.1.0"
  gem 'email_spec'
  gem "webmock"
  gem 'test_after_commit'
end

group :production do
  gem "gitlab_meta", '5.0'
end<|MERGE_RESOLUTION|>--- conflicted
+++ resolved
@@ -101,19 +101,17 @@
 # Cache
 gem "redis-rails"
 
-<<<<<<< HEAD
 # d3
 gem "d3_rails", "~> 3.1.4"
 
 # underscore-rails
 gem "underscore-rails", "~> 1.4.4"
-=======
+
 # Campfire integration
 gem 'tinder', '~> 1.9.2'
 
 # HipChat integration
 gem "hipchat", "~> 0.9.0"
->>>>>>> 132575fa
 
 group :assets do
   gem "sass-rails"
