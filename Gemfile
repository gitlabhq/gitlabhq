source "https://rubygems.org"

gem 'rails', '4.2.4'
gem 'rails-deprecated_sanitizer', '~> 1.0.3'

# Responders respond_to and respond_with
gem 'responders', '~> 2.0'

# Specify a sprockets version due to security issue
# See https://groups.google.com/forum/#!topic/rubyonrails-security/doAVp0YaTqY
gem 'sprockets', '~> 2.12.3'

# Default values for AR models
gem "default_value_for", "~> 3.0.0"

# Supported DBs
gem "mysql2", '~> 0.3.16', group: :mysql
gem "pg", '~> 0.18.2', group: :postgres

# Authentication libraries
gem 'devise',                 '~> 3.5.4'
gem 'devise-async',           '~> 0.9.0'
gem 'doorkeeper',             '~> 2.2.0'
gem 'omniauth',               '~> 1.2.2'
gem 'omniauth-azure-oauth2',  '~> 0.0.6'
gem 'omniauth-bitbucket',     '~> 0.0.2'
gem 'omniauth-cas3',          '~> 1.1.2'
gem 'omniauth-facebook',      '~> 3.0.0'
gem 'omniauth-github',        '~> 1.1.1'
gem 'omniauth-gitlab',        '~> 1.0.0'
gem 'omniauth-google-oauth2', '~> 0.2.0'
gem 'omniauth-kerberos',      '~> 0.3.0', group: :kerberos
gem 'omniauth-saml',          '~> 1.4.0'
gem 'omniauth-shibboleth',    '~> 1.2.0'
gem 'omniauth-twitter',       '~> 1.2.0'
gem 'omniauth_crowd',         '~> 2.2.0'
gem 'gssapi', group: :kerberos
gem 'rack-oauth2',            '~> 1.2.1'

# reCAPTCHA protection
gem 'recaptcha', require: 'recaptcha/rails'

# Two-factor authentication
gem 'devise-two-factor', '~> 2.0.0'
gem 'rqrcode-rails3', '~> 0.1.7'
gem 'attr_encrypted', '~> 1.3.4'

# Browser detection
gem "browser", '~> 1.0.0'

# Extracting information from a git repository
# Provide access to Gitlab::Git library
gem "gitlab_git", '~> 7.2.23'

# LDAP Auth
# GitLab fork with several improvements to original library. For full list of changes
# see https://github.com/intridea/omniauth-ldap/compare/master...gitlabhq:master
gem 'gitlab_omniauth-ldap', '~> 1.2.1', require: "omniauth-ldap"
gem 'net-ldap'

# Git Wiki
gem 'gollum-lib', '~> 4.1.0'

# Language detection
gem "github-linguist", "~> 4.7.0", require: "linguist"

# API
gem 'grape',        '~> 0.13.0'
gem 'grape-entity', '~> 0.4.2'
gem 'rack-cors',    '~> 0.4.0', require: 'rack/cors'

# Pagination
gem "kaminari", "~> 0.16.3"

# HAML
gem "haml-rails", '~> 0.9.0'

# Files attachments
gem "carrierwave", '~> 0.9.0'

# Drag and Drop UI
gem 'dropzonejs-rails', '~> 0.7.1'

# for aws storage
gem "fog", "~> 1.36.0"
gem "unf", '~> 0.1.4'

# Authorization
gem "six", '~> 0.2.0'

# Seed data
gem "seed-fu", '~> 2.3.5'

# Search
gem 'elasticsearch-model'
gem 'elasticsearch-rails'
gem 'gitlab-elasticsearch-git', require: "elasticsearch/git"

# Markdown and HTML processing
gem 'html-pipeline', '~> 1.11.0'
gem 'task_list',     '~> 1.0.2', require: 'task_list/railtie'
gem 'github-markup', '~> 1.3.1'
gem 'redcarpet',     '~> 3.3.3'
gem 'RedCloth',      '~> 4.2.9'
gem 'rdoc',          '~>3.6'
gem 'org-ruby',      '~> 0.9.12'
gem 'creole',        '~> 0.5.0'
gem 'wikicloth',     '0.8.1'
gem 'asciidoctor',   '~> 1.5.2'
gem 'rouge',         '~> 1.10.1'

# See https://groups.google.com/forum/#!topic/ruby-security-ann/aSbgDiwb24s
gem 'nokogiri', '1.6.7.1'

# Diffs
gem 'diffy', '~> 3.0.3'

# Application server
group :unicorn do
  gem "unicorn", '~> 4.8.2'
  gem 'unicorn-worker-killer', '~> 0.4.2'
end

# State machine
gem "state_machines-activerecord", '~> 0.3.0'
# Run events after state machine commits
gem 'after_commit_queue'

# Issue tags
gem 'acts-as-taggable-on', '~> 3.4'

# Background jobs
gem 'sinatra', '~> 1.4.4', require: nil
gem 'sidekiq', '~> 4.0'
gem 'sidekiq-cron', '~> 0.4.0'
gem 'redis-namespace'

# HTTP requests
gem "httparty", '~> 0.13.3'

# Colored output to console
gem "colorize", '~> 0.7.0'

# GitLab settings
gem 'settingslogic', '~> 2.0.9'

# Misc

gem 'version_sorter', '~> 2.0.0'

# Cache
gem "redis-rails", '~> 4.0.0'

# Campfire integration
gem 'tinder', '~> 1.10.0'

# HipChat integration
gem 'hipchat', '~> 1.5.0'

# Flowdock integration
gem "gitlab-flowdock-git-hook", "~> 1.0.1"

# Gemnasium integration
gem "gemnasium-gitlab-service", "~> 0.2"

# Slack integration
gem "slack-notifier", "~> 1.2.0"

# Asana integration
gem 'asana', '~> 0.4.0'

# FogBugz integration
gem 'ruby-fogbugz', '~> 0.2.1'

# d3
gem 'd3_rails', '~> 3.5.0'

#cal-heatmap
gem 'cal-heatmap-rails', '~> 3.5.0'

# underscore-rails
gem "underscore-rails", "~> 1.8.0"

# Sanitize user input
gem "sanitize", '~> 2.0'
gem 'babosa', '~> 1.0.2'

# Protect against bruteforcing
gem "rack-attack", '~> 4.3.1'

# Ace editor
gem 'ace-rails-ap', '~> 2.0.1'

# Keyboard shortcuts
gem 'mousetrap-rails', '~> 1.4.6'

# Detect and convert string character encoding
gem 'charlock_holmes', '~> 0.7.3'

gem "sass-rails", '~> 5.0.0'
gem "coffee-rails", '~> 4.1.0'
gem "uglifier", '~> 2.7.2'
gem 'turbolinks', '~> 2.5.0'
gem 'jquery-turbolinks', '~> 2.1.0'

gem 'addressable',        '~> 2.3.8'
gem 'bootstrap-sass',     '~> 3.3.0'
gem 'font-awesome-rails', '~> 4.2'
gem 'gitlab_emoji',       '~> 0.2.0'
gem 'gon',                '~> 6.0.1'
gem 'jquery-atwho-rails', '~> 1.3.2'
gem 'jquery-rails',       '~> 4.0.0'
gem 'jquery-scrollto-rails', '~> 1.4.3'
gem 'jquery-ui-rails',    '~> 5.0.0'
gem 'nprogress-rails',    '~> 0.1.6.7'
gem 'raphael-rails',      '~> 2.1.2'
gem 'request_store',      '~> 1.2.0'
gem 'select2-rails',      '~> 3.5.9'
gem 'virtus',             '~> 1.0.1'
gem 'net-ssh',            '~> 3.0.1'

<<<<<<< HEAD
gem "gitlab-license", "~> 0.0.4"
=======
# Sentry integration
gem 'sentry-raven'
>>>>>>> 07ee8393

# Metrics
group :metrics do
  gem 'allocations', '~> 1.0', require: false, platform: :mri
  gem 'method_source', '~> 0.8', require: false
  gem 'influxdb', '~> 0.2', require: false
  gem 'connection_pool', '~> 2.0', require: false
end

group :development do
  gem "foreman"
  gem 'brakeman', '~> 3.1.0', require: false

  gem "annotate", "~> 2.6.0"
  gem "letter_opener", '~> 1.1.2'
  gem 'quiet_assets', '~> 1.0.2'
  gem 'rerun', '~> 0.11.0'
  gem 'bullet', require: false
  gem 'rblineprof', platform: :mri, require: false
  gem 'web-console', '~> 2.0'

  # Better errors handler
  gem 'better_errors', '~> 1.0.1'
  gem 'binding_of_caller', '~> 0.7.2'

  # Docs generator
  gem "sdoc", '~> 0.3.20'

  # thin instead webrick
  gem 'thin', '~> 1.6.1'
end

group :development, :test do
  gem 'byebug', platform: :mri
  gem 'pry-rails'

  gem 'awesome_print', '~> 1.2.0', require: false
  gem 'fuubar', '~> 2.0.0'

  gem 'database_cleaner', '~> 1.4.0'
  gem 'factory_girl_rails', '~> 4.3.0'
  gem 'rspec-rails',      '~> 3.3.0'
  gem 'spinach-rails', '~> 0.2.1'

  # Prevent occasions where minitest is not bundled in packaged versions of ruby (see #3826)
  gem 'minitest', '~> 5.7.0'

  # Generate Fake data
  gem 'ffaker', '~> 2.0.0'

  gem 'capybara',            '~> 2.4.0'
  gem 'capybara-screenshot', '~> 1.0.0'
  gem 'poltergeist',         '~> 1.8.1'

  gem 'teaspoon', '~> 1.0.0'
  gem 'teaspoon-jasmine', '~> 2.2.0'

  gem 'spring', '~> 1.3.6'
  gem 'spring-commands-rspec',    '~> 1.0.4'
  gem 'spring-commands-spinach',  '~> 1.0.0'
  gem 'spring-commands-teaspoon', '~> 0.0.2'

  gem 'rubocop', '~> 0.35.0', require: false
  gem 'coveralls',  '~> 0.8.2', require: false
  gem 'simplecov', '~> 0.10.0', require: false
  gem 'flog', require: false
  gem 'flay', require: false
  gem 'bundler-audit', require: false

  gem 'benchmark-ips', require: false
end

group :test do
  gem 'shoulda-matchers', '~> 2.8.0', require: false
  gem 'email_spec', '~> 1.6.0'
  gem 'webmock', '~> 1.21.0'
  gem 'test_after_commit', '~> 0.4.2'
  gem 'sham_rack'
end

group :production do
  gem "gitlab_meta", '7.0'
end

gem "newrelic_rpm", '~> 3.9.4.245'
gem 'newrelic-grape'

gem 'octokit', '~> 3.7.0'

gem "mail_room", "~> 0.6.1"

gem 'email_reply_parser', '~> 0.5.8'

## CI
gem 'activerecord-deprecated_finders', '~> 1.0.3'
gem 'activerecord-session_store', '~> 0.1.0'
gem "nested_form", '~> 0.3.2'

# OAuth
gem 'oauth2', '~> 1.0.0'

# Soft deletion
gem "paranoia", "~> 2.0"<|MERGE_RESOLUTION|>--- conflicted
+++ resolved
@@ -218,13 +218,9 @@
 gem 'select2-rails',      '~> 3.5.9'
 gem 'virtus',             '~> 1.0.1'
 gem 'net-ssh',            '~> 3.0.1'
-
-<<<<<<< HEAD
 gem "gitlab-license", "~> 0.0.4"
-=======
 # Sentry integration
 gem 'sentry-raven'
->>>>>>> 07ee8393
 
 # Metrics
 group :metrics do
