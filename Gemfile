source 'https://rubygems.org'

gem 'rails', '4.2.7.1'
gem 'rails-deprecated_sanitizer', '~> 1.0.3'

# Responders respond_to and respond_with
gem 'responders', '~> 2.0'

gem 'sprockets', '~> 3.7.0'
gem 'sprockets-es6', '~> 0.9.2'

# Default values for AR models
gem 'default_value_for', '~> 3.0.0'

# Supported DBs
gem 'mysql2', '~> 0.3.16', group: :mysql
gem 'pg', '~> 0.18.2', group: :postgres

# Authentication libraries
gem 'devise',                 '~> 4.2'
gem 'doorkeeper',             '~> 4.2.0'
gem 'omniauth',               '~> 1.3.1'
gem 'omniauth-auth0',         '~> 1.4.1'
gem 'omniauth-azure-oauth2',  '~> 0.0.6'
gem 'omniauth-cas3',          '~> 1.1.2'
gem 'omniauth-facebook',      '~> 4.0.0'
gem 'omniauth-github',        '~> 1.1.1'
gem 'omniauth-gitlab',        '~> 1.0.2'
gem 'omniauth-google-oauth2', '~> 0.4.1'
gem 'omniauth-kerberos',      '~> 0.3.0', group: :kerberos
gem 'omniauth-saml',          '~> 1.7.0'
gem 'omniauth-shibboleth',    '~> 1.2.0'
gem 'omniauth-twitter',       '~> 1.2.0'
gem 'omniauth_crowd',         '~> 2.2.0'
<<<<<<< HEAD
gem 'gssapi', group: :kerberos
=======
gem 'omniauth-authentiq',     '~> 0.2.0'
>>>>>>> 6e2a6fd0
gem 'rack-oauth2',            '~> 1.2.1'
gem 'jwt'

# Spam and anti-bot protection
gem 'recaptcha', '~> 3.0', require: 'recaptcha/rails'
gem 'akismet', '~> 2.0'

# Two-factor authentication
gem 'devise-two-factor', '~> 3.0.0'
gem 'rqrcode-rails3', '~> 0.1.7'
gem 'attr_encrypted', '~> 3.0.0'
gem 'u2f', '~> 0.2.1'

# GitLab Pages
gem 'validates_hostname', '~> 1.0.6'

# Browser detection
gem 'browser', '~> 2.2'

# Extracting information from a git repository
# Provide access to Gitlab::Git library
gem 'gitlab_git', '~> 10.7.0'

# LDAP Auth
# GitLab fork with several improvements to original library. For full list of changes
# see https://github.com/intridea/omniauth-ldap/compare/master...gitlabhq:master
gem 'gitlab_omniauth-ldap', '~> 1.2.1', require: 'omniauth-ldap'
gem 'net-ldap'

# Git Wiki
# Required manually in config/initializers/gollum.rb to control load order
gem 'gollum-lib', '~> 4.2', require: false
gem 'gollum-rugged_adapter', '~> 0.4.2', require: false

# Language detection
gem 'github-linguist', '~> 4.7.0', require: 'linguist'

# API
gem 'grape',        '~> 0.18.0'
gem 'grape-entity', '~> 0.6.0'
gem 'rack-cors',    '~> 0.4.0', require: 'rack/cors'

# Pagination
gem 'kaminari', '~> 0.17.0'

# HAML
gem 'hamlit', '~> 2.6.1'

# Files attachments
gem 'carrierwave', '~> 0.10.0'

# Drag and Drop UI
gem 'dropzonejs-rails', '~> 0.7.1'

# for backups
gem 'fog-aws', '~> 0.9'
gem 'fog-core', '~> 1.40'
gem 'fog-local', '~> 0.3'
gem 'fog-openstack', '~> 0.1'
gem 'fog-rackspace', '~> 0.1.1'

# for aws storage
gem 'unf', '~> 0.1.4'

# Seed data
gem 'seed-fu', '~> 2.3.5'

# Search
gem 'elasticsearch-model'
gem 'elasticsearch-rails'
gem 'gitlab-elasticsearch-git', '~> 1.0.1', require: "elasticsearch/git"

# Markdown and HTML processing
gem 'html-pipeline',      '~> 1.11.0'
gem 'deckar01-task_list', '1.0.6', require: 'task_list/railtie'
gem 'gitlab-markup',      '~> 1.5.0'
gem 'redcarpet',          '~> 3.3.3'
gem 'RedCloth',           '~> 4.3.2'
gem 'rdoc',               '~> 4.2'
gem 'org-ruby',           '~> 0.9.12'
gem 'creole',             '~> 0.5.0'
gem 'wikicloth',          '0.8.1'
gem 'asciidoctor',        '~> 1.5.2'
gem 'rouge',              '~> 2.0'
gem 'truncato',           '~> 0.7.8'

# See https://groups.google.com/forum/#!topic/ruby-security-ann/aSbgDiwb24s
# and https://groups.google.com/forum/#!topic/ruby-security-ann/Dy7YiKb_pMM
gem 'nokogiri', '~> 1.6.7', '>= 1.6.7.2'

# Diffs
gem 'diffy', '~> 3.1.0'

# Application server
group :unicorn do
  gem 'unicorn', '~> 5.1.0'
  gem 'unicorn-worker-killer', '~> 0.4.4'
end

# State machine
gem 'state_machines-activerecord', '~> 0.4.0'
# Run events after state machine commits
gem 'after_commit_queue', '~> 1.3.0'

# Issue tags
gem 'acts-as-taggable-on', '~> 4.0'

# Background jobs
gem 'sidekiq', '~> 4.2.7'
gem 'sidekiq-cron', '~> 0.4.4'
gem 'redis-namespace', '~> 1.5.2'
gem 'sidekiq-limit_fetch', '~> 3.4'

# HTTP requests
gem 'httparty', '~> 0.13.3'

# Colored output to console
gem 'rainbow', '~> 2.1.0'

# GitLab settings
gem 'settingslogic', '~> 2.0.9'

# Misc

gem 'version_sorter', '~> 2.1.0'

# Cache
gem 'redis-rails', '~> 5.0.1'

# Redis
gem 'redis', '~> 3.2'
gem 'connection_pool', '~> 2.0'

# HipChat integration
gem 'hipchat', '~> 1.5.0'

# JIRA integration
gem 'jira-ruby', '~> 1.1.2'

# Flowdock integration
gem 'gitlab-flowdock-git-hook', '~> 1.0.1'

# Gemnasium integration
gem 'gemnasium-gitlab-service', '~> 0.2'

# Slack integration
gem 'slack-notifier', '~> 1.5.1'

# Asana integration
gem 'asana', '~> 0.4.0'

# FogBugz integration
gem 'ruby-fogbugz', '~> 0.2.1'

# Kubernetes integration
gem 'kubeclient', '~> 2.2.0'

# d3
gem 'd3_rails', '~> 3.5.0'

# underscore-rails
gem 'underscore-rails', '~> 1.8.0'

# Sanitize user input
gem 'sanitize', '~> 2.0'
gem 'babosa', '~> 1.0.2'

# Sanitizes SVG input
gem 'loofah', '~> 2.0.3'

# Working with license
gem 'licensee', '~> 8.0.0'

# Protect against bruteforcing
gem 'rack-attack', '~> 4.4.1'

# Ace editor
gem 'ace-rails-ap', '~> 4.1.0'

# Keyboard shortcuts
gem 'mousetrap-rails', '~> 1.4.6'

# Detect and convert string character encoding
gem 'charlock_holmes', '~> 0.7.3'

# Faster JSON
gem 'oj', '~> 2.17.4'

# Parse time & duration
gem 'chronic', '~> 0.10.2'
gem 'chronic_duration', '~> 0.10.6'

gem 'sass-rails', '~> 5.0.6'
gem 'coffee-rails', '~> 4.1.0'
gem 'uglifier', '~> 2.7.2'
gem 'turbolinks', '~> 2.5.0'
gem 'jquery-turbolinks', '~> 2.1.0'

gem 'addressable',        '~> 2.3.8'
gem 'bootstrap-sass',     '~> 3.3.0'
gem 'font-awesome-rails', '~> 4.6.1'
gem 'gemojione',          '~> 3.0'
gem 'gon',                '~> 6.1.0'
gem 'jquery-atwho-rails', '~> 1.3.2'
gem 'jquery-rails',       '~> 4.1.0'
gem 'jquery-ui-rails',    '~> 5.0.0'
gem 'request_store',      '~> 1.3'
gem 'select2-rails',      '~> 3.5.9'
gem 'virtus',             '~> 1.0.1'
gem 'net-ssh',            '~> 3.0.1'
gem 'base32',             '~> 0.3.0'
gem "gitlab-license", "~> 1.0"

# Sentry integration
gem 'sentry-raven', '~> 2.0.0'

gem 'premailer-rails', '~> 1.9.0'

# Metrics
group :metrics do
  gem 'allocations', '~> 1.0', require: false, platform: :mri
  gem 'method_source', '~> 0.8', require: false
  gem 'influxdb', '~> 0.2', require: false
end

group :development do
  gem 'foreman', '~> 0.78.0'
  gem 'brakeman', '~> 3.3.0', require: false

  gem 'letter_opener_web', '~> 1.3.0'
  gem 'rerun', '~> 0.11.0'
  gem 'bullet', '~> 5.2.0', require: false
  gem 'rblineprof', '~> 0.3.6', platform: :mri, require: false
  gem 'web-console', '~> 2.0'

  # Better errors handler
  gem 'better_errors', '~> 1.0.1'
  gem 'binding_of_caller', '~> 0.7.2'

  # thin instead webrick
  gem 'thin', '~> 1.7.0'
end

group :development, :test do
  gem 'pry-byebug', '~> 3.4.1', platform: :mri
  gem 'pry-rails', '~> 0.3.4'

  gem 'awesome_print', '~> 1.2.0', require: false
  gem 'fuubar', '~> 2.0.0'

  gem 'database_cleaner',   '~> 1.5.0'
  gem 'factory_girl_rails', '~> 4.7.0'
  gem 'rspec-rails',        '~> 3.5.0'
  gem 'rspec-retry',        '~> 0.4.5'
  gem 'spinach-rails',      '~> 0.2.1'
  gem 'spinach-rerun-reporter', '~> 0.0.2'

  # Prevent occasions where minitest is not bundled in packaged versions of ruby (see #3826)
  gem 'minitest', '~> 5.7.0'

  # Generate Fake data
  gem 'ffaker', '~> 2.0.0'

  gem 'capybara',            '~> 2.6.2'
  gem 'capybara-screenshot', '~> 1.0.0'
  gem 'poltergeist',         '~> 1.9.0'

  gem 'teaspoon', '~> 1.1.0'
  gem 'teaspoon-jasmine', '~> 2.2.0'

  gem 'spring',                   '~> 1.7.0'
  gem 'spring-commands-rspec',    '~> 1.0.4'
  gem 'spring-commands-spinach',  '~> 1.1.0'
  gem 'spring-commands-teaspoon', '~> 0.0.2'

  gem 'rubocop', '~> 0.43.0', require: false
  gem 'rubocop-rspec', '~> 1.5.0', require: false
  gem 'scss_lint', '~> 0.47.0', require: false
  gem 'haml_lint', '~> 0.18.2', require: false
  gem 'simplecov', '0.12.0', require: false
  gem 'flay', '~> 2.6.1', require: false
  gem 'bundler-audit', '~> 0.5.0', require: false

  gem 'benchmark-ips', '~> 2.3.0', require: false

  gem 'license_finder', '~> 2.1.0', require: false
  gem 'knapsack', '~> 1.11.0'

  gem 'activerecord_sane_schema_dumper', '0.2'

  gem 'stackprof', '~> 0.2.10'
end

group :test do
  gem 'shoulda-matchers', '~> 2.8.0', require: false
  gem 'email_spec', '~> 1.6.0'
  gem 'json-schema', '~> 2.6.2'
  gem 'webmock', '~> 1.21.0'
  gem 'test_after_commit', '~> 0.4.2'
  gem 'sham_rack', '~> 1.3.6'
  gem 'timecop', '~> 0.8.0'
end

gem 'newrelic_rpm', '~> 3.16'

gem 'octokit', '~> 4.3.0'

gem 'mail_room', '~> 0.9.0'

gem 'email_reply_parser', '~> 0.5.8'
gem 'html2text'

gem 'ruby-prof', '~> 0.16.2'

# OAuth
gem 'oauth2', '~> 1.2.0'

# Soft deletion
gem 'paranoia', '~> 2.2'

# Health check
gem 'health_check', '~> 2.2.0'

# System information
gem 'vmstat', '~> 2.2'
gem 'sys-filesystem', '~> 1.1.6'<|MERGE_RESOLUTION|>--- conflicted
+++ resolved
@@ -32,11 +32,8 @@
 gem 'omniauth-shibboleth',    '~> 1.2.0'
 gem 'omniauth-twitter',       '~> 1.2.0'
 gem 'omniauth_crowd',         '~> 2.2.0'
-<<<<<<< HEAD
 gem 'gssapi', group: :kerberos
-=======
 gem 'omniauth-authentiq',     '~> 0.2.0'
->>>>>>> 6e2a6fd0
 gem 'rack-oauth2',            '~> 1.2.1'
 gem 'jwt'
 
