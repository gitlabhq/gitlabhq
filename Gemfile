source "https://rubygems.org"

def darwin_only(require_as)
  RUBY_PLATFORM.include?('darwin') && require_as
end

def linux_only(require_as)
  RUBY_PLATFORM.include?('linux') && require_as
end

<<<<<<< HEAD
gem "rails", "3.2.16"
=======
gem "rails", "~> 4.0.0"

gem "protected_attributes"
gem 'rails-observers'
gem 'actionpack-page_caching'
gem 'actionpack-action_caching'
gem 'activerecord-deprecated_finders'
>>>>>>> 0e4a8e23

# Supported DBs
gem "mysql2", group: :mysql
gem "pg", group: :postgres

# Auth
gem "devise", '3.0.4'
gem "devise-async", '0.8.0'
gem 'omniauth', "~> 1.1.3"
gem 'omniauth-google-oauth2'
gem 'omniauth-twitter'
gem 'omniauth-github'

# Extracting information from a git repository
# Provide access to Gitlab::Git library
gem "gitlab_git", "~> 4.0.0.pre"

# Ruby/Rack Git Smart-HTTP Server Handler
gem 'gitlab-grack', '~> 2.0.0.pre', require: 'grack'

# LDAP Auth
gem 'gitlab_omniauth-ldap', '1.0.3', require: "omniauth-ldap"
gem 'net-ldap'

# Syntax highlighter
gem "gitlab-pygments.rb", '~> 0.5.4', require: 'pygments.rb'

# Git Wiki
gem "gitlab-gollum-lib", "~> 1.0.2", require: 'gollum-lib'

# Language detection
gem "gitlab-linguist", "~> 2.9.6", require: "linguist"

# API
gem "grape", "~> 0.6.1"
gem "grape-entity", "~> 0.3.0"
gem 'rack-cors', require: 'rack/cors'

# Format dates and times
# based on human-friendly examples
gem "stamp"

# Enumeration fields
gem 'enumerize'

# Pagination
gem "kaminari", "~> 0.14.1"

# HAML
gem "haml-rails"

# Files attachments
gem "carrierwave"

# for aws storage
gem "fog", "~> 1.3.1", group: :aws

# Authorization
gem "six"

# Seed data
gem "seed-fu"

# Markdown to HTML
gem "redcarpet",     "~> 2.2.2"
gem "github-markup", "~> 0.7.4", require: 'github/markup'

# Asciidoc to HTML
gem  "asciidoctor"

# Application server
group :unicorn do
  gem "unicorn", '~> 4.6.3'
  gem 'unicorn-worker-killer'
end

# State machine
gem "state_machine"

# Issue tags
gem "acts-as-taggable-on"

# Background jobs
gem 'slim'
gem 'sinatra', require: nil
gem 'sidekiq'

# HTTP requests
gem "httparty"

# Colored output to console
gem "colored"

# GitLab settings
gem 'settingslogic'

# Misc
gem "foreman"

# Cache
gem "redis-rails"

# Campfire integration
gem 'tinder', '~> 1.9.2'

# HipChat integration
gem "hipchat", "~> 0.9.0"

# Flowdock integration
gem "gitlab-flowdock-git-hook", "~> 0.4.2"

# d3
gem "d3_rails", "~> 3.1.4"

# underscore-rails
gem "underscore-rails", "~> 1.4.4"

# Sanitize user input
gem "sanitize"

# Protect against bruteforcing
gem "rack-attack"

gem "sass-rails"
gem "coffee-rails"
gem "uglifier"
gem "therubyracer"
gem 'turbolinks'
gem 'jquery-turbolinks'

gem 'chosen-rails',     "1.0.1"
gem 'select2-rails'
gem 'jquery-atwho-rails', "~> 0.3.3"
gem "jquery-rails",     "2.1.3"
gem "jquery-ui-rails",  "2.0.2"
gem "modernizr",        "2.6.2"
gem "raphael-rails", "~> 2.1.2"
gem 'bootstrap-sass', '~> 2.3'
gem "font-awesome-rails", '~> 3.2'
gem "gemoji", "~> 1.3.0"
gem "gon", git: "https://github.com/gitlabhq/gon.git", ref: '58ca8e17273051cb370182cabd3602d1da6783ab'

group :development do
  gem "annotate", "~> 2.6.0.beta2"
  gem "letter_opener"
  gem 'quiet_assets', '~> 1.0.1'
  gem 'rack-mini-profiler'

  # Better errors handler
  gem 'better_errors'
  gem 'binding_of_caller'

  gem 'rails_best_practices'

  # Docs generator
  gem "sdoc"

  # thin instead webrick
  gem 'thin'
end

group :development, :test do
  gem 'coveralls', require: false
  # gem 'rails-dev-tweaks'
  gem 'spinach-rails'
  gem "rspec-rails"
  gem "capybara"
  gem "pry"
  gem "awesome_print"
  gem "database_cleaner"
  gem "launchy"
  gem 'factory_girl_rails'

  # Prevent occasions where minitest is not bundled in packaged versions of ruby (see #3826)
  gem 'minitest', '~> 4.7.0'

  # Generate Fake data
  gem "ffaker"

  # Guard
  gem 'guard-rspec'
  gem 'guard-spinach'

  # Notification
  gem 'rb-fsevent', require: darwin_only('rb-fsevent')
  gem 'growl',      require: darwin_only('growl')
  gem 'rb-inotify', require: linux_only('rb-inotify')

  # PhantomJS driver for Capybara
  gem 'poltergeist', '~> 1.4.1'

  gem 'spork', '~> 1.0rc'
  gem 'jasmine', '2.0.0.rc5'
end

group :test do
  gem "simplecov", require: false
  gem "shoulda-matchers", "~> 2.1.0"
  gem 'email_spec'
  gem "webmock"
  gem 'test_after_commit'
end

group :production do
  gem "gitlab_meta", '6.0'
end<|MERGE_RESOLUTION|>--- conflicted
+++ resolved
@@ -8,9 +8,6 @@
   RUBY_PLATFORM.include?('linux') && require_as
 end
 
-<<<<<<< HEAD
-gem "rails", "3.2.16"
-=======
 gem "rails", "~> 4.0.0"
 
 gem "protected_attributes"
@@ -18,7 +15,6 @@
 gem 'actionpack-page_caching'
 gem 'actionpack-action_caching'
 gem 'activerecord-deprecated_finders'
->>>>>>> 0e4a8e23
 
 # Supported DBs
 gem "mysql2", group: :mysql
