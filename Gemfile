--- conflicted
+++ resolved
@@ -119,12 +119,8 @@
 # Background jobs
 gem 'slim'
 gem 'sinatra', require: nil
-<<<<<<< HEAD
-gem 'sidekiq', '2.17.8'
 gem 'sidetiq', '0.6.1'
-=======
 gem 'sidekiq', '~> 3.3'
->>>>>>> c9f18d45
 
 # HTTP requests
 gem "httparty"
