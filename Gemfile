--- conflicted
+++ resolved
@@ -426,15 +426,11 @@
 end
 
 # Gitaly GRPC client
-<<<<<<< HEAD
 gem 'gitaly-proto', '~> 0.88.0', require: 'gitaly'
-=======
-gem 'gitaly-proto', '~> 0.87.0', require: 'gitaly'
 # Explicitly lock grpc as we know 1.9 is bad
 # 1.10 is still being tested. See gitlab-org/gitaly#1059
 gem 'grpc', '~> 1.8.3'
 
->>>>>>> b89accf8
 # Locked until https://github.com/google/protobuf/issues/4210 is closed
 gem 'google-protobuf', '= 3.5.1'
 
