--- conflicted
+++ resolved
@@ -161,11 +161,8 @@
     t.text     "artifacts_metadata"
     t.integer  "erased_by_id"
     t.datetime "erased_at"
-<<<<<<< HEAD
     t.string   "environment"
-=======
     t.datetime "artifacts_expire_at"
->>>>>>> d4cd6dca
   end
 
   add_index "ci_builds", ["commit_id", "stage_idx", "created_at"], name: "index_ci_builds_on_commit_id_and_stage_idx_and_created_at", using: :btree
