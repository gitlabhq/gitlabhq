--- conflicted
+++ resolved
@@ -648,11 +648,7 @@
     t.boolean  "system",            default: false, null: false
     t.text     "st_diff"
     t.integer  "updated_by_id"
-<<<<<<< HEAD
-=======
-    t.boolean  "is_award",          default: false, null: false
     t.string   "type"
->>>>>>> b7d83acf
   end
 
   add_index "notes", ["author_id"], name: "index_notes_on_author_id", using: :btree
