--- conflicted
+++ resolved
@@ -1077,9 +1077,6 @@
   add_index "web_hooks", ["created_at", "id"], name: "index_web_hooks_on_created_at_and_id", using: :btree
   add_index "web_hooks", ["project_id"], name: "index_web_hooks_on_project_id", using: :btree
 
-<<<<<<< HEAD
   add_foreign_key "personal_access_tokens", "users"
-=======
   add_foreign_key "u2f_registrations", "users"
->>>>>>> 3d72cb89
 end