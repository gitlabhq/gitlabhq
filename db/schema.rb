# encoding: UTF-8
# This file is auto-generated from the current state of the database. Instead
# of editing this file, please use the migrations feature of Active Record to
# incrementally modify your database, and then regenerate this schema definition.
#
# Note that this schema.rb definition is the authoritative source for your
# database schema. If you need to create the application database on another
# system, you should be using db:schema:load, not running all the migrations
# from scratch. The latter is a flawed and unsustainable approach (the more migrations
# you'll amass, the slower it'll run and the greater likelihood for issues).
#
# It's strongly recommended that you check this file into your version control system.

<<<<<<< HEAD
ActiveRecord::Schema.define(version: 20160119170055) do
=======
ActiveRecord::Schema.define(version: 20160120172143) do
>>>>>>> 268fb004

  # These are extensions that must be enabled in order to support this database
  enable_extension "plpgsql"

  create_table "abuse_reports", force: :cascade do |t|
    t.integer  "reporter_id"
    t.integer  "user_id"
    t.text     "message"
    t.datetime "created_at"
    t.datetime "updated_at"
  end

  create_table "appearances", force: :cascade do |t|
    t.string   "title"
    t.text     "description"
    t.string   "logo"
    t.integer  "updated_by"
    t.datetime "created_at"
    t.datetime "updated_at"
    t.string   "dark_logo"
    t.string   "light_logo"
  end

  create_table "application_settings", force: :cascade do |t|
    t.integer  "default_projects_limit"
    t.boolean  "signup_enabled"
    t.boolean  "signin_enabled"
    t.boolean  "gravatar_enabled"
    t.text     "sign_in_text"
    t.datetime "created_at"
    t.datetime "updated_at"
    t.string   "home_page_url"
    t.integer  "default_branch_protection",         default: 2
    t.boolean  "twitter_sharing_enabled",           default: true
    t.text     "help_text"
    t.text     "restricted_visibility_levels"
    t.boolean  "version_check_enabled",             default: true
    t.integer  "max_attachment_size",               default: 10,          null: false
    t.integer  "default_project_visibility"
    t.integer  "default_snippet_visibility"
    t.text     "restricted_signup_domains"
    t.boolean  "user_oauth_applications",           default: true
    t.string   "after_sign_out_path"
    t.integer  "session_expire_delay",              default: 10080,       null: false
    t.text     "import_sources"
    t.text     "help_page_text"
    t.string   "admin_notification_email"
    t.boolean  "shared_runners_enabled",            default: true,        null: false
    t.integer  "max_artifacts_size",                default: 100,         null: false
    t.string   "runners_registration_token"
    t.integer  "max_pages_size",                    default: 100,         null: false
    t.boolean  "require_two_factor_authentication", default: false
    t.integer  "two_factor_grace_period",           default: 48
    t.boolean  "metrics_enabled",                   default: false
    t.string   "metrics_host",                      default: "localhost"
    t.integer  "metrics_pool_size",                 default: 16
    t.integer  "metrics_timeout",                   default: 10
    t.integer  "metrics_method_call_threshold",     default: 10
    t.boolean  "recaptcha_enabled",                 default: false
    t.string   "recaptcha_site_key"
    t.string   "recaptcha_private_key"
    t.integer  "metrics_port",                      default: 8089
    t.integer  "metrics_sample_interval",           default: 15
    t.boolean  "sentry_enabled",                    default: false
    t.string   "sentry_dsn"
    t.boolean  "ip_blocking_enabled",               default: false
    t.text     "dnsbl_servers_list"
  end

  create_table "approvals", force: :cascade do |t|
    t.integer  "merge_request_id", null: false
    t.integer  "user_id",          null: false
    t.datetime "created_at"
    t.datetime "updated_at"
  end

  create_table "approvers", force: :cascade do |t|
    t.integer  "target_id",   null: false
    t.string   "target_type"
    t.integer  "user_id",     null: false
    t.datetime "created_at"
    t.datetime "updated_at"
  end

  add_index "approvers", ["target_id", "target_type"], name: "index_approvers_on_target_id_and_target_type", using: :btree
  add_index "approvers", ["user_id"], name: "index_approvers_on_user_id", using: :btree

  create_table "audit_events", force: :cascade do |t|
    t.integer  "author_id",   null: false
    t.string   "type",        null: false
    t.integer  "entity_id",   null: false
    t.string   "entity_type", null: false
    t.text     "details"
    t.datetime "created_at"
    t.datetime "updated_at"
  end

  add_index "audit_events", ["author_id"], name: "index_audit_events_on_author_id", using: :btree
  add_index "audit_events", ["entity_id", "entity_type"], name: "index_audit_events_on_entity_id_and_entity_type", using: :btree
  add_index "audit_events", ["type"], name: "index_audit_events_on_type", using: :btree

  create_table "broadcast_messages", force: :cascade do |t|
    t.text     "message",    null: false
    t.datetime "starts_at"
    t.datetime "ends_at"
    t.datetime "created_at"
    t.datetime "updated_at"
    t.string   "color"
    t.string   "font"
  end

  create_table "ci_application_settings", force: :cascade do |t|
    t.boolean  "all_broken_builds"
    t.boolean  "add_pusher"
    t.datetime "created_at"
    t.datetime "updated_at"
  end

  create_table "ci_builds", force: :cascade do |t|
    t.integer  "project_id"
    t.string   "status"
    t.datetime "finished_at"
    t.text     "trace"
    t.datetime "created_at"
    t.datetime "updated_at"
    t.datetime "started_at"
    t.integer  "runner_id"
    t.float    "coverage"
    t.integer  "commit_id"
    t.text     "commands"
    t.integer  "job_id"
    t.string   "name"
    t.boolean  "deploy",             default: false
    t.text     "options"
    t.boolean  "allow_failure",      default: false, null: false
    t.string   "stage"
    t.integer  "trigger_request_id"
    t.integer  "stage_idx"
    t.boolean  "tag"
    t.string   "ref"
    t.integer  "user_id"
    t.string   "type"
    t.string   "target_url"
    t.string   "description"
    t.text     "artifacts_file"
    t.integer  "gl_project_id"
    t.text     "artifacts_metadata"
  end

  add_index "ci_builds", ["commit_id", "stage_idx", "created_at"], name: "index_ci_builds_on_commit_id_and_stage_idx_and_created_at", using: :btree
  add_index "ci_builds", ["commit_id", "status", "type"], name: "index_ci_builds_on_commit_id_and_status_and_type", using: :btree
  add_index "ci_builds", ["commit_id", "type", "name", "ref"], name: "index_ci_builds_on_commit_id_and_type_and_name_and_ref", using: :btree
  add_index "ci_builds", ["commit_id", "type", "ref"], name: "index_ci_builds_on_commit_id_and_type_and_ref", using: :btree
  add_index "ci_builds", ["commit_id"], name: "index_ci_builds_on_commit_id", using: :btree
  add_index "ci_builds", ["gl_project_id"], name: "index_ci_builds_on_gl_project_id", using: :btree
  add_index "ci_builds", ["project_id", "commit_id"], name: "index_ci_builds_on_project_id_and_commit_id", using: :btree
  add_index "ci_builds", ["project_id"], name: "index_ci_builds_on_project_id", using: :btree
  add_index "ci_builds", ["runner_id"], name: "index_ci_builds_on_runner_id", using: :btree
  add_index "ci_builds", ["status"], name: "index_ci_builds_on_status", using: :btree
  add_index "ci_builds", ["type"], name: "index_ci_builds_on_type", using: :btree

  create_table "ci_commits", force: :cascade do |t|
    t.integer  "project_id"
    t.string   "ref"
    t.string   "sha"
    t.string   "before_sha"
    t.text     "push_data"
    t.datetime "created_at"
    t.datetime "updated_at"
    t.boolean  "tag",           default: false
    t.text     "yaml_errors"
    t.datetime "committed_at"
    t.integer  "gl_project_id"
  end

  add_index "ci_commits", ["gl_project_id"], name: "index_ci_commits_on_gl_project_id", using: :btree
  add_index "ci_commits", ["project_id", "committed_at", "id"], name: "index_ci_commits_on_project_id_and_committed_at_and_id", using: :btree
  add_index "ci_commits", ["project_id", "committed_at"], name: "index_ci_commits_on_project_id_and_committed_at", using: :btree
  add_index "ci_commits", ["project_id", "sha"], name: "index_ci_commits_on_project_id_and_sha", using: :btree
  add_index "ci_commits", ["project_id"], name: "index_ci_commits_on_project_id", using: :btree
  add_index "ci_commits", ["sha"], name: "index_ci_commits_on_sha", using: :btree

  create_table "ci_events", force: :cascade do |t|
    t.integer  "project_id"
    t.integer  "user_id"
    t.integer  "is_admin"
    t.text     "description"
    t.datetime "created_at"
    t.datetime "updated_at"
  end

  add_index "ci_events", ["created_at"], name: "index_ci_events_on_created_at", using: :btree
  add_index "ci_events", ["is_admin"], name: "index_ci_events_on_is_admin", using: :btree
  add_index "ci_events", ["project_id"], name: "index_ci_events_on_project_id", using: :btree

  create_table "ci_jobs", force: :cascade do |t|
    t.integer  "project_id",                          null: false
    t.text     "commands"
    t.boolean  "active",         default: true,       null: false
    t.datetime "created_at"
    t.datetime "updated_at"
    t.string   "name"
    t.boolean  "build_branches", default: true,       null: false
    t.boolean  "build_tags",     default: false,      null: false
    t.string   "job_type",       default: "parallel"
    t.string   "refs"
    t.datetime "deleted_at"
  end

  add_index "ci_jobs", ["deleted_at"], name: "index_ci_jobs_on_deleted_at", using: :btree
  add_index "ci_jobs", ["project_id"], name: "index_ci_jobs_on_project_id", using: :btree

  create_table "ci_projects", force: :cascade do |t|
    t.string   "name"
    t.integer  "timeout",                  default: 3600,  null: false
    t.datetime "created_at"
    t.datetime "updated_at"
    t.string   "token"
    t.string   "default_ref"
    t.string   "path"
    t.boolean  "always_build",             default: false, null: false
    t.integer  "polling_interval"
    t.boolean  "public",                   default: false, null: false
    t.string   "ssh_url_to_repo"
    t.integer  "gitlab_id"
    t.boolean  "allow_git_fetch",          default: true,  null: false
    t.string   "email_recipients",         default: "",    null: false
    t.boolean  "email_add_pusher",         default: true,  null: false
    t.boolean  "email_only_broken_builds", default: true,  null: false
    t.string   "skip_refs"
    t.string   "coverage_regex"
    t.boolean  "shared_runners_enabled",   default: false
    t.text     "generated_yaml_config"
  end

  add_index "ci_projects", ["gitlab_id"], name: "index_ci_projects_on_gitlab_id", using: :btree
  add_index "ci_projects", ["shared_runners_enabled"], name: "index_ci_projects_on_shared_runners_enabled", using: :btree

  create_table "ci_runner_projects", force: :cascade do |t|
    t.integer  "runner_id",     null: false
    t.integer  "project_id"
    t.datetime "created_at"
    t.datetime "updated_at"
    t.integer  "gl_project_id"
  end

  add_index "ci_runner_projects", ["gl_project_id"], name: "index_ci_runner_projects_on_gl_project_id", using: :btree
  add_index "ci_runner_projects", ["runner_id"], name: "index_ci_runner_projects_on_runner_id", using: :btree

  create_table "ci_runners", force: :cascade do |t|
    t.string   "token"
    t.datetime "created_at"
    t.datetime "updated_at"
    t.string   "description"
    t.datetime "contacted_at"
    t.boolean  "active",       default: true,  null: false
    t.boolean  "is_shared",    default: false
    t.string   "name"
    t.string   "version"
    t.string   "revision"
    t.string   "platform"
    t.string   "architecture"
  end

  create_table "ci_services", force: :cascade do |t|
    t.string   "type"
    t.string   "title"
    t.integer  "project_id",                 null: false
    t.datetime "created_at"
    t.datetime "updated_at"
    t.boolean  "active",     default: false, null: false
    t.text     "properties"
  end

  add_index "ci_services", ["project_id"], name: "index_ci_services_on_project_id", using: :btree

  create_table "ci_sessions", force: :cascade do |t|
    t.string   "session_id", null: false
    t.text     "data"
    t.datetime "created_at"
    t.datetime "updated_at"
  end

  add_index "ci_sessions", ["session_id"], name: "index_ci_sessions_on_session_id", using: :btree
  add_index "ci_sessions", ["updated_at"], name: "index_ci_sessions_on_updated_at", using: :btree

  create_table "ci_taggings", force: :cascade do |t|
    t.integer  "tag_id"
    t.integer  "taggable_id"
    t.string   "taggable_type"
    t.integer  "tagger_id"
    t.string   "tagger_type"
    t.string   "context",       limit: 128
    t.datetime "created_at"
  end

  add_index "ci_taggings", ["tag_id", "taggable_id", "taggable_type", "context", "tagger_id", "tagger_type"], name: "ci_taggings_idx", unique: true, using: :btree
  add_index "ci_taggings", ["taggable_id", "taggable_type", "context"], name: "index_ci_taggings_on_taggable_id_and_taggable_type_and_context", using: :btree

  create_table "ci_tags", force: :cascade do |t|
    t.string  "name"
    t.integer "taggings_count", default: 0
  end

  add_index "ci_tags", ["name"], name: "index_ci_tags_on_name", unique: true, using: :btree

  create_table "ci_trigger_requests", force: :cascade do |t|
    t.integer  "trigger_id", null: false
    t.text     "variables"
    t.datetime "created_at"
    t.datetime "updated_at"
    t.integer  "commit_id"
  end

  create_table "ci_triggers", force: :cascade do |t|
    t.string   "token"
    t.integer  "project_id"
    t.datetime "deleted_at"
    t.datetime "created_at"
    t.datetime "updated_at"
    t.integer  "gl_project_id"
  end

  add_index "ci_triggers", ["deleted_at"], name: "index_ci_triggers_on_deleted_at", using: :btree
  add_index "ci_triggers", ["gl_project_id"], name: "index_ci_triggers_on_gl_project_id", using: :btree

  create_table "ci_variables", force: :cascade do |t|
    t.integer "project_id"
    t.string  "key"
    t.text    "value"
    t.text    "encrypted_value"
    t.string  "encrypted_value_salt"
    t.string  "encrypted_value_iv"
    t.integer "gl_project_id"
  end

  add_index "ci_variables", ["gl_project_id"], name: "index_ci_variables_on_gl_project_id", using: :btree

  create_table "ci_web_hooks", force: :cascade do |t|
    t.string   "url",        null: false
    t.integer  "project_id", null: false
    t.datetime "created_at"
    t.datetime "updated_at"
  end

  create_table "deploy_keys_projects", force: :cascade do |t|
    t.integer  "deploy_key_id", null: false
    t.integer  "project_id",    null: false
    t.datetime "created_at"
    t.datetime "updated_at"
  end

  add_index "deploy_keys_projects", ["project_id"], name: "index_deploy_keys_projects_on_project_id", using: :btree

  create_table "emails", force: :cascade do |t|
    t.integer  "user_id",    null: false
    t.string   "email",      null: false
    t.datetime "created_at"
    t.datetime "updated_at"
  end

  add_index "emails", ["email"], name: "index_emails_on_email", unique: true, using: :btree
  add_index "emails", ["user_id"], name: "index_emails_on_user_id", using: :btree

  create_table "events", force: :cascade do |t|
    t.string   "target_type"
    t.integer  "target_id"
    t.string   "title"
    t.text     "data"
    t.integer  "project_id"
    t.datetime "created_at"
    t.datetime "updated_at"
    t.integer  "action"
    t.integer  "author_id"
  end

  add_index "events", ["action"], name: "index_events_on_action", using: :btree
  add_index "events", ["author_id"], name: "index_events_on_author_id", using: :btree
  add_index "events", ["created_at"], name: "index_events_on_created_at", using: :btree
  add_index "events", ["project_id"], name: "index_events_on_project_id", using: :btree
  add_index "events", ["target_id"], name: "index_events_on_target_id", using: :btree
  add_index "events", ["target_type"], name: "index_events_on_target_type", using: :btree

  create_table "forked_project_links", force: :cascade do |t|
    t.integer  "forked_to_project_id",   null: false
    t.integer  "forked_from_project_id", null: false
    t.datetime "created_at"
    t.datetime "updated_at"
  end

  add_index "forked_project_links", ["forked_to_project_id"], name: "index_forked_project_links_on_forked_to_project_id", unique: true, using: :btree

  create_table "git_hooks", force: :cascade do |t|
    t.string   "force_push_regex"
    t.string   "delete_branch_regex"
    t.string   "commit_message_regex"
    t.boolean  "deny_delete_tag"
    t.integer  "project_id"
    t.datetime "created_at"
    t.datetime "updated_at"
    t.string   "author_email_regex"
    t.boolean  "member_check",         default: false, null: false
    t.string   "file_name_regex"
    t.boolean  "is_sample",            default: false
    t.integer  "max_file_size",        default: 0,     null: false
  end

  create_table "historical_data", force: :cascade do |t|
    t.date     "date",              null: false
    t.integer  "active_user_count"
    t.datetime "created_at"
    t.datetime "updated_at"
  end

  create_table "identities", force: :cascade do |t|
    t.string   "extern_uid"
    t.string   "provider"
    t.integer  "user_id"
    t.datetime "created_at"
    t.datetime "updated_at"
  end

  add_index "identities", ["created_at", "id"], name: "index_identities_on_created_at_and_id", using: :btree
  add_index "identities", ["user_id"], name: "index_identities_on_user_id", using: :btree

  create_table "issues", force: :cascade do |t|
    t.string   "title"
    t.integer  "assignee_id"
    t.integer  "author_id"
    t.integer  "project_id"
    t.datetime "created_at"
    t.datetime "updated_at"
    t.integer  "position",      default: 0
    t.string   "branch_name"
    t.text     "description"
    t.integer  "milestone_id"
    t.string   "state"
    t.integer  "iid"
    t.integer  "updated_by_id"
    t.integer  "weight"
  end

  add_index "issues", ["assignee_id"], name: "index_issues_on_assignee_id", using: :btree
  add_index "issues", ["author_id"], name: "index_issues_on_author_id", using: :btree
  add_index "issues", ["created_at", "id"], name: "index_issues_on_created_at_and_id", using: :btree
  add_index "issues", ["created_at"], name: "index_issues_on_created_at", using: :btree
  add_index "issues", ["milestone_id"], name: "index_issues_on_milestone_id", using: :btree
  add_index "issues", ["project_id", "iid"], name: "index_issues_on_project_id_and_iid", unique: true, using: :btree
  add_index "issues", ["project_id"], name: "index_issues_on_project_id", using: :btree
  add_index "issues", ["state"], name: "index_issues_on_state", using: :btree
  add_index "issues", ["title"], name: "index_issues_on_title", using: :btree

  create_table "keys", force: :cascade do |t|
    t.integer  "user_id"
    t.datetime "created_at"
    t.datetime "updated_at"
    t.text     "key"
    t.string   "title"
    t.string   "type"
    t.string   "fingerprint"
    t.boolean  "public",      default: false, null: false
  end

  add_index "keys", ["created_at", "id"], name: "index_keys_on_created_at_and_id", using: :btree
  add_index "keys", ["user_id"], name: "index_keys_on_user_id", using: :btree

  create_table "label_links", force: :cascade do |t|
    t.integer  "label_id"
    t.integer  "target_id"
    t.string   "target_type"
    t.datetime "created_at"
    t.datetime "updated_at"
  end

  add_index "label_links", ["label_id"], name: "index_label_links_on_label_id", using: :btree
  add_index "label_links", ["target_id", "target_type"], name: "index_label_links_on_target_id_and_target_type", using: :btree

  create_table "labels", force: :cascade do |t|
    t.string   "title"
    t.string   "color"
    t.integer  "project_id"
    t.datetime "created_at"
    t.datetime "updated_at"
    t.boolean  "template",   default: false
  end

  add_index "labels", ["project_id"], name: "index_labels_on_project_id", using: :btree

  create_table "ldap_group_links", force: :cascade do |t|
    t.string   "cn",           null: false
    t.integer  "group_access", null: false
    t.integer  "group_id",     null: false
    t.datetime "created_at"
    t.datetime "updated_at"
    t.string   "provider"
  end

  create_table "lfs_objects", force: :cascade do |t|
    t.string   "oid",        null: false
    t.integer  "size",       null: false
    t.datetime "created_at"
    t.datetime "updated_at"
    t.string   "file"
  end

  add_index "lfs_objects", ["oid"], name: "index_lfs_objects_on_oid", unique: true, using: :btree

  create_table "lfs_objects_projects", force: :cascade do |t|
    t.integer  "lfs_object_id", null: false
    t.integer  "project_id",    null: false
    t.datetime "created_at"
    t.datetime "updated_at"
  end

  add_index "lfs_objects_projects", ["project_id"], name: "index_lfs_objects_projects_on_project_id", using: :btree

  create_table "licenses", force: :cascade do |t|
    t.text     "data",       null: false
    t.datetime "created_at"
    t.datetime "updated_at"
  end

  create_table "members", force: :cascade do |t|
    t.integer  "access_level",       null: false
    t.integer  "source_id",          null: false
    t.string   "source_type",        null: false
    t.integer  "user_id"
    t.integer  "notification_level", null: false
    t.string   "type"
    t.datetime "created_at"
    t.datetime "updated_at"
    t.integer  "created_by_id"
    t.string   "invite_email"
    t.string   "invite_token"
    t.datetime "invite_accepted_at"
  end

  add_index "members", ["access_level"], name: "index_members_on_access_level", using: :btree
  add_index "members", ["created_at", "id"], name: "index_members_on_created_at_and_id", using: :btree
  add_index "members", ["invite_token"], name: "index_members_on_invite_token", unique: true, using: :btree
  add_index "members", ["source_id", "source_type"], name: "index_members_on_source_id_and_source_type", using: :btree
  add_index "members", ["type"], name: "index_members_on_type", using: :btree
  add_index "members", ["user_id"], name: "index_members_on_user_id", using: :btree

  create_table "merge_request_diffs", force: :cascade do |t|
    t.string   "state"
    t.text     "st_commits"
    t.text     "st_diffs"
    t.integer  "merge_request_id", null: false
    t.datetime "created_at"
    t.datetime "updated_at"
    t.string   "base_commit_sha"
  end

  add_index "merge_request_diffs", ["merge_request_id"], name: "index_merge_request_diffs_on_merge_request_id", unique: true, using: :btree

  create_table "merge_requests", force: :cascade do |t|
    t.string   "target_branch",                             null: false
    t.string   "source_branch",                             null: false
    t.integer  "source_project_id",                         null: false
    t.integer  "author_id"
    t.integer  "assignee_id"
    t.string   "title"
    t.datetime "created_at"
    t.datetime "updated_at"
    t.integer  "milestone_id"
    t.string   "state"
    t.string   "merge_status"
    t.integer  "target_project_id",                         null: false
    t.integer  "iid"
    t.text     "description"
    t.integer  "position",                  default: 0
    t.datetime "locked_at"
    t.integer  "updated_by_id"
    t.string   "merge_error"
    t.text     "merge_params"
    t.boolean  "merge_when_build_succeeds", default: false, null: false
    t.integer  "merge_user_id"
  end

  add_index "merge_requests", ["assignee_id"], name: "index_merge_requests_on_assignee_id", using: :btree
  add_index "merge_requests", ["author_id"], name: "index_merge_requests_on_author_id", using: :btree
  add_index "merge_requests", ["created_at", "id"], name: "index_merge_requests_on_created_at_and_id", using: :btree
  add_index "merge_requests", ["created_at"], name: "index_merge_requests_on_created_at", using: :btree
  add_index "merge_requests", ["milestone_id"], name: "index_merge_requests_on_milestone_id", using: :btree
  add_index "merge_requests", ["source_branch"], name: "index_merge_requests_on_source_branch", using: :btree
  add_index "merge_requests", ["source_project_id"], name: "index_merge_requests_on_source_project_id", using: :btree
  add_index "merge_requests", ["target_branch"], name: "index_merge_requests_on_target_branch", using: :btree
  add_index "merge_requests", ["target_project_id", "iid"], name: "index_merge_requests_on_target_project_id_and_iid", unique: true, using: :btree
  add_index "merge_requests", ["title"], name: "index_merge_requests_on_title", using: :btree

  create_table "milestones", force: :cascade do |t|
    t.string   "title",       null: false
    t.integer  "project_id",  null: false
    t.text     "description"
    t.date     "due_date"
    t.datetime "created_at"
    t.datetime "updated_at"
    t.string   "state"
    t.integer  "iid"
  end

  add_index "milestones", ["created_at", "id"], name: "index_milestones_on_created_at_and_id", using: :btree
  add_index "milestones", ["due_date"], name: "index_milestones_on_due_date", using: :btree
  add_index "milestones", ["project_id", "iid"], name: "index_milestones_on_project_id_and_iid", unique: true, using: :btree
  add_index "milestones", ["project_id"], name: "index_milestones_on_project_id", using: :btree
  add_index "milestones", ["title"], name: "index_milestones_on_title", using: :btree

  create_table "namespaces", force: :cascade do |t|
    t.string   "name",                                  null: false
    t.string   "path",                                  null: false
    t.integer  "owner_id"
    t.datetime "created_at"
    t.datetime "updated_at"
    t.string   "type"
    t.string   "description",           default: "",    null: false
    t.string   "avatar"
    t.boolean  "membership_lock",       default: false
    t.boolean  "share_with_group_lock", default: false
  end

  add_index "namespaces", ["created_at", "id"], name: "index_namespaces_on_created_at_and_id", using: :btree
  add_index "namespaces", ["name"], name: "index_namespaces_on_name", unique: true, using: :btree
  add_index "namespaces", ["owner_id"], name: "index_namespaces_on_owner_id", using: :btree
  add_index "namespaces", ["path"], name: "index_namespaces_on_path", unique: true, using: :btree
  add_index "namespaces", ["type"], name: "index_namespaces_on_type", using: :btree

  create_table "notes", force: :cascade do |t|
    t.text     "note"
    t.string   "noteable_type"
    t.integer  "author_id"
    t.datetime "created_at"
    t.datetime "updated_at"
    t.integer  "project_id"
    t.string   "attachment"
    t.string   "line_code"
    t.string   "commit_id"
    t.integer  "noteable_id"
    t.boolean  "system",        default: false, null: false
    t.text     "st_diff"
    t.integer  "updated_by_id"
    t.boolean  "is_award",      default: false, null: false
  end

  add_index "notes", ["author_id"], name: "index_notes_on_author_id", using: :btree
  add_index "notes", ["commit_id"], name: "index_notes_on_commit_id", using: :btree
  add_index "notes", ["created_at", "id"], name: "index_notes_on_created_at_and_id", using: :btree
  add_index "notes", ["created_at"], name: "index_notes_on_created_at", using: :btree
  add_index "notes", ["is_award"], name: "index_notes_on_is_award", using: :btree
  add_index "notes", ["line_code"], name: "index_notes_on_line_code", using: :btree
  add_index "notes", ["noteable_id", "noteable_type"], name: "index_notes_on_noteable_id_and_noteable_type", using: :btree
  add_index "notes", ["noteable_type"], name: "index_notes_on_noteable_type", using: :btree
  add_index "notes", ["project_id", "noteable_type"], name: "index_notes_on_project_id_and_noteable_type", using: :btree
  add_index "notes", ["project_id"], name: "index_notes_on_project_id", using: :btree
  add_index "notes", ["updated_at"], name: "index_notes_on_updated_at", using: :btree

  create_table "oauth_access_grants", force: :cascade do |t|
    t.integer  "resource_owner_id", null: false
    t.integer  "application_id",    null: false
    t.string   "token",             null: false
    t.integer  "expires_in",        null: false
    t.text     "redirect_uri",      null: false
    t.datetime "created_at",        null: false
    t.datetime "revoked_at"
    t.string   "scopes"
  end

  add_index "oauth_access_grants", ["token"], name: "index_oauth_access_grants_on_token", unique: true, using: :btree

  create_table "oauth_access_tokens", force: :cascade do |t|
    t.integer  "resource_owner_id"
    t.integer  "application_id"
    t.string   "token",             null: false
    t.string   "refresh_token"
    t.integer  "expires_in"
    t.datetime "revoked_at"
    t.datetime "created_at",        null: false
    t.string   "scopes"
  end

  add_index "oauth_access_tokens", ["refresh_token"], name: "index_oauth_access_tokens_on_refresh_token", unique: true, using: :btree
  add_index "oauth_access_tokens", ["resource_owner_id"], name: "index_oauth_access_tokens_on_resource_owner_id", using: :btree
  add_index "oauth_access_tokens", ["token"], name: "index_oauth_access_tokens_on_token", unique: true, using: :btree

  create_table "oauth_applications", force: :cascade do |t|
    t.string   "name",                      null: false
    t.string   "uid",                       null: false
    t.string   "secret",                    null: false
    t.text     "redirect_uri",              null: false
    t.string   "scopes",       default: "", null: false
    t.datetime "created_at"
    t.datetime "updated_at"
    t.integer  "owner_id"
    t.string   "owner_type"
  end

  add_index "oauth_applications", ["owner_id", "owner_type"], name: "index_oauth_applications_on_owner_id_and_owner_type", using: :btree
  add_index "oauth_applications", ["uid"], name: "index_oauth_applications_on_uid", unique: true, using: :btree

  create_table "project_group_links", force: :cascade do |t|
    t.integer  "project_id",                null: false
    t.integer  "group_id",                  null: false
    t.datetime "created_at"
    t.datetime "updated_at"
    t.integer  "group_access", default: 30, null: false
  end

  create_table "project_import_data", force: :cascade do |t|
    t.integer "project_id"
    t.text    "data"
  end

  create_table "projects", force: :cascade do |t|
    t.string   "name"
    t.string   "path"
    t.text     "description"
    t.datetime "created_at"
    t.datetime "updated_at"
    t.integer  "creator_id"
    t.boolean  "issues_enabled",                   default: true,     null: false
    t.boolean  "wall_enabled",                     default: true,     null: false
    t.boolean  "merge_requests_enabled",           default: true,     null: false
    t.boolean  "wiki_enabled",                     default: true,     null: false
    t.integer  "namespace_id"
    t.string   "issues_tracker",                   default: "gitlab", null: false
    t.string   "issues_tracker_id"
    t.boolean  "snippets_enabled",                 default: true,     null: false
    t.datetime "last_activity_at"
    t.string   "import_url"
    t.integer  "visibility_level",                 default: 0,        null: false
    t.boolean  "archived",                         default: false,    null: false
    t.string   "avatar"
    t.string   "import_status"
    t.float    "repository_size",                  default: 0.0
    t.text     "merge_requests_template"
    t.integer  "star_count",                       default: 0,        null: false
    t.boolean  "merge_requests_rebase_enabled",    default: false
    t.string   "import_type"
    t.string   "import_source"
    t.integer  "approvals_before_merge",           default: 0,        null: false
    t.boolean  "reset_approvals_on_push",          default: true
    t.integer  "commit_count",                     default: 0
    t.boolean  "merge_requests_ff_only_enabled",   default: false
    t.text     "issues_template"
    t.boolean  "mirror",                           default: false,    null: false
    t.datetime "mirror_last_update_at"
    t.datetime "mirror_last_successful_update_at"
    t.integer  "mirror_user_id"
    t.text     "import_error"
    t.integer  "ci_id"
    t.boolean  "builds_enabled",                   default: true,     null: false
    t.boolean  "shared_runners_enabled",           default: true,     null: false
    t.string   "runners_token"
    t.string   "build_coverage_regex"
    t.boolean  "build_allow_git_fetch",            default: true,     null: false
    t.integer  "build_timeout",                    default: 3600,     null: false
    t.boolean  "mirror_trigger_builds",                        default: false,    null: false
  end

  add_index "projects", ["builds_enabled", "shared_runners_enabled"], name: "index_projects_on_builds_enabled_and_shared_runners_enabled", using: :btree
  add_index "projects", ["builds_enabled"], name: "index_projects_on_builds_enabled", using: :btree
  add_index "projects", ["ci_id"], name: "index_projects_on_ci_id", using: :btree
  add_index "projects", ["created_at", "id"], name: "index_projects_on_created_at_and_id", using: :btree
  add_index "projects", ["creator_id"], name: "index_projects_on_creator_id", using: :btree
  add_index "projects", ["last_activity_at"], name: "index_projects_on_last_activity_at", using: :btree
  add_index "projects", ["namespace_id"], name: "index_projects_on_namespace_id", using: :btree
  add_index "projects", ["path"], name: "index_projects_on_path", using: :btree
  add_index "projects", ["runners_token"], name: "index_projects_on_runners_token", using: :btree
  add_index "projects", ["star_count"], name: "index_projects_on_star_count", using: :btree
  add_index "projects", ["visibility_level"], name: "index_projects_on_visibility_level", using: :btree

  create_table "protected_branches", force: :cascade do |t|
    t.integer  "project_id",                          null: false
    t.string   "name",                                null: false
    t.datetime "created_at"
    t.datetime "updated_at"
    t.boolean  "developers_can_push", default: false, null: false
  end

  add_index "protected_branches", ["project_id"], name: "index_protected_branches_on_project_id", using: :btree

  create_table "releases", force: :cascade do |t|
    t.string   "tag"
    t.text     "description"
    t.integer  "project_id"
    t.datetime "created_at"
    t.datetime "updated_at"
  end

  add_index "releases", ["project_id", "tag"], name: "index_releases_on_project_id_and_tag", using: :btree
  add_index "releases", ["project_id"], name: "index_releases_on_project_id", using: :btree

  create_table "sent_notifications", force: :cascade do |t|
    t.integer "project_id"
    t.integer "noteable_id"
    t.string  "noteable_type"
    t.integer "recipient_id"
    t.string  "commit_id"
    t.string  "reply_key",     null: false
    t.string  "line_code"
  end

  add_index "sent_notifications", ["reply_key"], name: "index_sent_notifications_on_reply_key", unique: true, using: :btree

  create_table "services", force: :cascade do |t|
    t.string   "type"
    t.string   "title"
    t.integer  "project_id"
    t.datetime "created_at",                               null: false
    t.datetime "updated_at",                               null: false
    t.boolean  "active",                                   null: false
    t.text     "properties"
    t.boolean  "template",              default: false
    t.boolean  "push_events",           default: true
    t.boolean  "issues_events",         default: true
    t.boolean  "merge_requests_events", default: true
    t.boolean  "tag_push_events",       default: true
    t.boolean  "note_events",           default: true,     null: false
    t.boolean  "build_events",          default: false,    null: false
    t.string   "category",              default: "common", null: false
    t.boolean  "default",               default: false
  end

  add_index "services", ["category"], name: "index_services_on_category", using: :btree
  add_index "services", ["created_at", "id"], name: "index_services_on_created_at_and_id", using: :btree
  add_index "services", ["default"], name: "index_services_on_default", using: :btree
  add_index "services", ["project_id"], name: "index_services_on_project_id", using: :btree
  add_index "services", ["template"], name: "index_services_on_template", using: :btree

  create_table "snippets", force: :cascade do |t|
    t.string   "title"
    t.text     "content"
    t.integer  "author_id",                    null: false
    t.integer  "project_id"
    t.datetime "created_at"
    t.datetime "updated_at"
    t.string   "file_name"
    t.datetime "expires_at"
    t.string   "type"
    t.integer  "visibility_level", default: 0, null: false
  end

  add_index "snippets", ["author_id"], name: "index_snippets_on_author_id", using: :btree
  add_index "snippets", ["created_at", "id"], name: "index_snippets_on_created_at_and_id", using: :btree
  add_index "snippets", ["created_at"], name: "index_snippets_on_created_at", using: :btree
  add_index "snippets", ["expires_at"], name: "index_snippets_on_expires_at", using: :btree
  add_index "snippets", ["project_id"], name: "index_snippets_on_project_id", using: :btree
  add_index "snippets", ["visibility_level"], name: "index_snippets_on_visibility_level", using: :btree

  create_table "subscriptions", force: :cascade do |t|
    t.integer  "user_id"
    t.integer  "subscribable_id"
    t.string   "subscribable_type"
    t.boolean  "subscribed"
    t.datetime "created_at"
    t.datetime "updated_at"
  end

  add_index "subscriptions", ["subscribable_id", "subscribable_type", "user_id"], name: "subscriptions_user_id_and_ref_fields", unique: true, using: :btree

  create_table "taggings", force: :cascade do |t|
    t.integer  "tag_id"
    t.integer  "taggable_id"
    t.string   "taggable_type"
    t.integer  "tagger_id"
    t.string   "tagger_type"
    t.string   "context"
    t.datetime "created_at"
  end

  add_index "taggings", ["tag_id", "taggable_id", "taggable_type", "context", "tagger_id", "tagger_type"], name: "taggings_idx", unique: true, using: :btree
  add_index "taggings", ["taggable_id", "taggable_type", "context"], name: "index_taggings_on_taggable_id_and_taggable_type_and_context", using: :btree

  create_table "tags", force: :cascade do |t|
    t.string  "name"
    t.integer "taggings_count", default: 0
  end

  add_index "tags", ["name"], name: "index_tags_on_name", unique: true, using: :btree

  create_table "users", force: :cascade do |t|
    t.string   "email",                       default: "",    null: false
    t.string   "encrypted_password",          default: "",    null: false
    t.string   "reset_password_token"
    t.datetime "reset_password_sent_at"
    t.datetime "remember_created_at"
    t.integer  "sign_in_count",               default: 0
    t.datetime "current_sign_in_at"
    t.datetime "last_sign_in_at"
    t.string   "current_sign_in_ip"
    t.string   "last_sign_in_ip"
    t.datetime "created_at"
    t.datetime "updated_at"
    t.string   "name"
    t.boolean  "admin",                       default: false, null: false
    t.integer  "projects_limit",              default: 10
    t.string   "skype",                       default: "",    null: false
    t.string   "linkedin",                    default: "",    null: false
    t.string   "twitter",                     default: "",    null: false
    t.string   "authentication_token"
    t.integer  "theme_id",                    default: 1,     null: false
    t.string   "bio"
    t.integer  "failed_attempts",             default: 0
    t.datetime "locked_at"
    t.string   "username"
    t.boolean  "can_create_group",            default: true,  null: false
    t.boolean  "can_create_team",             default: true,  null: false
    t.string   "state"
    t.integer  "color_scheme_id",             default: 1,     null: false
    t.integer  "notification_level",          default: 1,     null: false
    t.datetime "password_expires_at"
    t.integer  "created_by_id"
    t.datetime "last_credential_check_at"
    t.string   "avatar"
    t.string   "confirmation_token"
    t.datetime "confirmed_at"
    t.datetime "confirmation_sent_at"
    t.string   "unconfirmed_email"
    t.boolean  "hide_no_ssh_key",             default: false
    t.string   "website_url",                 default: "",    null: false
    t.datetime "admin_email_unsubscribed_at"
    t.string   "notification_email"
    t.boolean  "hide_no_password",            default: false
    t.boolean  "password_automatically_set",  default: false
    t.string   "location"
    t.string   "encrypted_otp_secret"
    t.string   "encrypted_otp_secret_iv"
    t.string   "encrypted_otp_secret_salt"
    t.boolean  "otp_required_for_login",      default: false, null: false
    t.text     "otp_backup_codes"
    t.string   "public_email",                default: "",    null: false
    t.integer  "dashboard",                   default: 0
    t.integer  "project_view",                default: 0
    t.integer  "consumed_timestep"
    t.integer  "layout",                      default: 0
    t.boolean  "hide_project_limit",          default: false
    t.text     "note"
    t.string   "unlock_token"
    t.datetime "otp_grace_period_started_at"
    t.boolean  "ldap_email",                  default: false, null: false
  end

  add_index "users", ["admin"], name: "index_users_on_admin", using: :btree
  add_index "users", ["authentication_token"], name: "index_users_on_authentication_token", unique: true, using: :btree
  add_index "users", ["confirmation_token"], name: "index_users_on_confirmation_token", unique: true, using: :btree
  add_index "users", ["created_at", "id"], name: "index_users_on_created_at_and_id", using: :btree
  add_index "users", ["current_sign_in_at"], name: "index_users_on_current_sign_in_at", using: :btree
  add_index "users", ["email"], name: "index_users_on_email", unique: true, using: :btree
  add_index "users", ["name"], name: "index_users_on_name", using: :btree
  add_index "users", ["reset_password_token"], name: "index_users_on_reset_password_token", unique: true, using: :btree
  add_index "users", ["username"], name: "index_users_on_username", using: :btree

  create_table "users_star_projects", force: :cascade do |t|
    t.integer  "project_id", null: false
    t.integer  "user_id",    null: false
    t.datetime "created_at"
    t.datetime "updated_at"
  end

  add_index "users_star_projects", ["project_id"], name: "index_users_star_projects_on_project_id", using: :btree
  add_index "users_star_projects", ["user_id", "project_id"], name: "index_users_star_projects_on_user_id_and_project_id", unique: true, using: :btree
  add_index "users_star_projects", ["user_id"], name: "index_users_star_projects_on_user_id", using: :btree

  create_table "web_hooks", force: :cascade do |t|
    t.string   "url",                     limit: 2000
    t.integer  "project_id"
    t.datetime "created_at"
    t.datetime "updated_at"
    t.string   "type",                                 default: "ProjectHook"
    t.integer  "service_id"
<<<<<<< HEAD
    t.boolean  "push_events",             default: true,          null: false
    t.boolean  "issues_events",           default: false,         null: false
    t.boolean  "merge_requests_events",   default: false,         null: false
    t.boolean  "tag_push_events",         default: false
    t.integer  "group_id"
    t.boolean  "note_events",             default: false,         null: false
    t.boolean  "enable_ssl_verification", default: true
    t.boolean  "build_events",            default: false,         null: false
=======
    t.boolean  "push_events",                          default: true,          null: false
    t.boolean  "issues_events",                        default: false,         null: false
    t.boolean  "merge_requests_events",                default: false,         null: false
    t.boolean  "tag_push_events",                      default: false
    t.boolean  "note_events",                          default: false,         null: false
    t.boolean  "enable_ssl_verification",              default: true
    t.boolean  "build_events",                         default: false,         null: false
>>>>>>> 268fb004
  end

  add_index "web_hooks", ["created_at", "id"], name: "index_web_hooks_on_created_at_and_id", using: :btree
  add_index "web_hooks", ["project_id"], name: "index_web_hooks_on_project_id", using: :btree

end<|MERGE_RESOLUTION|>--- conflicted
+++ resolved
@@ -11,11 +11,7 @@
 #
 # It's strongly recommended that you check this file into your version control system.
 
-<<<<<<< HEAD
-ActiveRecord::Schema.define(version: 20160119170055) do
-=======
 ActiveRecord::Schema.define(version: 20160120172143) do
->>>>>>> 268fb004
 
   # These are extensions that must be enabled in order to support this database
   enable_extension "plpgsql"
@@ -772,7 +768,7 @@
     t.string   "build_coverage_regex"
     t.boolean  "build_allow_git_fetch",            default: true,     null: false
     t.integer  "build_timeout",                    default: 3600,     null: false
-    t.boolean  "mirror_trigger_builds",                        default: false,    null: false
+    t.boolean  "mirror_trigger_builds",            default: false,    null: false
   end
 
   add_index "projects", ["builds_enabled", "shared_runners_enabled"], name: "index_projects_on_builds_enabled_and_shared_runners_enabled", using: :btree
@@ -824,9 +820,9 @@
     t.string   "type"
     t.string   "title"
     t.integer  "project_id"
-    t.datetime "created_at",                               null: false
-    t.datetime "updated_at",                               null: false
-    t.boolean  "active",                                   null: false
+    t.datetime "created_at"
+    t.datetime "updated_at"
+    t.boolean  "active",                default: false,    null: false
     t.text     "properties"
     t.boolean  "template",              default: false
     t.boolean  "push_events",           default: true
@@ -986,24 +982,14 @@
     t.datetime "updated_at"
     t.string   "type",                                 default: "ProjectHook"
     t.integer  "service_id"
-<<<<<<< HEAD
-    t.boolean  "push_events",             default: true,          null: false
-    t.boolean  "issues_events",           default: false,         null: false
-    t.boolean  "merge_requests_events",   default: false,         null: false
-    t.boolean  "tag_push_events",         default: false
-    t.integer  "group_id"
-    t.boolean  "note_events",             default: false,         null: false
-    t.boolean  "enable_ssl_verification", default: true
-    t.boolean  "build_events",            default: false,         null: false
-=======
     t.boolean  "push_events",                          default: true,          null: false
     t.boolean  "issues_events",                        default: false,         null: false
     t.boolean  "merge_requests_events",                default: false,         null: false
     t.boolean  "tag_push_events",                      default: false
+    t.integer  "group_id"
     t.boolean  "note_events",                          default: false,         null: false
     t.boolean  "enable_ssl_verification",              default: true
     t.boolean  "build_events",                         default: false,         null: false
->>>>>>> 268fb004
   end
 
   add_index "web_hooks", ["created_at", "id"], name: "index_web_hooks_on_created_at_and_id", using: :btree
