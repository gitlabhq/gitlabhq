--- conflicted
+++ resolved
@@ -11,11 +11,7 @@
 #
 # It's strongly recommended that you check this file into your version control system.
 
-<<<<<<< HEAD
-ActiveRecord::Schema.define(version: 20141121133009) do
-=======
 ActiveRecord::Schema.define(version: 20141205134006) do
->>>>>>> 0286222e
 
   # These are extensions that must be enabled in order to support this database
   enable_extension "plpgsql"
@@ -371,7 +367,6 @@
     t.integer  "notification_level",       default: 1,     null: false
     t.datetime "password_expires_at"
     t.integer  "created_by_id"
-    t.datetime "last_credential_check_at"
     t.string   "avatar"
     t.string   "confirmation_token"
     t.datetime "confirmed_at"
@@ -379,6 +374,7 @@
     t.string   "unconfirmed_email"
     t.boolean  "hide_no_ssh_key",          default: false
     t.string   "website_url",              default: "",    null: false
+    t.datetime "last_credential_check_at"
   end
 
   add_index "users", ["admin"], name: "index_users_on_admin", using: :btree
