--- conflicted
+++ resolved
@@ -18,94 +18,94 @@
   enable_extension "pg_trgm"
 
   create_table "abuse_reports", force: :cascade do |t|
-    t.integer "reporter_id"
-    t.integer "user_id"
-    t.text "message"
-    t.datetime "created_at"
-    t.datetime "updated_at"
-    t.text "message_html"
+    t.integer  "reporter_id"
+    t.integer  "user_id"
+    t.text     "message"
+    t.datetime "created_at"
+    t.datetime "updated_at"
+    t.text     "message_html"
   end
 
   create_table "appearances", force: :cascade do |t|
-    t.string "title"
-    t.text "description"
-    t.string "header_logo"
-    t.string "logo"
-    t.datetime "created_at", null: false
-    t.datetime "updated_at", null: false
-    t.text "description_html"
+    t.string   "title"
+    t.text     "description"
+    t.string   "header_logo"
+    t.string   "logo"
+    t.datetime "created_at",       null: false
+    t.datetime "updated_at",       null: false
+    t.text     "description_html"
   end
 
   create_table "application_settings", force: :cascade do |t|
-    t.integer "default_projects_limit"
-    t.boolean "signup_enabled"
-    t.boolean "signin_enabled"
-    t.boolean "gravatar_enabled"
-    t.text "sign_in_text"
-    t.datetime "created_at"
-    t.datetime "updated_at"
-    t.string "home_page_url"
-    t.integer "default_branch_protection", default: 2
-    t.text "restricted_visibility_levels"
-    t.boolean "version_check_enabled", default: true
-    t.integer "max_attachment_size", default: 10, null: false
-    t.integer "default_project_visibility"
-    t.integer "default_snippet_visibility"
-    t.text "domain_whitelist"
-    t.boolean "user_oauth_applications", default: true
-    t.string "after_sign_out_path"
-    t.integer "session_expire_delay", default: 10080, null: false
-    t.text "import_sources"
-    t.text "help_page_text"
-    t.string "admin_notification_email"
-    t.boolean "shared_runners_enabled", default: true, null: false
-    t.integer "max_artifacts_size", default: 100, null: false
-    t.string "runners_registration_token"
-    t.boolean "require_two_factor_authentication", default: false
-    t.integer "two_factor_grace_period", default: 48
-    t.boolean "metrics_enabled", default: false
-    t.string "metrics_host", default: "localhost"
-    t.integer "metrics_pool_size", default: 16
-    t.integer "metrics_timeout", default: 10
-    t.integer "metrics_method_call_threshold", default: 10
-    t.boolean "recaptcha_enabled", default: false
-    t.string "recaptcha_site_key"
-    t.string "recaptcha_private_key"
-    t.integer "metrics_port", default: 8089
-    t.boolean "akismet_enabled", default: false
-    t.string "akismet_api_key"
-    t.integer "metrics_sample_interval", default: 15
-    t.boolean "sentry_enabled", default: false
-    t.string "sentry_dsn"
-    t.boolean "email_author_in_body", default: false
-    t.integer "default_group_visibility"
-    t.boolean "repository_checks_enabled", default: false
-    t.text "shared_runners_text"
-    t.integer "metrics_packet_size", default: 1
-    t.text "disabled_oauth_sign_in_sources"
-    t.string "health_check_access_token"
-    t.boolean "send_user_confirmation_email", default: false
-    t.integer "container_registry_token_expire_delay", default: 5
-    t.text "after_sign_up_text"
-    t.boolean "user_default_external", default: false, null: false
-    t.string "repository_storage", default: "default"
-    t.string "enabled_git_access_protocol"
-    t.boolean "domain_blacklist_enabled", default: false
-    t.text "domain_blacklist"
-    t.boolean "koding_enabled"
-    t.string "koding_url"
-    t.text "sign_in_text_html"
-    t.text "help_page_text_html"
-    t.text "shared_runners_text_html"
-    t.text "after_sign_up_text_html"
+    t.integer  "default_projects_limit"
+    t.boolean  "signup_enabled"
+    t.boolean  "signin_enabled"
+    t.boolean  "gravatar_enabled"
+    t.text     "sign_in_text"
+    t.datetime "created_at"
+    t.datetime "updated_at"
+    t.string   "home_page_url"
+    t.integer  "default_branch_protection",             default: 2
+    t.text     "restricted_visibility_levels"
+    t.boolean  "version_check_enabled",                 default: true
+    t.integer  "max_attachment_size",                   default: 10,          null: false
+    t.integer  "default_project_visibility"
+    t.integer  "default_snippet_visibility"
+    t.text     "domain_whitelist"
+    t.boolean  "user_oauth_applications",               default: true
+    t.string   "after_sign_out_path"
+    t.integer  "session_expire_delay",                  default: 10080,       null: false
+    t.text     "import_sources"
+    t.text     "help_page_text"
+    t.string   "admin_notification_email"
+    t.boolean  "shared_runners_enabled",                default: true,        null: false
+    t.integer  "max_artifacts_size",                    default: 100,         null: false
+    t.string   "runners_registration_token"
+    t.boolean  "require_two_factor_authentication",     default: false
+    t.integer  "two_factor_grace_period",               default: 48
+    t.boolean  "metrics_enabled",                       default: false
+    t.string   "metrics_host",                          default: "localhost"
+    t.integer  "metrics_pool_size",                     default: 16
+    t.integer  "metrics_timeout",                       default: 10
+    t.integer  "metrics_method_call_threshold",         default: 10
+    t.boolean  "recaptcha_enabled",                     default: false
+    t.string   "recaptcha_site_key"
+    t.string   "recaptcha_private_key"
+    t.integer  "metrics_port",                          default: 8089
+    t.boolean  "akismet_enabled",                       default: false
+    t.string   "akismet_api_key"
+    t.integer  "metrics_sample_interval",               default: 15
+    t.boolean  "sentry_enabled",                        default: false
+    t.string   "sentry_dsn"
+    t.boolean  "email_author_in_body",                  default: false
+    t.integer  "default_group_visibility"
+    t.boolean  "repository_checks_enabled",             default: false
+    t.text     "shared_runners_text"
+    t.integer  "metrics_packet_size",                   default: 1
+    t.text     "disabled_oauth_sign_in_sources"
+    t.string   "health_check_access_token"
+    t.boolean  "send_user_confirmation_email",          default: false
+    t.integer  "container_registry_token_expire_delay", default: 5
+    t.text     "after_sign_up_text"
+    t.boolean  "user_default_external",                 default: false,       null: false
+    t.string   "repository_storage",                    default: "default"
+    t.string   "enabled_git_access_protocol"
+    t.boolean  "domain_blacklist_enabled",              default: false
+    t.text     "domain_blacklist"
+    t.boolean  "koding_enabled"
+    t.string   "koding_url"
+    t.text     "sign_in_text_html"
+    t.text     "help_page_text_html"
+    t.text     "shared_runners_text_html"
+    t.text     "after_sign_up_text_html"
   end
 
   create_table "audit_events", force: :cascade do |t|
-    t.integer "author_id", null: false
-    t.string "type", null: false
-    t.integer "entity_id", null: false
-    t.string "entity_type", null: false
-    t.text "details"
+    t.integer  "author_id",   null: false
+    t.string   "type",        null: false
+    t.integer  "entity_id",   null: false
+    t.string   "entity_type", null: false
+    t.text     "details"
     t.datetime "created_at"
     t.datetime "updated_at"
   end
@@ -113,10 +113,10 @@
   add_index "audit_events", ["entity_id", "entity_type"], name: "index_audit_events_on_entity_id_and_entity_type", using: :btree
 
   create_table "award_emoji", force: :cascade do |t|
-    t.string "name"
-    t.integer "user_id"
-    t.integer "awardable_id"
-    t.string "awardable_type"
+    t.string   "name"
+    t.integer  "user_id"
+    t.integer  "awardable_id"
+    t.string   "awardable_type"
     t.datetime "created_at"
     t.datetime "updated_at"
   end
@@ -126,7 +126,7 @@
   add_index "award_emoji", ["user_id"], name: "index_award_emoji_on_user_id", using: :btree
 
   create_table "boards", force: :cascade do |t|
-    t.integer "project_id", null: false
+    t.integer  "project_id", null: false
     t.datetime "created_at", null: false
     t.datetime "updated_at", null: false
   end
@@ -134,68 +134,61 @@
   add_index "boards", ["project_id"], name: "index_boards_on_project_id", using: :btree
 
   create_table "broadcast_messages", force: :cascade do |t|
-    t.text "message", null: false
+    t.text     "message",      null: false
     t.datetime "starts_at"
     t.datetime "ends_at"
     t.datetime "created_at"
     t.datetime "updated_at"
-    t.string "color"
-    t.string "font"
-    t.text "message_html"
+    t.string   "color"
+    t.string   "font"
+    t.text     "message_html"
   end
 
   create_table "ci_application_settings", force: :cascade do |t|
-    t.boolean "all_broken_builds"
-    t.boolean "add_pusher"
+    t.boolean  "all_broken_builds"
+    t.boolean  "add_pusher"
     t.datetime "created_at"
     t.datetime "updated_at"
   end
 
   create_table "ci_builds", force: :cascade do |t|
-    t.integer "project_id"
-    t.string "status"
+    t.integer  "project_id"
+    t.string   "status"
     t.datetime "finished_at"
-    t.text "trace"
+    t.text     "trace"
     t.datetime "created_at"
     t.datetime "updated_at"
     t.datetime "started_at"
-    t.integer "runner_id"
-    t.float "coverage"
-    t.integer "commit_id"
-    t.text "commands"
-    t.integer "job_id"
-    t.string "name"
-    t.boolean "deploy", default: false
-    t.text "options"
-    t.boolean "allow_failure", default: false, null: false
-    t.string "stage"
-    t.integer "trigger_request_id"
-    t.integer "stage_idx"
-    t.boolean "tag"
-    t.string "ref"
-    t.integer "user_id"
-    t.string "type"
-    t.string "target_url"
-    t.string "description"
-    t.text "artifacts_file"
-    t.integer "gl_project_id"
-    t.text "artifacts_metadata"
-    t.integer "erased_by_id"
+    t.integer  "runner_id"
+    t.float    "coverage"
+    t.integer  "commit_id"
+    t.text     "commands"
+    t.integer  "job_id"
+    t.string   "name"
+    t.boolean  "deploy",                        default: false
+    t.text     "options"
+    t.boolean  "allow_failure",                 default: false, null: false
+    t.string   "stage"
+    t.integer  "trigger_request_id"
+    t.integer  "stage_idx"
+    t.boolean  "tag"
+    t.string   "ref"
+    t.integer  "user_id"
+    t.string   "type"
+    t.string   "target_url"
+    t.string   "description"
+    t.text     "artifacts_file"
+    t.integer  "gl_project_id"
+    t.text     "artifacts_metadata"
+    t.integer  "erased_by_id"
     t.datetime "erased_at"
     t.datetime "artifacts_expire_at"
-<<<<<<< HEAD
     t.string   "environment"
-    t.integer  "artifacts_size"
+    t.integer  "artifacts_size",      limit: 8
     t.string   "when"
     t.text     "yaml_variables"
-=======
-    t.string "environment"
-    t.integer "artifacts_size", limit: 8
-    t.string "when"
-    t.text "yaml_variables"
     t.datetime "queued_at"
-    t.string "token"
->>>>>>> fd2b79b6
+    t.string   "token"
   end
 
   add_index "ci_builds", ["commit_id", "stage_idx", "created_at"], name: "index_ci_builds_on_commit_id_and_stage_idx_and_created_at", using: :btree
@@ -210,22 +203,22 @@
   add_index "ci_builds", ["token"], name: "index_ci_builds_on_token", unique: true, using: :btree
 
   create_table "ci_commits", force: :cascade do |t|
-    t.integer "project_id"
-    t.string "ref"
-    t.string "sha"
-    t.string "before_sha"
-    t.text "push_data"
-    t.datetime "created_at"
-    t.datetime "updated_at"
-    t.boolean "tag", default: false
-    t.text "yaml_errors"
+    t.integer  "project_id"
+    t.string   "ref"
+    t.string   "sha"
+    t.string   "before_sha"
+    t.text     "push_data"
+    t.datetime "created_at"
+    t.datetime "updated_at"
+    t.boolean  "tag",           default: false
+    t.text     "yaml_errors"
     t.datetime "committed_at"
-    t.integer "gl_project_id"
-    t.string "status"
+    t.integer  "gl_project_id"
+    t.string   "status"
     t.datetime "started_at"
     t.datetime "finished_at"
-    t.integer "duration"
-    t.integer "user_id"
+    t.integer  "duration"
+    t.integer  "user_id"
   end
 
   add_index "ci_commits", ["gl_project_id", "sha"], name: "index_ci_commits_on_gl_project_id_and_sha", using: :btree
@@ -235,140 +228,140 @@
   add_index "ci_commits", ["user_id"], name: "index_ci_commits_on_user_id", using: :btree
 
   create_table "ci_events", force: :cascade do |t|
-    t.integer "project_id"
-    t.integer "user_id"
-    t.integer "is_admin"
-    t.text "description"
+    t.integer  "project_id"
+    t.integer  "user_id"
+    t.integer  "is_admin"
+    t.text     "description"
     t.datetime "created_at"
     t.datetime "updated_at"
   end
 
   create_table "ci_jobs", force: :cascade do |t|
-    t.integer "project_id", null: false
-    t.text "commands"
-    t.boolean "active", default: true, null: false
-    t.datetime "created_at"
-    t.datetime "updated_at"
-    t.string "name"
-    t.boolean "build_branches", default: true, null: false
-    t.boolean "build_tags", default: false, null: false
-    t.string "job_type", default: "parallel"
-    t.string "refs"
+    t.integer  "project_id",                          null: false
+    t.text     "commands"
+    t.boolean  "active",         default: true,       null: false
+    t.datetime "created_at"
+    t.datetime "updated_at"
+    t.string   "name"
+    t.boolean  "build_branches", default: true,       null: false
+    t.boolean  "build_tags",     default: false,      null: false
+    t.string   "job_type",       default: "parallel"
+    t.string   "refs"
     t.datetime "deleted_at"
   end
 
   create_table "ci_projects", force: :cascade do |t|
-    t.string "name"
-    t.integer "timeout", default: 3600, null: false
-    t.datetime "created_at"
-    t.datetime "updated_at"
-    t.string "token"
-    t.string "default_ref"
-    t.string "path"
-    t.boolean "always_build", default: false, null: false
-    t.integer "polling_interval"
-    t.boolean "public", default: false, null: false
-    t.string "ssh_url_to_repo"
-    t.integer "gitlab_id"
-    t.boolean "allow_git_fetch", default: true, null: false
-    t.string "email_recipients", default: "", null: false
-    t.boolean "email_add_pusher", default: true, null: false
-    t.boolean "email_only_broken_builds", default: true, null: false
-    t.string "skip_refs"
-    t.string "coverage_regex"
-    t.boolean "shared_runners_enabled", default: false
-    t.text "generated_yaml_config"
+    t.string   "name"
+    t.integer  "timeout",                  default: 3600,  null: false
+    t.datetime "created_at"
+    t.datetime "updated_at"
+    t.string   "token"
+    t.string   "default_ref"
+    t.string   "path"
+    t.boolean  "always_build",             default: false, null: false
+    t.integer  "polling_interval"
+    t.boolean  "public",                   default: false, null: false
+    t.string   "ssh_url_to_repo"
+    t.integer  "gitlab_id"
+    t.boolean  "allow_git_fetch",          default: true,  null: false
+    t.string   "email_recipients",         default: "",    null: false
+    t.boolean  "email_add_pusher",         default: true,  null: false
+    t.boolean  "email_only_broken_builds", default: true,  null: false
+    t.string   "skip_refs"
+    t.string   "coverage_regex"
+    t.boolean  "shared_runners_enabled",   default: false
+    t.text     "generated_yaml_config"
   end
 
   create_table "ci_runner_projects", force: :cascade do |t|
-    t.integer "runner_id", null: false
-    t.integer "project_id"
-    t.datetime "created_at"
-    t.datetime "updated_at"
-    t.integer "gl_project_id"
+    t.integer  "runner_id",     null: false
+    t.integer  "project_id"
+    t.datetime "created_at"
+    t.datetime "updated_at"
+    t.integer  "gl_project_id"
   end
 
   add_index "ci_runner_projects", ["gl_project_id"], name: "index_ci_runner_projects_on_gl_project_id", using: :btree
   add_index "ci_runner_projects", ["runner_id"], name: "index_ci_runner_projects_on_runner_id", using: :btree
 
   create_table "ci_runners", force: :cascade do |t|
-    t.string "token"
-    t.datetime "created_at"
-    t.datetime "updated_at"
-    t.string "description"
+    t.string   "token"
+    t.datetime "created_at"
+    t.datetime "updated_at"
+    t.string   "description"
     t.datetime "contacted_at"
-    t.boolean "active", default: true, null: false
-    t.boolean "is_shared", default: false
-    t.string "name"
-    t.string "version"
-    t.string "revision"
-    t.string "platform"
-    t.string "architecture"
-    t.boolean "run_untagged", default: true, null: false
-    t.boolean "locked", default: false, null: false
+    t.boolean  "active",       default: true,  null: false
+    t.boolean  "is_shared",    default: false
+    t.string   "name"
+    t.string   "version"
+    t.string   "revision"
+    t.string   "platform"
+    t.string   "architecture"
+    t.boolean  "run_untagged", default: true,  null: false
+    t.boolean  "locked",       default: false, null: false
   end
 
   add_index "ci_runners", ["locked"], name: "index_ci_runners_on_locked", using: :btree
   add_index "ci_runners", ["token"], name: "index_ci_runners_on_token", using: :btree
 
   create_table "ci_sessions", force: :cascade do |t|
-    t.string "session_id", null: false
-    t.text "data"
+    t.string   "session_id", null: false
+    t.text     "data"
     t.datetime "created_at"
     t.datetime "updated_at"
   end
 
   create_table "ci_taggings", force: :cascade do |t|
-    t.integer "tag_id"
-    t.integer "taggable_id"
-    t.string "taggable_type"
-    t.integer "tagger_id"
-    t.string "tagger_type"
-    t.string "context", limit: 128
+    t.integer  "tag_id"
+    t.integer  "taggable_id"
+    t.string   "taggable_type"
+    t.integer  "tagger_id"
+    t.string   "tagger_type"
+    t.string   "context",       limit: 128
     t.datetime "created_at"
   end
 
   add_index "ci_taggings", ["taggable_id", "taggable_type", "context"], name: "index_ci_taggings_on_taggable_id_and_taggable_type_and_context", using: :btree
 
   create_table "ci_tags", force: :cascade do |t|
-    t.string "name"
+    t.string  "name"
     t.integer "taggings_count", default: 0
   end
 
   create_table "ci_trigger_requests", force: :cascade do |t|
-    t.integer "trigger_id", null: false
-    t.text "variables"
-    t.datetime "created_at"
-    t.datetime "updated_at"
-    t.integer "commit_id"
+    t.integer  "trigger_id", null: false
+    t.text     "variables"
+    t.datetime "created_at"
+    t.datetime "updated_at"
+    t.integer  "commit_id"
   end
 
   create_table "ci_triggers", force: :cascade do |t|
-    t.string "token"
-    t.integer "project_id"
+    t.string   "token"
+    t.integer  "project_id"
     t.datetime "deleted_at"
     t.datetime "created_at"
     t.datetime "updated_at"
-    t.integer "gl_project_id"
+    t.integer  "gl_project_id"
   end
 
   add_index "ci_triggers", ["gl_project_id"], name: "index_ci_triggers_on_gl_project_id", using: :btree
 
   create_table "ci_variables", force: :cascade do |t|
     t.integer "project_id"
-    t.string "key"
-    t.text "value"
-    t.text "encrypted_value"
-    t.string "encrypted_value_salt"
-    t.string "encrypted_value_iv"
+    t.string  "key"
+    t.text    "value"
+    t.text    "encrypted_value"
+    t.string  "encrypted_value_salt"
+    t.string  "encrypted_value_iv"
     t.integer "gl_project_id"
   end
 
   add_index "ci_variables", ["gl_project_id"], name: "index_ci_variables_on_gl_project_id", using: :btree
 
   create_table "deploy_keys_projects", force: :cascade do |t|
-    t.integer "deploy_key_id", null: false
-    t.integer "project_id", null: false
+    t.integer  "deploy_key_id", null: false
+    t.integer  "project_id",    null: false
     t.datetime "created_at"
     t.datetime "updated_at"
   end
@@ -376,15 +369,15 @@
   add_index "deploy_keys_projects", ["project_id"], name: "index_deploy_keys_projects_on_project_id", using: :btree
 
   create_table "deployments", force: :cascade do |t|
-    t.integer "iid", null: false
-    t.integer "project_id", null: false
-    t.integer "environment_id", null: false
-    t.string "ref", null: false
-    t.boolean "tag", null: false
-    t.string "sha", null: false
-    t.integer "user_id"
-    t.integer "deployable_id"
-    t.string "deployable_type"
+    t.integer  "iid",             null: false
+    t.integer  "project_id",      null: false
+    t.integer  "environment_id",  null: false
+    t.string   "ref",             null: false
+    t.boolean  "tag",             null: false
+    t.string   "sha",             null: false
+    t.integer  "user_id"
+    t.integer  "deployable_id"
+    t.string   "deployable_type"
     t.datetime "created_at"
     t.datetime "updated_at"
   end
@@ -395,8 +388,8 @@
   add_index "deployments", ["project_id"], name: "index_deployments_on_project_id", using: :btree
 
   create_table "emails", force: :cascade do |t|
-    t.integer "user_id", null: false
-    t.string "email", null: false
+    t.integer  "user_id",    null: false
+    t.string   "email",      null: false
     t.datetime "created_at"
     t.datetime "updated_at"
   end
@@ -405,26 +398,26 @@
   add_index "emails", ["user_id"], name: "index_emails_on_user_id", using: :btree
 
   create_table "environments", force: :cascade do |t|
-    t.integer "project_id"
-    t.string "name", null: false
-    t.datetime "created_at"
-    t.datetime "updated_at"
-    t.string "external_url"
-    t.string "environment_type"
+    t.integer  "project_id"
+    t.string   "name",             null: false
+    t.datetime "created_at"
+    t.datetime "updated_at"
+    t.string   "external_url"
+    t.string   "environment_type"
   end
 
   add_index "environments", ["project_id", "name"], name: "index_environments_on_project_id_and_name", using: :btree
 
   create_table "events", force: :cascade do |t|
-    t.string "target_type"
-    t.integer "target_id"
-    t.string "title"
-    t.text "data"
-    t.integer "project_id"
-    t.datetime "created_at"
-    t.datetime "updated_at"
-    t.integer "action"
-    t.integer "author_id"
+    t.string   "target_type"
+    t.integer  "target_id"
+    t.string   "title"
+    t.text     "data"
+    t.integer  "project_id"
+    t.datetime "created_at"
+    t.datetime "updated_at"
+    t.integer  "action"
+    t.integer  "author_id"
   end
 
   add_index "events", ["action"], name: "index_events_on_action", using: :btree
@@ -435,8 +428,8 @@
   add_index "events", ["target_type"], name: "index_events_on_target_type", using: :btree
 
   create_table "forked_project_links", force: :cascade do |t|
-    t.integer "forked_to_project_id", null: false
-    t.integer "forked_from_project_id", null: false
+    t.integer  "forked_to_project_id",   null: false
+    t.integer  "forked_from_project_id", null: false
     t.datetime "created_at"
     t.datetime "updated_at"
   end
@@ -444,9 +437,9 @@
   add_index "forked_project_links", ["forked_to_project_id"], name: "index_forked_project_links_on_forked_to_project_id", unique: true, using: :btree
 
   create_table "identities", force: :cascade do |t|
-    t.string "extern_uid"
-    t.string "provider"
-    t.integer "user_id"
+    t.string   "extern_uid"
+    t.string   "provider"
+    t.integer  "user_id"
     t.datetime "created_at"
     t.datetime "updated_at"
   end
@@ -454,37 +447,37 @@
   add_index "identities", ["user_id"], name: "index_identities_on_user_id", using: :btree
 
   create_table "issue_metrics", force: :cascade do |t|
-    t.integer "issue_id", null: false
+    t.integer  "issue_id",                           null: false
     t.datetime "first_mentioned_in_commit_at"
     t.datetime "first_associated_with_milestone_at"
     t.datetime "first_added_to_board_at"
-    t.datetime "created_at", null: false
-    t.datetime "updated_at", null: false
+    t.datetime "created_at",                         null: false
+    t.datetime "updated_at",                         null: false
   end
 
   add_index "issue_metrics", ["issue_id"], name: "index_issue_metrics", using: :btree
 
   create_table "issues", force: :cascade do |t|
-    t.string "title"
-    t.integer "assignee_id"
-    t.integer "author_id"
-    t.integer "project_id"
-    t.datetime "created_at"
-    t.datetime "updated_at"
-    t.integer "position", default: 0
-    t.string "branch_name"
-    t.text "description"
-    t.integer "milestone_id"
-    t.string "state"
-    t.integer "iid"
-    t.integer "updated_by_id"
-    t.boolean "confidential", default: false
+    t.string   "title"
+    t.integer  "assignee_id"
+    t.integer  "author_id"
+    t.integer  "project_id"
+    t.datetime "created_at"
+    t.datetime "updated_at"
+    t.integer  "position",         default: 0
+    t.string   "branch_name"
+    t.text     "description"
+    t.integer  "milestone_id"
+    t.string   "state"
+    t.integer  "iid"
+    t.integer  "updated_by_id"
+    t.boolean  "confidential",     default: false
     t.datetime "deleted_at"
-    t.date "due_date"
-    t.integer "moved_to_id"
-    t.integer "lock_version"
-    t.text "title_html"
-    t.text "description_html"
+    t.date     "due_date"
+    t.integer  "moved_to_id"
+    t.integer  "lock_version"
+    t.text     "title_html"
+    t.text     "description_html"
   end
 
   add_index "issues", ["assignee_id"], name: "index_issues_on_assignee_id", using: :btree
@@ -500,23 +493,23 @@
   add_index "issues", ["title"], name: "index_issues_on_title_trigram", using: :gin, opclasses: {"title"=>"gin_trgm_ops"}
 
   create_table "keys", force: :cascade do |t|
-    t.integer "user_id"
-    t.datetime "created_at"
-    t.datetime "updated_at"
-    t.text "key"
-    t.string "title"
-    t.string "type"
-    t.string "fingerprint"
-    t.boolean "public", default: false, null: false
+    t.integer  "user_id"
+    t.datetime "created_at"
+    t.datetime "updated_at"
+    t.text     "key"
+    t.string   "title"
+    t.string   "type"
+    t.string   "fingerprint"
+    t.boolean  "public",      default: false, null: false
   end
 
   add_index "keys", ["fingerprint"], name: "index_keys_on_fingerprint", unique: true, using: :btree
   add_index "keys", ["user_id"], name: "index_keys_on_user_id", using: :btree
 
   create_table "label_links", force: :cascade do |t|
-    t.integer "label_id"
-    t.integer "target_id"
-    t.string "target_type"
+    t.integer  "label_id"
+    t.integer  "target_id"
+    t.string   "target_type"
     t.datetime "created_at"
     t.datetime "updated_at"
   end
@@ -525,15 +518,15 @@
   add_index "label_links", ["target_id", "target_type"], name: "index_label_links_on_target_id_and_target_type", using: :btree
 
   create_table "labels", force: :cascade do |t|
-    t.string "title"
-    t.string "color"
-    t.integer "project_id"
-    t.datetime "created_at"
-    t.datetime "updated_at"
-    t.boolean "template", default: false
-    t.string "description"
-    t.integer "priority"
-    t.text "description_html"
+    t.string   "title"
+    t.string   "color"
+    t.integer  "project_id"
+    t.datetime "created_at"
+    t.datetime "updated_at"
+    t.boolean  "template",         default: false
+    t.string   "description"
+    t.integer  "priority"
+    t.text     "description_html"
   end
 
   add_index "labels", ["priority"], name: "index_labels_on_priority", using: :btree
@@ -541,18 +534,18 @@
   add_index "labels", ["title"], name: "index_labels_on_title", using: :btree
 
   create_table "lfs_objects", force: :cascade do |t|
-    t.string "oid", null: false
-    t.integer "size", limit: 8, null: false
-    t.datetime "created_at"
-    t.datetime "updated_at"
-    t.string "file"
+    t.string   "oid",                  null: false
+    t.integer  "size",       limit: 8, null: false
+    t.datetime "created_at"
+    t.datetime "updated_at"
+    t.string   "file"
   end
 
   add_index "lfs_objects", ["oid"], name: "index_lfs_objects_on_oid", unique: true, using: :btree
 
   create_table "lfs_objects_projects", force: :cascade do |t|
-    t.integer "lfs_object_id", null: false
-    t.integer "project_id", null: false
+    t.integer  "lfs_object_id", null: false
+    t.integer  "project_id",    null: false
     t.datetime "created_at"
     t.datetime "updated_at"
   end
@@ -560,12 +553,12 @@
   add_index "lfs_objects_projects", ["project_id"], name: "index_lfs_objects_projects_on_project_id", using: :btree
 
   create_table "lists", force: :cascade do |t|
-    t.integer "board_id", null: false
-    t.integer "label_id"
-    t.integer "list_type", default: 1, null: false
-    t.integer "position"
-    t.datetime "created_at", null: false
-    t.datetime "updated_at", null: false
+    t.integer  "board_id",               null: false
+    t.integer  "label_id"
+    t.integer  "list_type",  default: 1, null: false
+    t.integer  "position"
+    t.datetime "created_at",             null: false
+    t.datetime "updated_at",             null: false
   end
 
   add_index "lists", ["board_id", "label_id"], name: "index_lists_on_board_id_and_label_id", unique: true, using: :btree
@@ -573,20 +566,20 @@
   add_index "lists", ["label_id"], name: "index_lists_on_label_id", using: :btree
 
   create_table "members", force: :cascade do |t|
-    t.integer "access_level", null: false
-    t.integer "source_id", null: false
-    t.string "source_type", null: false
-    t.integer "user_id"
-    t.integer "notification_level", null: false
-    t.string "type"
-    t.datetime "created_at"
-    t.datetime "updated_at"
-    t.integer "created_by_id"
-    t.string "invite_email"
-    t.string "invite_token"
+    t.integer  "access_level",       null: false
+    t.integer  "source_id",          null: false
+    t.string   "source_type",        null: false
+    t.integer  "user_id"
+    t.integer  "notification_level", null: false
+    t.string   "type"
+    t.datetime "created_at"
+    t.datetime "updated_at"
+    t.integer  "created_by_id"
+    t.string   "invite_email"
+    t.string   "invite_token"
     t.datetime "invite_accepted_at"
     t.datetime "requested_at"
-    t.date "expires_at"
+    t.date     "expires_at"
   end
 
   add_index "members", ["access_level"], name: "index_members_on_access_level", using: :btree
@@ -596,73 +589,62 @@
   add_index "members", ["user_id"], name: "index_members_on_user_id", using: :btree
 
   create_table "merge_request_diffs", force: :cascade do |t|
-    t.string "state"
-    t.text "st_commits"
-    t.text "st_diffs"
-    t.integer "merge_request_id", null: false
-    t.datetime "created_at"
-    t.datetime "updated_at"
-    t.string "base_commit_sha"
-    t.string "real_size"
-    t.string "head_commit_sha"
-    t.string "start_commit_sha"
+    t.string   "state"
+    t.text     "st_commits"
+    t.text     "st_diffs"
+    t.integer  "merge_request_id", null: false
+    t.datetime "created_at"
+    t.datetime "updated_at"
+    t.string   "base_commit_sha"
+    t.string   "real_size"
+    t.string   "head_commit_sha"
+    t.string   "start_commit_sha"
   end
 
   add_index "merge_request_diffs", ["merge_request_id"], name: "index_merge_request_diffs_on_merge_request_id", using: :btree
 
   create_table "merge_request_metrics", force: :cascade do |t|
-    t.integer "merge_request_id", null: false
+    t.integer  "merge_request_id",                null: false
     t.datetime "latest_build_started_at"
     t.datetime "latest_build_finished_at"
     t.datetime "first_deployed_to_production_at"
     t.datetime "merged_at"
-    t.datetime "created_at", null: false
-    t.datetime "updated_at", null: false
+    t.datetime "created_at",                      null: false
+    t.datetime "updated_at",                      null: false
   end
 
   add_index "merge_request_metrics", ["first_deployed_to_production_at"], name: "index_merge_request_metrics_on_first_deployed_to_production_at", using: :btree
   add_index "merge_request_metrics", ["merge_request_id"], name: "index_merge_request_metrics", using: :btree
 
   create_table "merge_requests", force: :cascade do |t|
-    t.string "target_branch", null: false
-    t.string "source_branch", null: false
-    t.integer "source_project_id", null: false
-    t.integer "author_id"
-    t.integer "assignee_id"
-    t.string "title"
-    t.datetime "created_at"
-    t.datetime "updated_at"
-    t.integer "milestone_id"
-    t.string "state"
-    t.string "merge_status"
-    t.integer "target_project_id", null: false
-    t.integer "iid"
-    t.text "description"
-    t.integer "position", default: 0
+    t.string   "target_branch",                                null: false
+    t.string   "source_branch",                                null: false
+    t.integer  "source_project_id",                            null: false
+    t.integer  "author_id"
+    t.integer  "assignee_id"
+    t.string   "title"
+    t.datetime "created_at"
+    t.datetime "updated_at"
+    t.integer  "milestone_id"
+    t.string   "state"
+    t.string   "merge_status"
+    t.integer  "target_project_id",                            null: false
+    t.integer  "iid"
+    t.text     "description"
+    t.integer  "position",                     default: 0
     t.datetime "locked_at"
-<<<<<<< HEAD
     t.integer  "updated_by_id"
-    t.string   "merge_error"
+    t.text     "merge_error"
     t.boolean  "merge_when_build_succeeds",    default: false, null: false
     t.integer  "merge_user_id"
     t.string   "merge_commit_sha"
     t.datetime "deleted_at"
     t.string   "in_progress_merge_commit_sha"
+    t.integer  "lock_version"
+    t.text     "title_html"
+    t.text     "description_html"
     t.boolean  "remove_source_branch",         default: true,  null: false
     t.text     "commit_message"
-=======
-    t.integer "updated_by_id"
-    t.text "merge_error"
-    t.text "merge_params"
-    t.boolean "merge_when_build_succeeds", default: false, null: false
-    t.integer "merge_user_id"
-    t.string "merge_commit_sha"
-    t.datetime "deleted_at"
-    t.string "in_progress_merge_commit_sha"
-    t.integer "lock_version"
-    t.text "title_html"
-    t.text "description_html"
->>>>>>> fd2b79b6
   end
 
   add_index "merge_requests", ["assignee_id"], name: "index_merge_requests_on_assignee_id", using: :btree
@@ -679,26 +661,26 @@
   add_index "merge_requests", ["title"], name: "index_merge_requests_on_title_trigram", using: :gin, opclasses: {"title"=>"gin_trgm_ops"}
 
   create_table "merge_requests_closing_issues", force: :cascade do |t|
-    t.integer "merge_request_id", null: false
-    t.integer "issue_id", null: false
-    t.datetime "created_at", null: false
-    t.datetime "updated_at", null: false
+    t.integer  "merge_request_id", null: false
+    t.integer  "issue_id",         null: false
+    t.datetime "created_at",       null: false
+    t.datetime "updated_at",       null: false
   end
 
   add_index "merge_requests_closing_issues", ["issue_id"], name: "index_merge_requests_closing_issues_on_issue_id", using: :btree
   add_index "merge_requests_closing_issues", ["merge_request_id"], name: "index_merge_requests_closing_issues_on_merge_request_id", using: :btree
 
   create_table "milestones", force: :cascade do |t|
-    t.string "title", null: false
-    t.integer "project_id", null: false
-    t.text "description"
-    t.date "due_date"
-    t.datetime "created_at"
-    t.datetime "updated_at"
-    t.string "state"
-    t.integer "iid"
-    t.text "title_html"
-    t.text "description_html"
+    t.string   "title",            null: false
+    t.integer  "project_id",       null: false
+    t.text     "description"
+    t.date     "due_date"
+    t.datetime "created_at"
+    t.datetime "updated_at"
+    t.string   "state"
+    t.integer  "iid"
+    t.text     "title_html"
+    t.text     "description_html"
   end
 
   add_index "milestones", ["description"], name: "index_milestones_on_description_trigram", using: :gin, opclasses: {"description"=>"gin_trgm_ops"}
@@ -709,20 +691,20 @@
   add_index "milestones", ["title"], name: "index_milestones_on_title_trigram", using: :gin, opclasses: {"title"=>"gin_trgm_ops"}
 
   create_table "namespaces", force: :cascade do |t|
-    t.string "name", null: false
-    t.string "path", null: false
-    t.integer "owner_id"
-    t.datetime "created_at"
-    t.datetime "updated_at"
-    t.string "type"
-    t.string "description", default: "", null: false
-    t.string "avatar"
-    t.boolean "share_with_group_lock", default: false
-    t.integer "visibility_level", default: 20, null: false
-    t.boolean "request_access_enabled", default: true, null: false
+    t.string   "name",                                   null: false
+    t.string   "path",                                   null: false
+    t.integer  "owner_id"
+    t.datetime "created_at"
+    t.datetime "updated_at"
+    t.string   "type"
+    t.string   "description",            default: "",    null: false
+    t.string   "avatar"
+    t.boolean  "share_with_group_lock",  default: false
+    t.integer  "visibility_level",       default: 20,    null: false
+    t.boolean  "request_access_enabled", default: true,  null: false
     t.datetime "deleted_at"
-    t.boolean "lfs_enabled"
-    t.text "description_html"
+    t.boolean  "lfs_enabled"
+    t.text     "description_html"
   end
 
   add_index "namespaces", ["created_at"], name: "index_namespaces_on_created_at", using: :btree
@@ -735,27 +717,27 @@
   add_index "namespaces", ["type"], name: "index_namespaces_on_type", using: :btree
 
   create_table "notes", force: :cascade do |t|
-    t.text "note"
-    t.string "noteable_type"
-    t.integer "author_id"
-    t.datetime "created_at"
-    t.datetime "updated_at"
-    t.integer "project_id"
-    t.string "attachment"
-    t.string "line_code"
-    t.string "commit_id"
-    t.integer "noteable_id"
-    t.boolean "system", default: false, null: false
-    t.text "st_diff"
-    t.integer "updated_by_id"
-    t.string "type"
-    t.text "position"
-    t.text "original_position"
+    t.text     "note"
+    t.string   "noteable_type"
+    t.integer  "author_id"
+    t.datetime "created_at"
+    t.datetime "updated_at"
+    t.integer  "project_id"
+    t.string   "attachment"
+    t.string   "line_code"
+    t.string   "commit_id"
+    t.integer  "noteable_id"
+    t.boolean  "system",                 default: false, null: false
+    t.text     "st_diff"
+    t.integer  "updated_by_id"
+    t.string   "type"
+    t.text     "position"
+    t.text     "original_position"
     t.datetime "resolved_at"
-    t.integer "resolved_by_id"
-    t.string "discussion_id"
-    t.string "original_discussion_id"
-    t.text "note_html"
+    t.integer  "resolved_by_id"
+    t.string   "discussion_id"
+    t.string   "original_discussion_id"
+    t.text     "note_html"
   end
 
   add_index "notes", ["author_id"], name: "index_notes_on_author_id", using: :btree
@@ -771,13 +753,13 @@
   add_index "notes", ["updated_at"], name: "index_notes_on_updated_at", using: :btree
 
   create_table "notification_settings", force: :cascade do |t|
-    t.integer "user_id", null: false
-    t.integer "source_id"
-    t.string "source_type"
-    t.integer "level", default: 0, null: false
-    t.datetime "created_at", null: false
-    t.datetime "updated_at", null: false
-    t.text "events"
+    t.integer  "user_id",                 null: false
+    t.integer  "source_id"
+    t.string   "source_type"
+    t.integer  "level",       default: 0, null: false
+    t.datetime "created_at",              null: false
+    t.datetime "updated_at",              null: false
+    t.text     "events"
   end
 
   add_index "notification_settings", ["source_id", "source_type"], name: "index_notification_settings_on_source_id_and_source_type", using: :btree
@@ -785,27 +767,27 @@
   add_index "notification_settings", ["user_id"], name: "index_notification_settings_on_user_id", using: :btree
 
   create_table "oauth_access_grants", force: :cascade do |t|
-    t.integer "resource_owner_id", null: false
-    t.integer "application_id", null: false
-    t.string "token", null: false
-    t.integer "expires_in", null: false
-    t.text "redirect_uri", null: false
-    t.datetime "created_at", null: false
+    t.integer  "resource_owner_id", null: false
+    t.integer  "application_id",    null: false
+    t.string   "token",             null: false
+    t.integer  "expires_in",        null: false
+    t.text     "redirect_uri",      null: false
+    t.datetime "created_at",        null: false
     t.datetime "revoked_at"
-    t.string "scopes"
+    t.string   "scopes"
   end
 
   add_index "oauth_access_grants", ["token"], name: "index_oauth_access_grants_on_token", unique: true, using: :btree
 
   create_table "oauth_access_tokens", force: :cascade do |t|
-    t.integer "resource_owner_id"
-    t.integer "application_id"
-    t.string "token", null: false
-    t.string "refresh_token"
-    t.integer "expires_in"
+    t.integer  "resource_owner_id"
+    t.integer  "application_id"
+    t.string   "token",             null: false
+    t.string   "refresh_token"
+    t.integer  "expires_in"
     t.datetime "revoked_at"
-    t.datetime "created_at", null: false
-    t.string "scopes"
+    t.datetime "created_at",        null: false
+    t.string   "scopes"
   end
 
   add_index "oauth_access_tokens", ["refresh_token"], name: "index_oauth_access_tokens_on_refresh_token", unique: true, using: :btree
@@ -813,22 +795,21 @@
   add_index "oauth_access_tokens", ["token"], name: "index_oauth_access_tokens_on_token", unique: true, using: :btree
 
   create_table "oauth_applications", force: :cascade do |t|
-    t.string "name", null: false
-    t.string "uid", null: false
-    t.string "secret", null: false
-    t.text "redirect_uri", null: false
-    t.string "scopes", default: "", null: false
-    t.datetime "created_at"
-    t.datetime "updated_at"
-    t.integer "owner_id"
-    t.string "owner_type"
+    t.string   "name",                      null: false
+    t.string   "uid",                       null: false
+    t.string   "secret",                    null: false
+    t.text     "redirect_uri",              null: false
+    t.string   "scopes",       default: "", null: false
+    t.datetime "created_at"
+    t.datetime "updated_at"
+    t.integer  "owner_id"
+    t.string   "owner_type"
   end
 
   add_index "oauth_applications", ["owner_id", "owner_type"], name: "index_oauth_applications_on_owner_id_and_owner_type", using: :btree
   add_index "oauth_applications", ["uid"], name: "index_oauth_applications_on_uid", unique: true, using: :btree
 
   create_table "personal_access_tokens", force: :cascade do |t|
-<<<<<<< HEAD
     t.integer  "user_id",                    null: false
     t.string   "token",                      null: false
     t.string   "name",                       null: false
@@ -836,27 +817,18 @@
     t.datetime "expires_at"
     t.datetime "created_at",                 null: false
     t.datetime "updated_at",                 null: false
-=======
-    t.integer "user_id", null: false
-    t.string "token", null: false
-    t.string "name", null: false
-    t.boolean "revoked", default: false
-    t.datetime "expires_at"
-    t.datetime "created_at", null: false
-    t.datetime "updated_at", null: false
->>>>>>> fd2b79b6
   end
 
   add_index "personal_access_tokens", ["token"], name: "index_personal_access_tokens_on_token", unique: true, using: :btree
   add_index "personal_access_tokens", ["user_id"], name: "index_personal_access_tokens_on_user_id", using: :btree
 
   create_table "project_features", force: :cascade do |t|
-    t.integer "project_id"
-    t.integer "merge_requests_access_level"
-    t.integer "issues_access_level"
-    t.integer "wiki_access_level"
-    t.integer "snippets_access_level"
-    t.integer "builds_access_level"
+    t.integer  "project_id"
+    t.integer  "merge_requests_access_level"
+    t.integer  "issues_access_level"
+    t.integer  "wiki_access_level"
+    t.integer  "snippets_access_level"
+    t.integer  "builds_access_level"
     t.datetime "created_at"
     t.datetime "updated_at"
   end
@@ -864,69 +836,60 @@
   add_index "project_features", ["project_id"], name: "index_project_features_on_project_id", using: :btree
 
   create_table "project_group_links", force: :cascade do |t|
-    t.integer "project_id", null: false
-    t.integer "group_id", null: false
-    t.datetime "created_at"
-    t.datetime "updated_at"
-    t.integer "group_access", default: 30, null: false
-    t.date "expires_at"
+    t.integer  "project_id",                null: false
+    t.integer  "group_id",                  null: false
+    t.datetime "created_at"
+    t.datetime "updated_at"
+    t.integer  "group_access", default: 30, null: false
+    t.date     "expires_at"
   end
 
   create_table "project_import_data", force: :cascade do |t|
     t.integer "project_id"
-    t.text "data"
-    t.text "encrypted_credentials"
-    t.string "encrypted_credentials_iv"
-    t.string "encrypted_credentials_salt"
+    t.text    "data"
+    t.text    "encrypted_credentials"
+    t.string  "encrypted_credentials_iv"
+    t.string  "encrypted_credentials_salt"
   end
 
   create_table "projects", force: :cascade do |t|
-    t.string "name"
-    t.string "path"
-    t.text "description"
-    t.datetime "created_at"
-    t.datetime "updated_at"
-    t.integer "creator_id"
-    t.integer "namespace_id"
+    t.string   "name"
+    t.string   "path"
+    t.text     "description"
+    t.datetime "created_at"
+    t.datetime "updated_at"
+    t.integer  "creator_id"
+    t.integer  "namespace_id"
     t.datetime "last_activity_at"
-    t.string "import_url"
-    t.integer "visibility_level", default: 0, null: false
-    t.boolean "archived", default: false, null: false
-    t.string "avatar"
-    t.string "import_status"
-    t.float "repository_size", default: 0.0
-    t.integer "star_count", default: 0, null: false
-    t.string "import_type"
-    t.string "import_source"
-    t.integer "commit_count", default: 0
-    t.text "import_error"
-    t.integer "ci_id"
-    t.boolean "shared_runners_enabled", default: true, null: false
-    t.string "runners_token"
-    t.string "build_coverage_regex"
-    t.boolean "build_allow_git_fetch", default: true, null: false
-    t.integer "build_timeout", default: 3600, null: false
-    t.boolean "pending_delete", default: false
-    t.boolean "public_builds", default: true, null: false
-    t.boolean "last_repository_check_failed"
+    t.string   "import_url"
+    t.integer  "visibility_level",                   default: 0,         null: false
+    t.boolean  "archived",                           default: false,     null: false
+    t.string   "avatar"
+    t.string   "import_status"
+    t.float    "repository_size",                    default: 0.0
+    t.integer  "star_count",                         default: 0,         null: false
+    t.string   "import_type"
+    t.string   "import_source"
+    t.integer  "commit_count",                       default: 0
+    t.text     "import_error"
+    t.integer  "ci_id"
+    t.boolean  "shared_runners_enabled",             default: true,      null: false
+    t.string   "runners_token"
+    t.string   "build_coverage_regex"
+    t.boolean  "build_allow_git_fetch",              default: true,      null: false
+    t.integer  "build_timeout",                      default: 3600,      null: false
+    t.boolean  "pending_delete",                     default: false
+    t.boolean  "public_builds",                      default: true,      null: false
+    t.boolean  "last_repository_check_failed"
     t.datetime "last_repository_check_at"
-<<<<<<< HEAD
     t.boolean  "container_registry_enabled"
     t.boolean  "only_allow_merge_if_build_succeeds", default: false,     null: false
     t.boolean  "has_external_issue_tracker"
     t.string   "repository_storage",                 default: "default", null: false
     t.boolean  "request_access_enabled",             default: true,      null: false
     t.boolean  "has_external_wiki"
-=======
-    t.boolean "container_registry_enabled"
-    t.boolean "only_allow_merge_if_build_succeeds", default: false, null: false
-    t.boolean "has_external_issue_tracker"
-    t.string "repository_storage", default: "default", null: false
-    t.boolean "request_access_enabled", default: true, null: false
-    t.boolean "has_external_wiki"
-    t.boolean "lfs_enabled"
-    t.text "description_html"
->>>>>>> fd2b79b6
+    t.boolean  "lfs_enabled"
+    t.text     "description_html"
   end
 
   add_index "projects", ["ci_id"], name: "index_projects_on_ci_id", using: :btree
@@ -945,26 +908,26 @@
   add_index "projects", ["visibility_level"], name: "index_projects_on_visibility_level", using: :btree
 
   create_table "protected_branch_merge_access_levels", force: :cascade do |t|
-    t.integer "protected_branch_id", null: false
-    t.integer "access_level", default: 40, null: false
-    t.datetime "created_at", null: false
-    t.datetime "updated_at", null: false
+    t.integer  "protected_branch_id",              null: false
+    t.integer  "access_level",        default: 40, null: false
+    t.datetime "created_at",                       null: false
+    t.datetime "updated_at",                       null: false
   end
 
   add_index "protected_branch_merge_access_levels", ["protected_branch_id"], name: "index_protected_branch_merge_access", using: :btree
 
   create_table "protected_branch_push_access_levels", force: :cascade do |t|
-    t.integer "protected_branch_id", null: false
-    t.integer "access_level", default: 40, null: false
-    t.datetime "created_at", null: false
-    t.datetime "updated_at", null: false
+    t.integer  "protected_branch_id",              null: false
+    t.integer  "access_level",        default: 40, null: false
+    t.datetime "created_at",                       null: false
+    t.datetime "updated_at",                       null: false
   end
 
   add_index "protected_branch_push_access_levels", ["protected_branch_id"], name: "index_protected_branch_push_access", using: :btree
 
   create_table "protected_branches", force: :cascade do |t|
-    t.integer "project_id", null: false
-    t.string "name", null: false
+    t.integer  "project_id", null: false
+    t.string   "name",       null: false
     t.datetime "created_at"
     t.datetime "updated_at"
   end
@@ -972,12 +935,12 @@
   add_index "protected_branches", ["project_id"], name: "index_protected_branches_on_project_id", using: :btree
 
   create_table "releases", force: :cascade do |t|
-    t.string "tag"
-    t.text "description"
-    t.integer "project_id"
-    t.datetime "created_at"
-    t.datetime "updated_at"
-    t.text "description_html"
+    t.string   "tag"
+    t.text     "description"
+    t.integer  "project_id"
+    t.datetime "created_at"
+    t.datetime "updated_at"
+    t.text     "description_html"
   end
 
   add_index "releases", ["project_id", "tag"], name: "index_releases_on_project_id_and_tag", using: :btree
@@ -986,54 +949,54 @@
   create_table "sent_notifications", force: :cascade do |t|
     t.integer "project_id"
     t.integer "noteable_id"
-    t.string "noteable_type"
+    t.string  "noteable_type"
     t.integer "recipient_id"
-    t.string "commit_id"
-    t.string "reply_key", null: false
-    t.string "line_code"
-    t.string "note_type"
-    t.text "position"
+    t.string  "commit_id"
+    t.string  "reply_key",     null: false
+    t.string  "line_code"
+    t.string  "note_type"
+    t.text    "position"
   end
 
   add_index "sent_notifications", ["reply_key"], name: "index_sent_notifications_on_reply_key", unique: true, using: :btree
 
   create_table "services", force: :cascade do |t|
-    t.string "type"
-    t.string "title"
-    t.integer "project_id"
-    t.datetime "created_at"
-    t.datetime "updated_at"
-    t.boolean "active", default: false, null: false
-    t.text "properties"
-    t.boolean "template", default: false
-    t.boolean "push_events", default: true
-    t.boolean "issues_events", default: true
-    t.boolean "merge_requests_events", default: true
-    t.boolean "tag_push_events", default: true
-    t.boolean "note_events", default: true, null: false
-    t.boolean "build_events", default: false, null: false
-    t.string "category", default: "common", null: false
-    t.boolean "default", default: false
-    t.boolean "wiki_page_events", default: true
-    t.boolean "pipeline_events", default: false, null: false
-    t.boolean "confidential_issues_events", default: true, null: false
+    t.string   "type"
+    t.string   "title"
+    t.integer  "project_id"
+    t.datetime "created_at"
+    t.datetime "updated_at"
+    t.boolean  "active",                     default: false,    null: false
+    t.text     "properties"
+    t.boolean  "template",                   default: false
+    t.boolean  "push_events",                default: true
+    t.boolean  "issues_events",              default: true
+    t.boolean  "merge_requests_events",      default: true
+    t.boolean  "tag_push_events",            default: true
+    t.boolean  "note_events",                default: true,     null: false
+    t.boolean  "build_events",               default: false,    null: false
+    t.string   "category",                   default: "common", null: false
+    t.boolean  "default",                    default: false
+    t.boolean  "wiki_page_events",           default: true
+    t.boolean  "pipeline_events",            default: false,    null: false
+    t.boolean  "confidential_issues_events", default: true,     null: false
   end
 
   add_index "services", ["project_id"], name: "index_services_on_project_id", using: :btree
   add_index "services", ["template"], name: "index_services_on_template", using: :btree
 
   create_table "snippets", force: :cascade do |t|
-    t.string "title"
-    t.text "content"
-    t.integer "author_id", null: false
-    t.integer "project_id"
-    t.datetime "created_at"
-    t.datetime "updated_at"
-    t.string "file_name"
-    t.string "type"
-    t.integer "visibility_level", default: 0, null: false
-    t.text "title_html"
-    t.text "content_html"
+    t.string   "title"
+    t.text     "content"
+    t.integer  "author_id",                    null: false
+    t.integer  "project_id"
+    t.datetime "created_at"
+    t.datetime "updated_at"
+    t.string   "file_name"
+    t.string   "type"
+    t.integer  "visibility_level", default: 0, null: false
+    t.text     "title_html"
+    t.text     "content_html"
   end
 
   add_index "snippets", ["author_id"], name: "index_snippets_on_author_id", using: :btree
@@ -1044,23 +1007,23 @@
   add_index "snippets", ["visibility_level"], name: "index_snippets_on_visibility_level", using: :btree
 
   create_table "spam_logs", force: :cascade do |t|
-    t.integer "user_id"
-    t.string "source_ip"
-    t.string "user_agent"
-    t.boolean "via_api"
-    t.string "noteable_type"
-    t.string "title"
-    t.text "description"
-    t.datetime "created_at", null: false
-    t.datetime "updated_at", null: false
-    t.boolean "submitted_as_ham", default: false, null: false
+    t.integer  "user_id"
+    t.string   "source_ip"
+    t.string   "user_agent"
+    t.boolean  "via_api"
+    t.string   "noteable_type"
+    t.string   "title"
+    t.text     "description"
+    t.datetime "created_at",                       null: false
+    t.datetime "updated_at",                       null: false
+    t.boolean  "submitted_as_ham", default: false, null: false
   end
 
   create_table "subscriptions", force: :cascade do |t|
-    t.integer "user_id"
-    t.integer "subscribable_id"
-    t.string "subscribable_type"
-    t.boolean "subscribed"
+    t.integer  "user_id"
+    t.integer  "subscribable_id"
+    t.string   "subscribable_type"
+    t.boolean  "subscribed"
     t.datetime "created_at"
     t.datetime "updated_at"
   end
@@ -1068,12 +1031,12 @@
   add_index "subscriptions", ["subscribable_id", "subscribable_type", "user_id"], name: "subscriptions_user_id_and_ref_fields", unique: true, using: :btree
 
   create_table "taggings", force: :cascade do |t|
-    t.integer "tag_id"
-    t.integer "taggable_id"
-    t.string "taggable_type"
-    t.integer "tagger_id"
-    t.string "tagger_type"
-    t.string "context"
+    t.integer  "tag_id"
+    t.integer  "taggable_id"
+    t.string   "taggable_type"
+    t.integer  "tagger_id"
+    t.string   "tagger_type"
+    t.string   "context"
     t.datetime "created_at"
   end
 
@@ -1081,24 +1044,24 @@
   add_index "taggings", ["taggable_id", "taggable_type", "context"], name: "index_taggings_on_taggable_id_and_taggable_type_and_context", using: :btree
 
   create_table "tags", force: :cascade do |t|
-    t.string "name"
+    t.string  "name"
     t.integer "taggings_count", default: 0
   end
 
   add_index "tags", ["name"], name: "index_tags_on_name", unique: true, using: :btree
 
   create_table "todos", force: :cascade do |t|
-    t.integer "user_id", null: false
-    t.integer "project_id", null: false
-    t.integer "target_id"
-    t.string "target_type", null: false
-    t.integer "author_id"
-    t.integer "action", null: false
-    t.string "state", null: false
-    t.datetime "created_at"
-    t.datetime "updated_at"
-    t.integer "note_id"
-    t.string "commit_id"
+    t.integer  "user_id",     null: false
+    t.integer  "project_id",  null: false
+    t.integer  "target_id"
+    t.string   "target_type", null: false
+    t.integer  "author_id"
+    t.integer  "action",      null: false
+    t.string   "state",       null: false
+    t.datetime "created_at"
+    t.datetime "updated_at"
+    t.integer  "note_id"
+    t.string   "commit_id"
   end
 
   add_index "todos", ["author_id"], name: "index_todos_on_author_id", using: :btree
@@ -1115,88 +1078,88 @@
   add_index "trending_projects", ["project_id"], name: "index_trending_projects_on_project_id", using: :btree
 
   create_table "u2f_registrations", force: :cascade do |t|
-    t.text "certificate"
-    t.string "key_handle"
-    t.string "public_key"
-    t.integer "counter"
-    t.integer "user_id"
-    t.datetime "created_at", null: false
-    t.datetime "updated_at", null: false
-    t.string "name"
+    t.text     "certificate"
+    t.string   "key_handle"
+    t.string   "public_key"
+    t.integer  "counter"
+    t.integer  "user_id"
+    t.datetime "created_at",  null: false
+    t.datetime "updated_at",  null: false
+    t.string   "name"
   end
 
   add_index "u2f_registrations", ["key_handle"], name: "index_u2f_registrations_on_key_handle", using: :btree
   add_index "u2f_registrations", ["user_id"], name: "index_u2f_registrations_on_user_id", using: :btree
 
   create_table "user_agent_details", force: :cascade do |t|
-    t.string "user_agent", null: false
-    t.string "ip_address", null: false
-    t.integer "subject_id", null: false
-    t.string "subject_type", null: false
-    t.boolean "submitted", default: false, null: false
-    t.datetime "created_at", null: false
-    t.datetime "updated_at", null: false
+    t.string   "user_agent",                   null: false
+    t.string   "ip_address",                   null: false
+    t.integer  "subject_id",                   null: false
+    t.string   "subject_type",                 null: false
+    t.boolean  "submitted",    default: false, null: false
+    t.datetime "created_at",                   null: false
+    t.datetime "updated_at",                   null: false
   end
 
   create_table "users", force: :cascade do |t|
-    t.string "email", default: "", null: false
-    t.string "encrypted_password", default: "", null: false
-    t.string "reset_password_token"
+    t.string   "email",                       default: "",    null: false
+    t.string   "encrypted_password",          default: "",    null: false
+    t.string   "reset_password_token"
     t.datetime "reset_password_sent_at"
     t.datetime "remember_created_at"
-    t.integer "sign_in_count", default: 0
+    t.integer  "sign_in_count",               default: 0
     t.datetime "current_sign_in_at"
     t.datetime "last_sign_in_at"
-    t.string "current_sign_in_ip"
-    t.string "last_sign_in_ip"
-    t.datetime "created_at"
-    t.datetime "updated_at"
-    t.string "name"
-    t.boolean "admin", default: false, null: false
-    t.integer "projects_limit", default: 10
-    t.string "skype", default: "", null: false
-    t.string "linkedin", default: "", null: false
-    t.string "twitter", default: "", null: false
-    t.string "authentication_token"
-    t.integer "theme_id", default: 1, null: false
-    t.string "bio"
-    t.integer "failed_attempts", default: 0
+    t.string   "current_sign_in_ip"
+    t.string   "last_sign_in_ip"
+    t.datetime "created_at"
+    t.datetime "updated_at"
+    t.string   "name"
+    t.boolean  "admin",                       default: false, null: false
+    t.integer  "projects_limit",              default: 10
+    t.string   "skype",                       default: "",    null: false
+    t.string   "linkedin",                    default: "",    null: false
+    t.string   "twitter",                     default: "",    null: false
+    t.string   "authentication_token"
+    t.integer  "theme_id",                    default: 1,     null: false
+    t.string   "bio"
+    t.integer  "failed_attempts",             default: 0
     t.datetime "locked_at"
-    t.string "username"
-    t.boolean "can_create_group", default: true, null: false
-    t.boolean "can_create_team", default: true, null: false
-    t.string "state"
-    t.integer "color_scheme_id", default: 1, null: false
+    t.string   "username"
+    t.boolean  "can_create_group",            default: true,  null: false
+    t.boolean  "can_create_team",             default: true,  null: false
+    t.string   "state"
+    t.integer  "color_scheme_id",             default: 1,     null: false
     t.datetime "password_expires_at"
-    t.integer "created_by_id"
+    t.integer  "created_by_id"
     t.datetime "last_credential_check_at"
-    t.string "avatar"
-    t.string "confirmation_token"
+    t.string   "avatar"
+    t.string   "confirmation_token"
     t.datetime "confirmed_at"
     t.datetime "confirmation_sent_at"
-    t.string "unconfirmed_email"
-    t.boolean "hide_no_ssh_key", default: false
-    t.string "website_url", default: "", null: false
-    t.string "notification_email"
-    t.boolean "hide_no_password", default: false
-    t.boolean "password_automatically_set", default: false
-    t.string "location"
-    t.string "encrypted_otp_secret"
-    t.string "encrypted_otp_secret_iv"
-    t.string "encrypted_otp_secret_salt"
-    t.boolean "otp_required_for_login", default: false, null: false
-    t.text "otp_backup_codes"
-    t.string "public_email", default: "", null: false
-    t.integer "dashboard", default: 0
-    t.integer "project_view", default: 0
-    t.integer "consumed_timestep"
-    t.integer "layout", default: 0
-    t.boolean "hide_project_limit", default: false
-    t.string "unlock_token"
+    t.string   "unconfirmed_email"
+    t.boolean  "hide_no_ssh_key",             default: false
+    t.string   "website_url",                 default: "",    null: false
+    t.string   "notification_email"
+    t.boolean  "hide_no_password",            default: false
+    t.boolean  "password_automatically_set",  default: false
+    t.string   "location"
+    t.string   "encrypted_otp_secret"
+    t.string   "encrypted_otp_secret_iv"
+    t.string   "encrypted_otp_secret_salt"
+    t.boolean  "otp_required_for_login",      default: false, null: false
+    t.text     "otp_backup_codes"
+    t.string   "public_email",                default: "",    null: false
+    t.integer  "dashboard",                   default: 0
+    t.integer  "project_view",                default: 0
+    t.integer  "consumed_timestep"
+    t.integer  "layout",                      default: 0
+    t.boolean  "hide_project_limit",          default: false
+    t.string   "unlock_token"
     t.datetime "otp_grace_period_started_at"
-    t.boolean "ldap_email", default: false, null: false
-    t.boolean "external", default: false
-    t.string "organization"
+    t.boolean  "ldap_email",                  default: false, null: false
+    t.boolean  "external",                    default: false
+    t.string   "organization"
   end
 
   add_index "users", ["admin"], name: "index_users_on_admin", using: :btree
@@ -1214,8 +1177,8 @@
   add_index "users", ["username"], name: "index_users_on_username_trigram", using: :gin, opclasses: {"username"=>"gin_trgm_ops"}
 
   create_table "users_star_projects", force: :cascade do |t|
-    t.integer "project_id", null: false
-    t.integer "user_id", null: false
+    t.integer  "project_id", null: false
+    t.integer  "user_id",    null: false
     t.datetime "created_at"
     t.datetime "updated_at"
   end
@@ -1225,23 +1188,23 @@
   add_index "users_star_projects", ["user_id"], name: "index_users_star_projects_on_user_id", using: :btree
 
   create_table "web_hooks", force: :cascade do |t|
-    t.string "url", limit: 2000
-    t.integer "project_id"
-    t.datetime "created_at"
-    t.datetime "updated_at"
-    t.string "type", default: "ProjectHook"
-    t.integer "service_id"
-    t.boolean "push_events", default: true, null: false
-    t.boolean "issues_events", default: false, null: false
-    t.boolean "merge_requests_events", default: false, null: false
-    t.boolean "tag_push_events", default: false
-    t.boolean "note_events", default: false, null: false
-    t.boolean "enable_ssl_verification", default: true
-    t.boolean "build_events", default: false, null: false
-    t.boolean "wiki_page_events", default: false, null: false
-    t.string "token"
-    t.boolean "pipeline_events", default: false, null: false
-    t.boolean "confidential_issues_events", default: false, null: false
+    t.string   "url",                        limit: 2000
+    t.integer  "project_id"
+    t.datetime "created_at"
+    t.datetime "updated_at"
+    t.string   "type",                                    default: "ProjectHook"
+    t.integer  "service_id"
+    t.boolean  "push_events",                             default: true,          null: false
+    t.boolean  "issues_events",                           default: false,         null: false
+    t.boolean  "merge_requests_events",                   default: false,         null: false
+    t.boolean  "tag_push_events",                         default: false
+    t.boolean  "note_events",                             default: false,         null: false
+    t.boolean  "enable_ssl_verification",                 default: true
+    t.boolean  "build_events",                            default: false,         null: false
+    t.boolean  "wiki_page_events",                        default: false,         null: false
+    t.string   "token"
+    t.boolean  "pipeline_events",                         default: false,         null: false
+    t.boolean  "confidential_issues_events",              default: false,         null: false
   end
 
   add_index "web_hooks", ["project_id"], name: "index_web_hooks_on_project_id", using: :btree
