# encoding: UTF-8
# This file is auto-generated from the current state of the database. Instead
# of editing this file, please use the migrations feature of Active Record to
# incrementally modify your database, and then regenerate this schema definition.
#
# Note that this schema.rb definition is the authoritative source for your
# database schema. If you need to create the application database on another
# system, you should be using db:schema:load, not running all the migrations
# from scratch. The latter is a flawed and unsustainable approach (the more migrations
# you'll amass, the slower it'll run and the greater likelihood for issues).
#
# It's strongly recommended that you check this file into your version control system.

<<<<<<< HEAD
ActiveRecord::Schema.define(version: 20160302141317) do
=======
ActiveRecord::Schema.define(version: 20160309140734) do
>>>>>>> d9042e8b

  # These are extensions that must be enabled in order to support this database
  enable_extension "plpgsql"

  create_table "abuse_reports", force: :cascade do |t|
    t.integer  "reporter_id"
    t.integer  "user_id"
    t.text     "message"
    t.datetime "created_at"
    t.datetime "updated_at"
  end

  create_table "appearances", force: :cascade do |t|
    t.string   "title"
    t.text     "description"
    t.string   "logo"
    t.integer  "updated_by"
    t.datetime "created_at"
    t.datetime "updated_at"
    t.string   "header_logo"
  end

  create_table "application_settings", force: :cascade do |t|
    t.integer  "default_projects_limit"
    t.boolean  "signup_enabled"
    t.boolean  "signin_enabled"
    t.boolean  "gravatar_enabled"
    t.text     "sign_in_text"
    t.datetime "created_at"
    t.datetime "updated_at"
    t.string   "home_page_url"
    t.integer  "default_branch_protection",         default: 2
    t.boolean  "twitter_sharing_enabled",           default: true
    t.text     "help_text"
    t.text     "restricted_visibility_levels"
    t.boolean  "version_check_enabled",             default: true
    t.integer  "max_attachment_size",               default: 10,          null: false
    t.integer  "default_project_visibility"
    t.integer  "default_snippet_visibility"
    t.text     "restricted_signup_domains"
    t.boolean  "user_oauth_applications",           default: true
    t.string   "after_sign_out_path"
    t.integer  "session_expire_delay",              default: 10080,       null: false
    t.text     "import_sources"
    t.text     "help_page_text"
    t.string   "admin_notification_email"
    t.boolean  "shared_runners_enabled",            default: true,        null: false
    t.integer  "max_artifacts_size",                default: 100,         null: false
    t.string   "runners_registration_token"
    t.integer  "max_pages_size",                    default: 100,         null: false
    t.boolean  "require_two_factor_authentication", default: false
    t.integer  "two_factor_grace_period",           default: 48
    t.boolean  "metrics_enabled",                   default: false
    t.string   "metrics_host",                      default: "localhost"
    t.integer  "metrics_pool_size",                 default: 16
    t.integer  "metrics_timeout",                   default: 10
    t.integer  "metrics_method_call_threshold",     default: 10
    t.boolean  "recaptcha_enabled",                 default: false
    t.string   "recaptcha_site_key"
    t.string   "recaptcha_private_key"
    t.integer  "metrics_port",                      default: 8089
    t.boolean  "akismet_enabled",                   default: false
    t.string   "akismet_api_key"
    t.integer  "metrics_sample_interval",           default: 15
    t.boolean  "sentry_enabled",                    default: false
    t.string   "sentry_dsn"
    t.boolean  "email_author_in_body",              default: false
  end

  create_table "approvals", force: :cascade do |t|
    t.integer  "merge_request_id", null: false
    t.integer  "user_id",          null: false
    t.datetime "created_at"
    t.datetime "updated_at"
  end

  create_table "approvers", force: :cascade do |t|
    t.integer  "target_id",   null: false
    t.string   "target_type"
    t.integer  "user_id",     null: false
    t.datetime "created_at"
    t.datetime "updated_at"
  end

  add_index "approvers", ["target_id", "target_type"], name: "index_approvers_on_target_id_and_target_type", using: :btree
  add_index "approvers", ["user_id"], name: "index_approvers_on_user_id", using: :btree

  create_table "audit_events", force: :cascade do |t|
    t.integer  "author_id",   null: false
    t.string   "type",        null: false
    t.integer  "entity_id",   null: false
    t.string   "entity_type", null: false
    t.text     "details"
    t.datetime "created_at"
    t.datetime "updated_at"
  end

  add_index "audit_events", ["author_id"], name: "index_audit_events_on_author_id", using: :btree
  add_index "audit_events", ["entity_id", "entity_type"], name: "index_audit_events_on_entity_id_and_entity_type", using: :btree
  add_index "audit_events", ["type"], name: "index_audit_events_on_type", using: :btree

  create_table "broadcast_messages", force: :cascade do |t|
    t.text     "message",    null: false
    t.datetime "starts_at"
    t.datetime "ends_at"
    t.datetime "created_at"
    t.datetime "updated_at"
    t.string   "color"
    t.string   "font"
  end

  create_table "ci_application_settings", force: :cascade do |t|
    t.boolean  "all_broken_builds"
    t.boolean  "add_pusher"
    t.datetime "created_at"
    t.datetime "updated_at"
  end

  create_table "ci_builds", force: :cascade do |t|
    t.integer  "project_id"
    t.string   "status"
    t.datetime "finished_at"
    t.text     "trace"
    t.datetime "created_at"
    t.datetime "updated_at"
    t.datetime "started_at"
    t.integer  "runner_id"
    t.float    "coverage"
    t.integer  "commit_id"
    t.text     "commands"
    t.integer  "job_id"
    t.string   "name"
    t.boolean  "deploy",             default: false
    t.text     "options"
    t.boolean  "allow_failure",      default: false, null: false
    t.string   "stage"
    t.integer  "trigger_request_id"
    t.integer  "stage_idx"
    t.boolean  "tag"
    t.string   "ref"
    t.integer  "user_id"
    t.string   "type"
    t.string   "target_url"
    t.string   "description"
    t.text     "artifacts_file"
    t.integer  "gl_project_id"
    t.text     "artifacts_metadata"
    t.integer  "erased_by_id"
    t.datetime "erased_at"
  end

  add_index "ci_builds", ["commit_id", "stage_idx", "created_at"], name: "index_ci_builds_on_commit_id_and_stage_idx_and_created_at", using: :btree
  add_index "ci_builds", ["commit_id", "status", "type"], name: "index_ci_builds_on_commit_id_and_status_and_type", using: :btree
  add_index "ci_builds", ["commit_id", "type", "name", "ref"], name: "index_ci_builds_on_commit_id_and_type_and_name_and_ref", using: :btree
  add_index "ci_builds", ["commit_id", "type", "ref"], name: "index_ci_builds_on_commit_id_and_type_and_ref", using: :btree
  add_index "ci_builds", ["commit_id"], name: "index_ci_builds_on_commit_id", using: :btree
  add_index "ci_builds", ["erased_by_id"], name: "index_ci_builds_on_erased_by_id", using: :btree
  add_index "ci_builds", ["gl_project_id"], name: "index_ci_builds_on_gl_project_id", using: :btree
  add_index "ci_builds", ["project_id", "commit_id"], name: "index_ci_builds_on_project_id_and_commit_id", using: :btree
  add_index "ci_builds", ["project_id"], name: "index_ci_builds_on_project_id", using: :btree
  add_index "ci_builds", ["runner_id"], name: "index_ci_builds_on_runner_id", using: :btree
  add_index "ci_builds", ["status"], name: "index_ci_builds_on_status", using: :btree
  add_index "ci_builds", ["type"], name: "index_ci_builds_on_type", using: :btree

  create_table "ci_commits", force: :cascade do |t|
    t.integer  "project_id"
    t.string   "ref"
    t.string   "sha"
    t.string   "before_sha"
    t.text     "push_data"
    t.datetime "created_at"
    t.datetime "updated_at"
    t.boolean  "tag",           default: false
    t.text     "yaml_errors"
    t.datetime "committed_at"
    t.integer  "gl_project_id"
  end

  add_index "ci_commits", ["gl_project_id"], name: "index_ci_commits_on_gl_project_id", using: :btree
  add_index "ci_commits", ["project_id", "committed_at", "id"], name: "index_ci_commits_on_project_id_and_committed_at_and_id", using: :btree
  add_index "ci_commits", ["project_id", "committed_at"], name: "index_ci_commits_on_project_id_and_committed_at", using: :btree
  add_index "ci_commits", ["project_id", "sha"], name: "index_ci_commits_on_project_id_and_sha", using: :btree
  add_index "ci_commits", ["project_id"], name: "index_ci_commits_on_project_id", using: :btree
  add_index "ci_commits", ["sha"], name: "index_ci_commits_on_sha", using: :btree

  create_table "ci_events", force: :cascade do |t|
    t.integer  "project_id"
    t.integer  "user_id"
    t.integer  "is_admin"
    t.text     "description"
    t.datetime "created_at"
    t.datetime "updated_at"
  end

  add_index "ci_events", ["created_at"], name: "index_ci_events_on_created_at", using: :btree
  add_index "ci_events", ["is_admin"], name: "index_ci_events_on_is_admin", using: :btree
  add_index "ci_events", ["project_id"], name: "index_ci_events_on_project_id", using: :btree

  create_table "ci_jobs", force: :cascade do |t|
    t.integer  "project_id",                          null: false
    t.text     "commands"
    t.boolean  "active",         default: true,       null: false
    t.datetime "created_at"
    t.datetime "updated_at"
    t.string   "name"
    t.boolean  "build_branches", default: true,       null: false
    t.boolean  "build_tags",     default: false,      null: false
    t.string   "job_type",       default: "parallel"
    t.string   "refs"
    t.datetime "deleted_at"
  end

  add_index "ci_jobs", ["deleted_at"], name: "index_ci_jobs_on_deleted_at", using: :btree
  add_index "ci_jobs", ["project_id"], name: "index_ci_jobs_on_project_id", using: :btree

  create_table "ci_projects", force: :cascade do |t|
    t.string   "name"
    t.integer  "timeout",                  default: 3600,  null: false
    t.datetime "created_at"
    t.datetime "updated_at"
    t.string   "token"
    t.string   "default_ref"
    t.string   "path"
    t.boolean  "always_build",             default: false, null: false
    t.integer  "polling_interval"
    t.boolean  "public",                   default: false, null: false
    t.string   "ssh_url_to_repo"
    t.integer  "gitlab_id"
    t.boolean  "allow_git_fetch",          default: true,  null: false
    t.string   "email_recipients",         default: "",    null: false
    t.boolean  "email_add_pusher",         default: true,  null: false
    t.boolean  "email_only_broken_builds", default: true,  null: false
    t.string   "skip_refs"
    t.string   "coverage_regex"
    t.boolean  "shared_runners_enabled",   default: false
    t.text     "generated_yaml_config"
  end

  add_index "ci_projects", ["gitlab_id"], name: "index_ci_projects_on_gitlab_id", using: :btree
  add_index "ci_projects", ["shared_runners_enabled"], name: "index_ci_projects_on_shared_runners_enabled", using: :btree

  create_table "ci_runner_projects", force: :cascade do |t|
    t.integer  "runner_id",     null: false
    t.integer  "project_id"
    t.datetime "created_at"
    t.datetime "updated_at"
    t.integer  "gl_project_id"
  end

  add_index "ci_runner_projects", ["gl_project_id"], name: "index_ci_runner_projects_on_gl_project_id", using: :btree
  add_index "ci_runner_projects", ["runner_id"], name: "index_ci_runner_projects_on_runner_id", using: :btree

  create_table "ci_runners", force: :cascade do |t|
    t.string   "token"
    t.datetime "created_at"
    t.datetime "updated_at"
    t.string   "description"
    t.datetime "contacted_at"
    t.boolean  "active",       default: true,  null: false
    t.boolean  "is_shared",    default: false
    t.string   "name"
    t.string   "version"
    t.string   "revision"
    t.string   "platform"
    t.string   "architecture"
  end

  create_table "ci_services", force: :cascade do |t|
    t.string   "type"
    t.string   "title"
    t.integer  "project_id",                 null: false
    t.datetime "created_at"
    t.datetime "updated_at"
    t.boolean  "active",     default: false, null: false
    t.text     "properties"
  end

  add_index "ci_services", ["project_id"], name: "index_ci_services_on_project_id", using: :btree

  create_table "ci_sessions", force: :cascade do |t|
    t.string   "session_id", null: false
    t.text     "data"
    t.datetime "created_at"
    t.datetime "updated_at"
  end

  add_index "ci_sessions", ["session_id"], name: "index_ci_sessions_on_session_id", using: :btree
  add_index "ci_sessions", ["updated_at"], name: "index_ci_sessions_on_updated_at", using: :btree

  create_table "ci_taggings", force: :cascade do |t|
    t.integer  "tag_id"
    t.integer  "taggable_id"
    t.string   "taggable_type"
    t.integer  "tagger_id"
    t.string   "tagger_type"
    t.string   "context",       limit: 128
    t.datetime "created_at"
  end

  add_index "ci_taggings", ["tag_id", "taggable_id", "taggable_type", "context", "tagger_id", "tagger_type"], name: "ci_taggings_idx", unique: true, using: :btree
  add_index "ci_taggings", ["taggable_id", "taggable_type", "context"], name: "index_ci_taggings_on_taggable_id_and_taggable_type_and_context", using: :btree

  create_table "ci_tags", force: :cascade do |t|
    t.string  "name"
    t.integer "taggings_count", default: 0
  end

  add_index "ci_tags", ["name"], name: "index_ci_tags_on_name", unique: true, using: :btree

  create_table "ci_trigger_requests", force: :cascade do |t|
    t.integer  "trigger_id", null: false
    t.text     "variables"
    t.datetime "created_at"
    t.datetime "updated_at"
    t.integer  "commit_id"
  end

  create_table "ci_triggers", force: :cascade do |t|
    t.string   "token"
    t.integer  "project_id"
    t.datetime "deleted_at"
    t.datetime "created_at"
    t.datetime "updated_at"
    t.integer  "gl_project_id"
  end

  add_index "ci_triggers", ["deleted_at"], name: "index_ci_triggers_on_deleted_at", using: :btree
  add_index "ci_triggers", ["gl_project_id"], name: "index_ci_triggers_on_gl_project_id", using: :btree

  create_table "ci_variables", force: :cascade do |t|
    t.integer "project_id"
    t.string  "key"
    t.text    "value"
    t.text    "encrypted_value"
    t.string  "encrypted_value_salt"
    t.string  "encrypted_value_iv"
    t.integer "gl_project_id"
  end

  add_index "ci_variables", ["gl_project_id"], name: "index_ci_variables_on_gl_project_id", using: :btree

  create_table "ci_web_hooks", force: :cascade do |t|
    t.string   "url",        null: false
    t.integer  "project_id", null: false
    t.datetime "created_at"
    t.datetime "updated_at"
  end

  create_table "deploy_keys_projects", force: :cascade do |t|
    t.integer  "deploy_key_id", null: false
    t.integer  "project_id",    null: false
    t.datetime "created_at"
    t.datetime "updated_at"
  end

  add_index "deploy_keys_projects", ["project_id"], name: "index_deploy_keys_projects_on_project_id", using: :btree

  create_table "emails", force: :cascade do |t|
    t.integer  "user_id",    null: false
    t.string   "email",      null: false
    t.datetime "created_at"
    t.datetime "updated_at"
  end

  add_index "emails", ["email"], name: "index_emails_on_email", unique: true, using: :btree
  add_index "emails", ["user_id"], name: "index_emails_on_user_id", using: :btree

  create_table "events", force: :cascade do |t|
    t.string   "target_type"
    t.integer  "target_id"
    t.string   "title"
    t.text     "data"
    t.integer  "project_id"
    t.datetime "created_at"
    t.datetime "updated_at"
    t.integer  "action"
    t.integer  "author_id"
  end

  add_index "events", ["action"], name: "index_events_on_action", using: :btree
  add_index "events", ["author_id"], name: "index_events_on_author_id", using: :btree
  add_index "events", ["created_at"], name: "index_events_on_created_at", using: :btree
  add_index "events", ["project_id"], name: "index_events_on_project_id", using: :btree
  add_index "events", ["target_id"], name: "index_events_on_target_id", using: :btree
  add_index "events", ["target_type"], name: "index_events_on_target_type", using: :btree

  create_table "forked_project_links", force: :cascade do |t|
    t.integer  "forked_to_project_id",   null: false
    t.integer  "forked_from_project_id", null: false
    t.datetime "created_at"
    t.datetime "updated_at"
  end

  add_index "forked_project_links", ["forked_to_project_id"], name: "index_forked_project_links_on_forked_to_project_id", unique: true, using: :btree

  create_table "geo_nodes", force: :cascade do |t|
    t.string  "schema"
    t.string  "host"
    t.integer "port"
    t.string  "relative_url_root"
    t.boolean "primary"
    t.integer "geo_node_key_id"
  end

  add_index "geo_nodes", ["geo_node_key_id"], name: "index_geo_nodes_on_geo_node_key_id", using: :btree
  add_index "geo_nodes", ["host"], name: "index_geo_nodes_on_host", using: :btree
  add_index "geo_nodes", ["primary"], name: "index_geo_nodes_on_primary", using: :btree

  create_table "git_hooks", force: :cascade do |t|
    t.string   "force_push_regex"
    t.string   "delete_branch_regex"
    t.string   "commit_message_regex"
    t.boolean  "deny_delete_tag"
    t.integer  "project_id"
    t.datetime "created_at"
    t.datetime "updated_at"
    t.string   "author_email_regex"
    t.boolean  "member_check",         default: false, null: false
    t.string   "file_name_regex"
    t.boolean  "is_sample",            default: false
    t.integer  "max_file_size",        default: 0,     null: false
  end

  create_table "historical_data", force: :cascade do |t|
    t.date     "date",              null: false
    t.integer  "active_user_count"
    t.datetime "created_at"
    t.datetime "updated_at"
  end

  create_table "identities", force: :cascade do |t|
    t.string   "extern_uid"
    t.string   "provider"
    t.integer  "user_id"
    t.datetime "created_at"
    t.datetime "updated_at"
  end

  add_index "identities", ["created_at", "id"], name: "index_identities_on_created_at_and_id", using: :btree
  add_index "identities", ["user_id"], name: "index_identities_on_user_id", using: :btree

  create_table "index_statuses", force: :cascade do |t|
    t.integer  "project_id",  null: false
    t.datetime "indexed_at"
    t.text     "note"
    t.string   "last_commit"
    t.datetime "created_at",  null: false
    t.datetime "updated_at",  null: false
  end

  add_index "index_statuses", ["project_id"], name: "index_index_statuses_on_project_id", unique: true, using: :btree

  create_table "issues", force: :cascade do |t|
    t.string   "title"
    t.integer  "assignee_id"
    t.integer  "author_id"
    t.integer  "project_id"
    t.datetime "created_at"
    t.datetime "updated_at"
    t.integer  "position",      default: 0
    t.string   "branch_name"
    t.text     "description"
    t.integer  "milestone_id"
    t.string   "state"
    t.integer  "iid"
    t.integer  "updated_by_id"
    t.integer  "weight"
  end

  add_index "issues", ["assignee_id"], name: "index_issues_on_assignee_id", using: :btree
  add_index "issues", ["author_id"], name: "index_issues_on_author_id", using: :btree
  add_index "issues", ["created_at", "id"], name: "index_issues_on_created_at_and_id", using: :btree
  add_index "issues", ["created_at"], name: "index_issues_on_created_at", using: :btree
  add_index "issues", ["milestone_id"], name: "index_issues_on_milestone_id", using: :btree
  add_index "issues", ["project_id", "iid"], name: "index_issues_on_project_id_and_iid", unique: true, using: :btree
  add_index "issues", ["project_id"], name: "index_issues_on_project_id", using: :btree
  add_index "issues", ["state"], name: "index_issues_on_state", using: :btree
  add_index "issues", ["title"], name: "index_issues_on_title", using: :btree

  create_table "keys", force: :cascade do |t|
    t.integer  "user_id"
    t.datetime "created_at"
    t.datetime "updated_at"
    t.text     "key"
    t.string   "title"
    t.string   "type"
    t.string   "fingerprint"
    t.boolean  "public",      default: false, null: false
  end

  add_index "keys", ["created_at", "id"], name: "index_keys_on_created_at_and_id", using: :btree
  add_index "keys", ["user_id"], name: "index_keys_on_user_id", using: :btree

  create_table "label_links", force: :cascade do |t|
    t.integer  "label_id"
    t.integer  "target_id"
    t.string   "target_type"
    t.datetime "created_at"
    t.datetime "updated_at"
  end

  add_index "label_links", ["label_id"], name: "index_label_links_on_label_id", using: :btree
  add_index "label_links", ["target_id", "target_type"], name: "index_label_links_on_target_id_and_target_type", using: :btree

  create_table "labels", force: :cascade do |t|
    t.string   "title"
    t.string   "color"
    t.integer  "project_id"
    t.datetime "created_at"
    t.datetime "updated_at"
    t.boolean  "template",    default: false
    t.string   "description"
  end

  add_index "labels", ["project_id"], name: "index_labels_on_project_id", using: :btree

  create_table "ldap_group_links", force: :cascade do |t|
    t.string   "cn",           null: false
    t.integer  "group_access", null: false
    t.integer  "group_id",     null: false
    t.datetime "created_at"
    t.datetime "updated_at"
    t.string   "provider"
  end

  create_table "lfs_objects", force: :cascade do |t|
    t.string   "oid",                  null: false
    t.integer  "size",       limit: 8, null: false
    t.datetime "created_at"
    t.datetime "updated_at"
    t.string   "file"
  end

  add_index "lfs_objects", ["oid"], name: "index_lfs_objects_on_oid", unique: true, using: :btree

  create_table "lfs_objects_projects", force: :cascade do |t|
    t.integer  "lfs_object_id", null: false
    t.integer  "project_id",    null: false
    t.datetime "created_at"
    t.datetime "updated_at"
  end

  add_index "lfs_objects_projects", ["project_id"], name: "index_lfs_objects_projects_on_project_id", using: :btree

  create_table "licenses", force: :cascade do |t|
    t.text     "data",       null: false
    t.datetime "created_at"
    t.datetime "updated_at"
  end

  create_table "members", force: :cascade do |t|
    t.integer  "access_level",       null: false
    t.integer  "source_id",          null: false
    t.string   "source_type",        null: false
    t.integer  "user_id"
    t.integer  "notification_level", null: false
    t.string   "type"
    t.datetime "created_at"
    t.datetime "updated_at"
    t.integer  "created_by_id"
    t.string   "invite_email"
    t.string   "invite_token"
    t.datetime "invite_accepted_at"
  end

  add_index "members", ["access_level"], name: "index_members_on_access_level", using: :btree
  add_index "members", ["created_at", "id"], name: "index_members_on_created_at_and_id", using: :btree
  add_index "members", ["invite_token"], name: "index_members_on_invite_token", unique: true, using: :btree
  add_index "members", ["source_id", "source_type"], name: "index_members_on_source_id_and_source_type", using: :btree
  add_index "members", ["type"], name: "index_members_on_type", using: :btree
  add_index "members", ["user_id"], name: "index_members_on_user_id", using: :btree

  create_table "merge_request_diffs", force: :cascade do |t|
    t.string   "state"
    t.text     "st_commits"
    t.text     "st_diffs"
    t.integer  "merge_request_id", null: false
    t.datetime "created_at"
    t.datetime "updated_at"
    t.string   "base_commit_sha"
    t.string   "real_size"
  end

  add_index "merge_request_diffs", ["merge_request_id"], name: "index_merge_request_diffs_on_merge_request_id", unique: true, using: :btree

  create_table "merge_requests", force: :cascade do |t|
    t.string   "target_branch",                             null: false
    t.string   "source_branch",                             null: false
    t.integer  "source_project_id",                         null: false
    t.integer  "author_id"
    t.integer  "assignee_id"
    t.string   "title"
    t.datetime "created_at"
    t.datetime "updated_at"
    t.integer  "milestone_id"
    t.string   "state"
    t.string   "merge_status"
    t.integer  "target_project_id",                         null: false
    t.integer  "iid"
    t.text     "description"
    t.integer  "position",                  default: 0
    t.datetime "locked_at"
    t.integer  "updated_by_id"
    t.string   "merge_error"
    t.text     "merge_params"
    t.boolean  "merge_when_build_succeeds", default: false, null: false
    t.integer  "merge_user_id"
    t.string   "merge_commit_sha"
  end

  add_index "merge_requests", ["assignee_id"], name: "index_merge_requests_on_assignee_id", using: :btree
  add_index "merge_requests", ["author_id"], name: "index_merge_requests_on_author_id", using: :btree
  add_index "merge_requests", ["created_at", "id"], name: "index_merge_requests_on_created_at_and_id", using: :btree
  add_index "merge_requests", ["created_at"], name: "index_merge_requests_on_created_at", using: :btree
  add_index "merge_requests", ["milestone_id"], name: "index_merge_requests_on_milestone_id", using: :btree
  add_index "merge_requests", ["source_branch"], name: "index_merge_requests_on_source_branch", using: :btree
  add_index "merge_requests", ["source_project_id"], name: "index_merge_requests_on_source_project_id", using: :btree
  add_index "merge_requests", ["target_branch"], name: "index_merge_requests_on_target_branch", using: :btree
  add_index "merge_requests", ["target_project_id", "iid"], name: "index_merge_requests_on_target_project_id_and_iid", unique: true, using: :btree
  add_index "merge_requests", ["title"], name: "index_merge_requests_on_title", using: :btree

  create_table "milestones", force: :cascade do |t|
    t.string   "title",       null: false
    t.integer  "project_id",  null: false
    t.text     "description"
    t.date     "due_date"
    t.datetime "created_at"
    t.datetime "updated_at"
    t.string   "state"
    t.integer  "iid"
  end

  add_index "milestones", ["created_at", "id"], name: "index_milestones_on_created_at_and_id", using: :btree
  add_index "milestones", ["due_date"], name: "index_milestones_on_due_date", using: :btree
  add_index "milestones", ["project_id", "iid"], name: "index_milestones_on_project_id_and_iid", unique: true, using: :btree
  add_index "milestones", ["project_id"], name: "index_milestones_on_project_id", using: :btree
  add_index "milestones", ["title"], name: "index_milestones_on_title", using: :btree

  create_table "namespaces", force: :cascade do |t|
    t.string   "name",                                  null: false
    t.string   "path",                                  null: false
    t.integer  "owner_id"
    t.datetime "created_at"
    t.datetime "updated_at"
    t.string   "type"
    t.string   "description",           default: "",    null: false
    t.string   "avatar"
    t.boolean  "membership_lock",       default: false
    t.boolean  "share_with_group_lock", default: false
  end

  add_index "namespaces", ["created_at", "id"], name: "index_namespaces_on_created_at_and_id", using: :btree
  add_index "namespaces", ["name"], name: "index_namespaces_on_name", unique: true, using: :btree
  add_index "namespaces", ["owner_id"], name: "index_namespaces_on_owner_id", using: :btree
  add_index "namespaces", ["path"], name: "index_namespaces_on_path", unique: true, using: :btree
  add_index "namespaces", ["type"], name: "index_namespaces_on_type", using: :btree

  create_table "notes", force: :cascade do |t|
    t.text     "note"
    t.string   "noteable_type"
    t.integer  "author_id"
    t.datetime "created_at"
    t.datetime "updated_at"
    t.integer  "project_id"
    t.string   "attachment"
    t.string   "line_code"
    t.string   "commit_id"
    t.integer  "noteable_id"
    t.boolean  "system",        default: false, null: false
    t.text     "st_diff"
    t.integer  "updated_by_id"
    t.boolean  "is_award",      default: false, null: false
  end

  add_index "notes", ["author_id"], name: "index_notes_on_author_id", using: :btree
  add_index "notes", ["commit_id"], name: "index_notes_on_commit_id", using: :btree
  add_index "notes", ["created_at", "id"], name: "index_notes_on_created_at_and_id", using: :btree
  add_index "notes", ["created_at"], name: "index_notes_on_created_at", using: :btree
  add_index "notes", ["is_award"], name: "index_notes_on_is_award", using: :btree
  add_index "notes", ["line_code"], name: "index_notes_on_line_code", using: :btree
  add_index "notes", ["noteable_id", "noteable_type"], name: "index_notes_on_noteable_id_and_noteable_type", using: :btree
  add_index "notes", ["noteable_type"], name: "index_notes_on_noteable_type", using: :btree
  add_index "notes", ["project_id", "noteable_type"], name: "index_notes_on_project_id_and_noteable_type", using: :btree
  add_index "notes", ["project_id"], name: "index_notes_on_project_id", using: :btree
  add_index "notes", ["updated_at"], name: "index_notes_on_updated_at", using: :btree

  create_table "oauth_access_grants", force: :cascade do |t|
    t.integer  "resource_owner_id", null: false
    t.integer  "application_id",    null: false
    t.string   "token",             null: false
    t.integer  "expires_in",        null: false
    t.text     "redirect_uri",      null: false
    t.datetime "created_at",        null: false
    t.datetime "revoked_at"
    t.string   "scopes"
  end

  add_index "oauth_access_grants", ["token"], name: "index_oauth_access_grants_on_token", unique: true, using: :btree

  create_table "oauth_access_tokens", force: :cascade do |t|
    t.integer  "resource_owner_id"
    t.integer  "application_id"
    t.string   "token",             null: false
    t.string   "refresh_token"
    t.integer  "expires_in"
    t.datetime "revoked_at"
    t.datetime "created_at",        null: false
    t.string   "scopes"
  end

  add_index "oauth_access_tokens", ["refresh_token"], name: "index_oauth_access_tokens_on_refresh_token", unique: true, using: :btree
  add_index "oauth_access_tokens", ["resource_owner_id"], name: "index_oauth_access_tokens_on_resource_owner_id", using: :btree
  add_index "oauth_access_tokens", ["token"], name: "index_oauth_access_tokens_on_token", unique: true, using: :btree

  create_table "oauth_applications", force: :cascade do |t|
    t.string   "name",                      null: false
    t.string   "uid",                       null: false
    t.string   "secret",                    null: false
    t.text     "redirect_uri",              null: false
    t.string   "scopes",       default: "", null: false
    t.datetime "created_at"
    t.datetime "updated_at"
    t.integer  "owner_id"
    t.string   "owner_type"
  end

  add_index "oauth_applications", ["owner_id", "owner_type"], name: "index_oauth_applications_on_owner_id_and_owner_type", using: :btree
  add_index "oauth_applications", ["uid"], name: "index_oauth_applications_on_uid", unique: true, using: :btree

  create_table "pages_domains", force: :cascade do |t|
    t.integer "project_id"
    t.text    "certificate"
    t.text    "encrypted_key"
    t.string  "encrypted_key_iv"
    t.string  "encrypted_key_salt"
    t.string  "domain"
  end

  add_index "pages_domains", ["domain"], name: "index_pages_domains_on_domain", unique: true, using: :btree

  create_table "project_group_links", force: :cascade do |t|
    t.integer  "project_id",                null: false
    t.integer  "group_id",                  null: false
    t.datetime "created_at"
    t.datetime "updated_at"
    t.integer  "group_access", default: 30, null: false
  end

  create_table "project_import_data", force: :cascade do |t|
    t.integer "project_id"
    t.text    "data"
  end

  create_table "projects", force: :cascade do |t|
    t.string   "name"
    t.string   "path"
    t.text     "description"
    t.datetime "created_at"
    t.datetime "updated_at"
    t.integer  "creator_id"
    t.boolean  "issues_enabled",                   default: true,     null: false
    t.boolean  "wall_enabled",                     default: true,     null: false
    t.boolean  "merge_requests_enabled",           default: true,     null: false
    t.boolean  "wiki_enabled",                     default: true,     null: false
    t.integer  "namespace_id"
    t.string   "issues_tracker",                   default: "gitlab", null: false
    t.string   "issues_tracker_id"
    t.boolean  "snippets_enabled",                 default: true,     null: false
    t.datetime "last_activity_at"
    t.string   "import_url"
    t.integer  "visibility_level",                 default: 0,        null: false
    t.boolean  "archived",                         default: false,    null: false
    t.string   "avatar"
    t.string   "import_status"
    t.float    "repository_size",                  default: 0.0
    t.text     "merge_requests_template"
    t.integer  "star_count",                       default: 0,        null: false
    t.boolean  "merge_requests_rebase_enabled",    default: false
    t.string   "import_type"
    t.string   "import_source"
    t.integer  "approvals_before_merge",           default: 0,        null: false
    t.boolean  "reset_approvals_on_push",          default: true
    t.integer  "commit_count",                     default: 0
    t.boolean  "merge_requests_ff_only_enabled",   default: false
    t.text     "issues_template"
    t.boolean  "mirror",                           default: false,    null: false
    t.datetime "mirror_last_update_at"
    t.datetime "mirror_last_successful_update_at"
    t.integer  "mirror_user_id"
    t.text     "import_error"
    t.integer  "ci_id"
    t.boolean  "builds_enabled",                   default: true,     null: false
    t.boolean  "shared_runners_enabled",           default: true,     null: false
    t.string   "runners_token"
    t.string   "build_coverage_regex"
<<<<<<< HEAD
    t.boolean  "build_allow_git_fetch",            default: true,     null: false
    t.integer  "build_timeout",                    default: 3600,     null: false
    t.boolean  "mirror_trigger_builds",            default: false,    null: false
    t.boolean  "pending_delete",                   default: false
    t.boolean  "public_builds",                    default: true,     null: false
=======
    t.boolean  "build_allow_git_fetch",  default: true,     null: false
    t.integer  "build_timeout",          default: 3600,     null: false
    t.boolean  "pending_delete",         default: false
    t.boolean  "public_builds",          default: true,     null: false
>>>>>>> d9042e8b
    t.string   "main_language"
  end

  add_index "projects", ["builds_enabled", "shared_runners_enabled"], name: "index_projects_on_builds_enabled_and_shared_runners_enabled", using: :btree
  add_index "projects", ["builds_enabled"], name: "index_projects_on_builds_enabled", using: :btree
  add_index "projects", ["ci_id"], name: "index_projects_on_ci_id", using: :btree
  add_index "projects", ["created_at", "id"], name: "index_projects_on_created_at_and_id", using: :btree
  add_index "projects", ["creator_id"], name: "index_projects_on_creator_id", using: :btree
  add_index "projects", ["last_activity_at"], name: "index_projects_on_last_activity_at", using: :btree
  add_index "projects", ["namespace_id"], name: "index_projects_on_namespace_id", using: :btree
  add_index "projects", ["path"], name: "index_projects_on_path", using: :btree
  add_index "projects", ["runners_token"], name: "index_projects_on_runners_token", using: :btree
  add_index "projects", ["star_count"], name: "index_projects_on_star_count", using: :btree
  add_index "projects", ["visibility_level"], name: "index_projects_on_visibility_level", using: :btree

  create_table "protected_branches", force: :cascade do |t|
    t.integer  "project_id",                          null: false
    t.string   "name",                                null: false
    t.datetime "created_at"
    t.datetime "updated_at"
    t.boolean  "developers_can_push", default: false, null: false
  end

  add_index "protected_branches", ["project_id"], name: "index_protected_branches_on_project_id", using: :btree

  create_table "releases", force: :cascade do |t|
    t.string   "tag"
    t.text     "description"
    t.integer  "project_id"
    t.datetime "created_at"
    t.datetime "updated_at"
  end

  add_index "releases", ["project_id", "tag"], name: "index_releases_on_project_id_and_tag", using: :btree
  add_index "releases", ["project_id"], name: "index_releases_on_project_id", using: :btree

  create_table "sent_notifications", force: :cascade do |t|
    t.integer "project_id"
    t.integer "noteable_id"
    t.string  "noteable_type"
    t.integer "recipient_id"
    t.string  "commit_id"
    t.string  "reply_key",     null: false
    t.string  "line_code"
  end

  add_index "sent_notifications", ["reply_key"], name: "index_sent_notifications_on_reply_key", unique: true, using: :btree

  create_table "services", force: :cascade do |t|
    t.string   "type"
    t.string   "title"
    t.integer  "project_id"
    t.datetime "created_at"
    t.datetime "updated_at"
    t.boolean  "active",                default: false,    null: false
    t.text     "properties"
    t.boolean  "template",              default: false
    t.boolean  "push_events",           default: true
    t.boolean  "issues_events",         default: true
    t.boolean  "merge_requests_events", default: true
    t.boolean  "tag_push_events",       default: true
    t.boolean  "note_events",           default: true,     null: false
    t.boolean  "build_events",          default: false,    null: false
    t.string   "category",              default: "common", null: false
    t.boolean  "default",               default: false
  end

  add_index "services", ["category"], name: "index_services_on_category", using: :btree
  add_index "services", ["created_at", "id"], name: "index_services_on_created_at_and_id", using: :btree
  add_index "services", ["default"], name: "index_services_on_default", using: :btree
  add_index "services", ["project_id"], name: "index_services_on_project_id", using: :btree
  add_index "services", ["template"], name: "index_services_on_template", using: :btree

  create_table "snippets", force: :cascade do |t|
    t.string   "title"
    t.text     "content"
    t.integer  "author_id",                    null: false
    t.integer  "project_id"
    t.datetime "created_at"
    t.datetime "updated_at"
    t.string   "file_name"
    t.string   "type"
    t.integer  "visibility_level", default: 0, null: false
  end

  add_index "snippets", ["author_id"], name: "index_snippets_on_author_id", using: :btree
  add_index "snippets", ["created_at", "id"], name: "index_snippets_on_created_at_and_id", using: :btree
  add_index "snippets", ["created_at"], name: "index_snippets_on_created_at", using: :btree
  add_index "snippets", ["project_id"], name: "index_snippets_on_project_id", using: :btree
  add_index "snippets", ["updated_at"], name: "index_snippets_on_updated_at", using: :btree
  add_index "snippets", ["visibility_level"], name: "index_snippets_on_visibility_level", using: :btree

  create_table "spam_logs", force: :cascade do |t|
    t.integer  "user_id"
    t.string   "source_ip"
    t.string   "user_agent"
    t.boolean  "via_api"
    t.integer  "project_id"
    t.string   "noteable_type"
    t.string   "title"
    t.text     "description"
    t.datetime "created_at",    null: false
    t.datetime "updated_at",    null: false
  end

  create_table "subscriptions", force: :cascade do |t|
    t.integer  "user_id"
    t.integer  "subscribable_id"
    t.string   "subscribable_type"
    t.boolean  "subscribed"
    t.datetime "created_at"
    t.datetime "updated_at"
  end

  add_index "subscriptions", ["subscribable_id", "subscribable_type", "user_id"], name: "subscriptions_user_id_and_ref_fields", unique: true, using: :btree

  create_table "taggings", force: :cascade do |t|
    t.integer  "tag_id"
    t.integer  "taggable_id"
    t.string   "taggable_type"
    t.integer  "tagger_id"
    t.string   "tagger_type"
    t.string   "context"
    t.datetime "created_at"
  end

  add_index "taggings", ["tag_id", "taggable_id", "taggable_type", "context", "tagger_id", "tagger_type"], name: "taggings_idx", unique: true, using: :btree
  add_index "taggings", ["taggable_id", "taggable_type", "context"], name: "index_taggings_on_taggable_id_and_taggable_type_and_context", using: :btree

  create_table "tags", force: :cascade do |t|
    t.string  "name"
    t.integer "taggings_count", default: 0
  end

  add_index "tags", ["name"], name: "index_tags_on_name", unique: true, using: :btree

  create_table "todos", force: :cascade do |t|
    t.integer  "user_id",     null: false
    t.integer  "project_id",  null: false
    t.integer  "target_id",   null: false
    t.string   "target_type", null: false
    t.integer  "author_id"
    t.integer  "action",      null: false
    t.string   "state",       null: false
    t.datetime "created_at"
    t.datetime "updated_at"
    t.integer  "note_id"
  end

  add_index "todos", ["author_id"], name: "index_todos_on_author_id", using: :btree
  add_index "todos", ["note_id"], name: "index_todos_on_note_id", using: :btree
  add_index "todos", ["project_id"], name: "index_todos_on_project_id", using: :btree
  add_index "todos", ["state"], name: "index_todos_on_state", using: :btree
  add_index "todos", ["target_type", "target_id"], name: "index_todos_on_target_type_and_target_id", using: :btree
  add_index "todos", ["user_id"], name: "index_todos_on_user_id", using: :btree

  create_table "users", force: :cascade do |t|
    t.string   "email",                       default: "",    null: false
    t.string   "encrypted_password",          default: "",    null: false
    t.string   "reset_password_token"
    t.datetime "reset_password_sent_at"
    t.datetime "remember_created_at"
    t.integer  "sign_in_count",               default: 0
    t.datetime "current_sign_in_at"
    t.datetime "last_sign_in_at"
    t.string   "current_sign_in_ip"
    t.string   "last_sign_in_ip"
    t.datetime "created_at"
    t.datetime "updated_at"
    t.string   "name"
    t.boolean  "admin",                       default: false, null: false
    t.integer  "projects_limit",              default: 10
    t.string   "skype",                       default: "",    null: false
    t.string   "linkedin",                    default: "",    null: false
    t.string   "twitter",                     default: "",    null: false
    t.string   "authentication_token"
    t.integer  "theme_id",                    default: 1,     null: false
    t.string   "bio"
    t.integer  "failed_attempts",             default: 0
    t.datetime "locked_at"
    t.string   "username"
    t.boolean  "can_create_group",            default: true,  null: false
    t.boolean  "can_create_team",             default: true,  null: false
    t.string   "state"
    t.integer  "color_scheme_id",             default: 1,     null: false
    t.integer  "notification_level",          default: 1,     null: false
    t.datetime "password_expires_at"
    t.integer  "created_by_id"
    t.datetime "last_credential_check_at"
    t.string   "avatar"
    t.string   "confirmation_token"
    t.datetime "confirmed_at"
    t.datetime "confirmation_sent_at"
    t.string   "unconfirmed_email"
    t.boolean  "hide_no_ssh_key",             default: false
    t.string   "website_url",                 default: "",    null: false
    t.datetime "admin_email_unsubscribed_at"
    t.string   "notification_email"
    t.boolean  "hide_no_password",            default: false
    t.boolean  "password_automatically_set",  default: false
    t.string   "location"
    t.string   "encrypted_otp_secret"
    t.string   "encrypted_otp_secret_iv"
    t.string   "encrypted_otp_secret_salt"
    t.boolean  "otp_required_for_login",      default: false, null: false
    t.text     "otp_backup_codes"
    t.string   "public_email",                default: "",    null: false
    t.integer  "dashboard",                   default: 0
    t.integer  "project_view",                default: 0
    t.integer  "consumed_timestep"
    t.integer  "layout",                      default: 0
    t.boolean  "hide_project_limit",          default: false
    t.text     "note"
    t.string   "unlock_token"
    t.datetime "otp_grace_period_started_at"
    t.boolean  "ldap_email",                  default: false, null: false
  end

  add_index "users", ["admin"], name: "index_users_on_admin", using: :btree
  add_index "users", ["authentication_token"], name: "index_users_on_authentication_token", unique: true, using: :btree
  add_index "users", ["confirmation_token"], name: "index_users_on_confirmation_token", unique: true, using: :btree
  add_index "users", ["created_at", "id"], name: "index_users_on_created_at_and_id", using: :btree
  add_index "users", ["current_sign_in_at"], name: "index_users_on_current_sign_in_at", using: :btree
  add_index "users", ["email"], name: "index_users_on_email", unique: true, using: :btree
  add_index "users", ["name"], name: "index_users_on_name", using: :btree
  add_index "users", ["reset_password_token"], name: "index_users_on_reset_password_token", unique: true, using: :btree
  add_index "users", ["username"], name: "index_users_on_username", using: :btree

  create_table "users_star_projects", force: :cascade do |t|
    t.integer  "project_id", null: false
    t.integer  "user_id",    null: false
    t.datetime "created_at"
    t.datetime "updated_at"
  end

  add_index "users_star_projects", ["project_id"], name: "index_users_star_projects_on_project_id", using: :btree
  add_index "users_star_projects", ["user_id", "project_id"], name: "index_users_star_projects_on_user_id_and_project_id", unique: true, using: :btree
  add_index "users_star_projects", ["user_id"], name: "index_users_star_projects_on_user_id", using: :btree

  create_table "web_hooks", force: :cascade do |t|
    t.string   "url",                     limit: 2000
    t.integer  "project_id"
    t.datetime "created_at"
    t.datetime "updated_at"
    t.string   "type",                                 default: "ProjectHook"
    t.integer  "service_id"
    t.boolean  "push_events",                          default: true,          null: false
    t.boolean  "issues_events",                        default: false,         null: false
    t.boolean  "merge_requests_events",                default: false,         null: false
    t.boolean  "tag_push_events",                      default: false
    t.integer  "group_id"
    t.boolean  "note_events",                          default: false,         null: false
    t.boolean  "enable_ssl_verification",              default: true
    t.boolean  "build_events",                         default: false,         null: false
  end

  add_index "web_hooks", ["created_at", "id"], name: "index_web_hooks_on_created_at_and_id", using: :btree
  add_index "web_hooks", ["project_id"], name: "index_web_hooks_on_project_id", using: :btree

end<|MERGE_RESOLUTION|>--- conflicted
+++ resolved
@@ -11,11 +11,7 @@
 #
 # It's strongly recommended that you check this file into your version control system.
 
-<<<<<<< HEAD
-ActiveRecord::Schema.define(version: 20160302141317) do
-=======
 ActiveRecord::Schema.define(version: 20160309140734) do
->>>>>>> d9042e8b
 
   # These are extensions that must be enabled in order to support this database
   enable_extension "plpgsql"
@@ -811,18 +807,11 @@
     t.boolean  "shared_runners_enabled",           default: true,     null: false
     t.string   "runners_token"
     t.string   "build_coverage_regex"
-<<<<<<< HEAD
     t.boolean  "build_allow_git_fetch",            default: true,     null: false
     t.integer  "build_timeout",                    default: 3600,     null: false
     t.boolean  "mirror_trigger_builds",            default: false,    null: false
     t.boolean  "pending_delete",                   default: false
     t.boolean  "public_builds",                    default: true,     null: false
-=======
-    t.boolean  "build_allow_git_fetch",  default: true,     null: false
-    t.integer  "build_timeout",          default: 3600,     null: false
-    t.boolean  "pending_delete",         default: false
-    t.boolean  "public_builds",          default: true,     null: false
->>>>>>> d9042e8b
     t.string   "main_language"
   end
 
