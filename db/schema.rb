--- conflicted
+++ resolved
@@ -81,8 +81,8 @@
     t.boolean  "email_author_in_body",              default: false
     t.integer  "default_group_visibility"
     t.boolean  "repository_checks_enabled",         default: true
+    t.text     "shared_runners_text"
     t.integer  "metrics_packet_size",               default: 1
-    t.text     "shared_runners_text"
   end
 
   create_table "approvals", force: :cascade do |t|
@@ -501,11 +501,8 @@
     t.integer  "weight"
     t.boolean  "confidential",  default: false
     t.datetime "deleted_at"
-<<<<<<< HEAD
     t.integer  "moved_to_id"
-=======
     t.date     "due_date"
->>>>>>> d2bf73b7
   end
 
   add_index "issues", ["assignee_id"], name: "index_issues_on_assignee_id", using: :btree
@@ -833,7 +830,6 @@
     t.datetime "created_at"
     t.datetime "updated_at"
     t.integer  "creator_id"
-<<<<<<< HEAD
     t.boolean  "issues_enabled",                   default: true,     null: false
     t.boolean  "wall_enabled",                     default: true,     null: false
     t.boolean  "merge_requests_enabled",           default: true,     null: false
@@ -876,39 +872,6 @@
     t.boolean  "public_builds",                    default: true,     null: false
     t.string   "main_language"
     t.integer  "pushes_since_gc",                  default: 0
-=======
-    t.boolean  "issues_enabled",               default: true,     null: false
-    t.boolean  "wall_enabled",                 default: true,     null: false
-    t.boolean  "merge_requests_enabled",       default: true,     null: false
-    t.boolean  "wiki_enabled",                 default: true,     null: false
-    t.integer  "namespace_id"
-    t.string   "issues_tracker",               default: "gitlab", null: false
-    t.string   "issues_tracker_id"
-    t.boolean  "snippets_enabled",             default: true,     null: false
-    t.datetime "last_activity_at"
-    t.string   "import_url"
-    t.integer  "visibility_level",             default: 0,        null: false
-    t.boolean  "archived",                     default: false,    null: false
-    t.string   "avatar"
-    t.string   "import_status"
-    t.float    "repository_size",              default: 0.0
-    t.integer  "star_count",                   default: 0,        null: false
-    t.string   "import_type"
-    t.string   "import_source"
-    t.integer  "commit_count",                 default: 0
-    t.text     "import_error"
-    t.integer  "ci_id"
-    t.boolean  "builds_enabled",               default: true,     null: false
-    t.boolean  "shared_runners_enabled",       default: true,     null: false
-    t.string   "runners_token"
-    t.string   "build_coverage_regex"
-    t.boolean  "build_allow_git_fetch",        default: true,     null: false
-    t.integer  "build_timeout",                default: 3600,     null: false
-    t.boolean  "pending_delete",               default: false
-    t.boolean  "public_builds",                default: true,     null: false
-    t.string   "main_language"
-    t.integer  "pushes_since_gc",              default: 0
->>>>>>> d2bf73b7
     t.boolean  "last_repository_check_failed"
     t.datetime "last_repository_check_at"
   end
@@ -1195,11 +1158,8 @@
     t.boolean  "note_events",                          default: false,         null: false
     t.boolean  "enable_ssl_verification",              default: true
     t.boolean  "build_events",                         default: false,         null: false
-<<<<<<< HEAD
     t.string   "token"
-=======
     t.boolean  "wiki_page_events",                     default: false,         null: false
->>>>>>> d2bf73b7
   end
 
   add_index "web_hooks", ["created_at", "id"], name: "index_web_hooks_on_created_at_and_id", using: :btree
