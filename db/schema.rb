# encoding: UTF-8
# This file is auto-generated from the current state of the database. Instead
# of editing this file, please use the migrations feature of Active Record to
# incrementally modify your database, and then regenerate this schema definition.
#
# Note that this schema.rb definition is the authoritative source for your
# database schema. If you need to create the application database on another
# system, you should be using db:schema:load, not running all the migrations
# from scratch. The latter is a flawed and unsustainable approach (the more migrations
# you'll amass, the slower it'll run and the greater likelihood for issues).
#
# It's strongly recommended to check this file into your version control system.

ActiveRecord::Schema.define(:version => 20130909132950) do

  create_table "deploy_keys_projects", :force => true do |t|
    t.integer  "deploy_key_id", :null => false
    t.integer  "project_id",    :null => false
    t.datetime "created_at",    :null => false
    t.datetime "updated_at",    :null => false
  end

  add_index "deploy_keys_projects", ["project_id"], :name => "index_deploy_keys_projects_on_project_id"

  create_table "events", :force => true do |t|
    t.string   "target_type"
    t.integer  "target_id"
    t.string   "title"
    t.text     "data"
    t.integer  "project_id"
    t.datetime "created_at",  :null => false
    t.datetime "updated_at",  :null => false
    t.integer  "action"
    t.integer  "author_id"
  end

  add_index "events", ["action"], :name => "index_events_on_action"
  add_index "events", ["author_id"], :name => "index_events_on_author_id"
  add_index "events", ["created_at"], :name => "index_events_on_created_at"
  add_index "events", ["project_id"], :name => "index_events_on_project_id"
  add_index "events", ["target_id"], :name => "index_events_on_target_id"
  add_index "events", ["target_type"], :name => "index_events_on_target_type"

  create_table "forked_project_links", :force => true do |t|
    t.integer  "forked_to_project_id",   :null => false
    t.integer  "forked_from_project_id", :null => false
    t.datetime "created_at",             :null => false
    t.datetime "updated_at",             :null => false
  end

  add_index "forked_project_links", ["forked_to_project_id"], :name => "index_forked_project_links_on_forked_to_project_id", :unique => true

  create_table "issues", :force => true do |t|
    t.string   "title"
    t.integer  "assignee_id"
    t.integer  "author_id"
    t.integer  "project_id"
    t.datetime "created_at"
    t.datetime "updated_at"
    t.integer  "position",     :default => 0
    t.string   "branch_name"
    t.text     "description"
    t.integer  "milestone_id"
    t.string   "state"
    t.integer  "iid"
  end

  add_index "issues", ["assignee_id"], :name => "index_issues_on_assignee_id"
  add_index "issues", ["author_id"], :name => "index_issues_on_author_id"
  add_index "issues", ["created_at"], :name => "index_issues_on_created_at"
  add_index "issues", ["milestone_id"], :name => "index_issues_on_milestone_id"
  add_index "issues", ["project_id"], :name => "index_issues_on_project_id"
  add_index "issues", ["title"], :name => "index_issues_on_title"

  create_table "keys", :force => true do |t|
    t.integer  "user_id"
    t.datetime "created_at",  :null => false
    t.datetime "updated_at",  :null => false
    t.text     "key"
    t.string   "title"
    t.string   "type"
    t.string   "fingerprint"
  end

  add_index "keys", ["user_id"], :name => "index_keys_on_user_id"

  create_table "merge_requests", :force => true do |t|
    t.string   "target_branch",                           :null => false
    t.string   "source_branch",                           :null => false
    t.integer  "source_project_id",                       :null => false
    t.integer  "author_id"
    t.integer  "assignee_id"
    t.string   "title"
    t.datetime "created_at",                              :null => false
    t.datetime "updated_at",                              :null => false
    t.text     "st_commits",        :limit => 2147483647
    t.text     "st_diffs",          :limit => 2147483647
    t.integer  "milestone_id"
    t.string   "state"
    t.string   "merge_status"
    t.integer  "target_project_id",                       :null => false
    t.integer  "iid"
    t.text     "description"
  end

  add_index "merge_requests", ["assignee_id"], :name => "index_merge_requests_on_assignee_id"
  add_index "merge_requests", ["author_id"], :name => "index_merge_requests_on_author_id"
  add_index "merge_requests", ["created_at"], :name => "index_merge_requests_on_created_at"
  add_index "merge_requests", ["milestone_id"], :name => "index_merge_requests_on_milestone_id"
  add_index "merge_requests", ["source_branch"], :name => "index_merge_requests_on_source_branch"
  add_index "merge_requests", ["source_project_id"], :name => "index_merge_requests_on_project_id"
  add_index "merge_requests", ["target_branch"], :name => "index_merge_requests_on_target_branch"
  add_index "merge_requests", ["title"], :name => "index_merge_requests_on_title"

  create_table "milestones", :force => true do |t|
    t.string   "title",       :null => false
    t.integer  "project_id",  :null => false
    t.text     "description"
    t.date     "due_date"
    t.datetime "created_at",  :null => false
    t.datetime "updated_at",  :null => false
    t.string   "state"
    t.integer  "iid"
  end

  add_index "milestones", ["due_date"], :name => "index_milestones_on_due_date"
  add_index "milestones", ["project_id"], :name => "index_milestones_on_project_id"

  create_table "namespaces", :force => true do |t|
    t.string   "name",                        :null => false
    t.string   "path",                        :null => false
    t.integer  "owner_id",                    :null => false
    t.datetime "created_at",                  :null => false
    t.datetime "updated_at",                  :null => false
    t.string   "type"
    t.string   "description", :default => "", :null => false
  end

  add_index "namespaces", ["name"], :name => "index_namespaces_on_name"
  add_index "namespaces", ["owner_id"], :name => "index_namespaces_on_owner_id"
  add_index "namespaces", ["path"], :name => "index_namespaces_on_path"
  add_index "namespaces", ["type"], :name => "index_namespaces_on_type"

  create_table "notes", :force => true do |t|
    t.text     "note"
    t.string   "noteable_type"
    t.integer  "author_id"
<<<<<<< HEAD
    t.datetime "created_at"
    t.datetime "updated_at"
=======
    t.datetime "created_at",                       :null => false
    t.datetime "updated_at",                       :null => false
>>>>>>> b5955039
    t.integer  "project_id"
    t.string   "attachment"
    t.string   "line_code"
    t.string   "commit_id"
    t.integer  "noteable_id"
    t.text     "st_diff"
    t.boolean  "system",        :default => false, :null => false
  end

  add_index "notes", ["author_id"], :name => "index_notes_on_author_id"
  add_index "notes", ["commit_id"], :name => "index_notes_on_commit_id"
  add_index "notes", ["created_at"], :name => "index_notes_on_created_at"
  add_index "notes", ["noteable_id", "noteable_type"], :name => "index_notes_on_noteable_id_and_noteable_type"
  add_index "notes", ["noteable_type"], :name => "index_notes_on_noteable_type"
  add_index "notes", ["project_id", "noteable_type"], :name => "index_notes_on_project_id_and_noteable_type"
  add_index "notes", ["project_id"], :name => "index_notes_on_project_id"

  create_table "projects", :force => true do |t|
    t.string   "name"
    t.string   "path"
    t.text     "description"
    t.datetime "created_at"
    t.datetime "updated_at"
    t.integer  "creator_id"
    t.string   "default_branch"
    t.boolean  "issues_enabled",         :default => true,     :null => false
    t.boolean  "wall_enabled",           :default => true,     :null => false
    t.boolean  "merge_requests_enabled", :default => true,     :null => false
    t.boolean  "wiki_enabled",           :default => true,     :null => false
    t.integer  "namespace_id"
    t.boolean  "public",                 :default => false,    :null => false
    t.string   "issues_tracker",         :default => "gitlab", :null => false
    t.string   "issues_tracker_id"
    t.boolean  "snippets_enabled",       :default => true,     :null => false
    t.datetime "last_activity_at"
    t.boolean  "imported",               :default => false,    :null => false
    t.string   "import_url"
  end

  add_index "projects", ["creator_id"], :name => "index_projects_on_owner_id"
  add_index "projects", ["last_activity_at"], :name => "index_projects_on_last_activity_at"
  add_index "projects", ["namespace_id"], :name => "index_projects_on_namespace_id"

  create_table "protected_branches", :force => true do |t|
    t.integer  "project_id", :null => false
    t.string   "name",       :null => false
    t.datetime "created_at", :null => false
    t.datetime "updated_at", :null => false
  end

  add_index "protected_branches", ["project_id"], :name => "index_protected_branches_on_project_id"

  create_table "services", :force => true do |t|
    t.string   "type"
    t.string   "title"
    t.string   "token"
    t.integer  "project_id",                     :null => false
    t.datetime "created_at",                     :null => false
    t.datetime "updated_at",                     :null => false
    t.boolean  "active",      :default => false, :null => false
    t.string   "project_url"
    t.string   "subdomain"
    t.string   "room"
  end

  add_index "services", ["project_id"], :name => "index_services_on_project_id"

  create_table "snippets", :force => true do |t|
    t.string   "title"
    t.text     "content",    :limit => 2147483647
    t.integer  "author_id",                                          :null => false
    t.integer  "project_id"
    t.datetime "created_at",                                         :null => false
    t.datetime "updated_at",                                         :null => false
    t.string   "file_name"
    t.datetime "expires_at"
    t.boolean  "private",                          :default => true, :null => false
    t.string   "type"
  end

  add_index "snippets", ["author_id"], :name => "index_snippets_on_author_id"
  add_index "snippets", ["created_at"], :name => "index_snippets_on_created_at"
  add_index "snippets", ["expires_at"], :name => "index_snippets_on_expires_at"
  add_index "snippets", ["project_id"], :name => "index_snippets_on_project_id"

  create_table "taggings", :force => true do |t|
    t.integer  "tag_id"
    t.integer  "taggable_id"
    t.string   "taggable_type"
    t.integer  "tagger_id"
    t.string   "tagger_type"
    t.string   "context"
    t.datetime "created_at"
  end

  create_table "tags", :force => true do |t|
    t.string "name"
  end

  create_table "users", :force => true do |t|
    t.string   "email",                                 :default => "",    :null => false
    t.string   "encrypted_password",     :limit => 128, :default => "",    :null => false
    t.string   "reset_password_token"
    t.datetime "reset_password_sent_at"
    t.datetime "remember_created_at"
    t.integer  "sign_in_count",                         :default => 0
    t.datetime "current_sign_in_at"
    t.datetime "last_sign_in_at"
    t.string   "current_sign_in_ip"
    t.string   "last_sign_in_ip"
    t.datetime "created_at"
    t.datetime "updated_at"
    t.string   "name"
    t.boolean  "admin",                                 :default => false, :null => false
    t.integer  "projects_limit",                        :default => 10
    t.string   "skype",                                 :default => "",    :null => false
    t.string   "linkedin",                              :default => "",    :null => false
    t.string   "twitter",                               :default => "",    :null => false
    t.string   "authentication_token"
    t.integer  "theme_id",                              :default => 1,     :null => false
    t.string   "bio"
    t.integer  "failed_attempts",                       :default => 0
    t.datetime "locked_at"
    t.string   "extern_uid"
    t.string   "provider"
    t.string   "username"
    t.boolean  "can_create_group",                      :default => true,  :null => false
    t.boolean  "can_create_team",                       :default => true,  :null => false
    t.string   "state"
    t.integer  "color_scheme_id",                       :default => 1,     :null => false
    t.integer  "notification_level",                    :default => 1,     :null => false
    t.datetime "password_expires_at"
    t.integer  "created_by_id"
    t.integer  "projects_limit_priv",                   :default => 5
  end

  add_index "users", ["admin"], :name => "index_users_on_admin"
  add_index "users", ["authentication_token"], :name => "index_users_on_authentication_token", :unique => true
  add_index "users", ["email"], :name => "index_users_on_email", :unique => true
  add_index "users", ["name"], :name => "index_users_on_name"
  add_index "users", ["reset_password_token"], :name => "index_users_on_reset_password_token", :unique => true
  add_index "users", ["username"], :name => "index_users_on_username"

  create_table "users_groups", :force => true do |t|
    t.integer  "group_access",                      :null => false
    t.integer  "group_id",                          :null => false
    t.integer  "user_id",                           :null => false
    t.datetime "created_at",                        :null => false
    t.datetime "updated_at",                        :null => false
    t.integer  "notification_level", :default => 3, :null => false
  end

  add_index "users_groups", ["user_id"], :name => "index_users_groups_on_user_id"

  create_table "users_projects", :force => true do |t|
    t.integer  "user_id",                           :null => false
    t.integer  "project_id",                        :null => false
    t.datetime "created_at"
    t.datetime "updated_at"
    t.integer  "project_access",     :default => 0, :null => false
    t.integer  "notification_level", :default => 3, :null => false
  end

  add_index "users_projects", ["project_access"], :name => "index_users_projects_on_project_access"
  add_index "users_projects", ["project_id"], :name => "index_users_projects_on_project_id"
  add_index "users_projects", ["user_id"], :name => "index_users_projects_on_user_id"

  create_table "web_hooks", :force => true do |t|
    t.string   "url"
    t.integer  "project_id"
    t.datetime "created_at"
    t.datetime "updated_at"
    t.string   "type",       :default => "ProjectHook"
    t.integer  "service_id"
  end

  add_index "web_hooks", ["project_id"], :name => "index_web_hooks_on_project_id"

end<|MERGE_RESOLUTION|>--- conflicted
+++ resolved
@@ -145,13 +145,8 @@
     t.text     "note"
     t.string   "noteable_type"
     t.integer  "author_id"
-<<<<<<< HEAD
-    t.datetime "created_at"
-    t.datetime "updated_at"
-=======
     t.datetime "created_at",                       :null => false
     t.datetime "updated_at",                       :null => false
->>>>>>> b5955039
     t.integer  "project_id"
     t.string   "attachment"
     t.string   "line_code"
