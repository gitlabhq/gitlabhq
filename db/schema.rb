--- conflicted
+++ resolved
@@ -11,11 +11,7 @@
 #
 # It's strongly recommended that you check this file into your version control system.
 
-<<<<<<< HEAD
-ActiveRecord::Schema.define(version: 20170327091750) do
-=======
 ActiveRecord::Schema.define(version: 20170419001229) do
->>>>>>> 08b2e7cd
 
   # These are extensions that must be enabled in order to support this database
   enable_extension "plpgsql"
