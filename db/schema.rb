--- conflicted
+++ resolved
@@ -11,11 +11,7 @@
 #
 # It's strongly recommended that you check this file into your version control system.
 
-<<<<<<< HEAD
-ActiveRecord::Schema.define(version: 20140305193308) do
-=======
 ActiveRecord::Schema.define(version: 20140313092127) do
->>>>>>> 9064fba0
 
   # These are extensions that must be enabled in order to support this database
   enable_extension "plpgsql"
@@ -83,8 +79,8 @@
     t.integer  "assignee_id"
     t.integer  "author_id"
     t.integer  "project_id"
-    t.datetime "created_at",               null: false
-    t.datetime "updated_at",               null: false
+    t.datetime "created_at"
+    t.datetime "updated_at"
     t.integer  "position",     default: 0
     t.string   "branch_name"
     t.text     "description"
@@ -102,8 +98,8 @@
 
   create_table "keys", force: true do |t|
     t.integer  "user_id"
-    t.datetime "created_at",  null: false
-    t.datetime "updated_at",  null: false
+    t.datetime "created_at"
+    t.datetime "updated_at"
     t.text     "key"
     t.string   "title"
     t.string   "type"
@@ -130,8 +126,8 @@
     t.integer  "author_id"
     t.integer  "assignee_id"
     t.string   "title"
-    t.datetime "created_at",        null: false
-    t.datetime "updated_at",        null: false
+    t.datetime "created_at"
+    t.datetime "updated_at"
     t.integer  "milestone_id"
     t.string   "state"
     t.string   "merge_status"
@@ -183,8 +179,8 @@
     t.text     "note"
     t.string   "noteable_type"
     t.integer  "author_id"
-    t.datetime "created_at",                    null: false
-    t.datetime "updated_at",                    null: false
+    t.datetime "created_at"
+    t.datetime "updated_at"
     t.integer  "project_id"
     t.string   "attachment"
     t.string   "line_code"
@@ -206,8 +202,8 @@
     t.string   "name"
     t.string   "path"
     t.text     "description"
-    t.datetime "created_at",                                null: false
-    t.datetime "updated_at",                                null: false
+    t.datetime "created_at"
+    t.datetime "updated_at"
     t.integer  "creator_id"
     t.boolean  "issues_enabled",         default: true,     null: false
     t.boolean  "wall_enabled",           default: true,     null: false
@@ -259,8 +255,8 @@
     t.text     "content"
     t.integer  "author_id",                 null: false
     t.integer  "project_id"
-    t.datetime "created_at",                null: false
-    t.datetime "updated_at",                null: false
+    t.datetime "created_at"
+    t.datetime "updated_at"
     t.string   "file_name"
     t.datetime "expires_at"
     t.boolean  "private",    default: true, null: false
@@ -300,8 +296,8 @@
     t.datetime "last_sign_in_at"
     t.string   "current_sign_in_ip"
     t.string   "last_sign_in_ip"
-    t.datetime "created_at",                               null: false
-    t.datetime "updated_at",                               null: false
+    t.datetime "created_at"
+    t.datetime "updated_at"
     t.string   "name"
     t.boolean  "admin",                    default: false, null: false
     t.integer  "projects_limit",           default: 10
@@ -331,10 +327,6 @@
     t.string   "unconfirmed_email"
     t.boolean  "hide_no_ssh_key",          default: false
     t.string   "website_url",              default: "",    null: false
-<<<<<<< HEAD
-=======
-    t.datetime "last_credential_check_at"
->>>>>>> 9064fba0
   end
 
   add_index "users", ["admin"], name: "index_users_on_admin", using: :btree
@@ -360,8 +352,8 @@
   create_table "users_projects", force: true do |t|
     t.integer  "user_id",                        null: false
     t.integer  "project_id",                     null: false
-    t.datetime "created_at",                     null: false
-    t.datetime "updated_at",                     null: false
+    t.datetime "created_at"
+    t.datetime "updated_at"
     t.integer  "project_access",     default: 0, null: false
     t.integer  "notification_level", default: 3, null: false
   end
@@ -373,8 +365,8 @@
   create_table "web_hooks", force: true do |t|
     t.string   "url"
     t.integer  "project_id"
-    t.datetime "created_at",                                    null: false
-    t.datetime "updated_at",                                    null: false
+    t.datetime "created_at"
+    t.datetime "updated_at"
     t.string   "type",                  default: "ProjectHook"
     t.integer  "service_id"
     t.boolean  "push_events",           default: true,          null: false
