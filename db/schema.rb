# encoding: UTF-8
# This file is auto-generated from the current state of the database. Instead
# of editing this file, please use the migrations feature of Active Record to
# incrementally modify your database, and then regenerate this schema definition.
#
# Note that this schema.rb definition is the authoritative source for your
# database schema. If you need to create the application database on another
# system, you should be using db:schema:load, not running all the migrations
# from scratch. The latter is a flawed and unsustainable approach (the more migrations
# you'll amass, the slower it'll run and the greater likelihood for issues).
#
# It's strongly recommended that you check this file into your version control system.

<<<<<<< HEAD
ActiveRecord::Schema.define(version: 20150609125332) do
=======
ActiveRecord::Schema.define(version: 20150610065936) do
>>>>>>> 4f582a14

  # These are extensions that must be enabled in order to support this database
  enable_extension "plpgsql"

  create_table "appearances", force: true do |t|
    t.string   "title"
    t.text     "description"
    t.string   "logo"
    t.integer  "updated_by"
    t.datetime "created_at"
    t.datetime "updated_at"
    t.string   "dark_logo"
    t.string   "light_logo"
  end

  create_table "application_settings", force: true do |t|
    t.integer  "default_projects_limit"
    t.boolean  "signup_enabled"
    t.boolean  "signin_enabled"
    t.boolean  "gravatar_enabled"
    t.text     "sign_in_text"
    t.datetime "created_at"
    t.datetime "updated_at"
    t.string   "home_page_url"
    t.integer  "default_branch_protection",    default: 2
    t.boolean  "twitter_sharing_enabled",      default: true
    t.text     "help_text"
    t.text     "restricted_visibility_levels"
<<<<<<< HEAD
    t.integer  "max_attachment_size",          default: 10,   null: false
=======
    t.boolean  "version_check_enabled",        default: true
    t.integer  "max_attachment_size",          default: 10,    null: false
>>>>>>> 4f582a14
    t.integer  "default_project_visibility"
    t.integer  "default_snippet_visibility"
    t.text     "restricted_signup_domains"
    t.boolean  "version_check_enabled",        default: true
    t.boolean  "user_oauth_applications",      default: true
    t.string   "after_sign_out_path"
    t.integer  "session_expire_delay",         default: 10080, null: false
  end

  create_table "approvals", force: true do |t|
    t.integer  "merge_request_id", null: false
    t.integer  "user_id",          null: false
    t.datetime "created_at"
    t.datetime "updated_at"
  end

  create_table "audit_events", force: true do |t|
    t.integer  "author_id",   null: false
    t.string   "type",        null: false
    t.integer  "entity_id",   null: false
    t.string   "entity_type", null: false
    t.text     "details"
    t.datetime "created_at"
    t.datetime "updated_at"
  end

  add_index "audit_events", ["author_id"], name: "index_audit_events_on_author_id", using: :btree
  add_index "audit_events", ["entity_id", "entity_type"], name: "index_audit_events_on_entity_id_and_entity_type", using: :btree
  add_index "audit_events", ["type"], name: "index_audit_events_on_type", using: :btree

  create_table "broadcast_messages", force: true do |t|
    t.text     "message",    null: false
    t.datetime "starts_at"
    t.datetime "ends_at"
    t.integer  "alert_type"
    t.datetime "created_at"
    t.datetime "updated_at"
    t.string   "color"
    t.string   "font"
  end

  create_table "deploy_keys_projects", force: true do |t|
    t.integer  "deploy_key_id", null: false
    t.integer  "project_id",    null: false
    t.datetime "created_at"
    t.datetime "updated_at"
  end

  add_index "deploy_keys_projects", ["project_id"], name: "index_deploy_keys_projects_on_project_id", using: :btree

  create_table "emails", force: true do |t|
    t.integer  "user_id",    null: false
    t.string   "email",      null: false
    t.datetime "created_at"
    t.datetime "updated_at"
  end

  add_index "emails", ["email"], name: "index_emails_on_email", unique: true, using: :btree
  add_index "emails", ["user_id"], name: "index_emails_on_user_id", using: :btree

  create_table "events", force: true do |t|
    t.string   "target_type"
    t.integer  "target_id"
    t.string   "title"
    t.text     "data"
    t.integer  "project_id"
    t.datetime "created_at"
    t.datetime "updated_at"
    t.integer  "action"
    t.integer  "author_id"
  end

  add_index "events", ["action"], name: "index_events_on_action", using: :btree
  add_index "events", ["author_id"], name: "index_events_on_author_id", using: :btree
  add_index "events", ["created_at"], name: "index_events_on_created_at", using: :btree
  add_index "events", ["project_id"], name: "index_events_on_project_id", using: :btree
  add_index "events", ["target_id"], name: "index_events_on_target_id", using: :btree
  add_index "events", ["target_type"], name: "index_events_on_target_type", using: :btree

  create_table "forked_project_links", force: true do |t|
    t.integer  "forked_to_project_id",   null: false
    t.integer  "forked_from_project_id", null: false
    t.datetime "created_at"
    t.datetime "updated_at"
  end

  add_index "forked_project_links", ["forked_to_project_id"], name: "index_forked_project_links_on_forked_to_project_id", unique: true, using: :btree

  create_table "git_hooks", force: true do |t|
    t.string   "force_push_regex"
    t.string   "delete_branch_regex"
    t.string   "commit_message_regex"
    t.boolean  "deny_delete_tag"
    t.integer  "project_id"
    t.datetime "created_at"
    t.datetime "updated_at"
    t.string   "author_email_regex"
    t.boolean  "member_check",         default: false, null: false
    t.string   "file_name_regex"
    t.boolean  "is_sample",            default: false
    t.integer  "max_file_size",        default: 0
  end

  create_table "historical_data", force: true do |t|
    t.date     "date",              null: false
    t.integer  "active_user_count"
    t.datetime "created_at"
    t.datetime "updated_at"
  end

  create_table "identities", force: true do |t|
    t.string   "extern_uid"
    t.string   "provider"
    t.integer  "user_id"
    t.datetime "created_at"
    t.datetime "updated_at"
  end

  add_index "identities", ["created_at", "id"], name: "index_identities_on_created_at_and_id", using: :btree
  add_index "identities", ["user_id"], name: "index_identities_on_user_id", using: :btree

  create_table "issues", force: true do |t|
    t.string   "title"
    t.integer  "assignee_id"
    t.integer  "author_id"
    t.integer  "project_id"
    t.datetime "created_at"
    t.datetime "updated_at"
    t.integer  "position",     default: 0
    t.string   "branch_name"
    t.text     "description"
    t.integer  "milestone_id"
    t.string   "state"
    t.integer  "iid"
  end

  add_index "issues", ["assignee_id"], name: "index_issues_on_assignee_id", using: :btree
  add_index "issues", ["author_id"], name: "index_issues_on_author_id", using: :btree
  add_index "issues", ["created_at", "id"], name: "index_issues_on_created_at_and_id", using: :btree
  add_index "issues", ["created_at"], name: "index_issues_on_created_at", using: :btree
  add_index "issues", ["milestone_id"], name: "index_issues_on_milestone_id", using: :btree
  add_index "issues", ["project_id", "iid"], name: "index_issues_on_project_id_and_iid", unique: true, using: :btree
  add_index "issues", ["project_id"], name: "index_issues_on_project_id", using: :btree
  add_index "issues", ["title"], name: "index_issues_on_title", using: :btree

  create_table "keys", force: true do |t|
    t.integer  "user_id"
    t.datetime "created_at"
    t.datetime "updated_at"
    t.text     "key"
    t.string   "title"
    t.string   "type"
    t.string   "fingerprint"
    t.boolean  "public",      default: false, null: false
  end

  add_index "keys", ["created_at", "id"], name: "index_keys_on_created_at_and_id", using: :btree
  add_index "keys", ["user_id"], name: "index_keys_on_user_id", using: :btree

  create_table "label_links", force: true do |t|
    t.integer  "label_id"
    t.integer  "target_id"
    t.string   "target_type"
    t.datetime "created_at"
    t.datetime "updated_at"
  end

  add_index "label_links", ["label_id"], name: "index_label_links_on_label_id", using: :btree
  add_index "label_links", ["target_id", "target_type"], name: "index_label_links_on_target_id_and_target_type", using: :btree

  create_table "labels", force: true do |t|
    t.string   "title"
    t.string   "color"
    t.integer  "project_id"
    t.datetime "created_at"
    t.datetime "updated_at"
  end

  add_index "labels", ["project_id"], name: "index_labels_on_project_id", using: :btree

  create_table "ldap_group_links", force: true do |t|
    t.string   "cn",           null: false
    t.integer  "group_access", null: false
    t.integer  "group_id",     null: false
    t.datetime "created_at"
    t.datetime "updated_at"
    t.string   "provider"
  end

  create_table "licenses", force: true do |t|
    t.text     "data",       null: false
    t.datetime "created_at"
    t.datetime "updated_at"
  end

  create_table "members", force: true do |t|
    t.integer  "access_level",       null: false
    t.integer  "source_id",          null: false
    t.string   "source_type",        null: false
    t.integer  "user_id"
    t.integer  "notification_level", null: false
    t.string   "type"
    t.datetime "created_at"
    t.datetime "updated_at"
    t.integer  "created_by_id"
    t.string   "invite_email"
    t.string   "invite_token"
    t.datetime "invite_accepted_at"
  end

  add_index "members", ["access_level"], name: "index_members_on_access_level", using: :btree
  add_index "members", ["created_at", "id"], name: "index_members_on_created_at_and_id", using: :btree
  add_index "members", ["invite_token"], name: "index_members_on_invite_token", unique: true, using: :btree
  add_index "members", ["source_id", "source_type"], name: "index_members_on_source_id_and_source_type", using: :btree
  add_index "members", ["type"], name: "index_members_on_type", using: :btree
  add_index "members", ["user_id"], name: "index_members_on_user_id", using: :btree

  create_table "merge_request_diffs", force: true do |t|
    t.string   "state"
    t.text     "st_commits"
    t.text     "st_diffs"
    t.integer  "merge_request_id", null: false
    t.datetime "created_at"
    t.datetime "updated_at"
  end

  add_index "merge_request_diffs", ["merge_request_id"], name: "index_merge_request_diffs_on_merge_request_id", unique: true, using: :btree

  create_table "merge_requests", force: true do |t|
    t.string   "target_branch",                 null: false
    t.string   "source_branch",                 null: false
    t.integer  "source_project_id",             null: false
    t.integer  "author_id"
    t.integer  "assignee_id"
    t.string   "title"
    t.datetime "created_at"
    t.datetime "updated_at"
    t.integer  "milestone_id"
    t.string   "state"
    t.string   "merge_status"
    t.integer  "target_project_id",             null: false
    t.integer  "iid"
    t.text     "description"
    t.integer  "position",          default: 0
    t.datetime "locked_at"
  end

  add_index "merge_requests", ["assignee_id"], name: "index_merge_requests_on_assignee_id", using: :btree
  add_index "merge_requests", ["author_id"], name: "index_merge_requests_on_author_id", using: :btree
  add_index "merge_requests", ["created_at", "id"], name: "index_merge_requests_on_created_at_and_id", using: :btree
  add_index "merge_requests", ["created_at"], name: "index_merge_requests_on_created_at", using: :btree
  add_index "merge_requests", ["milestone_id"], name: "index_merge_requests_on_milestone_id", using: :btree
  add_index "merge_requests", ["source_branch"], name: "index_merge_requests_on_source_branch", using: :btree
  add_index "merge_requests", ["source_project_id"], name: "index_merge_requests_on_source_project_id", using: :btree
  add_index "merge_requests", ["target_branch"], name: "index_merge_requests_on_target_branch", using: :btree
  add_index "merge_requests", ["target_project_id", "iid"], name: "index_merge_requests_on_target_project_id_and_iid", unique: true, using: :btree
  add_index "merge_requests", ["title"], name: "index_merge_requests_on_title", using: :btree

  create_table "milestones", force: true do |t|
    t.string   "title",       null: false
    t.integer  "project_id",  null: false
    t.text     "description"
    t.date     "due_date"
    t.datetime "created_at"
    t.datetime "updated_at"
    t.string   "state"
    t.integer  "iid"
  end

  add_index "milestones", ["created_at", "id"], name: "index_milestones_on_created_at_and_id", using: :btree
  add_index "milestones", ["due_date"], name: "index_milestones_on_due_date", using: :btree
  add_index "milestones", ["project_id", "iid"], name: "index_milestones_on_project_id_and_iid", unique: true, using: :btree
  add_index "milestones", ["project_id"], name: "index_milestones_on_project_id", using: :btree

  create_table "namespaces", force: true do |t|
    t.string   "name",                            null: false
    t.string   "path",                            null: false
    t.integer  "owner_id"
    t.datetime "created_at"
    t.datetime "updated_at"
    t.string   "type"
    t.string   "description",     default: "",    null: false
    t.string   "avatar"
    t.boolean  "membership_lock", default: false
  end

  add_index "namespaces", ["created_at", "id"], name: "index_namespaces_on_created_at_and_id", using: :btree
  add_index "namespaces", ["name"], name: "index_namespaces_on_name", unique: true, using: :btree
  add_index "namespaces", ["owner_id"], name: "index_namespaces_on_owner_id", using: :btree
  add_index "namespaces", ["path"], name: "index_namespaces_on_path", unique: true, using: :btree
  add_index "namespaces", ["type"], name: "index_namespaces_on_type", using: :btree

  create_table "notes", force: true do |t|
    t.text     "note"
    t.string   "noteable_type"
    t.integer  "author_id"
    t.datetime "created_at"
    t.datetime "updated_at"
    t.integer  "project_id"
    t.string   "attachment"
    t.string   "line_code"
    t.string   "commit_id"
    t.integer  "noteable_id"
    t.boolean  "system",        default: false, null: false
    t.text     "st_diff"
  end

  add_index "notes", ["author_id"], name: "index_notes_on_author_id", using: :btree
  add_index "notes", ["commit_id"], name: "index_notes_on_commit_id", using: :btree
  add_index "notes", ["created_at", "id"], name: "index_notes_on_created_at_and_id", using: :btree
  add_index "notes", ["created_at"], name: "index_notes_on_created_at", using: :btree
  add_index "notes", ["noteable_id", "noteable_type"], name: "index_notes_on_noteable_id_and_noteable_type", using: :btree
  add_index "notes", ["noteable_type"], name: "index_notes_on_noteable_type", using: :btree
  add_index "notes", ["project_id", "noteable_type"], name: "index_notes_on_project_id_and_noteable_type", using: :btree
  add_index "notes", ["project_id"], name: "index_notes_on_project_id", using: :btree
  add_index "notes", ["updated_at"], name: "index_notes_on_updated_at", using: :btree

  create_table "oauth_access_grants", force: true do |t|
    t.integer  "resource_owner_id", null: false
    t.integer  "application_id",    null: false
    t.string   "token",             null: false
    t.integer  "expires_in",        null: false
    t.text     "redirect_uri",      null: false
    t.datetime "created_at",        null: false
    t.datetime "revoked_at"
    t.string   "scopes"
  end

  add_index "oauth_access_grants", ["token"], name: "index_oauth_access_grants_on_token", unique: true, using: :btree

  create_table "oauth_access_tokens", force: true do |t|
    t.integer  "resource_owner_id"
    t.integer  "application_id"
    t.string   "token",             null: false
    t.string   "refresh_token"
    t.integer  "expires_in"
    t.datetime "revoked_at"
    t.datetime "created_at",        null: false
    t.string   "scopes"
  end

  add_index "oauth_access_tokens", ["refresh_token"], name: "index_oauth_access_tokens_on_refresh_token", unique: true, using: :btree
  add_index "oauth_access_tokens", ["resource_owner_id"], name: "index_oauth_access_tokens_on_resource_owner_id", using: :btree
  add_index "oauth_access_tokens", ["token"], name: "index_oauth_access_tokens_on_token", unique: true, using: :btree

  create_table "oauth_applications", force: true do |t|
    t.string   "name",                      null: false
    t.string   "uid",                       null: false
    t.string   "secret",                    null: false
    t.text     "redirect_uri",              null: false
    t.string   "scopes",       default: "", null: false
    t.datetime "created_at"
    t.datetime "updated_at"
    t.integer  "owner_id"
    t.string   "owner_type"
  end

  add_index "oauth_applications", ["owner_id", "owner_type"], name: "index_oauth_applications_on_owner_id_and_owner_type", using: :btree
  add_index "oauth_applications", ["uid"], name: "index_oauth_applications_on_uid", unique: true, using: :btree

  create_table "project_group_links", force: true do |t|
    t.integer  "project_id",                null: false
    t.integer  "group_id",                  null: false
    t.datetime "created_at"
    t.datetime "updated_at"
    t.integer  "group_access", default: 30, null: false
  end

  create_table "project_import_data", force: true do |t|
    t.integer "project_id"
    t.text    "data"
  end

  create_table "projects", force: true do |t|
    t.string   "name"
    t.string   "path"
    t.text     "description"
    t.datetime "created_at"
    t.datetime "updated_at"
    t.integer  "creator_id"
    t.boolean  "issues_enabled",                default: true,     null: false
    t.boolean  "wall_enabled",                  default: true,     null: false
    t.boolean  "merge_requests_enabled",        default: true,     null: false
    t.boolean  "wiki_enabled",                  default: true,     null: false
    t.integer  "namespace_id"
    t.string   "issues_tracker",                default: "gitlab", null: false
    t.string   "issues_tracker_id"
    t.boolean  "snippets_enabled",              default: true,     null: false
    t.datetime "last_activity_at"
    t.string   "import_url"
    t.integer  "visibility_level",              default: 0,        null: false
    t.boolean  "archived",                      default: false,    null: false
    t.string   "avatar"
    t.string   "import_status"
    t.float    "repository_size",               default: 0.0
    t.text     "merge_requests_template"
    t.integer  "star_count",                    default: 0,        null: false
    t.boolean  "merge_requests_rebase_enabled", default: false
    t.string   "import_type"
    t.string   "import_source"
    t.boolean  "merge_requests_rebase_default", default: true
    t.integer  "approvals_before_merge",        default: 0,        null: false
  end

  add_index "projects", ["created_at", "id"], name: "index_projects_on_created_at_and_id", using: :btree
  add_index "projects", ["creator_id"], name: "index_projects_on_creator_id", using: :btree
  add_index "projects", ["last_activity_at"], name: "index_projects_on_last_activity_at", using: :btree
  add_index "projects", ["namespace_id"], name: "index_projects_on_namespace_id", using: :btree
  add_index "projects", ["star_count"], name: "index_projects_on_star_count", using: :btree

  create_table "protected_branches", force: true do |t|
    t.integer  "project_id",                          null: false
    t.string   "name",                                null: false
    t.datetime "created_at"
    t.datetime "updated_at"
    t.boolean  "developers_can_push", default: false, null: false
  end

  add_index "protected_branches", ["project_id"], name: "index_protected_branches_on_project_id", using: :btree

  create_table "services", force: true do |t|
    t.string   "type"
    t.string   "title"
    t.integer  "project_id"
    t.datetime "created_at"
    t.datetime "updated_at"
    t.boolean  "active",                default: false, null: false
    t.text     "properties"
    t.boolean  "template",              default: false
    t.boolean  "push_events",           default: true
    t.boolean  "issues_events",         default: true
    t.boolean  "merge_requests_events", default: true
    t.boolean  "tag_push_events",       default: true
    t.boolean  "note_events",           default: true,  null: false
  end

  add_index "services", ["created_at", "id"], name: "index_services_on_created_at_and_id", using: :btree
  add_index "services", ["project_id"], name: "index_services_on_project_id", using: :btree

  create_table "snippets", force: true do |t|
    t.string   "title"
    t.text     "content"
    t.integer  "author_id",                    null: false
    t.integer  "project_id"
    t.datetime "created_at"
    t.datetime "updated_at"
    t.string   "file_name"
    t.datetime "expires_at"
    t.string   "type"
    t.integer  "visibility_level", default: 0, null: false
  end

  add_index "snippets", ["author_id"], name: "index_snippets_on_author_id", using: :btree
  add_index "snippets", ["created_at", "id"], name: "index_snippets_on_created_at_and_id", using: :btree
  add_index "snippets", ["created_at"], name: "index_snippets_on_created_at", using: :btree
  add_index "snippets", ["expires_at"], name: "index_snippets_on_expires_at", using: :btree
  add_index "snippets", ["project_id"], name: "index_snippets_on_project_id", using: :btree
  add_index "snippets", ["visibility_level"], name: "index_snippets_on_visibility_level", using: :btree

  create_table "subscriptions", force: true do |t|
    t.integer  "user_id"
    t.integer  "subscribable_id"
    t.string   "subscribable_type"
    t.boolean  "subscribed"
    t.datetime "created_at"
    t.datetime "updated_at"
  end

  add_index "subscriptions", ["subscribable_id", "subscribable_type", "user_id"], name: "subscriptions_user_id_and_ref_fields", unique: true, using: :btree

  create_table "taggings", force: true do |t|
    t.integer  "tag_id"
    t.integer  "taggable_id"
    t.string   "taggable_type"
    t.integer  "tagger_id"
    t.string   "tagger_type"
    t.string   "context"
    t.datetime "created_at"
  end

  add_index "taggings", ["tag_id", "taggable_id", "taggable_type", "context", "tagger_id", "tagger_type"], name: "taggings_idx", unique: true, using: :btree
  add_index "taggings", ["taggable_id", "taggable_type", "context"], name: "index_taggings_on_taggable_id_and_taggable_type_and_context", using: :btree

  create_table "tags", force: true do |t|
    t.string  "name"
    t.integer "taggings_count", default: 0
  end

  add_index "tags", ["name"], name: "index_tags_on_name", unique: true, using: :btree

  create_table "users", force: true do |t|
    t.string   "email",                         default: "",    null: false
    t.string   "encrypted_password",            default: "",    null: false
    t.string   "reset_password_token"
    t.datetime "reset_password_sent_at"
    t.datetime "remember_created_at"
    t.integer  "sign_in_count",                 default: 0
    t.datetime "current_sign_in_at"
    t.datetime "last_sign_in_at"
    t.string   "current_sign_in_ip"
    t.string   "last_sign_in_ip"
    t.datetime "created_at"
    t.datetime "updated_at"
    t.string   "name"
    t.boolean  "admin",                         default: false, null: false
    t.integer  "projects_limit",                default: 10
    t.string   "skype",                         default: "",    null: false
    t.string   "linkedin",                      default: "",    null: false
    t.string   "twitter",                       default: "",    null: false
    t.string   "authentication_token"
    t.integer  "theme_id",                      default: 1,     null: false
    t.string   "bio"
    t.integer  "failed_attempts",               default: 0
    t.datetime "locked_at"
    t.string   "username"
    t.boolean  "can_create_group",              default: true,  null: false
    t.boolean  "can_create_team",               default: true,  null: false
    t.string   "state"
    t.integer  "color_scheme_id",               default: 1,     null: false
    t.integer  "notification_level",            default: 1,     null: false
    t.datetime "password_expires_at"
    t.integer  "created_by_id"
    t.datetime "last_credential_check_at"
    t.string   "avatar"
    t.string   "confirmation_token"
    t.datetime "confirmed_at"
    t.datetime "confirmation_sent_at"
    t.string   "unconfirmed_email"
    t.boolean  "hide_no_ssh_key",               default: false
    t.string   "website_url",                   default: "",    null: false
    t.datetime "admin_email_unsubscribed_at"
    t.string   "github_access_token"
    t.string   "gitlab_access_token"
    t.string   "notification_email"
    t.boolean  "hide_no_password",              default: false
    t.boolean  "password_automatically_set",    default: false
    t.string   "bitbucket_access_token"
    t.string   "bitbucket_access_token_secret"
    t.string   "location"
    t.string   "encrypted_otp_secret"
    t.string   "encrypted_otp_secret_iv"
    t.string   "encrypted_otp_secret_salt"
    t.boolean  "otp_required_for_login"
    t.text     "otp_backup_codes"
    t.string   "public_email",                  default: "",    null: false
    t.integer  "dashboard",                     default: 0
  end

  add_index "users", ["admin"], name: "index_users_on_admin", using: :btree
  add_index "users", ["authentication_token"], name: "index_users_on_authentication_token", unique: true, using: :btree
  add_index "users", ["confirmation_token"], name: "index_users_on_confirmation_token", unique: true, using: :btree
  add_index "users", ["created_at", "id"], name: "index_users_on_created_at_and_id", using: :btree
  add_index "users", ["current_sign_in_at"], name: "index_users_on_current_sign_in_at", using: :btree
  add_index "users", ["email"], name: "index_users_on_email", unique: true, using: :btree
  add_index "users", ["name"], name: "index_users_on_name", using: :btree
  add_index "users", ["reset_password_token"], name: "index_users_on_reset_password_token", unique: true, using: :btree
  add_index "users", ["username"], name: "index_users_on_username", using: :btree

  create_table "users_star_projects", force: true do |t|
    t.integer  "project_id", null: false
    t.integer  "user_id",    null: false
    t.datetime "created_at"
    t.datetime "updated_at"
  end

  add_index "users_star_projects", ["project_id"], name: "index_users_star_projects_on_project_id", using: :btree
  add_index "users_star_projects", ["user_id", "project_id"], name: "index_users_star_projects_on_user_id_and_project_id", unique: true, using: :btree
  add_index "users_star_projects", ["user_id"], name: "index_users_star_projects_on_user_id", using: :btree

  create_table "web_hooks", force: true do |t|
    t.string   "url"
    t.integer  "project_id"
    t.datetime "created_at"
    t.datetime "updated_at"
    t.string   "type",                  default: "ProjectHook"
    t.integer  "service_id"
    t.boolean  "push_events",           default: true,          null: false
    t.boolean  "issues_events",         default: false,         null: false
    t.boolean  "merge_requests_events", default: false,         null: false
    t.boolean  "tag_push_events",       default: false
    t.integer  "group_id"
    t.boolean  "note_events",           default: false,         null: false
  end

  add_index "web_hooks", ["created_at", "id"], name: "index_web_hooks_on_created_at_and_id", using: :btree
  add_index "web_hooks", ["project_id"], name: "index_web_hooks_on_project_id", using: :btree

end<|MERGE_RESOLUTION|>--- conflicted
+++ resolved
@@ -11,11 +11,7 @@
 #
 # It's strongly recommended that you check this file into your version control system.
 
-<<<<<<< HEAD
-ActiveRecord::Schema.define(version: 20150609125332) do
-=======
 ActiveRecord::Schema.define(version: 20150610065936) do
->>>>>>> 4f582a14
 
   # These are extensions that must be enabled in order to support this database
   enable_extension "plpgsql"
@@ -44,16 +40,11 @@
     t.boolean  "twitter_sharing_enabled",      default: true
     t.text     "help_text"
     t.text     "restricted_visibility_levels"
-<<<<<<< HEAD
-    t.integer  "max_attachment_size",          default: 10,   null: false
-=======
     t.boolean  "version_check_enabled",        default: true
     t.integer  "max_attachment_size",          default: 10,    null: false
->>>>>>> 4f582a14
     t.integer  "default_project_visibility"
     t.integer  "default_snippet_visibility"
     t.text     "restricted_signup_domains"
-    t.boolean  "version_check_enabled",        default: true
     t.boolean  "user_oauth_applications",      default: true
     t.string   "after_sign_out_path"
     t.integer  "session_expire_delay",         default: 10080, null: false
