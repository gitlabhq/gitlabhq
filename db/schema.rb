--- conflicted
+++ resolved
@@ -1215,11 +1215,8 @@
     t.datetime "last_repository_updated_at"
     t.integer "storage_version", limit: 2
     t.boolean "resolve_outdated_diff_discussions"
-<<<<<<< HEAD
+    t.boolean "repository_read_only"
     t.boolean "merge_requests_ff_only_enabled", default: false
-=======
-    t.boolean "repository_read_only"
->>>>>>> 3d899a7d
   end
 
   add_index "projects", ["ci_id"], name: "index_projects_on_ci_id", using: :btree
