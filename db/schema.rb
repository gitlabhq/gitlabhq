--- conflicted
+++ resolved
@@ -10,11 +10,7 @@
 #
 # It's strongly recommended that you check this file into your version control system.
 
-<<<<<<< HEAD
-ActiveRecord::Schema.define(version: 20190214112022) do
-=======
 ActiveRecord::Schema.define(version: 20190322132835) do
->>>>>>> 97f8d4e9
 
   # These are extensions that must be enabled in order to support this database
   enable_extension "plpgsql"
