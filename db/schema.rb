# encoding: UTF-8
# This file is auto-generated from the current state of the database. Instead
# of editing this file, please use the migrations feature of Active Record to
# incrementally modify your database, and then regenerate this schema definition.
#
# Note that this schema.rb definition is the authoritative source for your
# database schema. If you need to create the application database on another
# system, you should be using db:schema:load, not running all the migrations
# from scratch. The latter is a flawed and unsustainable approach (the more migrations
# you'll amass, the slower it'll run and the greater likelihood for issues).
#
# It's strongly recommended that you check this file into your version control system.

ActiveRecord::Schema.define(version: 20150502064022) do

  # These are extensions that must be enabled in order to support this database
  enable_extension "plpgsql"

  create_table "appearances", force: true do |t|
    t.string   "title"
    t.text     "description"
    t.string   "logo"
    t.integer  "updated_by"
    t.datetime "created_at"
    t.datetime "updated_at"
    t.string   "dark_logo"
    t.string   "light_logo"
  end

  create_table "application_settings", force: true do |t|
    t.integer  "default_projects_limit"
    t.boolean  "signup_enabled"
    t.boolean  "signin_enabled"
    t.boolean  "gravatar_enabled"
    t.text     "sign_in_text"
    t.datetime "created_at"
    t.datetime "updated_at"
    t.string   "home_page_url"
    t.integer  "default_branch_protection",    default: 2
    t.boolean  "twitter_sharing_enabled",      default: true
    t.text     "help_text"
    t.text     "restricted_visibility_levels"
    t.integer  "max_attachment_size",          default: 10,   null: false
    t.integer  "default_project_visibility"
    t.integer  "default_snippet_visibility"
    t.text     "restricted_signup_domains"
  end

  create_table "audit_events", force: true do |t|
    t.integer  "author_id",   null: false
    t.string   "type",        null: false
    t.integer  "entity_id",   null: false
    t.string   "entity_type", null: false
    t.text     "details"
    t.datetime "created_at"
    t.datetime "updated_at"
  end

  add_index "audit_events", ["author_id"], name: "index_audit_events_on_author_id", using: :btree
  add_index "audit_events", ["entity_id", "entity_type"], name: "index_audit_events_on_entity_id_and_entity_type", using: :btree
  add_index "audit_events", ["type"], name: "index_audit_events_on_type", using: :btree

  create_table "broadcast_messages", force: true do |t|
    t.text     "message",    null: false
    t.datetime "starts_at"
    t.datetime "ends_at"
    t.integer  "alert_type"
    t.datetime "created_at"
    t.datetime "updated_at"
    t.string   "color"
    t.string   "font"
  end

  create_table "deploy_keys_projects", force: true do |t|
    t.integer  "deploy_key_id", null: false
    t.integer  "project_id",    null: false
    t.datetime "created_at"
    t.datetime "updated_at"
  end

  add_index "deploy_keys_projects", ["project_id"], name: "index_deploy_keys_projects_on_project_id", using: :btree

  create_table "emails", force: true do |t|
    t.integer  "user_id",    null: false
    t.string   "email",      null: false
    t.datetime "created_at"
    t.datetime "updated_at"
  end

  add_index "emails", ["email"], name: "index_emails_on_email", unique: true, using: :btree
  add_index "emails", ["user_id"], name: "index_emails_on_user_id", using: :btree

  create_table "events", force: true do |t|
    t.string   "target_type"
    t.integer  "target_id"
    t.string   "title"
    t.text     "data"
    t.integer  "project_id"
    t.datetime "created_at"
    t.datetime "updated_at"
    t.integer  "action"
    t.integer  "author_id"
  end

  add_index "events", ["action"], name: "index_events_on_action", using: :btree
  add_index "events", ["author_id"], name: "index_events_on_author_id", using: :btree
  add_index "events", ["created_at"], name: "index_events_on_created_at", using: :btree
  add_index "events", ["project_id"], name: "index_events_on_project_id", using: :btree
  add_index "events", ["target_id"], name: "index_events_on_target_id", using: :btree
  add_index "events", ["target_type"], name: "index_events_on_target_type", using: :btree

  create_table "forked_project_links", force: true do |t|
    t.integer  "forked_to_project_id",   null: false
    t.integer  "forked_from_project_id", null: false
    t.datetime "created_at"
    t.datetime "updated_at"
  end

  add_index "forked_project_links", ["forked_to_project_id"], name: "index_forked_project_links_on_forked_to_project_id", unique: true, using: :btree

  create_table "git_hooks", force: true do |t|
    t.string   "force_push_regex"
    t.string   "delete_branch_regex"
    t.string   "commit_message_regex"
    t.boolean  "deny_delete_tag"
    t.integer  "project_id"
    t.datetime "created_at"
    t.datetime "updated_at"
    t.string   "author_email_regex"
    t.boolean  "member_check",         default: false, null: false
    t.string   "file_name_regex"
    t.boolean  "is_sample",            default: false
  end

  create_table "identities", force: true do |t|
    t.string   "extern_uid"
    t.string   "provider"
    t.integer  "user_id"
    t.datetime "created_at"
    t.datetime "updated_at"
  end

  add_index "identities", ["created_at", "id"], name: "index_identities_on_created_at_and_id", using: :btree
  add_index "identities", ["user_id"], name: "index_identities_on_user_id", using: :btree

  create_table "issues", force: true do |t|
    t.string   "title"
    t.integer  "assignee_id"
    t.integer  "author_id"
    t.integer  "project_id"
    t.datetime "created_at"
    t.datetime "updated_at"
    t.integer  "position",     default: 0
    t.string   "branch_name"
    t.text     "description"
    t.integer  "milestone_id"
    t.string   "state"
    t.integer  "iid"
  end

  add_index "issues", ["assignee_id"], name: "index_issues_on_assignee_id", using: :btree
  add_index "issues", ["author_id"], name: "index_issues_on_author_id", using: :btree
  add_index "issues", ["created_at", "id"], name: "index_issues_on_created_at_and_id", using: :btree
  add_index "issues", ["created_at"], name: "index_issues_on_created_at", using: :btree
  add_index "issues", ["milestone_id"], name: "index_issues_on_milestone_id", using: :btree
  add_index "issues", ["project_id", "iid"], name: "index_issues_on_project_id_and_iid", unique: true, using: :btree
  add_index "issues", ["project_id"], name: "index_issues_on_project_id", using: :btree
  add_index "issues", ["title"], name: "index_issues_on_title", using: :btree

  create_table "keys", force: true do |t|
    t.integer  "user_id"
    t.datetime "created_at"
    t.datetime "updated_at"
    t.text     "key"
    t.string   "title"
    t.string   "type"
    t.string   "fingerprint"
    t.boolean  "public",      default: false, null: false
  end

  add_index "keys", ["created_at", "id"], name: "index_keys_on_created_at_and_id", using: :btree
  add_index "keys", ["user_id"], name: "index_keys_on_user_id", using: :btree

  create_table "label_links", force: true do |t|
    t.integer  "label_id"
    t.integer  "target_id"
    t.string   "target_type"
    t.datetime "created_at"
    t.datetime "updated_at"
  end

  add_index "label_links", ["label_id"], name: "index_label_links_on_label_id", using: :btree
  add_index "label_links", ["target_id", "target_type"], name: "index_label_links_on_target_id_and_target_type", using: :btree

  create_table "labels", force: true do |t|
    t.string   "title"
    t.string   "color"
    t.integer  "project_id"
    t.datetime "created_at"
    t.datetime "updated_at"
  end

  add_index "labels", ["project_id"], name: "index_labels_on_project_id", using: :btree

  create_table "ldap_group_links", force: true do |t|
    t.string   "cn",           null: false
    t.integer  "group_access", null: false
    t.integer  "group_id",     null: false
    t.datetime "created_at"
    t.datetime "updated_at"
    t.string   "provider"
  end

  create_table "members", force: true do |t|
    t.integer  "access_level",       null: false
    t.integer  "source_id",          null: false
    t.string   "source_type",        null: false
    t.integer  "user_id"
    t.integer  "notification_level", null: false
    t.string   "type"
    t.datetime "created_at"
    t.datetime "updated_at"
    t.integer  "created_by_id"
    t.string   "invite_email"
    t.string   "invite_token"
    t.datetime "invite_accepted_at"
  end

  add_index "members", ["access_level"], name: "index_members_on_access_level", using: :btree
  add_index "members", ["created_at", "id"], name: "index_members_on_created_at_and_id", using: :btree
  add_index "members", ["invite_token"], name: "index_members_on_invite_token", unique: true, using: :btree
  add_index "members", ["source_id", "source_type"], name: "index_members_on_source_id_and_source_type", using: :btree
  add_index "members", ["type"], name: "index_members_on_type", using: :btree
  add_index "members", ["user_id"], name: "index_members_on_user_id", using: :btree

  create_table "merge_request_diffs", force: true do |t|
    t.string   "state"
    t.text     "st_commits"
    t.text     "st_diffs"
    t.integer  "merge_request_id", null: false
    t.datetime "created_at"
    t.datetime "updated_at"
  end

  add_index "merge_request_diffs", ["merge_request_id"], name: "index_merge_request_diffs_on_merge_request_id", unique: true, using: :btree

  create_table "merge_requests", force: true do |t|
    t.string   "target_branch",                 null: false
    t.string   "source_branch",                 null: false
    t.integer  "source_project_id",             null: false
    t.integer  "author_id"
    t.integer  "assignee_id"
    t.string   "title"
    t.datetime "created_at"
    t.datetime "updated_at"
    t.integer  "milestone_id"
    t.string   "state"
    t.string   "merge_status"
    t.integer  "target_project_id",             null: false
    t.integer  "iid"
    t.text     "description"
    t.integer  "position",          default: 0
    t.datetime "locked_at"
  end

  add_index "merge_requests", ["assignee_id"], name: "index_merge_requests_on_assignee_id", using: :btree
  add_index "merge_requests", ["author_id"], name: "index_merge_requests_on_author_id", using: :btree
  add_index "merge_requests", ["created_at", "id"], name: "index_merge_requests_on_created_at_and_id", using: :btree
  add_index "merge_requests", ["created_at"], name: "index_merge_requests_on_created_at", using: :btree
  add_index "merge_requests", ["milestone_id"], name: "index_merge_requests_on_milestone_id", using: :btree
  add_index "merge_requests", ["source_branch"], name: "index_merge_requests_on_source_branch", using: :btree
  add_index "merge_requests", ["source_project_id"], name: "index_merge_requests_on_source_project_id", using: :btree
  add_index "merge_requests", ["target_branch"], name: "index_merge_requests_on_target_branch", using: :btree
  add_index "merge_requests", ["target_project_id", "iid"], name: "index_merge_requests_on_target_project_id_and_iid", unique: true, using: :btree
  add_index "merge_requests", ["title"], name: "index_merge_requests_on_title", using: :btree

  create_table "milestones", force: true do |t|
    t.string   "title",       null: false
    t.integer  "project_id",  null: false
    t.text     "description"
    t.date     "due_date"
    t.datetime "created_at"
    t.datetime "updated_at"
    t.string   "state"
    t.integer  "iid"
  end

  add_index "milestones", ["created_at", "id"], name: "index_milestones_on_created_at_and_id", using: :btree
  add_index "milestones", ["due_date"], name: "index_milestones_on_due_date", using: :btree
  add_index "milestones", ["project_id", "iid"], name: "index_milestones_on_project_id_and_iid", unique: true, using: :btree
  add_index "milestones", ["project_id"], name: "index_milestones_on_project_id", using: :btree

  create_table "namespaces", force: true do |t|
    t.string   "name",                            null: false
    t.string   "path",                            null: false
    t.integer  "owner_id"
    t.datetime "created_at"
    t.datetime "updated_at"
    t.string   "type"
    t.string   "description",     default: "",    null: false
    t.string   "avatar"
    t.boolean  "membership_lock", default: false
  end

  add_index "namespaces", ["created_at", "id"], name: "index_namespaces_on_created_at_and_id", using: :btree
  add_index "namespaces", ["name"], name: "index_namespaces_on_name", unique: true, using: :btree
  add_index "namespaces", ["owner_id"], name: "index_namespaces_on_owner_id", using: :btree
  add_index "namespaces", ["path"], name: "index_namespaces_on_path", unique: true, using: :btree
  add_index "namespaces", ["type"], name: "index_namespaces_on_type", using: :btree

  create_table "notes", force: true do |t|
    t.text     "note"
    t.string   "noteable_type"
    t.integer  "author_id"
    t.datetime "created_at"
    t.datetime "updated_at"
    t.integer  "project_id"
    t.string   "attachment"
    t.string   "line_code"
    t.string   "commit_id"
    t.integer  "noteable_id"
    t.boolean  "system",        default: false, null: false
    t.text     "st_diff"
  end

  add_index "notes", ["author_id"], name: "index_notes_on_author_id", using: :btree
  add_index "notes", ["commit_id"], name: "index_notes_on_commit_id", using: :btree
  add_index "notes", ["created_at", "id"], name: "index_notes_on_created_at_and_id", using: :btree
  add_index "notes", ["created_at"], name: "index_notes_on_created_at", using: :btree
  add_index "notes", ["noteable_id", "noteable_type"], name: "index_notes_on_noteable_id_and_noteable_type", using: :btree
  add_index "notes", ["noteable_type"], name: "index_notes_on_noteable_type", using: :btree
  add_index "notes", ["project_id", "noteable_type"], name: "index_notes_on_project_id_and_noteable_type", using: :btree
  add_index "notes", ["project_id"], name: "index_notes_on_project_id", using: :btree
  add_index "notes", ["updated_at"], name: "index_notes_on_updated_at", using: :btree

  create_table "oauth_access_grants", force: true do |t|
    t.integer  "resource_owner_id", null: false
    t.integer  "application_id",    null: false
    t.string   "token",             null: false
    t.integer  "expires_in",        null: false
    t.text     "redirect_uri",      null: false
    t.datetime "created_at",        null: false
    t.datetime "revoked_at"
    t.string   "scopes"
  end

  add_index "oauth_access_grants", ["token"], name: "index_oauth_access_grants_on_token", unique: true, using: :btree

  create_table "oauth_access_tokens", force: true do |t|
    t.integer  "resource_owner_id"
    t.integer  "application_id"
    t.string   "token",             null: false
    t.string   "refresh_token"
    t.integer  "expires_in"
    t.datetime "revoked_at"
    t.datetime "created_at",        null: false
    t.string   "scopes"
  end

  add_index "oauth_access_tokens", ["refresh_token"], name: "index_oauth_access_tokens_on_refresh_token", unique: true, using: :btree
  add_index "oauth_access_tokens", ["resource_owner_id"], name: "index_oauth_access_tokens_on_resource_owner_id", using: :btree
  add_index "oauth_access_tokens", ["token"], name: "index_oauth_access_tokens_on_token", unique: true, using: :btree

  create_table "oauth_applications", force: true do |t|
    t.string   "name",                      null: false
    t.string   "uid",                       null: false
    t.string   "secret",                    null: false
    t.text     "redirect_uri",              null: false
    t.string   "scopes",       default: "", null: false
    t.datetime "created_at"
    t.datetime "updated_at"
    t.integer  "owner_id"
    t.string   "owner_type"
  end

  add_index "oauth_applications", ["owner_id", "owner_type"], name: "index_oauth_applications_on_owner_id_and_owner_type", using: :btree
  add_index "oauth_applications", ["uid"], name: "index_oauth_applications_on_uid", unique: true, using: :btree

  create_table "project_group_links", force: true do |t|
    t.integer  "project_id",                null: false
    t.integer  "group_id",                  null: false
    t.datetime "created_at"
    t.datetime "updated_at"
    t.integer  "group_access", default: 30, null: false
  end

  create_table "project_import_data", force: true do |t|
    t.integer "project_id"
    t.text    "data"
  end

  create_table "projects", force: true do |t|
    t.string   "name"
    t.string   "path"
    t.text     "description"
    t.datetime "created_at"
    t.datetime "updated_at"
    t.integer  "creator_id"
    t.boolean  "issues_enabled",                default: true,     null: false
    t.boolean  "wall_enabled",                  default: true,     null: false
    t.boolean  "merge_requests_enabled",        default: true,     null: false
    t.boolean  "wiki_enabled",                  default: true,     null: false
    t.integer  "namespace_id"
    t.string   "issues_tracker",                default: "gitlab", null: false
    t.string   "issues_tracker_id"
    t.boolean  "snippets_enabled",              default: true,     null: false
    t.datetime "last_activity_at"
    t.string   "import_url"
<<<<<<< HEAD
    t.integer  "visibility_level",              default: 0,        null: false
    t.boolean  "archived",                      default: false,    null: false
    t.string   "avatar"
    t.string   "import_status"
    t.float    "repository_size",               default: 0.0
    t.text     "merge_requests_template"
    t.integer  "star_count",                    default: 0,        null: false
    t.boolean  "merge_requests_rebase_enabled", default: false
=======
    t.integer  "visibility_level",       default: 0,        null: false
    t.boolean  "archived",               default: false,    null: false
    t.string   "import_status"
    t.float    "repository_size",        default: 0.0
    t.integer  "star_count",             default: 0,        null: false
    t.string   "avatar"
>>>>>>> 1132084d
    t.string   "import_type"
    t.string   "import_source"
    t.boolean  "merge_requests_rebase_default", default: true
  end

  add_index "projects", ["created_at", "id"], name: "index_projects_on_created_at_and_id", using: :btree
  add_index "projects", ["creator_id"], name: "index_projects_on_creator_id", using: :btree
  add_index "projects", ["last_activity_at"], name: "index_projects_on_last_activity_at", using: :btree
  add_index "projects", ["namespace_id"], name: "index_projects_on_namespace_id", using: :btree
  add_index "projects", ["star_count"], name: "index_projects_on_star_count", using: :btree

  create_table "protected_branches", force: true do |t|
    t.integer  "project_id",                          null: false
    t.string   "name",                                null: false
    t.datetime "created_at"
    t.datetime "updated_at"
    t.boolean  "developers_can_push", default: false, null: false
  end

  add_index "protected_branches", ["project_id"], name: "index_protected_branches_on_project_id", using: :btree

  create_table "services", force: true do |t|
    t.string   "type"
    t.string   "title"
    t.integer  "project_id"
    t.datetime "created_at"
    t.datetime "updated_at"
    t.boolean  "active",                default: false, null: false
    t.text     "properties"
    t.boolean  "template",              default: false
    t.boolean  "push_events",           default: true
    t.boolean  "issues_events",         default: true
    t.boolean  "merge_requests_events", default: true
    t.boolean  "tag_push_events",       default: true
    t.boolean  "note_events",           default: true,  null: false
  end

  add_index "services", ["created_at", "id"], name: "index_services_on_created_at_and_id", using: :btree
  add_index "services", ["project_id"], name: "index_services_on_project_id", using: :btree

  create_table "snippets", force: true do |t|
    t.string   "title"
    t.text     "content"
    t.integer  "author_id",                    null: false
    t.integer  "project_id"
    t.datetime "created_at"
    t.datetime "updated_at"
    t.string   "file_name"
    t.datetime "expires_at"
    t.string   "type"
    t.integer  "visibility_level", default: 0, null: false
  end

  add_index "snippets", ["author_id"], name: "index_snippets_on_author_id", using: :btree
  add_index "snippets", ["created_at", "id"], name: "index_snippets_on_created_at_and_id", using: :btree
  add_index "snippets", ["created_at"], name: "index_snippets_on_created_at", using: :btree
  add_index "snippets", ["expires_at"], name: "index_snippets_on_expires_at", using: :btree
  add_index "snippets", ["project_id"], name: "index_snippets_on_project_id", using: :btree
  add_index "snippets", ["visibility_level"], name: "index_snippets_on_visibility_level", using: :btree

  create_table "subscriptions", force: true do |t|
    t.integer  "user_id"
    t.integer  "subscribable_id"
    t.string   "subscribable_type"
    t.boolean  "subscribed"
    t.datetime "created_at"
    t.datetime "updated_at"
  end

  add_index "subscriptions", ["subscribable_id", "subscribable_type", "user_id"], name: "subscriptions_user_id_and_ref_fields", unique: true, using: :btree

  create_table "taggings", force: true do |t|
    t.integer  "tag_id"
    t.integer  "taggable_id"
    t.string   "taggable_type"
    t.integer  "tagger_id"
    t.string   "tagger_type"
    t.string   "context"
    t.datetime "created_at"
  end

  add_index "taggings", ["tag_id", "taggable_id", "taggable_type", "context", "tagger_id", "tagger_type"], name: "taggings_idx", unique: true, using: :btree
  add_index "taggings", ["taggable_id", "taggable_type", "context"], name: "index_taggings_on_taggable_id_and_taggable_type_and_context", using: :btree

  create_table "tags", force: true do |t|
    t.string  "name"
    t.integer "taggings_count", default: 0
  end

  add_index "tags", ["name"], name: "index_tags_on_name", unique: true, using: :btree

  create_table "users", force: true do |t|
    t.string   "email",                         default: "",    null: false
    t.string   "encrypted_password",            default: "",    null: false
    t.string   "reset_password_token"
    t.datetime "reset_password_sent_at"
    t.datetime "remember_created_at"
    t.integer  "sign_in_count",                 default: 0
    t.datetime "current_sign_in_at"
    t.datetime "last_sign_in_at"
    t.string   "current_sign_in_ip"
    t.string   "last_sign_in_ip"
    t.datetime "created_at"
    t.datetime "updated_at"
    t.string   "name"
    t.boolean  "admin",                         default: false, null: false
    t.integer  "projects_limit",                default: 10
    t.string   "skype",                         default: "",    null: false
    t.string   "linkedin",                      default: "",    null: false
    t.string   "twitter",                       default: "",    null: false
    t.string   "authentication_token"
    t.integer  "theme_id",                      default: 1,     null: false
    t.string   "bio"
    t.integer  "failed_attempts",               default: 0
    t.datetime "locked_at"
    t.string   "username"
    t.boolean  "can_create_group",              default: true,  null: false
    t.boolean  "can_create_team",               default: true,  null: false
    t.string   "state"
    t.integer  "color_scheme_id",               default: 1,     null: false
    t.integer  "notification_level",            default: 1,     null: false
    t.datetime "password_expires_at"
    t.integer  "created_by_id"
    t.string   "avatar"
    t.string   "confirmation_token"
    t.datetime "confirmed_at"
    t.datetime "confirmation_sent_at"
    t.string   "unconfirmed_email"
    t.boolean  "hide_no_ssh_key",               default: false
    t.string   "website_url",                   default: "",    null: false
<<<<<<< HEAD
    t.datetime "admin_email_unsubscribed_at"
=======
    t.datetime "last_credential_check_at"
>>>>>>> 1132084d
    t.string   "github_access_token"
    t.string   "gitlab_access_token"
    t.string   "notification_email"
    t.boolean  "hide_no_password",              default: false
    t.boolean  "password_automatically_set",    default: false
    t.string   "bitbucket_access_token"
    t.string   "bitbucket_access_token_secret"
    t.string   "location"
    t.string   "public_email",                  default: "",    null: false
  end

  add_index "users", ["admin"], name: "index_users_on_admin", using: :btree
  add_index "users", ["authentication_token"], name: "index_users_on_authentication_token", unique: true, using: :btree
  add_index "users", ["confirmation_token"], name: "index_users_on_confirmation_token", unique: true, using: :btree
  add_index "users", ["created_at", "id"], name: "index_users_on_created_at_and_id", using: :btree
  add_index "users", ["current_sign_in_at"], name: "index_users_on_current_sign_in_at", using: :btree
  add_index "users", ["email"], name: "index_users_on_email", unique: true, using: :btree
  add_index "users", ["name"], name: "index_users_on_name", using: :btree
  add_index "users", ["reset_password_token"], name: "index_users_on_reset_password_token", unique: true, using: :btree
  add_index "users", ["username"], name: "index_users_on_username", using: :btree

  create_table "users_groups", force: true do |t|
    t.integer  "group_access",                   null: false
    t.integer  "group_id",                       null: false
    t.integer  "user_id",                        null: false
    t.datetime "created_at"
    t.datetime "updated_at"
    t.integer  "notification_level", default: 3, null: false
  end

  add_index "users_groups", ["user_id"], name: "index_users_groups_on_user_id", using: :btree

  create_table "users_projects", force: true do |t|
    t.integer  "user_id",                        null: false
    t.integer  "project_id",                     null: false
    t.datetime "created_at"
    t.datetime "updated_at"
    t.integer  "project_access",     default: 0, null: false
    t.integer  "notification_level", default: 3, null: false
  end

  add_index "users_projects", ["project_access"], name: "index_users_projects_on_project_access", using: :btree
  add_index "users_projects", ["project_id"], name: "index_users_projects_on_project_id", using: :btree
  add_index "users_projects", ["user_id"], name: "index_users_projects_on_user_id", using: :btree

  create_table "users_star_projects", force: true do |t|
    t.integer  "project_id", null: false
    t.integer  "user_id",    null: false
    t.datetime "created_at"
    t.datetime "updated_at"
  end

  add_index "users_star_projects", ["project_id"], name: "index_users_star_projects_on_project_id", using: :btree
  add_index "users_star_projects", ["user_id", "project_id"], name: "index_users_star_projects_on_user_id_and_project_id", unique: true, using: :btree
  add_index "users_star_projects", ["user_id"], name: "index_users_star_projects_on_user_id", using: :btree

  create_table "web_hooks", force: true do |t|
    t.string   "url"
    t.integer  "project_id"
    t.datetime "created_at"
    t.datetime "updated_at"
    t.string   "type",                  default: "ProjectHook"
    t.integer  "service_id"
    t.boolean  "push_events",           default: true,          null: false
    t.boolean  "issues_events",         default: false,         null: false
    t.boolean  "merge_requests_events", default: false,         null: false
    t.boolean  "tag_push_events",       default: false
    t.integer  "group_id"
  end

  add_index "web_hooks", ["created_at", "id"], name: "index_web_hooks_on_created_at_and_id", using: :btree
  add_index "web_hooks", ["project_id"], name: "index_web_hooks_on_project_id", using: :btree

end<|MERGE_RESOLUTION|>--- conflicted
+++ resolved
@@ -303,7 +303,7 @@
   end
 
   add_index "namespaces", ["created_at", "id"], name: "index_namespaces_on_created_at_and_id", using: :btree
-  add_index "namespaces", ["name"], name: "index_namespaces_on_name", unique: true, using: :btree
+  add_index "namespaces", ["name"], name: "index_namespaces_on_name", using: :btree
   add_index "namespaces", ["owner_id"], name: "index_namespaces_on_owner_id", using: :btree
   add_index "namespaces", ["path"], name: "index_namespaces_on_path", unique: true, using: :btree
   add_index "namespaces", ["type"], name: "index_namespaces_on_type", using: :btree
@@ -406,25 +406,16 @@
     t.boolean  "snippets_enabled",              default: true,     null: false
     t.datetime "last_activity_at"
     t.string   "import_url"
-<<<<<<< HEAD
     t.integer  "visibility_level",              default: 0,        null: false
     t.boolean  "archived",                      default: false,    null: false
     t.string   "avatar"
     t.string   "import_status"
     t.float    "repository_size",               default: 0.0
-    t.text     "merge_requests_template"
     t.integer  "star_count",                    default: 0,        null: false
-    t.boolean  "merge_requests_rebase_enabled", default: false
-=======
-    t.integer  "visibility_level",       default: 0,        null: false
-    t.boolean  "archived",               default: false,    null: false
-    t.string   "import_status"
-    t.float    "repository_size",        default: 0.0
-    t.integer  "star_count",             default: 0,        null: false
-    t.string   "avatar"
->>>>>>> 1132084d
     t.string   "import_type"
     t.string   "import_source"
+    t.text     "merge_requests_template"
+    t.boolean  "merge_requests_rebase_enabled", default: false
     t.boolean  "merge_requests_rebase_default", default: true
   end
 
@@ -546,6 +537,7 @@
     t.integer  "notification_level",            default: 1,     null: false
     t.datetime "password_expires_at"
     t.integer  "created_by_id"
+    t.datetime "last_credential_check_at"
     t.string   "avatar"
     t.string   "confirmation_token"
     t.datetime "confirmed_at"
@@ -553,11 +545,6 @@
     t.string   "unconfirmed_email"
     t.boolean  "hide_no_ssh_key",               default: false
     t.string   "website_url",                   default: "",    null: false
-<<<<<<< HEAD
-    t.datetime "admin_email_unsubscribed_at"
-=======
-    t.datetime "last_credential_check_at"
->>>>>>> 1132084d
     t.string   "github_access_token"
     t.string   "gitlab_access_token"
     t.string   "notification_email"
@@ -565,6 +552,7 @@
     t.boolean  "password_automatically_set",    default: false
     t.string   "bitbucket_access_token"
     t.string   "bitbucket_access_token_secret"
+    t.datetime "admin_email_unsubscribed_at"
     t.string   "location"
     t.string   "public_email",                  default: "",    null: false
   end
@@ -579,30 +567,6 @@
   add_index "users", ["reset_password_token"], name: "index_users_on_reset_password_token", unique: true, using: :btree
   add_index "users", ["username"], name: "index_users_on_username", using: :btree
 
-  create_table "users_groups", force: true do |t|
-    t.integer  "group_access",                   null: false
-    t.integer  "group_id",                       null: false
-    t.integer  "user_id",                        null: false
-    t.datetime "created_at"
-    t.datetime "updated_at"
-    t.integer  "notification_level", default: 3, null: false
-  end
-
-  add_index "users_groups", ["user_id"], name: "index_users_groups_on_user_id", using: :btree
-
-  create_table "users_projects", force: true do |t|
-    t.integer  "user_id",                        null: false
-    t.integer  "project_id",                     null: false
-    t.datetime "created_at"
-    t.datetime "updated_at"
-    t.integer  "project_access",     default: 0, null: false
-    t.integer  "notification_level", default: 3, null: false
-  end
-
-  add_index "users_projects", ["project_access"], name: "index_users_projects_on_project_access", using: :btree
-  add_index "users_projects", ["project_id"], name: "index_users_projects_on_project_id", using: :btree
-  add_index "users_projects", ["user_id"], name: "index_users_projects_on_user_id", using: :btree
-
   create_table "users_star_projects", force: true do |t|
     t.integer  "project_id", null: false
     t.integer  "user_id",    null: false
