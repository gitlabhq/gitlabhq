# encoding: UTF-8
# This file is auto-generated from the current state of the database. Instead
# of editing this file, please use the migrations feature of Active Record to
# incrementally modify your database, and then regenerate this schema definition.
#
# Note that this schema.rb definition is the authoritative source for your
# database schema. If you need to create the application database on another
# system, you should be using db:schema:load, not running all the migrations
# from scratch. The latter is a flawed and unsustainable approach (the more migrations
# you'll amass, the slower it'll run and the greater likelihood for issues).
#
# It's strongly recommended that you check this file into your version control system.

ActiveRecord::Schema.define(version: 20170905112933) do

  # These are extensions that must be enabled in order to support this database
  enable_extension "plpgsql"
  enable_extension "pg_trgm"

  create_table "abuse_reports", force: :cascade do |t|
    t.integer "reporter_id"
    t.integer "user_id"
    t.text "message"
    t.datetime "created_at"
    t.datetime "updated_at"
    t.text "message_html"
    t.integer "cached_markdown_version"
  end

  create_table "appearances", force: :cascade do |t|
    t.string "title", null: false
    t.text "description", null: false
    t.string "header_logo"
    t.string "logo"
    t.datetime_with_timezone "created_at", null: false
    t.datetime_with_timezone "updated_at", null: false
    t.text "description_html"
    t.integer "cached_markdown_version"
  end

  create_table "application_settings", force: :cascade do |t|
    t.integer "default_projects_limit"
    t.boolean "signup_enabled"
    t.boolean "gravatar_enabled"
    t.text "sign_in_text"
    t.datetime "created_at"
    t.datetime "updated_at"
    t.string "home_page_url"
    t.integer "default_branch_protection", default: 2
    t.text "restricted_visibility_levels"
    t.boolean "version_check_enabled", default: true
    t.integer "max_attachment_size", default: 10, null: false
    t.integer "default_project_visibility"
    t.integer "default_snippet_visibility"
    t.text "domain_whitelist"
    t.boolean "user_oauth_applications", default: true
    t.string "after_sign_out_path"
    t.integer "session_expire_delay", default: 10080, null: false
    t.text "import_sources"
    t.text "help_page_text"
    t.string "admin_notification_email"
    t.boolean "shared_runners_enabled", default: true, null: false
    t.integer "max_artifacts_size", default: 100, null: false
    t.string "runners_registration_token"
    t.integer "max_pages_size", default: 100, null: false
    t.boolean "require_two_factor_authentication", default: false
    t.integer "two_factor_grace_period", default: 48
    t.boolean "metrics_enabled", default: false
    t.string "metrics_host", default: "localhost"
    t.integer "metrics_pool_size", default: 16
    t.integer "metrics_timeout", default: 10
    t.integer "metrics_method_call_threshold", default: 10
    t.boolean "recaptcha_enabled", default: false
    t.string "recaptcha_site_key"
    t.string "recaptcha_private_key"
    t.integer "metrics_port", default: 8089
    t.boolean "akismet_enabled", default: false
    t.string "akismet_api_key"
    t.integer "metrics_sample_interval", default: 15
    t.boolean "sentry_enabled", default: false
    t.string "sentry_dsn"
    t.boolean "email_author_in_body", default: false
    t.integer "default_group_visibility"
    t.boolean "repository_checks_enabled", default: false
    t.text "shared_runners_text"
    t.integer "metrics_packet_size", default: 1
    t.text "disabled_oauth_sign_in_sources"
    t.string "health_check_access_token"
    t.boolean "send_user_confirmation_email", default: false
    t.integer "container_registry_token_expire_delay", default: 5
    t.text "after_sign_up_text"
    t.boolean "user_default_external", default: false, null: false
    t.string "repository_storages", default: "default"
    t.string "enabled_git_access_protocol"
    t.boolean "domain_blacklist_enabled", default: false
    t.text "domain_blacklist"
    t.boolean "usage_ping_enabled", default: true, null: false
    t.boolean "koding_enabled"
    t.string "koding_url"
    t.text "sign_in_text_html"
    t.text "help_page_text_html"
    t.text "shared_runners_text_html"
    t.text "after_sign_up_text_html"
    t.integer "rsa_key_restriction", default: 0, null: false
    t.integer "dsa_key_restriction", default: 0, null: false
    t.integer "ecdsa_key_restriction", default: 0, null: false
    t.integer "ed25519_key_restriction", default: 0, null: false
    t.boolean "housekeeping_enabled", default: true, null: false
    t.boolean "housekeeping_bitmaps_enabled", default: true, null: false
    t.integer "housekeeping_incremental_repack_period", default: 10, null: false
    t.integer "housekeeping_full_repack_period", default: 50, null: false
    t.integer "housekeeping_gc_period", default: 200, null: false
    t.boolean "sidekiq_throttling_enabled", default: false
    t.string "sidekiq_throttling_queues"
    t.decimal "sidekiq_throttling_factor"
    t.boolean "html_emails_enabled", default: true
    t.string "plantuml_url"
    t.boolean "plantuml_enabled"
    t.integer "terminal_max_session_time", default: 0, null: false
    t.integer "unique_ips_limit_per_user"
    t.integer "unique_ips_limit_time_window"
    t.boolean "unique_ips_limit_enabled", default: false, null: false
    t.string "default_artifacts_expire_in", default: "0", null: false
    t.string "uuid"
    t.decimal "polling_interval_multiplier", default: 1.0, null: false
    t.integer "cached_markdown_version"
    t.boolean "clientside_sentry_enabled", default: false, null: false
    t.string "clientside_sentry_dsn"
    t.boolean "prometheus_metrics_enabled", default: false, null: false
    t.boolean "help_page_hide_commercial_content", default: false
    t.string "help_page_support_url"
    t.boolean "password_authentication_enabled"
    t.integer "performance_bar_allowed_group_id"
    t.boolean "hashed_storage_enabled", default: false, null: false
    t.boolean "project_export_enabled", default: true, null: false
    t.boolean "auto_devops_enabled", default: false, null: false
  end

  create_table "audit_events", force: :cascade do |t|
    t.integer "author_id", null: false
    t.string "type", null: false
    t.integer "entity_id", null: false
    t.string "entity_type", null: false
    t.text "details"
    t.datetime "created_at"
    t.datetime "updated_at"
  end

  add_index "audit_events", ["entity_id", "entity_type"], name: "index_audit_events_on_entity_id_and_entity_type", using: :btree

  create_table "award_emoji", force: :cascade do |t|
    t.string "name"
    t.integer "user_id"
    t.integer "awardable_id"
    t.string "awardable_type"
    t.datetime "created_at"
    t.datetime "updated_at"
  end

  add_index "award_emoji", ["awardable_type", "awardable_id"], name: "index_award_emoji_on_awardable_type_and_awardable_id", using: :btree
  add_index "award_emoji", ["user_id", "name"], name: "index_award_emoji_on_user_id_and_name", using: :btree

  create_table "boards", force: :cascade do |t|
    t.integer "project_id", null: false
    t.datetime "created_at", null: false
    t.datetime "updated_at", null: false
  end

  add_index "boards", ["project_id"], name: "index_boards_on_project_id", using: :btree

  create_table "broadcast_messages", force: :cascade do |t|
    t.text "message", null: false
    t.datetime "starts_at", null: false
    t.datetime "ends_at", null: false
    t.datetime "created_at", null: false
    t.datetime "updated_at", null: false
    t.string "color"
    t.string "font"
    t.text "message_html", null: false
    t.integer "cached_markdown_version"
  end

  add_index "broadcast_messages", ["starts_at", "ends_at", "id"], name: "index_broadcast_messages_on_starts_at_and_ends_at_and_id", using: :btree

  create_table "chat_names", force: :cascade do |t|
    t.integer "user_id", null: false
    t.integer "service_id", null: false
    t.string "team_id", null: false
    t.string "team_domain"
    t.string "chat_id", null: false
    t.string "chat_name"
    t.datetime "last_used_at"
    t.datetime "created_at", null: false
    t.datetime "updated_at", null: false
  end

  add_index "chat_names", ["service_id", "team_id", "chat_id"], name: "index_chat_names_on_service_id_and_team_id_and_chat_id", unique: true, using: :btree
  add_index "chat_names", ["user_id", "service_id"], name: "index_chat_names_on_user_id_and_service_id", unique: true, using: :btree

  create_table "chat_teams", force: :cascade do |t|
    t.integer "namespace_id", null: false
    t.string "team_id"
    t.string "name"
    t.datetime "created_at", null: false
    t.datetime "updated_at", null: false
  end

  add_index "chat_teams", ["namespace_id"], name: "index_chat_teams_on_namespace_id", unique: true, using: :btree

  create_table "ci_builds", force: :cascade do |t|
    t.string "status"
    t.datetime "finished_at"
    t.text "trace"
    t.datetime "created_at"
    t.datetime "updated_at"
    t.datetime "started_at"
    t.integer "runner_id"
    t.float "coverage"
    t.integer "commit_id"
    t.text "commands"
    t.string "name"
    t.text "options"
    t.boolean "allow_failure", default: false, null: false
    t.string "stage"
    t.integer "trigger_request_id"
    t.integer "stage_idx"
    t.boolean "tag"
    t.string "ref"
    t.integer "user_id"
    t.string "type"
    t.string "target_url"
    t.string "description"
    t.text "artifacts_file"
    t.integer "project_id"
    t.text "artifacts_metadata"
    t.integer "erased_by_id"
    t.datetime "erased_at"
    t.datetime "artifacts_expire_at"
    t.string "environment"
    t.integer "artifacts_size", limit: 8
    t.string "when"
    t.text "yaml_variables"
    t.datetime "queued_at"
    t.string "token"
    t.integer "lock_version"
    t.string "coverage_regex"
    t.integer "auto_canceled_by_id"
    t.boolean "retried"
    t.integer "stage_id"
<<<<<<< HEAD
    t.integer "artifacts_file_store", default: 1, null: false
    t.integer "artifacts_metadata_store", default: 1, null: false
=======
    t.boolean "protected"
    t.integer "failure_reason"
>>>>>>> b39d0c31
  end

  add_index "ci_builds", ["auto_canceled_by_id"], name: "index_ci_builds_on_auto_canceled_by_id", using: :btree
  add_index "ci_builds", ["commit_id", "stage_idx", "created_at"], name: "index_ci_builds_on_commit_id_and_stage_idx_and_created_at", using: :btree
  add_index "ci_builds", ["commit_id", "status", "type"], name: "index_ci_builds_on_commit_id_and_status_and_type", using: :btree
  add_index "ci_builds", ["commit_id", "type", "name", "ref"], name: "index_ci_builds_on_commit_id_and_type_and_name_and_ref", using: :btree
  add_index "ci_builds", ["commit_id", "type", "ref"], name: "index_ci_builds_on_commit_id_and_type_and_ref", using: :btree
  add_index "ci_builds", ["id"], name: "index_for_ci_builds_retried_migration", where: "(retried IS NULL)", using: :btree, opclasses: {"id)"=>"WHERE"}
  add_index "ci_builds", ["project_id"], name: "index_ci_builds_on_project_id", using: :btree
  add_index "ci_builds", ["protected"], name: "index_ci_builds_on_protected", using: :btree
  add_index "ci_builds", ["runner_id"], name: "index_ci_builds_on_runner_id", using: :btree
  add_index "ci_builds", ["stage_id"], name: "index_ci_builds_on_stage_id", using: :btree
  add_index "ci_builds", ["status", "type", "runner_id"], name: "index_ci_builds_on_status_and_type_and_runner_id", using: :btree
  add_index "ci_builds", ["status"], name: "index_ci_builds_on_status", using: :btree
  add_index "ci_builds", ["token"], name: "index_ci_builds_on_token", unique: true, using: :btree
  add_index "ci_builds", ["updated_at"], name: "index_ci_builds_on_updated_at", using: :btree
  add_index "ci_builds", ["user_id"], name: "index_ci_builds_on_user_id", using: :btree

  create_table "ci_group_variables", force: :cascade do |t|
    t.string "key", null: false
    t.text "value"
    t.text "encrypted_value"
    t.string "encrypted_value_salt"
    t.string "encrypted_value_iv"
    t.integer "group_id", null: false
    t.boolean "protected", default: false, null: false
    t.datetime_with_timezone "created_at", null: false
    t.datetime_with_timezone "updated_at", null: false
  end

  add_index "ci_group_variables", ["group_id", "key"], name: "index_ci_group_variables_on_group_id_and_key", unique: true, using: :btree

  create_table "ci_pipeline_schedule_variables", force: :cascade do |t|
    t.string "key", null: false
    t.text "value"
    t.text "encrypted_value"
    t.string "encrypted_value_salt"
    t.string "encrypted_value_iv"
    t.integer "pipeline_schedule_id", null: false
    t.datetime_with_timezone "created_at"
    t.datetime_with_timezone "updated_at"
  end

  add_index "ci_pipeline_schedule_variables", ["pipeline_schedule_id", "key"], name: "index_ci_pipeline_schedule_variables_on_schedule_id_and_key", unique: true, using: :btree

  create_table "ci_pipeline_schedules", force: :cascade do |t|
    t.string "description"
    t.string "ref"
    t.string "cron"
    t.string "cron_timezone"
    t.datetime "next_run_at"
    t.integer "project_id"
    t.integer "owner_id"
    t.boolean "active", default: true
    t.datetime "deleted_at"
    t.datetime "created_at"
    t.datetime "updated_at"
  end

  add_index "ci_pipeline_schedules", ["next_run_at", "active"], name: "index_ci_pipeline_schedules_on_next_run_at_and_active", using: :btree
  add_index "ci_pipeline_schedules", ["project_id"], name: "index_ci_pipeline_schedules_on_project_id", using: :btree

  create_table "ci_pipeline_variables", force: :cascade do |t|
    t.string "key", null: false
    t.text "value"
    t.text "encrypted_value"
    t.string "encrypted_value_salt"
    t.string "encrypted_value_iv"
    t.integer "pipeline_id", null: false
  end

  add_index "ci_pipeline_variables", ["pipeline_id", "key"], name: "index_ci_pipeline_variables_on_pipeline_id_and_key", unique: true, using: :btree

  create_table "ci_pipelines", force: :cascade do |t|
    t.string "ref"
    t.string "sha"
    t.string "before_sha"
    t.datetime "created_at"
    t.datetime "updated_at"
    t.boolean "tag", default: false
    t.text "yaml_errors"
    t.datetime "committed_at"
    t.integer "project_id"
    t.string "status"
    t.datetime "started_at"
    t.datetime "finished_at"
    t.integer "duration"
    t.integer "user_id"
    t.integer "lock_version"
    t.integer "auto_canceled_by_id"
    t.integer "pipeline_schedule_id"
    t.integer "source"
    t.integer "config_source"
    t.boolean "protected"
  end

  add_index "ci_pipelines", ["auto_canceled_by_id"], name: "index_ci_pipelines_on_auto_canceled_by_id", using: :btree
  add_index "ci_pipelines", ["pipeline_schedule_id"], name: "index_ci_pipelines_on_pipeline_schedule_id", using: :btree
  add_index "ci_pipelines", ["project_id", "ref", "status"], name: "index_ci_pipelines_on_project_id_and_ref_and_status", using: :btree
  add_index "ci_pipelines", ["project_id", "sha"], name: "index_ci_pipelines_on_project_id_and_sha", using: :btree
  add_index "ci_pipelines", ["project_id"], name: "index_ci_pipelines_on_project_id", using: :btree
  add_index "ci_pipelines", ["status"], name: "index_ci_pipelines_on_status", using: :btree
  add_index "ci_pipelines", ["user_id"], name: "index_ci_pipelines_on_user_id", using: :btree

  create_table "ci_runner_projects", force: :cascade do |t|
    t.integer "runner_id", null: false
    t.datetime "created_at"
    t.datetime "updated_at"
    t.integer "project_id"
  end

  add_index "ci_runner_projects", ["project_id"], name: "index_ci_runner_projects_on_project_id", using: :btree
  add_index "ci_runner_projects", ["runner_id"], name: "index_ci_runner_projects_on_runner_id", using: :btree

  create_table "ci_runners", force: :cascade do |t|
    t.string "token"
    t.datetime "created_at"
    t.datetime "updated_at"
    t.string "description"
    t.datetime "contacted_at"
    t.boolean "active", default: true, null: false
    t.boolean "is_shared", default: false
    t.string "name"
    t.string "version"
    t.string "revision"
    t.string "platform"
    t.string "architecture"
    t.boolean "run_untagged", default: true, null: false
    t.boolean "locked", default: false, null: false
    t.integer "access_level", default: 0, null: false
  end

  add_index "ci_runners", ["contacted_at"], name: "index_ci_runners_on_contacted_at", using: :btree
  add_index "ci_runners", ["is_shared"], name: "index_ci_runners_on_is_shared", using: :btree
  add_index "ci_runners", ["locked"], name: "index_ci_runners_on_locked", using: :btree
  add_index "ci_runners", ["token"], name: "index_ci_runners_on_token", using: :btree

  create_table "ci_stages", force: :cascade do |t|
    t.integer "project_id"
    t.integer "pipeline_id"
    t.datetime "created_at"
    t.datetime "updated_at"
    t.string "name"
    t.integer "status"
    t.integer "lock_version"
  end

  add_index "ci_stages", ["pipeline_id", "name"], name: "index_ci_stages_on_pipeline_id_and_name", using: :btree
  add_index "ci_stages", ["pipeline_id"], name: "index_ci_stages_on_pipeline_id", using: :btree
  add_index "ci_stages", ["project_id"], name: "index_ci_stages_on_project_id", using: :btree

  create_table "ci_trigger_requests", force: :cascade do |t|
    t.integer "trigger_id", null: false
    t.text "variables"
    t.datetime "created_at"
    t.datetime "updated_at"
    t.integer "commit_id"
  end

  add_index "ci_trigger_requests", ["commit_id"], name: "index_ci_trigger_requests_on_commit_id", using: :btree

  create_table "ci_triggers", force: :cascade do |t|
    t.string "token"
    t.datetime "deleted_at"
    t.datetime "created_at"
    t.datetime "updated_at"
    t.integer "project_id"
    t.integer "owner_id"
    t.string "description"
    t.string "ref"
  end

  add_index "ci_triggers", ["project_id"], name: "index_ci_triggers_on_project_id", using: :btree

  create_table "ci_variables", force: :cascade do |t|
    t.string "key", null: false
    t.text "value"
    t.text "encrypted_value"
    t.string "encrypted_value_salt"
    t.string "encrypted_value_iv"
    t.integer "project_id", null: false
    t.boolean "protected", default: false, null: false
    t.string "environment_scope", default: "*", null: false
  end

  add_index "ci_variables", ["project_id", "key", "environment_scope"], name: "index_ci_variables_on_project_id_and_key_and_environment_scope", unique: true, using: :btree

  create_table "container_repositories", force: :cascade do |t|
    t.integer "project_id", null: false
    t.string "name", null: false
    t.datetime "created_at", null: false
    t.datetime "updated_at", null: false
  end

  add_index "container_repositories", ["project_id", "name"], name: "index_container_repositories_on_project_id_and_name", unique: true, using: :btree
  add_index "container_repositories", ["project_id"], name: "index_container_repositories_on_project_id", using: :btree

  create_table "conversational_development_index_metrics", force: :cascade do |t|
    t.float "leader_issues", null: false
    t.float "instance_issues", null: false
    t.float "leader_notes", null: false
    t.float "instance_notes", null: false
    t.float "leader_milestones", null: false
    t.float "instance_milestones", null: false
    t.float "leader_boards", null: false
    t.float "instance_boards", null: false
    t.float "leader_merge_requests", null: false
    t.float "instance_merge_requests", null: false
    t.float "leader_ci_pipelines", null: false
    t.float "instance_ci_pipelines", null: false
    t.float "leader_environments", null: false
    t.float "instance_environments", null: false
    t.float "leader_deployments", null: false
    t.float "instance_deployments", null: false
    t.float "leader_projects_prometheus_active", null: false
    t.float "instance_projects_prometheus_active", null: false
    t.float "leader_service_desk_issues", null: false
    t.float "instance_service_desk_issues", null: false
    t.datetime "created_at", null: false
    t.datetime "updated_at", null: false
    t.float "percentage_boards", default: 0.0, null: false
    t.float "percentage_ci_pipelines", default: 0.0, null: false
    t.float "percentage_deployments", default: 0.0, null: false
    t.float "percentage_environments", default: 0.0, null: false
    t.float "percentage_issues", default: 0.0, null: false
    t.float "percentage_merge_requests", default: 0.0, null: false
    t.float "percentage_milestones", default: 0.0, null: false
    t.float "percentage_notes", default: 0.0, null: false
    t.float "percentage_projects_prometheus_active", default: 0.0, null: false
    t.float "percentage_service_desk_issues", default: 0.0, null: false
  end

  create_table "deploy_keys_projects", force: :cascade do |t|
    t.integer "deploy_key_id", null: false
    t.integer "project_id", null: false
    t.datetime "created_at"
    t.datetime "updated_at"
  end

  add_index "deploy_keys_projects", ["project_id"], name: "index_deploy_keys_projects_on_project_id", using: :btree

  create_table "deployments", force: :cascade do |t|
    t.integer "iid", null: false
    t.integer "project_id", null: false
    t.integer "environment_id", null: false
    t.string "ref", null: false
    t.boolean "tag", null: false
    t.string "sha", null: false
    t.integer "user_id"
    t.integer "deployable_id"
    t.string "deployable_type"
    t.datetime "created_at"
    t.datetime "updated_at"
    t.string "on_stop"
  end

  add_index "deployments", ["created_at"], name: "index_deployments_on_created_at", using: :btree
  add_index "deployments", ["project_id", "environment_id", "iid"], name: "index_deployments_on_project_id_and_environment_id_and_iid", using: :btree
  add_index "deployments", ["project_id", "iid"], name: "index_deployments_on_project_id_and_iid", unique: true, using: :btree

  create_table "emails", force: :cascade do |t|
    t.integer "user_id", null: false
    t.string "email", null: false
    t.datetime "created_at"
    t.datetime "updated_at"
  end

  add_index "emails", ["email"], name: "index_emails_on_email", unique: true, using: :btree
  add_index "emails", ["user_id"], name: "index_emails_on_user_id", using: :btree

  create_table "environments", force: :cascade do |t|
    t.integer "project_id"
    t.string "name", null: false
    t.datetime "created_at"
    t.datetime "updated_at"
    t.string "external_url"
    t.string "environment_type"
    t.string "state", default: "available", null: false
    t.string "slug", null: false
  end

  add_index "environments", ["project_id", "name"], name: "index_environments_on_project_id_and_name", unique: true, using: :btree
  add_index "environments", ["project_id", "slug"], name: "index_environments_on_project_id_and_slug", unique: true, using: :btree

  create_table "events", force: :cascade do |t|
    t.integer "project_id"
    t.integer "author_id", null: false
    t.integer "target_id"
    t.datetime_with_timezone "created_at", null: false
    t.datetime_with_timezone "updated_at", null: false
    t.integer "action", limit: 2, null: false
    t.string "target_type"
  end

  add_index "events", ["action"], name: "index_events_on_action", using: :btree
  add_index "events", ["author_id"], name: "index_events_on_author_id", using: :btree
  add_index "events", ["project_id", "id"], name: "index_events_on_project_id_and_id", using: :btree
  add_index "events", ["target_type", "target_id"], name: "index_events_on_target_type_and_target_id", using: :btree

  create_table "feature_gates", force: :cascade do |t|
    t.string "feature_key", null: false
    t.string "key", null: false
    t.string "value"
    t.datetime "created_at", null: false
    t.datetime "updated_at", null: false
  end

  add_index "feature_gates", ["feature_key", "key", "value"], name: "index_feature_gates_on_feature_key_and_key_and_value", unique: true, using: :btree

  create_table "features", force: :cascade do |t|
    t.string "key", null: false
    t.datetime "created_at", null: false
    t.datetime "updated_at", null: false
  end

  add_index "features", ["key"], name: "index_features_on_key", unique: true, using: :btree

  create_table "forked_project_links", force: :cascade do |t|
    t.integer "forked_to_project_id", null: false
    t.integer "forked_from_project_id", null: false
    t.datetime "created_at"
    t.datetime "updated_at"
  end

  add_index "forked_project_links", ["forked_to_project_id"], name: "index_forked_project_links_on_forked_to_project_id", unique: true, using: :btree

  create_table "gpg_keys", force: :cascade do |t|
    t.datetime_with_timezone "created_at", null: false
    t.datetime_with_timezone "updated_at", null: false
    t.integer "user_id"
    t.binary "primary_keyid"
    t.binary "fingerprint"
    t.text "key"
  end

  add_index "gpg_keys", ["fingerprint"], name: "index_gpg_keys_on_fingerprint", unique: true, using: :btree
  add_index "gpg_keys", ["primary_keyid"], name: "index_gpg_keys_on_primary_keyid", unique: true, using: :btree
  add_index "gpg_keys", ["user_id"], name: "index_gpg_keys_on_user_id", using: :btree

  create_table "gpg_signatures", force: :cascade do |t|
    t.datetime_with_timezone "created_at", null: false
    t.datetime_with_timezone "updated_at", null: false
    t.integer "project_id"
    t.integer "gpg_key_id"
    t.binary "commit_sha"
    t.binary "gpg_key_primary_keyid"
    t.text "gpg_key_user_name"
    t.text "gpg_key_user_email"
    t.integer "verification_status", limit: 2, default: 0, null: false
  end

  add_index "gpg_signatures", ["commit_sha"], name: "index_gpg_signatures_on_commit_sha", unique: true, using: :btree
  add_index "gpg_signatures", ["gpg_key_id"], name: "index_gpg_signatures_on_gpg_key_id", using: :btree
  add_index "gpg_signatures", ["gpg_key_primary_keyid"], name: "index_gpg_signatures_on_gpg_key_primary_keyid", using: :btree
  add_index "gpg_signatures", ["project_id"], name: "index_gpg_signatures_on_project_id", using: :btree

  create_table "identities", force: :cascade do |t|
    t.string "extern_uid"
    t.string "provider"
    t.integer "user_id"
    t.datetime "created_at"
    t.datetime "updated_at"
  end

  add_index "identities", ["user_id"], name: "index_identities_on_user_id", using: :btree

  create_table "issue_assignees", id: false, force: :cascade do |t|
    t.integer "user_id", null: false
    t.integer "issue_id", null: false
  end

  add_index "issue_assignees", ["issue_id", "user_id"], name: "index_issue_assignees_on_issue_id_and_user_id", unique: true, using: :btree
  add_index "issue_assignees", ["user_id"], name: "index_issue_assignees_on_user_id", using: :btree

  create_table "issue_metrics", force: :cascade do |t|
    t.integer "issue_id", null: false
    t.datetime "first_mentioned_in_commit_at"
    t.datetime "first_associated_with_milestone_at"
    t.datetime "first_added_to_board_at"
    t.datetime "created_at", null: false
    t.datetime "updated_at", null: false
  end

  add_index "issue_metrics", ["issue_id"], name: "index_issue_metrics", using: :btree

  create_table "issues", force: :cascade do |t|
    t.string "title"
    t.integer "assignee_id"
    t.integer "author_id"
    t.integer "project_id"
    t.datetime "created_at"
    t.datetime "updated_at"
    t.string "branch_name"
    t.text "description"
    t.integer "milestone_id"
    t.string "state"
    t.integer "iid"
    t.integer "updated_by_id"
    t.boolean "confidential", default: false
    t.datetime "deleted_at"
    t.date "due_date"
    t.integer "moved_to_id"
    t.integer "lock_version"
    t.text "title_html"
    t.text "description_html"
    t.integer "time_estimate"
    t.integer "relative_position"
    t.datetime "closed_at"
    t.integer "cached_markdown_version"
    t.datetime "last_edited_at"
    t.integer "last_edited_by_id"
  end

  add_index "issues", ["assignee_id"], name: "index_issues_on_assignee_id", using: :btree
  add_index "issues", ["author_id"], name: "index_issues_on_author_id", using: :btree
  add_index "issues", ["confidential"], name: "index_issues_on_confidential", using: :btree
  add_index "issues", ["deleted_at"], name: "index_issues_on_deleted_at", using: :btree
  add_index "issues", ["description"], name: "index_issues_on_description_trigram", using: :gin, opclasses: {"description"=>"gin_trgm_ops"}
  add_index "issues", ["milestone_id"], name: "index_issues_on_milestone_id", using: :btree
  add_index "issues", ["project_id", "created_at", "id", "state"], name: "index_issues_on_project_id_and_created_at_and_id_and_state", using: :btree
  add_index "issues", ["project_id", "due_date", "id", "state"], name: "index_issues_on_project_id_and_due_date_and_id_and_state", using: :btree
  add_index "issues", ["project_id", "iid"], name: "index_issues_on_project_id_and_iid", unique: true, using: :btree
  add_index "issues", ["project_id", "updated_at", "id", "state"], name: "index_issues_on_project_id_and_updated_at_and_id_and_state", using: :btree
  add_index "issues", ["relative_position"], name: "index_issues_on_relative_position", using: :btree
  add_index "issues", ["state"], name: "index_issues_on_state", using: :btree
  add_index "issues", ["title"], name: "index_issues_on_title_trigram", using: :gin, opclasses: {"title"=>"gin_trgm_ops"}

  create_table "keys", force: :cascade do |t|
    t.integer "user_id"
    t.datetime "created_at"
    t.datetime "updated_at"
    t.text "key"
    t.string "title"
    t.string "type"
    t.string "fingerprint"
    t.boolean "public", default: false, null: false
    t.boolean "can_push", default: false, null: false
    t.datetime "last_used_at"
  end

  add_index "keys", ["fingerprint"], name: "index_keys_on_fingerprint", unique: true, using: :btree
  add_index "keys", ["user_id"], name: "index_keys_on_user_id", using: :btree

  create_table "label_links", force: :cascade do |t|
    t.integer "label_id"
    t.integer "target_id"
    t.string "target_type"
    t.datetime "created_at"
    t.datetime "updated_at"
  end

  add_index "label_links", ["label_id"], name: "index_label_links_on_label_id", using: :btree
  add_index "label_links", ["target_id", "target_type"], name: "index_label_links_on_target_id_and_target_type", using: :btree

  create_table "label_priorities", force: :cascade do |t|
    t.integer "project_id", null: false
    t.integer "label_id", null: false
    t.integer "priority", null: false
    t.datetime "created_at", null: false
    t.datetime "updated_at", null: false
  end

  add_index "label_priorities", ["priority"], name: "index_label_priorities_on_priority", using: :btree
  add_index "label_priorities", ["project_id", "label_id"], name: "index_label_priorities_on_project_id_and_label_id", unique: true, using: :btree

  create_table "labels", force: :cascade do |t|
    t.string "title"
    t.string "color"
    t.integer "project_id"
    t.datetime "created_at"
    t.datetime "updated_at"
    t.boolean "template", default: false
    t.string "description"
    t.text "description_html"
    t.string "type"
    t.integer "group_id"
    t.integer "cached_markdown_version"
  end

  add_index "labels", ["group_id", "project_id", "title"], name: "index_labels_on_group_id_and_project_id_and_title", unique: true, using: :btree
  add_index "labels", ["project_id"], name: "index_labels_on_project_id", using: :btree
  add_index "labels", ["title"], name: "index_labels_on_title", using: :btree
  add_index "labels", ["type", "project_id"], name: "index_labels_on_type_and_project_id", using: :btree

  create_table "lfs_objects", force: :cascade do |t|
    t.string "oid", null: false
    t.integer "size", limit: 8, null: false
    t.datetime "created_at"
    t.datetime "updated_at"
    t.string "file"
  end

  add_index "lfs_objects", ["oid"], name: "index_lfs_objects_on_oid", unique: true, using: :btree

  create_table "lfs_objects_projects", force: :cascade do |t|
    t.integer "lfs_object_id", null: false
    t.integer "project_id", null: false
    t.datetime "created_at"
    t.datetime "updated_at"
  end

  add_index "lfs_objects_projects", ["project_id"], name: "index_lfs_objects_projects_on_project_id", using: :btree

  create_table "lists", force: :cascade do |t|
    t.integer "board_id", null: false
    t.integer "label_id"
    t.integer "list_type", default: 1, null: false
    t.integer "position"
    t.datetime "created_at", null: false
    t.datetime "updated_at", null: false
  end

  add_index "lists", ["board_id", "label_id"], name: "index_lists_on_board_id_and_label_id", unique: true, using: :btree
  add_index "lists", ["label_id"], name: "index_lists_on_label_id", using: :btree

  create_table "members", force: :cascade do |t|
    t.integer "access_level", null: false
    t.integer "source_id", null: false
    t.string "source_type", null: false
    t.integer "user_id"
    t.integer "notification_level", null: false
    t.string "type"
    t.datetime "created_at"
    t.datetime "updated_at"
    t.integer "created_by_id"
    t.string "invite_email"
    t.string "invite_token"
    t.datetime "invite_accepted_at"
    t.datetime "requested_at"
    t.date "expires_at"
  end

  add_index "members", ["access_level"], name: "index_members_on_access_level", using: :btree
  add_index "members", ["invite_token"], name: "index_members_on_invite_token", unique: true, using: :btree
  add_index "members", ["requested_at"], name: "index_members_on_requested_at", using: :btree
  add_index "members", ["source_id", "source_type"], name: "index_members_on_source_id_and_source_type", using: :btree
  add_index "members", ["user_id"], name: "index_members_on_user_id", using: :btree

  create_table "merge_request_diff_commits", id: false, force: :cascade do |t|
    t.datetime_with_timezone "authored_date"
    t.datetime_with_timezone "committed_date"
    t.integer "merge_request_diff_id", null: false
    t.integer "relative_order", null: false
    t.binary "sha", null: false
    t.text "author_name"
    t.text "author_email"
    t.text "committer_name"
    t.text "committer_email"
    t.text "message"
  end

  add_index "merge_request_diff_commits", ["merge_request_diff_id", "relative_order"], name: "index_merge_request_diff_commits_on_mr_diff_id_and_order", unique: true, using: :btree

  create_table "merge_request_diff_files", id: false, force: :cascade do |t|
    t.integer "merge_request_diff_id", null: false
    t.integer "relative_order", null: false
    t.boolean "new_file", null: false
    t.boolean "renamed_file", null: false
    t.boolean "deleted_file", null: false
    t.boolean "too_large", null: false
    t.string "a_mode", null: false
    t.string "b_mode", null: false
    t.text "new_path", null: false
    t.text "old_path", null: false
    t.text "diff", null: false
    t.boolean "binary"
  end

  add_index "merge_request_diff_files", ["merge_request_diff_id", "relative_order"], name: "index_merge_request_diff_files_on_mr_diff_id_and_order", unique: true, using: :btree

  create_table "merge_request_diffs", force: :cascade do |t|
    t.string "state"
    t.text "st_commits"
    t.text "st_diffs"
    t.integer "merge_request_id", null: false
    t.datetime "created_at"
    t.datetime "updated_at"
    t.string "base_commit_sha"
    t.string "real_size"
    t.string "head_commit_sha"
    t.string "start_commit_sha"
  end

  add_index "merge_request_diffs", ["merge_request_id"], name: "index_merge_request_diffs_on_merge_request_id", using: :btree

  create_table "merge_request_metrics", force: :cascade do |t|
    t.integer "merge_request_id", null: false
    t.datetime "latest_build_started_at"
    t.datetime "latest_build_finished_at"
    t.datetime "first_deployed_to_production_at"
    t.datetime "merged_at"
    t.datetime "created_at", null: false
    t.datetime "updated_at", null: false
    t.integer "pipeline_id"
  end

  add_index "merge_request_metrics", ["first_deployed_to_production_at"], name: "index_merge_request_metrics_on_first_deployed_to_production_at", using: :btree
  add_index "merge_request_metrics", ["merge_request_id"], name: "index_merge_request_metrics", using: :btree
  add_index "merge_request_metrics", ["pipeline_id"], name: "index_merge_request_metrics_on_pipeline_id", using: :btree

  create_table "merge_requests", force: :cascade do |t|
    t.string "target_branch", null: false
    t.string "source_branch", null: false
    t.integer "source_project_id", null: false
    t.integer "author_id"
    t.integer "assignee_id"
    t.string "title"
    t.datetime "created_at"
    t.datetime "updated_at"
    t.integer "milestone_id"
    t.string "state"
    t.string "merge_status"
    t.integer "target_project_id", null: false
    t.integer "iid"
    t.text "description"
    t.integer "updated_by_id"
    t.text "merge_error"
    t.text "merge_params"
    t.boolean "merge_when_pipeline_succeeds", default: false, null: false
    t.integer "merge_user_id"
    t.string "merge_commit_sha"
    t.datetime "deleted_at"
    t.string "in_progress_merge_commit_sha"
    t.integer "lock_version"
    t.text "title_html"
    t.text "description_html"
    t.integer "time_estimate"
    t.integer "cached_markdown_version"
    t.datetime "last_edited_at"
    t.integer "last_edited_by_id"
    t.integer "head_pipeline_id"
    t.boolean "ref_fetched"
    t.string "merge_jid"
  end

  add_index "merge_requests", ["assignee_id"], name: "index_merge_requests_on_assignee_id", using: :btree
  add_index "merge_requests", ["author_id"], name: "index_merge_requests_on_author_id", using: :btree
  add_index "merge_requests", ["created_at"], name: "index_merge_requests_on_created_at", using: :btree
  add_index "merge_requests", ["deleted_at"], name: "index_merge_requests_on_deleted_at", using: :btree
  add_index "merge_requests", ["description"], name: "index_merge_requests_on_description_trigram", using: :gin, opclasses: {"description"=>"gin_trgm_ops"}
  add_index "merge_requests", ["head_pipeline_id"], name: "index_merge_requests_on_head_pipeline_id", using: :btree
  add_index "merge_requests", ["milestone_id"], name: "index_merge_requests_on_milestone_id", using: :btree
  add_index "merge_requests", ["source_branch"], name: "index_merge_requests_on_source_branch", using: :btree
  add_index "merge_requests", ["source_project_id"], name: "index_merge_requests_on_source_project_id", using: :btree
  add_index "merge_requests", ["target_branch"], name: "index_merge_requests_on_target_branch", using: :btree
  add_index "merge_requests", ["target_project_id", "iid"], name: "index_merge_requests_on_target_project_id_and_iid", unique: true, using: :btree
  add_index "merge_requests", ["title"], name: "index_merge_requests_on_title", using: :btree
  add_index "merge_requests", ["title"], name: "index_merge_requests_on_title_trigram", using: :gin, opclasses: {"title"=>"gin_trgm_ops"}

  create_table "merge_requests_closing_issues", force: :cascade do |t|
    t.integer "merge_request_id", null: false
    t.integer "issue_id", null: false
    t.datetime "created_at", null: false
    t.datetime "updated_at", null: false
  end

  add_index "merge_requests_closing_issues", ["issue_id"], name: "index_merge_requests_closing_issues_on_issue_id", using: :btree
  add_index "merge_requests_closing_issues", ["merge_request_id"], name: "index_merge_requests_closing_issues_on_merge_request_id", using: :btree

  create_table "milestones", force: :cascade do |t|
    t.string "title", null: false
    t.integer "project_id"
    t.text "description"
    t.date "due_date"
    t.datetime "created_at"
    t.datetime "updated_at"
    t.string "state"
    t.integer "iid"
    t.text "title_html"
    t.text "description_html"
    t.date "start_date"
    t.integer "cached_markdown_version"
    t.integer "group_id"
  end

  add_index "milestones", ["description"], name: "index_milestones_on_description_trigram", using: :gin, opclasses: {"description"=>"gin_trgm_ops"}
  add_index "milestones", ["due_date"], name: "index_milestones_on_due_date", using: :btree
  add_index "milestones", ["group_id"], name: "index_milestones_on_group_id", using: :btree
  add_index "milestones", ["project_id", "iid"], name: "index_milestones_on_project_id_and_iid", unique: true, using: :btree
  add_index "milestones", ["title"], name: "index_milestones_on_title", using: :btree
  add_index "milestones", ["title"], name: "index_milestones_on_title_trigram", using: :gin, opclasses: {"title"=>"gin_trgm_ops"}

  create_table "namespaces", force: :cascade do |t|
    t.string "name", null: false
    t.string "path", null: false
    t.integer "owner_id"
    t.datetime "created_at"
    t.datetime "updated_at"
    t.string "type"
    t.string "description", default: "", null: false
    t.string "avatar"
    t.boolean "share_with_group_lock", default: false
    t.integer "visibility_level", default: 20, null: false
    t.boolean "request_access_enabled", default: false, null: false
    t.datetime "deleted_at"
    t.text "description_html"
    t.boolean "lfs_enabled"
    t.integer "parent_id"
    t.boolean "require_two_factor_authentication", default: false, null: false
    t.integer "two_factor_grace_period", default: 48, null: false
    t.integer "cached_markdown_version"
  end

  add_index "namespaces", ["created_at"], name: "index_namespaces_on_created_at", using: :btree
  add_index "namespaces", ["deleted_at"], name: "index_namespaces_on_deleted_at", using: :btree
  add_index "namespaces", ["name", "parent_id"], name: "index_namespaces_on_name_and_parent_id", unique: true, using: :btree
  add_index "namespaces", ["name"], name: "index_namespaces_on_name_trigram", using: :gin, opclasses: {"name"=>"gin_trgm_ops"}
  add_index "namespaces", ["owner_id"], name: "index_namespaces_on_owner_id", using: :btree
  add_index "namespaces", ["parent_id", "id"], name: "index_namespaces_on_parent_id_and_id", unique: true, using: :btree
  add_index "namespaces", ["path"], name: "index_namespaces_on_path", using: :btree
  add_index "namespaces", ["path"], name: "index_namespaces_on_path_trigram", using: :gin, opclasses: {"path"=>"gin_trgm_ops"}
  add_index "namespaces", ["require_two_factor_authentication"], name: "index_namespaces_on_require_two_factor_authentication", using: :btree
  add_index "namespaces", ["type"], name: "index_namespaces_on_type", using: :btree

  create_table "notes", force: :cascade do |t|
    t.text "note"
    t.string "noteable_type"
    t.integer "author_id"
    t.datetime "created_at"
    t.datetime "updated_at"
    t.integer "project_id"
    t.string "attachment"
    t.string "line_code"
    t.string "commit_id"
    t.integer "noteable_id"
    t.boolean "system", default: false, null: false
    t.text "st_diff"
    t.integer "updated_by_id"
    t.string "type"
    t.text "position"
    t.text "original_position"
    t.datetime "resolved_at"
    t.integer "resolved_by_id"
    t.string "discussion_id"
    t.text "note_html"
    t.integer "cached_markdown_version"
    t.text "change_position"
    t.boolean "resolved_by_push"
  end

  add_index "notes", ["author_id"], name: "index_notes_on_author_id", using: :btree
  add_index "notes", ["commit_id"], name: "index_notes_on_commit_id", using: :btree
  add_index "notes", ["created_at"], name: "index_notes_on_created_at", using: :btree
  add_index "notes", ["discussion_id"], name: "index_notes_on_discussion_id", using: :btree
  add_index "notes", ["line_code"], name: "index_notes_on_line_code", using: :btree
  add_index "notes", ["note"], name: "index_notes_on_note_trigram", using: :gin, opclasses: {"note"=>"gin_trgm_ops"}
  add_index "notes", ["noteable_id", "noteable_type"], name: "index_notes_on_noteable_id_and_noteable_type", using: :btree
  add_index "notes", ["noteable_type"], name: "index_notes_on_noteable_type", using: :btree
  add_index "notes", ["project_id", "noteable_type"], name: "index_notes_on_project_id_and_noteable_type", using: :btree
  add_index "notes", ["updated_at"], name: "index_notes_on_updated_at", using: :btree

  create_table "notification_settings", force: :cascade do |t|
    t.integer "user_id", null: false
    t.integer "source_id"
    t.string "source_type"
    t.integer "level", default: 0, null: false
    t.datetime "created_at", null: false
    t.datetime "updated_at", null: false
    t.boolean "new_note"
    t.boolean "new_issue"
    t.boolean "reopen_issue"
    t.boolean "close_issue"
    t.boolean "reassign_issue"
    t.boolean "new_merge_request"
    t.boolean "reopen_merge_request"
    t.boolean "close_merge_request"
    t.boolean "reassign_merge_request"
    t.boolean "merge_merge_request"
    t.boolean "failed_pipeline"
    t.boolean "success_pipeline"
  end

  add_index "notification_settings", ["source_id", "source_type"], name: "index_notification_settings_on_source_id_and_source_type", using: :btree
  add_index "notification_settings", ["user_id", "source_id", "source_type"], name: "index_notifications_on_user_id_and_source_id_and_source_type", unique: true, using: :btree
  add_index "notification_settings", ["user_id"], name: "index_notification_settings_on_user_id", using: :btree

  create_table "oauth_access_grants", force: :cascade do |t|
    t.integer "resource_owner_id", null: false
    t.integer "application_id", null: false
    t.string "token", null: false
    t.integer "expires_in", null: false
    t.text "redirect_uri", null: false
    t.datetime "created_at", null: false
    t.datetime "revoked_at"
    t.string "scopes"
  end

  add_index "oauth_access_grants", ["token"], name: "index_oauth_access_grants_on_token", unique: true, using: :btree

  create_table "oauth_access_tokens", force: :cascade do |t|
    t.integer "resource_owner_id"
    t.integer "application_id"
    t.string "token", null: false
    t.string "refresh_token"
    t.integer "expires_in"
    t.datetime "revoked_at"
    t.datetime "created_at", null: false
    t.string "scopes"
  end

  add_index "oauth_access_tokens", ["refresh_token"], name: "index_oauth_access_tokens_on_refresh_token", unique: true, using: :btree
  add_index "oauth_access_tokens", ["resource_owner_id"], name: "index_oauth_access_tokens_on_resource_owner_id", using: :btree
  add_index "oauth_access_tokens", ["token"], name: "index_oauth_access_tokens_on_token", unique: true, using: :btree

  create_table "oauth_applications", force: :cascade do |t|
    t.string "name", null: false
    t.string "uid", null: false
    t.string "secret", null: false
    t.text "redirect_uri", null: false
    t.string "scopes", default: "", null: false
    t.datetime "created_at"
    t.datetime "updated_at"
    t.integer "owner_id"
    t.string "owner_type"
    t.boolean "trusted", default: false, null: false
  end

  add_index "oauth_applications", ["owner_id", "owner_type"], name: "index_oauth_applications_on_owner_id_and_owner_type", using: :btree
  add_index "oauth_applications", ["uid"], name: "index_oauth_applications_on_uid", unique: true, using: :btree

  create_table "oauth_openid_requests", force: :cascade do |t|
    t.integer "access_grant_id", null: false
    t.string "nonce", null: false
  end

  create_table "pages_domains", force: :cascade do |t|
    t.integer "project_id"
    t.text "certificate"
    t.text "encrypted_key"
    t.string "encrypted_key_iv"
    t.string "encrypted_key_salt"
    t.string "domain"
  end

  add_index "pages_domains", ["domain"], name: "index_pages_domains_on_domain", unique: true, using: :btree
  add_index "pages_domains", ["project_id"], name: "index_pages_domains_on_project_id", using: :btree

  create_table "personal_access_tokens", force: :cascade do |t|
    t.integer "user_id", null: false
    t.string "token", null: false
    t.string "name", null: false
    t.boolean "revoked", default: false
    t.date "expires_at"
    t.datetime "created_at", null: false
    t.datetime "updated_at", null: false
    t.string "scopes", default: "--- []\n", null: false
    t.boolean "impersonation", default: false, null: false
  end

  add_index "personal_access_tokens", ["token"], name: "index_personal_access_tokens_on_token", unique: true, using: :btree
  add_index "personal_access_tokens", ["user_id"], name: "index_personal_access_tokens_on_user_id", using: :btree

  create_table "project_authorizations", id: false, force: :cascade do |t|
    t.integer "user_id"
    t.integer "project_id"
    t.integer "access_level"
  end

  add_index "project_authorizations", ["project_id"], name: "index_project_authorizations_on_project_id", using: :btree
  add_index "project_authorizations", ["user_id", "project_id", "access_level"], name: "index_project_authorizations_on_user_id_project_id_access_level", unique: true, using: :btree

  create_table "project_auto_devops", force: :cascade do |t|
    t.integer "project_id", null: false
    t.datetime_with_timezone "created_at", null: false
    t.datetime_with_timezone "updated_at", null: false
    t.boolean "enabled"
    t.string "domain"
  end

  add_index "project_auto_devops", ["project_id"], name: "index_project_auto_devops_on_project_id", unique: true, using: :btree

  create_table "project_features", force: :cascade do |t|
    t.integer "project_id"
    t.integer "merge_requests_access_level"
    t.integer "issues_access_level"
    t.integer "wiki_access_level"
    t.integer "snippets_access_level"
    t.integer "builds_access_level"
    t.datetime "created_at"
    t.datetime "updated_at"
    t.integer "repository_access_level", default: 20, null: false
  end

  add_index "project_features", ["project_id"], name: "index_project_features_on_project_id", using: :btree

  create_table "project_group_links", force: :cascade do |t|
    t.integer "project_id", null: false
    t.integer "group_id", null: false
    t.datetime "created_at"
    t.datetime "updated_at"
    t.integer "group_access", default: 30, null: false
    t.date "expires_at"
  end

  add_index "project_group_links", ["group_id"], name: "index_project_group_links_on_group_id", using: :btree
  add_index "project_group_links", ["project_id"], name: "index_project_group_links_on_project_id", using: :btree

  create_table "project_import_data", force: :cascade do |t|
    t.integer "project_id"
    t.text "data"
    t.text "encrypted_credentials"
    t.string "encrypted_credentials_iv"
    t.string "encrypted_credentials_salt"
  end

  add_index "project_import_data", ["project_id"], name: "index_project_import_data_on_project_id", using: :btree

  create_table "project_statistics", force: :cascade do |t|
    t.integer "project_id", null: false
    t.integer "namespace_id", null: false
    t.integer "commit_count", limit: 8, default: 0, null: false
    t.integer "storage_size", limit: 8, default: 0, null: false
    t.integer "repository_size", limit: 8, default: 0, null: false
    t.integer "lfs_objects_size", limit: 8, default: 0, null: false
    t.integer "build_artifacts_size", limit: 8, default: 0, null: false
  end

  add_index "project_statistics", ["namespace_id"], name: "index_project_statistics_on_namespace_id", using: :btree
  add_index "project_statistics", ["project_id"], name: "index_project_statistics_on_project_id", unique: true, using: :btree

  create_table "projects", force: :cascade do |t|
    t.string "name"
    t.string "path"
    t.text "description"
    t.datetime "created_at"
    t.datetime "updated_at"
    t.integer "creator_id"
    t.integer "namespace_id"
    t.datetime "last_activity_at"
    t.string "import_url"
    t.integer "visibility_level", default: 0, null: false
    t.boolean "archived", default: false, null: false
    t.string "avatar"
    t.string "import_status"
    t.integer "star_count", default: 0, null: false
    t.string "import_type"
    t.string "import_source"
    t.text "import_error"
    t.integer "ci_id"
    t.boolean "shared_runners_enabled", default: true, null: false
    t.string "runners_token"
    t.string "build_coverage_regex"
    t.boolean "build_allow_git_fetch", default: true, null: false
    t.integer "build_timeout", default: 3600, null: false
    t.boolean "pending_delete", default: false
    t.boolean "public_builds", default: true, null: false
    t.boolean "last_repository_check_failed"
    t.datetime "last_repository_check_at"
    t.boolean "container_registry_enabled"
    t.boolean "only_allow_merge_if_pipeline_succeeds", default: false, null: false
    t.boolean "has_external_issue_tracker"
    t.string "repository_storage", default: "default", null: false
    t.boolean "request_access_enabled", default: false, null: false
    t.boolean "has_external_wiki"
    t.string "ci_config_path"
    t.boolean "lfs_enabled"
    t.text "description_html"
    t.boolean "only_allow_merge_if_all_discussions_are_resolved"
    t.boolean "printing_merge_request_link_enabled", default: true, null: false
    t.integer "auto_cancel_pending_pipelines", default: 1, null: false
    t.string "import_jid"
    t.integer "cached_markdown_version"
    t.text "delete_error"
    t.datetime "last_repository_updated_at"
    t.integer "storage_version", limit: 2
    t.boolean "resolve_outdated_diff_discussions"
  end

  add_index "projects", ["ci_id"], name: "index_projects_on_ci_id", using: :btree
  add_index "projects", ["created_at"], name: "index_projects_on_created_at", using: :btree
  add_index "projects", ["creator_id"], name: "index_projects_on_creator_id", using: :btree
  add_index "projects", ["description"], name: "index_projects_on_description_trigram", using: :gin, opclasses: {"description"=>"gin_trgm_ops"}
  add_index "projects", ["last_activity_at"], name: "index_projects_on_last_activity_at", using: :btree
  add_index "projects", ["last_repository_check_failed"], name: "index_projects_on_last_repository_check_failed", using: :btree
  add_index "projects", ["last_repository_updated_at"], name: "index_projects_on_last_repository_updated_at", using: :btree
  add_index "projects", ["name"], name: "index_projects_on_name_trigram", using: :gin, opclasses: {"name"=>"gin_trgm_ops"}
  add_index "projects", ["namespace_id"], name: "index_projects_on_namespace_id", using: :btree
  add_index "projects", ["path"], name: "index_projects_on_path", using: :btree
  add_index "projects", ["path"], name: "index_projects_on_path_trigram", using: :gin, opclasses: {"path"=>"gin_trgm_ops"}
  add_index "projects", ["pending_delete"], name: "index_projects_on_pending_delete", using: :btree
  add_index "projects", ["runners_token"], name: "index_projects_on_runners_token", using: :btree
  add_index "projects", ["star_count"], name: "index_projects_on_star_count", using: :btree
  add_index "projects", ["visibility_level"], name: "index_projects_on_visibility_level", using: :btree

  create_table "protected_branch_merge_access_levels", force: :cascade do |t|
    t.integer "protected_branch_id", null: false
    t.integer "access_level", default: 40, null: false
    t.datetime "created_at", null: false
    t.datetime "updated_at", null: false
  end

  add_index "protected_branch_merge_access_levels", ["protected_branch_id"], name: "index_protected_branch_merge_access", using: :btree

  create_table "protected_branch_push_access_levels", force: :cascade do |t|
    t.integer "protected_branch_id", null: false
    t.integer "access_level", default: 40, null: false
    t.datetime "created_at", null: false
    t.datetime "updated_at", null: false
  end

  add_index "protected_branch_push_access_levels", ["protected_branch_id"], name: "index_protected_branch_push_access", using: :btree

  create_table "protected_branches", force: :cascade do |t|
    t.integer "project_id", null: false
    t.string "name", null: false
    t.datetime "created_at"
    t.datetime "updated_at"
  end

  add_index "protected_branches", ["project_id"], name: "index_protected_branches_on_project_id", using: :btree

  create_table "protected_tag_create_access_levels", force: :cascade do |t|
    t.integer "protected_tag_id", null: false
    t.integer "access_level", default: 40
    t.integer "user_id"
    t.integer "group_id"
    t.datetime "created_at", null: false
    t.datetime "updated_at", null: false
  end

  add_index "protected_tag_create_access_levels", ["protected_tag_id"], name: "index_protected_tag_create_access", using: :btree
  add_index "protected_tag_create_access_levels", ["user_id"], name: "index_protected_tag_create_access_levels_on_user_id", using: :btree

  create_table "protected_tags", force: :cascade do |t|
    t.integer "project_id", null: false
    t.string "name", null: false
    t.datetime "created_at", null: false
    t.datetime "updated_at", null: false
  end

  add_index "protected_tags", ["project_id"], name: "index_protected_tags_on_project_id", using: :btree

  create_table "push_event_payloads", id: false, force: :cascade do |t|
    t.integer "commit_count", limit: 8, null: false
    t.integer "event_id", null: false
    t.integer "action", limit: 2, null: false
    t.integer "ref_type", limit: 2, null: false
    t.binary "commit_from"
    t.binary "commit_to"
    t.text "ref"
    t.string "commit_title", limit: 70
  end

  add_index "push_event_payloads", ["event_id"], name: "index_push_event_payloads_on_event_id", unique: true, using: :btree

  create_table "redirect_routes", force: :cascade do |t|
    t.integer "source_id", null: false
    t.string "source_type", null: false
    t.string "path", null: false
    t.datetime "created_at", null: false
    t.datetime "updated_at", null: false
  end

  add_index "redirect_routes", ["path"], name: "index_redirect_routes_on_path", unique: true, using: :btree
  add_index "redirect_routes", ["path"], name: "index_redirect_routes_on_path_text_pattern_ops", using: :btree, opclasses: {"path"=>"varchar_pattern_ops"}
  add_index "redirect_routes", ["source_type", "source_id"], name: "index_redirect_routes_on_source_type_and_source_id", using: :btree

  create_table "releases", force: :cascade do |t|
    t.string "tag"
    t.text "description"
    t.integer "project_id"
    t.datetime "created_at"
    t.datetime "updated_at"
    t.text "description_html"
    t.integer "cached_markdown_version"
  end

  add_index "releases", ["project_id", "tag"], name: "index_releases_on_project_id_and_tag", using: :btree
  add_index "releases", ["project_id"], name: "index_releases_on_project_id", using: :btree

  create_table "routes", force: :cascade do |t|
    t.integer "source_id", null: false
    t.string "source_type", null: false
    t.string "path", null: false
    t.datetime "created_at"
    t.datetime "updated_at"
    t.string "name"
  end

  add_index "routes", ["path"], name: "index_routes_on_path", unique: true, using: :btree
  add_index "routes", ["path"], name: "index_routes_on_path_text_pattern_ops", using: :btree, opclasses: {"path"=>"varchar_pattern_ops"}
  add_index "routes", ["source_type", "source_id"], name: "index_routes_on_source_type_and_source_id", unique: true, using: :btree

  create_table "sent_notifications", force: :cascade do |t|
    t.integer "project_id"
    t.integer "noteable_id"
    t.string "noteable_type"
    t.integer "recipient_id"
    t.string "commit_id"
    t.string "reply_key", null: false
    t.string "line_code"
    t.string "note_type"
    t.text "position"
    t.string "in_reply_to_discussion_id"
  end

  add_index "sent_notifications", ["reply_key"], name: "index_sent_notifications_on_reply_key", unique: true, using: :btree

  create_table "services", force: :cascade do |t|
    t.string "type"
    t.string "title"
    t.integer "project_id"
    t.datetime "created_at"
    t.datetime "updated_at"
    t.boolean "active", default: false, null: false
    t.text "properties"
    t.boolean "template", default: false
    t.boolean "push_events", default: true
    t.boolean "issues_events", default: true
    t.boolean "merge_requests_events", default: true
    t.boolean "tag_push_events", default: true
    t.boolean "note_events", default: true, null: false
    t.string "category", default: "common", null: false
    t.boolean "default", default: false
    t.boolean "wiki_page_events", default: true
    t.boolean "pipeline_events", default: false, null: false
    t.boolean "confidential_issues_events", default: true, null: false
    t.boolean "commit_events", default: true, null: false
    t.boolean "job_events", default: false, null: false
  end

  add_index "services", ["project_id"], name: "index_services_on_project_id", using: :btree
  add_index "services", ["template"], name: "index_services_on_template", using: :btree

  create_table "snippets", force: :cascade do |t|
    t.string "title"
    t.text "content"
    t.integer "author_id", null: false
    t.integer "project_id"
    t.datetime "created_at"
    t.datetime "updated_at"
    t.string "file_name"
    t.string "type"
    t.integer "visibility_level", default: 0, null: false
    t.text "title_html"
    t.text "content_html"
    t.integer "cached_markdown_version"
    t.text "description"
    t.text "description_html"
  end

  add_index "snippets", ["author_id"], name: "index_snippets_on_author_id", using: :btree
  add_index "snippets", ["file_name"], name: "index_snippets_on_file_name_trigram", using: :gin, opclasses: {"file_name"=>"gin_trgm_ops"}
  add_index "snippets", ["project_id"], name: "index_snippets_on_project_id", using: :btree
  add_index "snippets", ["title"], name: "index_snippets_on_title_trigram", using: :gin, opclasses: {"title"=>"gin_trgm_ops"}
  add_index "snippets", ["updated_at"], name: "index_snippets_on_updated_at", using: :btree
  add_index "snippets", ["visibility_level"], name: "index_snippets_on_visibility_level", using: :btree

  create_table "spam_logs", force: :cascade do |t|
    t.integer "user_id"
    t.string "source_ip"
    t.string "user_agent"
    t.boolean "via_api"
    t.string "noteable_type"
    t.string "title"
    t.text "description"
    t.datetime "created_at", null: false
    t.datetime "updated_at", null: false
    t.boolean "submitted_as_ham", default: false, null: false
    t.boolean "recaptcha_verified", default: false, null: false
  end

  create_table "subscriptions", force: :cascade do |t|
    t.integer "user_id"
    t.integer "subscribable_id"
    t.string "subscribable_type"
    t.boolean "subscribed"
    t.datetime "created_at"
    t.datetime "updated_at"
    t.integer "project_id"
  end

  add_index "subscriptions", ["subscribable_id", "subscribable_type", "user_id", "project_id"], name: "index_subscriptions_on_subscribable_and_user_id_and_project_id", unique: true, using: :btree

  create_table "system_note_metadata", force: :cascade do |t|
    t.integer "note_id", null: false
    t.integer "commit_count"
    t.string "action"
    t.datetime "created_at", null: false
    t.datetime "updated_at", null: false
  end

  add_index "system_note_metadata", ["note_id"], name: "index_system_note_metadata_on_note_id", unique: true, using: :btree

  create_table "taggings", force: :cascade do |t|
    t.integer "tag_id"
    t.integer "taggable_id"
    t.string "taggable_type"
    t.integer "tagger_id"
    t.string "tagger_type"
    t.string "context"
    t.datetime "created_at"
  end

  add_index "taggings", ["tag_id", "taggable_id", "taggable_type", "context", "tagger_id", "tagger_type"], name: "taggings_idx", unique: true, using: :btree
  add_index "taggings", ["taggable_id", "taggable_type", "context"], name: "index_taggings_on_taggable_id_and_taggable_type_and_context", using: :btree

  create_table "tags", force: :cascade do |t|
    t.string "name"
    t.integer "taggings_count", default: 0
  end

  add_index "tags", ["name"], name: "index_tags_on_name", unique: true, using: :btree

  create_table "timelogs", force: :cascade do |t|
    t.integer "time_spent", null: false
    t.integer "user_id"
    t.datetime "created_at", null: false
    t.datetime "updated_at", null: false
    t.integer "issue_id"
    t.integer "merge_request_id"
  end

  add_index "timelogs", ["issue_id"], name: "index_timelogs_on_issue_id", using: :btree
  add_index "timelogs", ["merge_request_id"], name: "index_timelogs_on_merge_request_id", using: :btree
  add_index "timelogs", ["user_id"], name: "index_timelogs_on_user_id", using: :btree

  create_table "todos", force: :cascade do |t|
    t.integer "user_id", null: false
    t.integer "project_id", null: false
    t.integer "target_id"
    t.string "target_type", null: false
    t.integer "author_id"
    t.integer "action", null: false
    t.string "state", null: false
    t.datetime "created_at"
    t.datetime "updated_at"
    t.integer "note_id"
    t.string "commit_id"
  end

  add_index "todos", ["author_id"], name: "index_todos_on_author_id", using: :btree
  add_index "todos", ["commit_id"], name: "index_todos_on_commit_id", using: :btree
  add_index "todos", ["note_id"], name: "index_todos_on_note_id", using: :btree
  add_index "todos", ["project_id"], name: "index_todos_on_project_id", using: :btree
  add_index "todos", ["target_type", "target_id"], name: "index_todos_on_target_type_and_target_id", using: :btree
  add_index "todos", ["user_id"], name: "index_todos_on_user_id", using: :btree

  create_table "trending_projects", force: :cascade do |t|
    t.integer "project_id", null: false
  end

  add_index "trending_projects", ["project_id"], name: "index_trending_projects_on_project_id", using: :btree

  create_table "u2f_registrations", force: :cascade do |t|
    t.text "certificate"
    t.string "key_handle"
    t.string "public_key"
    t.integer "counter"
    t.integer "user_id"
    t.datetime "created_at", null: false
    t.datetime "updated_at", null: false
    t.string "name"
  end

  add_index "u2f_registrations", ["key_handle"], name: "index_u2f_registrations_on_key_handle", using: :btree
  add_index "u2f_registrations", ["user_id"], name: "index_u2f_registrations_on_user_id", using: :btree

  create_table "uploads", force: :cascade do |t|
    t.integer "size", limit: 8, null: false
    t.string "path", null: false
    t.string "checksum", limit: 64
    t.integer "model_id"
    t.string "model_type"
    t.string "uploader", null: false
    t.datetime "created_at", null: false
  end

  add_index "uploads", ["checksum"], name: "index_uploads_on_checksum", using: :btree
  add_index "uploads", ["model_id", "model_type"], name: "index_uploads_on_model_id_and_model_type", using: :btree
  add_index "uploads", ["path"], name: "index_uploads_on_path", using: :btree

  create_table "user_agent_details", force: :cascade do |t|
    t.string "user_agent", null: false
    t.string "ip_address", null: false
    t.integer "subject_id", null: false
    t.string "subject_type", null: false
    t.boolean "submitted", default: false, null: false
    t.datetime "created_at", null: false
    t.datetime "updated_at", null: false
  end

  add_index "user_agent_details", ["subject_id", "subject_type"], name: "index_user_agent_details_on_subject_id_and_subject_type", using: :btree

  create_table "user_synced_attributes_metadata", force: :cascade do |t|
    t.boolean "name_synced", default: false
    t.boolean "email_synced", default: false
    t.boolean "location_synced", default: false
    t.integer "user_id", null: false
    t.string "provider"
  end

  add_index "user_synced_attributes_metadata", ["user_id"], name: "index_user_synced_attributes_metadata_on_user_id", unique: true, using: :btree

  create_table "users", force: :cascade do |t|
    t.string "email", default: "", null: false
    t.string "encrypted_password", default: "", null: false
    t.string "reset_password_token"
    t.datetime "reset_password_sent_at"
    t.datetime "remember_created_at"
    t.integer "sign_in_count", default: 0
    t.datetime "current_sign_in_at"
    t.datetime "last_sign_in_at"
    t.string "current_sign_in_ip"
    t.string "last_sign_in_ip"
    t.datetime "created_at"
    t.datetime "updated_at"
    t.string "name"
    t.boolean "admin", default: false, null: false
    t.integer "projects_limit", default: 10
    t.string "skype", default: "", null: false
    t.string "linkedin", default: "", null: false
    t.string "twitter", default: "", null: false
    t.string "authentication_token"
    t.string "bio"
    t.integer "failed_attempts", default: 0
    t.datetime "locked_at"
    t.string "username"
    t.boolean "can_create_group", default: true, null: false
    t.boolean "can_create_team", default: true, null: false
    t.string "state"
    t.integer "color_scheme_id", default: 1, null: false
    t.datetime "password_expires_at"
    t.integer "created_by_id"
    t.datetime "last_credential_check_at"
    t.string "avatar"
    t.string "confirmation_token"
    t.datetime "confirmed_at"
    t.datetime "confirmation_sent_at"
    t.string "unconfirmed_email"
    t.boolean "hide_no_ssh_key", default: false
    t.string "website_url", default: "", null: false
    t.string "notification_email"
    t.boolean "hide_no_password", default: false
    t.boolean "password_automatically_set", default: false
    t.string "location"
    t.string "encrypted_otp_secret"
    t.string "encrypted_otp_secret_iv"
    t.string "encrypted_otp_secret_salt"
    t.boolean "otp_required_for_login", default: false, null: false
    t.text "otp_backup_codes"
    t.string "public_email", default: "", null: false
    t.integer "dashboard", default: 0
    t.integer "project_view", default: 0
    t.integer "consumed_timestep"
    t.integer "layout", default: 0
    t.boolean "hide_project_limit", default: false
    t.string "unlock_token"
    t.datetime "otp_grace_period_started_at"
    t.boolean "external", default: false
    t.string "incoming_email_token"
    t.string "organization"
    t.boolean "require_two_factor_authentication_from_group", default: false, null: false
    t.integer "two_factor_grace_period", default: 48, null: false
    t.boolean "ghost"
    t.date "last_activity_on"
    t.boolean "notified_of_own_activity"
    t.string "preferred_language"
    t.string "rss_token"
    t.integer "theme_id", limit: 2
  end

  add_index "users", ["admin"], name: "index_users_on_admin", using: :btree
  add_index "users", ["authentication_token"], name: "index_users_on_authentication_token", unique: true, using: :btree
  add_index "users", ["confirmation_token"], name: "index_users_on_confirmation_token", unique: true, using: :btree
  add_index "users", ["created_at"], name: "index_users_on_created_at", using: :btree
  add_index "users", ["email"], name: "index_users_on_email", unique: true, using: :btree
  add_index "users", ["email"], name: "index_users_on_email_trigram", using: :gin, opclasses: {"email"=>"gin_trgm_ops"}
  add_index "users", ["ghost"], name: "index_users_on_ghost", using: :btree
  add_index "users", ["incoming_email_token"], name: "index_users_on_incoming_email_token", using: :btree
  add_index "users", ["name"], name: "index_users_on_name", using: :btree
  add_index "users", ["name"], name: "index_users_on_name_trigram", using: :gin, opclasses: {"name"=>"gin_trgm_ops"}
  add_index "users", ["reset_password_token"], name: "index_users_on_reset_password_token", unique: true, using: :btree
  add_index "users", ["rss_token"], name: "index_users_on_rss_token", using: :btree
  add_index "users", ["state"], name: "index_users_on_state", using: :btree
  add_index "users", ["username"], name: "index_users_on_username", using: :btree
  add_index "users", ["username"], name: "index_users_on_username_trigram", using: :gin, opclasses: {"username"=>"gin_trgm_ops"}

  create_table "users_star_projects", force: :cascade do |t|
    t.integer "project_id", null: false
    t.integer "user_id", null: false
    t.datetime "created_at"
    t.datetime "updated_at"
  end

  add_index "users_star_projects", ["project_id"], name: "index_users_star_projects_on_project_id", using: :btree
  add_index "users_star_projects", ["user_id", "project_id"], name: "index_users_star_projects_on_user_id_and_project_id", unique: true, using: :btree

  create_table "web_hook_logs", force: :cascade do |t|
    t.integer "web_hook_id", null: false
    t.string "trigger"
    t.string "url"
    t.text "request_headers"
    t.text "request_data"
    t.text "response_headers"
    t.text "response_body"
    t.string "response_status"
    t.float "execution_duration"
    t.string "internal_error_message"
    t.datetime "created_at", null: false
    t.datetime "updated_at", null: false
  end

  add_index "web_hook_logs", ["web_hook_id"], name: "index_web_hook_logs_on_web_hook_id", using: :btree

  create_table "web_hooks", force: :cascade do |t|
    t.string "url", limit: 2000
    t.integer "project_id"
    t.datetime "created_at"
    t.datetime "updated_at"
    t.string "type", default: "ProjectHook"
    t.integer "service_id"
    t.boolean "push_events", default: true, null: false
    t.boolean "issues_events", default: false, null: false
    t.boolean "merge_requests_events", default: false, null: false
    t.boolean "tag_push_events", default: false
    t.boolean "note_events", default: false, null: false
    t.boolean "enable_ssl_verification", default: true
    t.boolean "wiki_page_events", default: false, null: false
    t.string "token"
    t.boolean "pipeline_events", default: false, null: false
    t.boolean "confidential_issues_events", default: false, null: false
    t.boolean "repository_update_events", default: false, null: false
    t.boolean "job_events", default: false, null: false
  end

  add_index "web_hooks", ["project_id"], name: "index_web_hooks_on_project_id", using: :btree
  add_index "web_hooks", ["type"], name: "index_web_hooks_on_type", using: :btree

  add_foreign_key "boards", "projects", name: "fk_f15266b5f9", on_delete: :cascade
  add_foreign_key "chat_teams", "namespaces", on_delete: :cascade
  add_foreign_key "ci_builds", "ci_pipelines", column: "auto_canceled_by_id", name: "fk_a2141b1522", on_delete: :nullify
  add_foreign_key "ci_builds", "ci_stages", column: "stage_id", name: "fk_3a9eaa254d", on_delete: :cascade
  add_foreign_key "ci_builds", "projects", name: "fk_befce0568a", on_delete: :cascade
  add_foreign_key "ci_group_variables", "namespaces", column: "group_id", name: "fk_33ae4d58d8", on_delete: :cascade
  add_foreign_key "ci_pipeline_schedule_variables", "ci_pipeline_schedules", column: "pipeline_schedule_id", name: "fk_41c35fda51", on_delete: :cascade
  add_foreign_key "ci_pipeline_schedules", "projects", name: "fk_8ead60fcc4", on_delete: :cascade
  add_foreign_key "ci_pipeline_schedules", "users", column: "owner_id", name: "fk_9ea99f58d2", on_delete: :nullify
  add_foreign_key "ci_pipeline_variables", "ci_pipelines", column: "pipeline_id", name: "fk_f29c5f4380", on_delete: :cascade
  add_foreign_key "ci_pipelines", "ci_pipeline_schedules", column: "pipeline_schedule_id", name: "fk_3d34ab2e06", on_delete: :nullify
  add_foreign_key "ci_pipelines", "ci_pipelines", column: "auto_canceled_by_id", name: "fk_262d4c2d19", on_delete: :nullify
  add_foreign_key "ci_pipelines", "projects", name: "fk_86635dbd80", on_delete: :cascade
  add_foreign_key "ci_runner_projects", "projects", name: "fk_4478a6f1e4", on_delete: :cascade
  add_foreign_key "ci_stages", "ci_pipelines", column: "pipeline_id", name: "fk_fb57e6cc56", on_delete: :cascade
  add_foreign_key "ci_stages", "projects", name: "fk_2360681d1d", on_delete: :cascade
  add_foreign_key "ci_trigger_requests", "ci_triggers", column: "trigger_id", name: "fk_b8ec8b7245", on_delete: :cascade
  add_foreign_key "ci_triggers", "projects", name: "fk_e3e63f966e", on_delete: :cascade
  add_foreign_key "ci_triggers", "users", column: "owner_id", name: "fk_e8e10d1964", on_delete: :cascade
  add_foreign_key "ci_variables", "projects", name: "fk_ada5eb64b3", on_delete: :cascade
  add_foreign_key "container_repositories", "projects"
  add_foreign_key "deploy_keys_projects", "projects", name: "fk_58a901ca7e", on_delete: :cascade
  add_foreign_key "deployments", "projects", name: "fk_b9a3851b82", on_delete: :cascade
  add_foreign_key "environments", "projects", name: "fk_d1c8c1da6a", on_delete: :cascade
  add_foreign_key "events", "projects", on_delete: :cascade
  add_foreign_key "events", "users", column: "author_id", name: "fk_edfd187b6f", on_delete: :cascade
  add_foreign_key "forked_project_links", "projects", column: "forked_to_project_id", name: "fk_434510edb0", on_delete: :cascade
  add_foreign_key "gpg_keys", "users", on_delete: :cascade
  add_foreign_key "gpg_signatures", "gpg_keys", on_delete: :nullify
  add_foreign_key "gpg_signatures", "projects", on_delete: :cascade
  add_foreign_key "issue_assignees", "issues", name: "fk_b7d881734a", on_delete: :cascade
  add_foreign_key "issue_assignees", "users", name: "fk_5e0c8d9154", on_delete: :cascade
  add_foreign_key "issue_metrics", "issues", on_delete: :cascade
  add_foreign_key "issues", "projects", name: "fk_899c8f3231", on_delete: :cascade
  add_foreign_key "issues", "users", column: "author_id", name: "fk_05f1e72feb", on_delete: :nullify
  add_foreign_key "label_priorities", "labels", on_delete: :cascade
  add_foreign_key "label_priorities", "projects", on_delete: :cascade
  add_foreign_key "labels", "namespaces", column: "group_id", on_delete: :cascade
  add_foreign_key "labels", "projects", name: "fk_7de4989a69", on_delete: :cascade
  add_foreign_key "lists", "boards", name: "fk_0d3f677137", on_delete: :cascade
  add_foreign_key "lists", "labels", name: "fk_7a5553d60f", on_delete: :cascade
  add_foreign_key "merge_request_diff_commits", "merge_request_diffs", on_delete: :cascade
  add_foreign_key "merge_request_diff_files", "merge_request_diffs", on_delete: :cascade
  add_foreign_key "merge_request_diffs", "merge_requests", name: "fk_8483f3258f", on_delete: :cascade
  add_foreign_key "merge_request_metrics", "ci_pipelines", column: "pipeline_id", on_delete: :cascade
  add_foreign_key "merge_request_metrics", "merge_requests", on_delete: :cascade
  add_foreign_key "merge_requests", "ci_pipelines", column: "head_pipeline_id", name: "fk_fd82eae0b9", on_delete: :nullify
  add_foreign_key "merge_requests", "projects", column: "target_project_id", name: "fk_a6963e8447", on_delete: :cascade
  add_foreign_key "merge_requests_closing_issues", "issues", on_delete: :cascade
  add_foreign_key "merge_requests_closing_issues", "merge_requests", on_delete: :cascade
  add_foreign_key "milestones", "namespaces", column: "group_id", name: "fk_95650a40d4", on_delete: :cascade
  add_foreign_key "milestones", "projects", name: "fk_9bd0a0c791", on_delete: :cascade
  add_foreign_key "notes", "projects", name: "fk_99e097b079", on_delete: :cascade
  add_foreign_key "oauth_openid_requests", "oauth_access_grants", column: "access_grant_id", name: "fk_oauth_openid_requests_oauth_access_grants_access_grant_id"
  add_foreign_key "pages_domains", "projects", name: "fk_ea2f6dfc6f", on_delete: :cascade
  add_foreign_key "personal_access_tokens", "users"
  add_foreign_key "project_authorizations", "projects", on_delete: :cascade
  add_foreign_key "project_authorizations", "users", on_delete: :cascade
  add_foreign_key "project_auto_devops", "projects", on_delete: :cascade
  add_foreign_key "project_features", "projects", name: "fk_18513d9b92", on_delete: :cascade
  add_foreign_key "project_group_links", "projects", name: "fk_daa8cee94c", on_delete: :cascade
  add_foreign_key "project_import_data", "projects", name: "fk_ffb9ee3a10", on_delete: :cascade
  add_foreign_key "project_statistics", "projects", on_delete: :cascade
  add_foreign_key "protected_branch_merge_access_levels", "protected_branches", name: "fk_8a3072ccb3", on_delete: :cascade
  add_foreign_key "protected_branch_push_access_levels", "protected_branches", name: "fk_9ffc86a3d9", on_delete: :cascade
  add_foreign_key "protected_branches", "projects", name: "fk_7a9c6d93e7", on_delete: :cascade
  add_foreign_key "protected_tag_create_access_levels", "namespaces", column: "group_id"
  add_foreign_key "protected_tag_create_access_levels", "protected_tags", name: "fk_f7dfda8c51", on_delete: :cascade
  add_foreign_key "protected_tag_create_access_levels", "users"
  add_foreign_key "protected_tags", "projects", name: "fk_8e4af87648", on_delete: :cascade
  add_foreign_key "push_event_payloads", "events", name: "fk_36c74129da", on_delete: :cascade
  add_foreign_key "releases", "projects", name: "fk_47fe2a0596", on_delete: :cascade
  add_foreign_key "services", "projects", name: "fk_71cce407f9", on_delete: :cascade
  add_foreign_key "snippets", "projects", name: "fk_be41fd4bb7", on_delete: :cascade
  add_foreign_key "subscriptions", "projects", on_delete: :cascade
  add_foreign_key "system_note_metadata", "notes", name: "fk_d83a918cb1", on_delete: :cascade
  add_foreign_key "timelogs", "issues", name: "fk_timelogs_issues_issue_id", on_delete: :cascade
  add_foreign_key "timelogs", "merge_requests", name: "fk_timelogs_merge_requests_merge_request_id", on_delete: :cascade
  add_foreign_key "todos", "projects", name: "fk_45054f9c45", on_delete: :cascade
  add_foreign_key "trending_projects", "projects", on_delete: :cascade
  add_foreign_key "u2f_registrations", "users"
  add_foreign_key "user_synced_attributes_metadata", "users", on_delete: :cascade
  add_foreign_key "users_star_projects", "projects", name: "fk_22cd27ddfc", on_delete: :cascade
  add_foreign_key "web_hook_logs", "web_hooks", on_delete: :cascade
  add_foreign_key "web_hooks", "projects", name: "fk_0c8ca6d9d1", on_delete: :cascade
end<|MERGE_RESOLUTION|>--- conflicted
+++ resolved
@@ -247,13 +247,10 @@
     t.integer "auto_canceled_by_id"
     t.boolean "retried"
     t.integer "stage_id"
-<<<<<<< HEAD
     t.integer "artifacts_file_store", default: 1, null: false
     t.integer "artifacts_metadata_store", default: 1, null: false
-=======
     t.boolean "protected"
     t.integer "failure_reason"
->>>>>>> b39d0c31
   end
 
   add_index "ci_builds", ["auto_canceled_by_id"], name: "index_ci_builds_on_auto_canceled_by_id", using: :btree
