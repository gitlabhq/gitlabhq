--- conflicted
+++ resolved
@@ -540,11 +540,8 @@
     t.string   "state"
     t.integer  "iid"
     t.integer  "updated_by_id"
-<<<<<<< HEAD
     t.integer  "weight"
-=======
     t.integer  "moved_to_id"
->>>>>>> 67668d9d
     t.boolean  "confidential",  default: false
     t.datetime "deleted_at"
     t.date     "due_date"
@@ -703,12 +700,9 @@
     t.integer  "merge_user_id"
     t.string   "merge_commit_sha"
     t.datetime "deleted_at"
-<<<<<<< HEAD
     t.integer  "approvals_before_merge"
     t.string   "rebase_commit_sha"
-=======
     t.integer  "lock_version",              default: 0,     null: false
->>>>>>> 67668d9d
   end
 
   add_index "merge_requests", ["assignee_id"], name: "index_merge_requests_on_assignee_id", using: :btree
