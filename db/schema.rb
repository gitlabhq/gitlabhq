# encoding: UTF-8
# This file is auto-generated from the current state of the database. Instead
# of editing this file, please use the migrations feature of Active Record to
# incrementally modify your database, and then regenerate this schema definition.
#
# Note that this schema.rb definition is the authoritative source for your
# database schema. If you need to create the application database on another
# system, you should be using db:schema:load, not running all the migrations
# from scratch. The latter is a flawed and unsustainable approach (the more migrations
# you'll amass, the slower it'll run and the greater likelihood for issues).
#
# It's strongly recommended that you check this file into your version control system.

<<<<<<< HEAD
ActiveRecord::Schema.define(version: 20160302152808) do
=======
ActiveRecord::Schema.define(version: 20160316204731) do
>>>>>>> b9fb48bc

  # These are extensions that must be enabled in order to support this database
  enable_extension "plpgsql"
  enable_extension "pg_trgm"

  create_table "abuse_reports", force: :cascade do |t|
    t.integer  "reporter_id"
    t.integer  "user_id"
    t.text     "message"
    t.datetime "created_at"
    t.datetime "updated_at"
  end

  create_table "appearances", force: :cascade do |t|
    t.string   "title"
    t.text     "description"
    t.string   "header_logo"
    t.string   "logo"
    t.datetime "created_at",  null: false
    t.datetime "updated_at",  null: false
  end

  create_table "application_settings", force: :cascade do |t|
    t.integer  "default_projects_limit"
    t.boolean  "signup_enabled"
    t.boolean  "signin_enabled"
    t.boolean  "gravatar_enabled"
    t.text     "sign_in_text"
    t.datetime "created_at"
    t.datetime "updated_at"
    t.string   "home_page_url"
    t.integer  "default_branch_protection",         default: 2
    t.boolean  "twitter_sharing_enabled",           default: true
    t.text     "restricted_visibility_levels"
    t.boolean  "version_check_enabled",             default: true
    t.integer  "max_attachment_size",               default: 10,          null: false
    t.integer  "default_project_visibility"
    t.integer  "default_snippet_visibility"
    t.text     "restricted_signup_domains"
    t.boolean  "user_oauth_applications",           default: true
    t.string   "after_sign_out_path"
    t.integer  "session_expire_delay",              default: 10080,       null: false
    t.text     "import_sources"
    t.text     "help_page_text"
    t.string   "admin_notification_email"
    t.boolean  "shared_runners_enabled",            default: true,        null: false
    t.integer  "max_artifacts_size",                default: 100,         null: false
    t.string   "runners_registration_token"
    t.boolean  "require_two_factor_authentication", default: false
    t.integer  "two_factor_grace_period",           default: 48
    t.boolean  "metrics_enabled",                   default: false
    t.string   "metrics_host",                      default: "localhost"
    t.integer  "metrics_pool_size",                 default: 16
    t.integer  "metrics_timeout",                   default: 10
    t.integer  "metrics_method_call_threshold",     default: 10
    t.boolean  "recaptcha_enabled",                 default: false
    t.string   "recaptcha_site_key"
    t.string   "recaptcha_private_key"
    t.integer  "metrics_port",                      default: 8089
    t.integer  "metrics_sample_interval",           default: 15
    t.boolean  "sentry_enabled",                    default: false
    t.string   "sentry_dsn"
    t.boolean  "akismet_enabled",                   default: false
    t.string   "akismet_api_key"
    t.boolean  "email_author_in_body",              default: false
  end

  create_table "audit_events", force: :cascade do |t|
    t.integer  "author_id",   null: false
    t.string   "type",        null: false
    t.integer  "entity_id",   null: false
    t.string   "entity_type", null: false
    t.text     "details"
    t.datetime "created_at"
    t.datetime "updated_at"
  end

  add_index "audit_events", ["author_id"], name: "index_audit_events_on_author_id", using: :btree
  add_index "audit_events", ["entity_id", "entity_type"], name: "index_audit_events_on_entity_id_and_entity_type", using: :btree
  add_index "audit_events", ["type"], name: "index_audit_events_on_type", using: :btree

  create_table "broadcast_messages", force: :cascade do |t|
    t.text     "message",    null: false
    t.datetime "starts_at"
    t.datetime "ends_at"
    t.datetime "created_at"
    t.datetime "updated_at"
    t.string   "color"
    t.string   "font"
  end

  create_table "ci_application_settings", force: :cascade do |t|
    t.boolean  "all_broken_builds"
    t.boolean  "add_pusher"
    t.datetime "created_at"
    t.datetime "updated_at"
  end

  create_table "ci_builds", force: :cascade do |t|
    t.integer  "project_id"
    t.string   "status"
    t.datetime "finished_at"
    t.text     "trace"
    t.datetime "created_at"
    t.datetime "updated_at"
    t.datetime "started_at"
    t.integer  "runner_id"
    t.float    "coverage"
    t.integer  "commit_id"
    t.text     "commands"
    t.integer  "job_id"
    t.string   "name"
    t.boolean  "deploy",             default: false
    t.text     "options"
    t.boolean  "allow_failure",      default: false, null: false
    t.string   "stage"
    t.integer  "trigger_request_id"
    t.integer  "stage_idx"
    t.boolean  "tag"
    t.string   "ref"
    t.integer  "user_id"
    t.string   "type"
    t.string   "target_url"
    t.string   "description"
    t.text     "artifacts_file"
    t.integer  "gl_project_id"
    t.text     "artifacts_metadata"
    t.integer  "erased_by_id"
    t.datetime "erased_at"
  end

  add_index "ci_builds", ["commit_id", "stage_idx", "created_at"], name: "index_ci_builds_on_commit_id_and_stage_idx_and_created_at", using: :btree
  add_index "ci_builds", ["commit_id", "status", "type"], name: "index_ci_builds_on_commit_id_and_status_and_type", using: :btree
  add_index "ci_builds", ["commit_id", "type", "name", "ref"], name: "index_ci_builds_on_commit_id_and_type_and_name_and_ref", using: :btree
  add_index "ci_builds", ["commit_id", "type", "ref"], name: "index_ci_builds_on_commit_id_and_type_and_ref", using: :btree
  add_index "ci_builds", ["commit_id"], name: "index_ci_builds_on_commit_id", using: :btree
  add_index "ci_builds", ["erased_by_id"], name: "index_ci_builds_on_erased_by_id", using: :btree
  add_index "ci_builds", ["gl_project_id"], name: "index_ci_builds_on_gl_project_id", using: :btree
  add_index "ci_builds", ["project_id", "commit_id"], name: "index_ci_builds_on_project_id_and_commit_id", using: :btree
  add_index "ci_builds", ["project_id"], name: "index_ci_builds_on_project_id", using: :btree
  add_index "ci_builds", ["runner_id"], name: "index_ci_builds_on_runner_id", using: :btree
  add_index "ci_builds", ["status"], name: "index_ci_builds_on_status", using: :btree
  add_index "ci_builds", ["type"], name: "index_ci_builds_on_type", using: :btree

  create_table "ci_commits", force: :cascade do |t|
    t.integer  "project_id"
    t.string   "ref"
    t.string   "sha"
    t.string   "before_sha"
    t.text     "push_data"
    t.datetime "created_at"
    t.datetime "updated_at"
    t.boolean  "tag",           default: false
    t.text     "yaml_errors"
    t.datetime "committed_at"
    t.integer  "gl_project_id"
  end

  add_index "ci_commits", ["gl_project_id"], name: "index_ci_commits_on_gl_project_id", using: :btree
  add_index "ci_commits", ["project_id", "committed_at", "id"], name: "index_ci_commits_on_project_id_and_committed_at_and_id", using: :btree
  add_index "ci_commits", ["project_id", "committed_at"], name: "index_ci_commits_on_project_id_and_committed_at", using: :btree
  add_index "ci_commits", ["project_id", "sha"], name: "index_ci_commits_on_project_id_and_sha", using: :btree
  add_index "ci_commits", ["project_id"], name: "index_ci_commits_on_project_id", using: :btree
  add_index "ci_commits", ["sha"], name: "index_ci_commits_on_sha", using: :btree

  create_table "ci_events", force: :cascade do |t|
    t.integer  "project_id"
    t.integer  "user_id"
    t.integer  "is_admin"
    t.text     "description"
    t.datetime "created_at"
    t.datetime "updated_at"
  end

  add_index "ci_events", ["created_at"], name: "index_ci_events_on_created_at", using: :btree
  add_index "ci_events", ["is_admin"], name: "index_ci_events_on_is_admin", using: :btree
  add_index "ci_events", ["project_id"], name: "index_ci_events_on_project_id", using: :btree

  create_table "ci_jobs", force: :cascade do |t|
    t.integer  "project_id",                          null: false
    t.text     "commands"
    t.boolean  "active",         default: true,       null: false
    t.datetime "created_at"
    t.datetime "updated_at"
    t.string   "name"
    t.boolean  "build_branches", default: true,       null: false
    t.boolean  "build_tags",     default: false,      null: false
    t.string   "job_type",       default: "parallel"
    t.string   "refs"
    t.datetime "deleted_at"
  end

  add_index "ci_jobs", ["deleted_at"], name: "index_ci_jobs_on_deleted_at", using: :btree
  add_index "ci_jobs", ["project_id"], name: "index_ci_jobs_on_project_id", using: :btree

  create_table "ci_projects", force: :cascade do |t|
    t.string   "name"
    t.integer  "timeout",                  default: 3600,  null: false
    t.datetime "created_at"
    t.datetime "updated_at"
    t.string   "token"
    t.string   "default_ref"
    t.string   "path"
    t.boolean  "always_build",             default: false, null: false
    t.integer  "polling_interval"
    t.boolean  "public",                   default: false, null: false
    t.string   "ssh_url_to_repo"
    t.integer  "gitlab_id"
    t.boolean  "allow_git_fetch",          default: true,  null: false
    t.string   "email_recipients",         default: "",    null: false
    t.boolean  "email_add_pusher",         default: true,  null: false
    t.boolean  "email_only_broken_builds", default: true,  null: false
    t.string   "skip_refs"
    t.string   "coverage_regex"
    t.boolean  "shared_runners_enabled",   default: false
    t.text     "generated_yaml_config"
  end

  add_index "ci_projects", ["gitlab_id"], name: "index_ci_projects_on_gitlab_id", using: :btree
  add_index "ci_projects", ["shared_runners_enabled"], name: "index_ci_projects_on_shared_runners_enabled", using: :btree

  create_table "ci_runner_projects", force: :cascade do |t|
    t.integer  "runner_id",     null: false
    t.integer  "project_id"
    t.datetime "created_at"
    t.datetime "updated_at"
    t.integer  "gl_project_id"
  end

  add_index "ci_runner_projects", ["gl_project_id"], name: "index_ci_runner_projects_on_gl_project_id", using: :btree
  add_index "ci_runner_projects", ["runner_id"], name: "index_ci_runner_projects_on_runner_id", using: :btree

  create_table "ci_runners", force: :cascade do |t|
    t.string   "token"
    t.datetime "created_at"
    t.datetime "updated_at"
    t.string   "description"
    t.datetime "contacted_at"
    t.boolean  "active",       default: true,  null: false
    t.boolean  "is_shared",    default: false
    t.string   "name"
    t.string   "version"
    t.string   "revision"
    t.string   "platform"
    t.string   "architecture"
  end

  add_index "ci_runners", ["description"], name: "index_ci_runners_on_description_trigram", using: :gin, opclasses: {"description"=>"gin_trgm_ops"}
  add_index "ci_runners", ["token"], name: "index_ci_runners_on_token", using: :btree
  add_index "ci_runners", ["token"], name: "index_ci_runners_on_token_trigram", using: :gin, opclasses: {"token"=>"gin_trgm_ops"}

  create_table "ci_services", force: :cascade do |t|
    t.string   "type"
    t.string   "title"
    t.integer  "project_id",                 null: false
    t.datetime "created_at"
    t.datetime "updated_at"
    t.boolean  "active",     default: false, null: false
    t.text     "properties"
  end

  add_index "ci_services", ["project_id"], name: "index_ci_services_on_project_id", using: :btree

  create_table "ci_sessions", force: :cascade do |t|
    t.string   "session_id", null: false
    t.text     "data"
    t.datetime "created_at"
    t.datetime "updated_at"
  end

  add_index "ci_sessions", ["session_id"], name: "index_ci_sessions_on_session_id", using: :btree
  add_index "ci_sessions", ["updated_at"], name: "index_ci_sessions_on_updated_at", using: :btree

  create_table "ci_taggings", force: :cascade do |t|
    t.integer  "tag_id"
    t.integer  "taggable_id"
    t.string   "taggable_type"
    t.integer  "tagger_id"
    t.string   "tagger_type"
    t.string   "context",       limit: 128
    t.datetime "created_at"
  end

  add_index "ci_taggings", ["tag_id", "taggable_id", "taggable_type", "context", "tagger_id", "tagger_type"], name: "ci_taggings_idx", unique: true, using: :btree
  add_index "ci_taggings", ["taggable_id", "taggable_type", "context"], name: "index_ci_taggings_on_taggable_id_and_taggable_type_and_context", using: :btree

  create_table "ci_tags", force: :cascade do |t|
    t.string  "name"
    t.integer "taggings_count", default: 0
  end

  add_index "ci_tags", ["name"], name: "index_ci_tags_on_name", unique: true, using: :btree

  create_table "ci_trigger_requests", force: :cascade do |t|
    t.integer  "trigger_id", null: false
    t.text     "variables"
    t.datetime "created_at"
    t.datetime "updated_at"
    t.integer  "commit_id"
  end

  create_table "ci_triggers", force: :cascade do |t|
    t.string   "token"
    t.integer  "project_id"
    t.datetime "deleted_at"
    t.datetime "created_at"
    t.datetime "updated_at"
    t.integer  "gl_project_id"
  end

  add_index "ci_triggers", ["deleted_at"], name: "index_ci_triggers_on_deleted_at", using: :btree
  add_index "ci_triggers", ["gl_project_id"], name: "index_ci_triggers_on_gl_project_id", using: :btree

  create_table "ci_variables", force: :cascade do |t|
    t.integer "project_id"
    t.string  "key"
    t.text    "value"
    t.text    "encrypted_value"
    t.string  "encrypted_value_salt"
    t.string  "encrypted_value_iv"
    t.integer "gl_project_id"
  end

  add_index "ci_variables", ["gl_project_id"], name: "index_ci_variables_on_gl_project_id", using: :btree

  create_table "ci_web_hooks", force: :cascade do |t|
    t.string   "url",        null: false
    t.integer  "project_id", null: false
    t.datetime "created_at"
    t.datetime "updated_at"
  end

  create_table "deploy_keys_projects", force: :cascade do |t|
    t.integer  "deploy_key_id", null: false
    t.integer  "project_id",    null: false
    t.datetime "created_at"
    t.datetime "updated_at"
  end

  add_index "deploy_keys_projects", ["project_id"], name: "index_deploy_keys_projects_on_project_id", using: :btree

  create_table "emails", force: :cascade do |t|
    t.integer  "user_id",    null: false
    t.string   "email",      null: false
    t.datetime "created_at"
    t.datetime "updated_at"
  end

  add_index "emails", ["email"], name: "index_emails_on_email", unique: true, using: :btree
  add_index "emails", ["user_id"], name: "index_emails_on_user_id", using: :btree

  create_table "events", force: :cascade do |t|
    t.string   "target_type"
    t.integer  "target_id"
    t.string   "title"
    t.text     "data"
    t.integer  "project_id"
    t.datetime "created_at"
    t.datetime "updated_at"
    t.integer  "action"
    t.integer  "author_id"
  end

  add_index "events", ["action"], name: "index_events_on_action", using: :btree
  add_index "events", ["author_id"], name: "index_events_on_author_id", using: :btree
  add_index "events", ["created_at"], name: "index_events_on_created_at", using: :btree
  add_index "events", ["project_id"], name: "index_events_on_project_id", using: :btree
  add_index "events", ["target_id"], name: "index_events_on_target_id", using: :btree
  add_index "events", ["target_type"], name: "index_events_on_target_type", using: :btree

  create_table "forked_project_links", force: :cascade do |t|
    t.integer  "forked_to_project_id",   null: false
    t.integer  "forked_from_project_id", null: false
    t.datetime "created_at"
    t.datetime "updated_at"
  end

  add_index "forked_project_links", ["forked_to_project_id"], name: "index_forked_project_links_on_forked_to_project_id", unique: true, using: :btree

  create_table "identities", force: :cascade do |t|
    t.string   "extern_uid"
    t.string   "provider"
    t.integer  "user_id"
    t.datetime "created_at"
    t.datetime "updated_at"
  end

  add_index "identities", ["created_at", "id"], name: "index_identities_on_created_at_and_id", using: :btree
  add_index "identities", ["user_id"], name: "index_identities_on_user_id", using: :btree

  create_table "issues", force: :cascade do |t|
    t.string   "title"
    t.integer  "assignee_id"
    t.integer  "author_id"
    t.integer  "project_id"
    t.datetime "created_at"
    t.datetime "updated_at"
    t.integer  "position",      default: 0
    t.string   "branch_name"
    t.text     "description"
    t.integer  "milestone_id"
    t.string   "state"
    t.integer  "iid"
    t.integer  "updated_by_id"
    t.boolean  "confidential",              default: false
  end

  add_index "issues", ["assignee_id"], name: "index_issues_on_assignee_id", using: :btree
  add_index "issues", ["author_id"], name: "index_issues_on_author_id", using: :btree
  add_index "issues", ["confidential"], name: "index_issues_on_confidential", using: :btree
  add_index "issues", ["created_at", "id"], name: "index_issues_on_created_at_and_id", using: :btree
  add_index "issues", ["created_at"], name: "index_issues_on_created_at", using: :btree
  add_index "issues", ["description"], name: "index_issues_on_description_trigram", using: :gin, opclasses: {"description"=>"gin_trgm_ops"}
  add_index "issues", ["milestone_id"], name: "index_issues_on_milestone_id", using: :btree
  add_index "issues", ["project_id", "iid"], name: "index_issues_on_project_id_and_iid", unique: true, using: :btree
  add_index "issues", ["project_id"], name: "index_issues_on_project_id", using: :btree
  add_index "issues", ["state"], name: "index_issues_on_state", using: :btree
  add_index "issues", ["title"], name: "index_issues_on_title", using: :btree
  add_index "issues", ["title"], name: "index_issues_on_title_trigram", using: :gin, opclasses: {"title"=>"gin_trgm_ops"}

  create_table "keys", force: :cascade do |t|
    t.integer  "user_id"
    t.datetime "created_at"
    t.datetime "updated_at"
    t.text     "key"
    t.string   "title"
    t.string   "type"
    t.string   "fingerprint"
    t.boolean  "public",      default: false, null: false
  end

  add_index "keys", ["created_at", "id"], name: "index_keys_on_created_at_and_id", using: :btree
  add_index "keys", ["user_id"], name: "index_keys_on_user_id", using: :btree

  create_table "label_links", force: :cascade do |t|
    t.integer  "label_id"
    t.integer  "target_id"
    t.string   "target_type"
    t.datetime "created_at"
    t.datetime "updated_at"
  end

  add_index "label_links", ["label_id"], name: "index_label_links_on_label_id", using: :btree
  add_index "label_links", ["target_id", "target_type"], name: "index_label_links_on_target_id_and_target_type", using: :btree

  create_table "labels", force: :cascade do |t|
    t.string   "title"
    t.string   "color"
    t.integer  "project_id"
    t.datetime "created_at"
    t.datetime "updated_at"
    t.boolean  "template",    default: false
    t.string   "description"
  end

  add_index "labels", ["project_id"], name: "index_labels_on_project_id", using: :btree

  create_table "lfs_objects", force: :cascade do |t|
    t.string   "oid",                  null: false
    t.integer  "size",       limit: 8, null: false
    t.datetime "created_at"
    t.datetime "updated_at"
    t.string   "file"
  end

  add_index "lfs_objects", ["oid"], name: "index_lfs_objects_on_oid", unique: true, using: :btree

  create_table "lfs_objects_projects", force: :cascade do |t|
    t.integer  "lfs_object_id", null: false
    t.integer  "project_id",    null: false
    t.datetime "created_at"
    t.datetime "updated_at"
  end

  add_index "lfs_objects_projects", ["project_id"], name: "index_lfs_objects_projects_on_project_id", using: :btree

  create_table "members", force: :cascade do |t|
    t.integer  "access_level",       null: false
    t.integer  "source_id",          null: false
    t.string   "source_type",        null: false
    t.integer  "user_id"
    t.integer  "notification_level", null: false
    t.string   "type"
    t.datetime "created_at"
    t.datetime "updated_at"
    t.integer  "created_by_id"
    t.string   "invite_email"
    t.string   "invite_token"
    t.datetime "invite_accepted_at"
  end

  add_index "members", ["access_level"], name: "index_members_on_access_level", using: :btree
  add_index "members", ["created_at", "id"], name: "index_members_on_created_at_and_id", using: :btree
  add_index "members", ["invite_token"], name: "index_members_on_invite_token", unique: true, using: :btree
  add_index "members", ["source_id", "source_type"], name: "index_members_on_source_id_and_source_type", using: :btree
  add_index "members", ["type"], name: "index_members_on_type", using: :btree
  add_index "members", ["user_id"], name: "index_members_on_user_id", using: :btree

  create_table "merge_request_diffs", force: :cascade do |t|
    t.string   "state"
    t.text     "st_commits"
    t.text     "st_diffs"
    t.integer  "merge_request_id", null: false
    t.datetime "created_at"
    t.datetime "updated_at"
    t.string   "base_commit_sha"
    t.string   "real_size"
  end

  add_index "merge_request_diffs", ["merge_request_id"], name: "index_merge_request_diffs_on_merge_request_id", unique: true, using: :btree

  create_table "merge_requests", force: :cascade do |t|
    t.string   "target_branch",                             null: false
    t.string   "source_branch",                             null: false
    t.integer  "source_project_id",                         null: false
    t.integer  "author_id"
    t.integer  "assignee_id"
    t.string   "title"
    t.datetime "created_at"
    t.datetime "updated_at"
    t.integer  "milestone_id"
    t.string   "state"
    t.string   "merge_status"
    t.integer  "target_project_id",                         null: false
    t.integer  "iid"
    t.text     "description"
    t.integer  "position",                  default: 0
    t.datetime "locked_at"
    t.integer  "updated_by_id"
    t.string   "merge_error"
    t.text     "merge_params"
    t.boolean  "merge_when_build_succeeds", default: false, null: false
    t.integer  "merge_user_id"
    t.string   "merge_commit_sha"
  end

  add_index "merge_requests", ["assignee_id"], name: "index_merge_requests_on_assignee_id", using: :btree
  add_index "merge_requests", ["author_id"], name: "index_merge_requests_on_author_id", using: :btree
  add_index "merge_requests", ["created_at", "id"], name: "index_merge_requests_on_created_at_and_id", using: :btree
  add_index "merge_requests", ["created_at"], name: "index_merge_requests_on_created_at", using: :btree
  add_index "merge_requests", ["description"], name: "index_merge_requests_on_description_trigram", using: :gin, opclasses: {"description"=>"gin_trgm_ops"}
  add_index "merge_requests", ["milestone_id"], name: "index_merge_requests_on_milestone_id", using: :btree
  add_index "merge_requests", ["source_branch"], name: "index_merge_requests_on_source_branch", using: :btree
  add_index "merge_requests", ["source_project_id"], name: "index_merge_requests_on_source_project_id", using: :btree
  add_index "merge_requests", ["target_branch"], name: "index_merge_requests_on_target_branch", using: :btree
  add_index "merge_requests", ["target_project_id", "iid"], name: "index_merge_requests_on_target_project_id_and_iid", unique: true, using: :btree
  add_index "merge_requests", ["title"], name: "index_merge_requests_on_title", using: :btree
  add_index "merge_requests", ["title"], name: "index_merge_requests_on_title_trigram", using: :gin, opclasses: {"title"=>"gin_trgm_ops"}

  create_table "milestones", force: :cascade do |t|
    t.string   "title",       null: false
    t.integer  "project_id",  null: false
    t.text     "description"
    t.date     "due_date"
    t.datetime "created_at"
    t.datetime "updated_at"
    t.string   "state"
    t.integer  "iid"
  end

  add_index "milestones", ["created_at", "id"], name: "index_milestones_on_created_at_and_id", using: :btree
  add_index "milestones", ["description"], name: "index_milestones_on_description_trigram", using: :gin, opclasses: {"description"=>"gin_trgm_ops"}
  add_index "milestones", ["due_date"], name: "index_milestones_on_due_date", using: :btree
  add_index "milestones", ["project_id", "iid"], name: "index_milestones_on_project_id_and_iid", unique: true, using: :btree
  add_index "milestones", ["project_id"], name: "index_milestones_on_project_id", using: :btree
  add_index "milestones", ["title"], name: "index_milestones_on_title", using: :btree
  add_index "milestones", ["title"], name: "index_milestones_on_title_trigram", using: :gin, opclasses: {"title"=>"gin_trgm_ops"}

  create_table "namespaces", force: :cascade do |t|
    t.string   "name",                                  null: false
    t.string   "path",                                  null: false
    t.integer  "owner_id"
    t.datetime "created_at"
    t.datetime "updated_at"
    t.string   "type"
    t.string   "description",           default: "",    null: false
    t.string   "avatar"
    t.boolean  "share_with_group_lock", default: false
  end

  add_index "namespaces", ["created_at", "id"], name: "index_namespaces_on_created_at_and_id", using: :btree
  add_index "namespaces", ["name"], name: "index_namespaces_on_name", unique: true, using: :btree
  add_index "namespaces", ["name"], name: "index_namespaces_on_name_trigram", using: :gin, opclasses: {"name"=>"gin_trgm_ops"}
  add_index "namespaces", ["owner_id"], name: "index_namespaces_on_owner_id", using: :btree
  add_index "namespaces", ["path"], name: "index_namespaces_on_path", unique: true, using: :btree
  add_index "namespaces", ["path"], name: "index_namespaces_on_path_trigram", using: :gin, opclasses: {"path"=>"gin_trgm_ops"}
  add_index "namespaces", ["type"], name: "index_namespaces_on_type", using: :btree

  create_table "notes", force: :cascade do |t|
    t.text     "note"
    t.string   "noteable_type"
    t.integer  "author_id"
    t.datetime "created_at"
    t.datetime "updated_at"
    t.integer  "project_id"
    t.string   "attachment"
    t.string   "line_code"
    t.string   "commit_id"
    t.integer  "noteable_id"
    t.boolean  "system",        default: false, null: false
    t.text     "st_diff"
    t.integer  "updated_by_id"
    t.boolean  "is_award",      default: false, null: false
  end

  add_index "notes", ["author_id"], name: "index_notes_on_author_id", using: :btree
  add_index "notes", ["commit_id"], name: "index_notes_on_commit_id", using: :btree
  add_index "notes", ["created_at", "id"], name: "index_notes_on_created_at_and_id", using: :btree
  add_index "notes", ["created_at"], name: "index_notes_on_created_at", using: :btree
  add_index "notes", ["is_award"], name: "index_notes_on_is_award", using: :btree
  add_index "notes", ["line_code"], name: "index_notes_on_line_code", using: :btree
  add_index "notes", ["note"], name: "index_notes_on_note_trigram", using: :gin, opclasses: {"note"=>"gin_trgm_ops"}
  add_index "notes", ["noteable_id", "noteable_type"], name: "index_notes_on_noteable_id_and_noteable_type", using: :btree
  add_index "notes", ["noteable_type"], name: "index_notes_on_noteable_type", using: :btree
  add_index "notes", ["project_id", "noteable_type"], name: "index_notes_on_project_id_and_noteable_type", using: :btree
  add_index "notes", ["project_id"], name: "index_notes_on_project_id", using: :btree
  add_index "notes", ["updated_at"], name: "index_notes_on_updated_at", using: :btree

  create_table "oauth_access_grants", force: :cascade do |t|
    t.integer  "resource_owner_id", null: false
    t.integer  "application_id",    null: false
    t.string   "token",             null: false
    t.integer  "expires_in",        null: false
    t.text     "redirect_uri",      null: false
    t.datetime "created_at",        null: false
    t.datetime "revoked_at"
    t.string   "scopes"
  end

  add_index "oauth_access_grants", ["token"], name: "index_oauth_access_grants_on_token", unique: true, using: :btree

  create_table "oauth_access_tokens", force: :cascade do |t|
    t.integer  "resource_owner_id"
    t.integer  "application_id"
    t.string   "token",             null: false
    t.string   "refresh_token"
    t.integer  "expires_in"
    t.datetime "revoked_at"
    t.datetime "created_at",        null: false
    t.string   "scopes"
  end

  add_index "oauth_access_tokens", ["refresh_token"], name: "index_oauth_access_tokens_on_refresh_token", unique: true, using: :btree
  add_index "oauth_access_tokens", ["resource_owner_id"], name: "index_oauth_access_tokens_on_resource_owner_id", using: :btree
  add_index "oauth_access_tokens", ["token"], name: "index_oauth_access_tokens_on_token", unique: true, using: :btree

  create_table "oauth_applications", force: :cascade do |t|
    t.string   "name",                      null: false
    t.string   "uid",                       null: false
    t.string   "secret",                    null: false
    t.text     "redirect_uri",              null: false
    t.string   "scopes",       default: "", null: false
    t.datetime "created_at"
    t.datetime "updated_at"
    t.integer  "owner_id"
    t.string   "owner_type"
  end

  add_index "oauth_applications", ["owner_id", "owner_type"], name: "index_oauth_applications_on_owner_id_and_owner_type", using: :btree
  add_index "oauth_applications", ["uid"], name: "index_oauth_applications_on_uid", unique: true, using: :btree

  create_table "project_group_links", force: :cascade do |t|
    t.integer  "project_id",                null: false
    t.integer  "group_id",                  null: false
    t.datetime "created_at"
    t.datetime "updated_at"
    t.integer  "group_access", default: 30, null: false
  end

  create_table "project_import_data", force: :cascade do |t|
    t.integer "project_id"
    t.text    "data"
    t.text    "encrypted_credentials"
    t.text    "encrypted_credentials_iv"
  end

  create_table "projects", force: :cascade do |t|
    t.string   "name"
    t.string   "path"
    t.text     "description"
    t.datetime "created_at"
    t.datetime "updated_at"
    t.integer  "creator_id"
    t.boolean  "issues_enabled",         default: true,     null: false
    t.boolean  "wall_enabled",           default: true,     null: false
    t.boolean  "merge_requests_enabled", default: true,     null: false
    t.boolean  "wiki_enabled",           default: true,     null: false
    t.integer  "namespace_id"
    t.string   "issues_tracker",         default: "gitlab", null: false
    t.string   "issues_tracker_id"
    t.boolean  "snippets_enabled",       default: true,     null: false
    t.datetime "last_activity_at"
    t.string   "import_url"
    t.integer  "visibility_level",       default: 0,        null: false
    t.boolean  "archived",               default: false,    null: false
    t.string   "avatar"
    t.string   "import_status"
    t.float    "repository_size",        default: 0.0
    t.integer  "star_count",             default: 0,        null: false
    t.string   "import_type"
    t.string   "import_source"
    t.integer  "commit_count",           default: 0
    t.text     "import_error"
    t.integer  "ci_id"
    t.boolean  "builds_enabled",         default: true,     null: false
    t.boolean  "shared_runners_enabled", default: true,     null: false
    t.string   "runners_token"
    t.string   "build_coverage_regex"
    t.boolean  "build_allow_git_fetch",  default: true,     null: false
    t.integer  "build_timeout",          default: 3600,     null: false
    t.boolean  "pending_delete",         default: false
    t.boolean  "public_builds",          default: true,     null: false
    t.string   "main_language"
    t.integer  "pushes_since_gc",        default: 0
  end

  add_index "projects", ["builds_enabled", "shared_runners_enabled"], name: "index_projects_on_builds_enabled_and_shared_runners_enabled", using: :btree
  add_index "projects", ["builds_enabled"], name: "index_projects_on_builds_enabled", using: :btree
  add_index "projects", ["ci_id"], name: "index_projects_on_ci_id", using: :btree
  add_index "projects", ["created_at", "id"], name: "index_projects_on_created_at_and_id", using: :btree
  add_index "projects", ["creator_id"], name: "index_projects_on_creator_id", using: :btree
  add_index "projects", ["description"], name: "index_projects_on_description_trigram", using: :gin, opclasses: {"description"=>"gin_trgm_ops"}
  add_index "projects", ["last_activity_at"], name: "index_projects_on_last_activity_at", using: :btree
  add_index "projects", ["name"], name: "index_projects_on_name_trigram", using: :gin, opclasses: {"name"=>"gin_trgm_ops"}
  add_index "projects", ["namespace_id"], name: "index_projects_on_namespace_id", using: :btree
  add_index "projects", ["path"], name: "index_projects_on_path", using: :btree
  add_index "projects", ["path"], name: "index_projects_on_path_trigram", using: :gin, opclasses: {"path"=>"gin_trgm_ops"}
  add_index "projects", ["runners_token"], name: "index_projects_on_runners_token", using: :btree
  add_index "projects", ["star_count"], name: "index_projects_on_star_count", using: :btree
  add_index "projects", ["visibility_level"], name: "index_projects_on_visibility_level", using: :btree

  create_table "protected_branches", force: :cascade do |t|
    t.integer  "project_id",                          null: false
    t.string   "name",                                null: false
    t.datetime "created_at"
    t.datetime "updated_at"
    t.boolean  "developers_can_push", default: false, null: false
  end

  add_index "protected_branches", ["project_id"], name: "index_protected_branches_on_project_id", using: :btree

  create_table "releases", force: :cascade do |t|
    t.string   "tag"
    t.text     "description"
    t.integer  "project_id"
    t.datetime "created_at"
    t.datetime "updated_at"
  end

  add_index "releases", ["project_id", "tag"], name: "index_releases_on_project_id_and_tag", using: :btree
  add_index "releases", ["project_id"], name: "index_releases_on_project_id", using: :btree

  create_table "sent_notifications", force: :cascade do |t|
    t.integer "project_id"
    t.integer "noteable_id"
    t.string  "noteable_type"
    t.integer "recipient_id"
    t.string  "commit_id"
    t.string  "reply_key",     null: false
    t.string  "line_code"
  end

  add_index "sent_notifications", ["reply_key"], name: "index_sent_notifications_on_reply_key", unique: true, using: :btree

  create_table "services", force: :cascade do |t|
    t.string   "type"
    t.string   "title"
    t.integer  "project_id"
    t.datetime "created_at",                               null: false
    t.datetime "updated_at",                               null: false
    t.boolean  "active",                                   null: false
    t.text     "properties"
    t.boolean  "template",              default: false
    t.boolean  "push_events",           default: true
    t.boolean  "issues_events",         default: true
    t.boolean  "merge_requests_events", default: true
    t.boolean  "tag_push_events",       default: true
    t.boolean  "note_events",           default: true,     null: false
    t.boolean  "build_events",          default: false,    null: false
    t.string   "category",              default: "common", null: false
    t.boolean  "default",               default: false
  end

  add_index "services", ["category"], name: "index_services_on_category", using: :btree
  add_index "services", ["created_at", "id"], name: "index_services_on_created_at_and_id", using: :btree
  add_index "services", ["default"], name: "index_services_on_default", using: :btree
  add_index "services", ["project_id"], name: "index_services_on_project_id", using: :btree
  add_index "services", ["template"], name: "index_services_on_template", using: :btree

  create_table "snippets", force: :cascade do |t|
    t.string   "title"
    t.text     "content"
    t.integer  "author_id",                    null: false
    t.integer  "project_id"
    t.datetime "created_at"
    t.datetime "updated_at"
    t.string   "file_name"
    t.string   "type"
    t.integer  "visibility_level", default: 0, null: false
  end

  add_index "snippets", ["author_id"], name: "index_snippets_on_author_id", using: :btree
  add_index "snippets", ["created_at", "id"], name: "index_snippets_on_created_at_and_id", using: :btree
  add_index "snippets", ["created_at"], name: "index_snippets_on_created_at", using: :btree
  add_index "snippets", ["file_name"], name: "index_snippets_on_file_name_trigram", using: :gin, opclasses: {"file_name"=>"gin_trgm_ops"}
  add_index "snippets", ["project_id"], name: "index_snippets_on_project_id", using: :btree
  add_index "snippets", ["title"], name: "index_snippets_on_title_trigram", using: :gin, opclasses: {"title"=>"gin_trgm_ops"}
  add_index "snippets", ["updated_at"], name: "index_snippets_on_updated_at", using: :btree
  add_index "snippets", ["visibility_level"], name: "index_snippets_on_visibility_level", using: :btree

  create_table "spam_logs", force: :cascade do |t|
    t.integer  "user_id"
    t.string   "source_ip"
    t.string   "user_agent"
    t.boolean  "via_api"
    t.integer  "project_id"
    t.string   "noteable_type"
    t.string   "title"
    t.text     "description"
    t.datetime "created_at",    null: false
    t.datetime "updated_at",    null: false
  end

  create_table "subscriptions", force: :cascade do |t|
    t.integer  "user_id"
    t.integer  "subscribable_id"
    t.string   "subscribable_type"
    t.boolean  "subscribed"
    t.datetime "created_at"
    t.datetime "updated_at"
  end

  add_index "subscriptions", ["subscribable_id", "subscribable_type", "user_id"], name: "subscriptions_user_id_and_ref_fields", unique: true, using: :btree

  create_table "taggings", force: :cascade do |t|
    t.integer  "tag_id"
    t.integer  "taggable_id"
    t.string   "taggable_type"
    t.integer  "tagger_id"
    t.string   "tagger_type"
    t.string   "context"
    t.datetime "created_at"
  end

  add_index "taggings", ["tag_id", "taggable_id", "taggable_type", "context", "tagger_id", "tagger_type"], name: "taggings_idx", unique: true, using: :btree
  add_index "taggings", ["taggable_id", "taggable_type", "context"], name: "index_taggings_on_taggable_id_and_taggable_type_and_context", using: :btree

  create_table "tags", force: :cascade do |t|
    t.string  "name"
    t.integer "taggings_count", default: 0
  end

  add_index "tags", ["name"], name: "index_tags_on_name", unique: true, using: :btree

  create_table "todos", force: :cascade do |t|
    t.integer  "user_id",     null: false
    t.integer  "project_id",  null: false
    t.integer  "target_id"
    t.string   "target_type", null: false
    t.integer  "author_id"
    t.integer  "action",      null: false
    t.string   "state",       null: false
    t.datetime "created_at"
    t.datetime "updated_at"
    t.integer  "note_id"
    t.string   "commit_id"
  end

  add_index "todos", ["author_id"], name: "index_todos_on_author_id", using: :btree
  add_index "todos", ["commit_id"], name: "index_todos_on_commit_id", using: :btree
  add_index "todos", ["note_id"], name: "index_todos_on_note_id", using: :btree
  add_index "todos", ["project_id"], name: "index_todos_on_project_id", using: :btree
  add_index "todos", ["state"], name: "index_todos_on_state", using: :btree
  add_index "todos", ["target_type", "target_id"], name: "index_todos_on_target_type_and_target_id", using: :btree
  add_index "todos", ["user_id"], name: "index_todos_on_user_id", using: :btree

  create_table "users", force: :cascade do |t|
    t.string   "email",                       default: "",    null: false
    t.string   "encrypted_password",          default: "",    null: false
    t.string   "reset_password_token"
    t.datetime "reset_password_sent_at"
    t.datetime "remember_created_at"
    t.integer  "sign_in_count",               default: 0
    t.datetime "current_sign_in_at"
    t.datetime "last_sign_in_at"
    t.string   "current_sign_in_ip"
    t.string   "last_sign_in_ip"
    t.datetime "created_at"
    t.datetime "updated_at"
    t.string   "name"
    t.boolean  "admin",                       default: false, null: false
    t.integer  "projects_limit",              default: 10
    t.string   "skype",                       default: "",    null: false
    t.string   "linkedin",                    default: "",    null: false
    t.string   "twitter",                     default: "",    null: false
    t.string   "authentication_token"
    t.integer  "theme_id",                    default: 1,     null: false
    t.string   "bio"
    t.integer  "failed_attempts",             default: 0
    t.datetime "locked_at"
    t.string   "username"
    t.boolean  "can_create_group",            default: true,  null: false
    t.boolean  "can_create_team",             default: true,  null: false
    t.string   "state"
    t.integer  "color_scheme_id",             default: 1,     null: false
    t.integer  "notification_level",          default: 1,     null: false
    t.datetime "password_expires_at"
    t.integer  "created_by_id"
    t.datetime "last_credential_check_at"
    t.string   "avatar"
    t.string   "confirmation_token"
    t.datetime "confirmed_at"
    t.datetime "confirmation_sent_at"
    t.string   "unconfirmed_email"
    t.boolean  "hide_no_ssh_key",             default: false
    t.string   "website_url",                 default: "",    null: false
    t.string   "notification_email"
    t.boolean  "hide_no_password",            default: false
    t.boolean  "password_automatically_set",  default: false
    t.string   "location"
    t.string   "encrypted_otp_secret"
    t.string   "encrypted_otp_secret_iv"
    t.string   "encrypted_otp_secret_salt"
    t.boolean  "otp_required_for_login",      default: false, null: false
    t.text     "otp_backup_codes"
    t.string   "public_email",                default: "",    null: false
    t.integer  "dashboard",                   default: 0
    t.integer  "project_view",                default: 0
    t.integer  "consumed_timestep"
    t.integer  "layout",                      default: 0
    t.boolean  "hide_project_limit",          default: false
    t.string   "unlock_token"
    t.datetime "otp_grace_period_started_at"
    t.boolean  "ldap_email",                  default: false, null: false
    t.boolean  "external",                    default: false
  end

  add_index "users", ["admin"], name: "index_users_on_admin", using: :btree
  add_index "users", ["authentication_token"], name: "index_users_on_authentication_token", unique: true, using: :btree
  add_index "users", ["confirmation_token"], name: "index_users_on_confirmation_token", unique: true, using: :btree
  add_index "users", ["created_at", "id"], name: "index_users_on_created_at_and_id", using: :btree
  add_index "users", ["current_sign_in_at"], name: "index_users_on_current_sign_in_at", using: :btree
  add_index "users", ["email"], name: "index_users_on_email", unique: true, using: :btree
  add_index "users", ["email"], name: "index_users_on_email_trigram", using: :gin, opclasses: {"email"=>"gin_trgm_ops"}
  add_index "users", ["name"], name: "index_users_on_name", using: :btree
  add_index "users", ["name"], name: "index_users_on_name_trigram", using: :gin, opclasses: {"name"=>"gin_trgm_ops"}
  add_index "users", ["reset_password_token"], name: "index_users_on_reset_password_token", unique: true, using: :btree
  add_index "users", ["username"], name: "index_users_on_username", using: :btree
  add_index "users", ["username"], name: "index_users_on_username_trigram", using: :gin, opclasses: {"username"=>"gin_trgm_ops"}

  create_table "users_star_projects", force: :cascade do |t|
    t.integer  "project_id", null: false
    t.integer  "user_id",    null: false
    t.datetime "created_at"
    t.datetime "updated_at"
  end

  add_index "users_star_projects", ["project_id"], name: "index_users_star_projects_on_project_id", using: :btree
  add_index "users_star_projects", ["user_id", "project_id"], name: "index_users_star_projects_on_user_id_and_project_id", unique: true, using: :btree
  add_index "users_star_projects", ["user_id"], name: "index_users_star_projects_on_user_id", using: :btree

  create_table "web_hooks", force: :cascade do |t|
    t.string   "url",                     limit: 2000
    t.integer  "project_id"
    t.datetime "created_at"
    t.datetime "updated_at"
    t.string   "type",                                 default: "ProjectHook"
    t.integer  "service_id"
    t.boolean  "push_events",                          default: true,          null: false
    t.boolean  "issues_events",                        default: false,         null: false
    t.boolean  "merge_requests_events",                default: false,         null: false
    t.boolean  "tag_push_events",                      default: false
    t.boolean  "note_events",                          default: false,         null: false
    t.boolean  "enable_ssl_verification",              default: true
    t.boolean  "build_events",                         default: false,         null: false
  end

  add_index "web_hooks", ["created_at", "id"], name: "index_web_hooks_on_created_at_and_id", using: :btree
  add_index "web_hooks", ["project_id"], name: "index_web_hooks_on_project_id", using: :btree

end<|MERGE_RESOLUTION|>--- conflicted
+++ resolved
@@ -11,11 +11,7 @@
 #
 # It's strongly recommended that you check this file into your version control system.
 
-<<<<<<< HEAD
-ActiveRecord::Schema.define(version: 20160302152808) do
-=======
 ActiveRecord::Schema.define(version: 20160316204731) do
->>>>>>> b9fb48bc
 
   # These are extensions that must be enabled in order to support this database
   enable_extension "plpgsql"
@@ -688,8 +684,6 @@
   create_table "project_import_data", force: :cascade do |t|
     t.integer "project_id"
     t.text    "data"
-    t.text    "encrypted_credentials"
-    t.text    "encrypted_credentials_iv"
   end
 
   create_table "projects", force: :cascade do |t|
