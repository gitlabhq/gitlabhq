# encoding: UTF-8
# This file is auto-generated from the current state of the database. Instead
# of editing this file, please use the migrations feature of Active Record to
# incrementally modify your database, and then regenerate this schema definition.
#
# Note that this schema.rb definition is the authoritative source for your
# database schema. If you need to create the application database on another
# system, you should be using db:schema:load, not running all the migrations
# from scratch. The latter is a flawed and unsustainable approach (the more migrations
# you'll amass, the slower it'll run and the greater likelihood for issues).
#
# It's strongly recommended that you check this file into your version control system.

<<<<<<< HEAD
ActiveRecord::Schema.define(version: 20150225214822) do
=======
ActiveRecord::Schema.define(version: 20150223022001) do
>>>>>>> 3cc55fe4

  # These are extensions that must be enabled in order to support this database
  enable_extension "plpgsql"

  create_table "appearances", force: true do |t|
    t.string   "title"
    t.text     "description"
    t.string   "logo"
    t.integer  "updated_by"
    t.datetime "created_at"
    t.datetime "updated_at"
    t.string   "dark_logo"
    t.string   "light_logo"
  end

  create_table "application_settings", force: true do |t|
    t.integer  "default_projects_limit"
    t.boolean  "signup_enabled"
    t.boolean  "signin_enabled"
    t.boolean  "gravatar_enabled"
    t.text     "sign_in_text"
    t.datetime "created_at"
    t.datetime "updated_at"
    t.string   "home_page_url"
    t.integer  "default_branch_protection", default: 2
    t.boolean  "twitter_sharing_enabled",   default: true
    t.text     "help_text"
  end

  create_table "audit_events", force: true do |t|
    t.integer  "author_id",   null: false
    t.string   "type",        null: false
    t.integer  "entity_id",   null: false
    t.string   "entity_type", null: false
    t.text     "details"
    t.datetime "created_at"
    t.datetime "updated_at"
  end

  add_index "audit_events", ["author_id"], name: "index_audit_events_on_author_id", using: :btree
  add_index "audit_events", ["entity_id", "entity_type"], name: "index_audit_events_on_entity_id_and_entity_type", using: :btree
  add_index "audit_events", ["type"], name: "index_audit_events_on_type", using: :btree

  create_table "broadcast_messages", force: true do |t|
    t.text     "message",    null: false
    t.datetime "starts_at"
    t.datetime "ends_at"
    t.integer  "alert_type"
    t.datetime "created_at"
    t.datetime "updated_at"
    t.string   "color"
    t.string   "font"
  end

  create_table "deploy_keys_projects", force: true do |t|
    t.integer  "deploy_key_id", null: false
    t.integer  "project_id",    null: false
    t.datetime "created_at"
    t.datetime "updated_at"
  end

  add_index "deploy_keys_projects", ["project_id"], name: "index_deploy_keys_projects_on_project_id", using: :btree

  create_table "emails", force: true do |t|
    t.integer  "user_id",    null: false
    t.string   "email",      null: false
    t.datetime "created_at"
    t.datetime "updated_at"
  end

  add_index "emails", ["email"], name: "index_emails_on_email", unique: true, using: :btree
  add_index "emails", ["user_id"], name: "index_emails_on_user_id", using: :btree

  create_table "events", force: true do |t|
    t.string   "target_type"
    t.integer  "target_id"
    t.string   "title"
    t.text     "data"
    t.integer  "project_id"
    t.datetime "created_at"
    t.datetime "updated_at"
    t.integer  "action"
    t.integer  "author_id"
  end

  add_index "events", ["action"], name: "index_events_on_action", using: :btree
  add_index "events", ["author_id"], name: "index_events_on_author_id", using: :btree
  add_index "events", ["created_at"], name: "index_events_on_created_at", using: :btree
  add_index "events", ["project_id"], name: "index_events_on_project_id", using: :btree
  add_index "events", ["target_id"], name: "index_events_on_target_id", using: :btree
  add_index "events", ["target_type"], name: "index_events_on_target_type", using: :btree

  create_table "forked_project_links", force: true do |t|
    t.integer  "forked_to_project_id",   null: false
    t.integer  "forked_from_project_id", null: false
    t.datetime "created_at"
    t.datetime "updated_at"
  end

  add_index "forked_project_links", ["forked_to_project_id"], name: "index_forked_project_links_on_forked_to_project_id", unique: true, using: :btree

  create_table "git_hooks", force: true do |t|
    t.string   "force_push_regex"
    t.string   "delete_branch_regex"
    t.string   "commit_message_regex"
    t.boolean  "deny_delete_tag"
    t.integer  "project_id"
    t.datetime "created_at"
    t.datetime "updated_at"
    t.string   "author_email_regex"
    t.boolean  "member_check",         default: false, null: false
    t.string   "file_name_regex"
  end

  create_table "identities", force: true do |t|
    t.string   "extern_uid"
    t.string   "provider"
    t.integer  "user_id"
    t.datetime "created_at"
    t.datetime "updated_at"
  end

  add_index "identities", ["created_at", "id"], name: "index_identities_on_created_at_and_id", using: :btree
  add_index "identities", ["user_id"], name: "index_identities_on_user_id", using: :btree

  create_table "issues", force: true do |t|
    t.string   "title"
    t.integer  "assignee_id"
    t.integer  "author_id"
    t.integer  "project_id"
    t.datetime "created_at"
    t.datetime "updated_at"
    t.integer  "position",     default: 0
    t.string   "branch_name"
    t.text     "description"
    t.integer  "milestone_id"
    t.string   "state"
    t.integer  "iid"
  end

  add_index "issues", ["assignee_id"], name: "index_issues_on_assignee_id", using: :btree
  add_index "issues", ["author_id"], name: "index_issues_on_author_id", using: :btree
  add_index "issues", ["created_at", "id"], name: "index_issues_on_created_at_and_id", using: :btree
  add_index "issues", ["created_at"], name: "index_issues_on_created_at", using: :btree
  add_index "issues", ["milestone_id"], name: "index_issues_on_milestone_id", using: :btree
  add_index "issues", ["project_id", "iid"], name: "index_issues_on_project_id_and_iid", unique: true, using: :btree
  add_index "issues", ["project_id"], name: "index_issues_on_project_id", using: :btree
  add_index "issues", ["title"], name: "index_issues_on_title", using: :btree

  create_table "keys", force: true do |t|
    t.integer  "user_id"
    t.datetime "created_at"
    t.datetime "updated_at"
    t.text     "key"
    t.string   "title"
    t.string   "type"
    t.string   "fingerprint"
  end

  add_index "keys", ["created_at", "id"], name: "index_keys_on_created_at_and_id", using: :btree
  add_index "keys", ["user_id"], name: "index_keys_on_user_id", using: :btree

  create_table "label_links", force: true do |t|
    t.integer  "label_id"
    t.integer  "target_id"
    t.string   "target_type"
    t.datetime "created_at"
    t.datetime "updated_at"
  end

  add_index "label_links", ["label_id"], name: "index_label_links_on_label_id", using: :btree
  add_index "label_links", ["target_id", "target_type"], name: "index_label_links_on_target_id_and_target_type", using: :btree

  create_table "labels", force: true do |t|
    t.string   "title"
    t.string   "color"
    t.integer  "project_id"
    t.datetime "created_at"
    t.datetime "updated_at"
  end

  add_index "labels", ["project_id"], name: "index_labels_on_project_id", using: :btree

  create_table "ldap_group_links", force: true do |t|
    t.string   "cn",           null: false
    t.integer  "group_access", null: false
    t.integer  "group_id",     null: false
    t.datetime "created_at"
    t.datetime "updated_at"
    t.string   "provider"
  end

  create_table "members", force: true do |t|
    t.integer  "access_level",       null: false
    t.integer  "source_id",          null: false
    t.string   "source_type",        null: false
    t.integer  "user_id",            null: false
    t.integer  "notification_level", null: false
    t.string   "type"
    t.datetime "created_at"
    t.datetime "updated_at"
  end

  add_index "members", ["access_level"], name: "index_members_on_access_level", using: :btree
  add_index "members", ["created_at", "id"], name: "index_members_on_created_at_and_id", using: :btree
  add_index "members", ["source_id", "source_type"], name: "index_members_on_source_id_and_source_type", using: :btree
  add_index "members", ["type"], name: "index_members_on_type", using: :btree
  add_index "members", ["user_id"], name: "index_members_on_user_id", using: :btree

  create_table "merge_request_diffs", force: true do |t|
    t.string   "state"
    t.text     "st_commits"
    t.text     "st_diffs"
    t.integer  "merge_request_id", null: false
    t.datetime "created_at"
    t.datetime "updated_at"
  end

  add_index "merge_request_diffs", ["merge_request_id"], name: "index_merge_request_diffs_on_merge_request_id", unique: true, using: :btree

  create_table "merge_requests", force: true do |t|
    t.string   "target_branch",                 null: false
    t.string   "source_branch",                 null: false
    t.integer  "source_project_id",             null: false
    t.integer  "author_id"
    t.integer  "assignee_id"
    t.string   "title"
    t.datetime "created_at"
    t.datetime "updated_at"
    t.integer  "milestone_id"
    t.string   "state"
    t.string   "merge_status"
    t.integer  "target_project_id",             null: false
    t.integer  "iid"
    t.text     "description"
    t.integer  "position",          default: 0
    t.datetime "locked_at"
  end

  add_index "merge_requests", ["assignee_id"], name: "index_merge_requests_on_assignee_id", using: :btree
  add_index "merge_requests", ["author_id"], name: "index_merge_requests_on_author_id", using: :btree
  add_index "merge_requests", ["created_at", "id"], name: "index_merge_requests_on_created_at_and_id", using: :btree
  add_index "merge_requests", ["created_at"], name: "index_merge_requests_on_created_at", using: :btree
  add_index "merge_requests", ["milestone_id"], name: "index_merge_requests_on_milestone_id", using: :btree
  add_index "merge_requests", ["source_branch"], name: "index_merge_requests_on_source_branch", using: :btree
  add_index "merge_requests", ["source_project_id"], name: "index_merge_requests_on_source_project_id", using: :btree
  add_index "merge_requests", ["target_branch"], name: "index_merge_requests_on_target_branch", using: :btree
  add_index "merge_requests", ["target_project_id", "iid"], name: "index_merge_requests_on_target_project_id_and_iid", unique: true, using: :btree
  add_index "merge_requests", ["title"], name: "index_merge_requests_on_title", using: :btree

  create_table "milestones", force: true do |t|
    t.string   "title",       null: false
    t.integer  "project_id",  null: false
    t.text     "description"
    t.date     "due_date"
    t.datetime "created_at"
    t.datetime "updated_at"
    t.string   "state"
    t.integer  "iid"
  end

  add_index "milestones", ["created_at", "id"], name: "index_milestones_on_created_at_and_id", using: :btree
  add_index "milestones", ["due_date"], name: "index_milestones_on_due_date", using: :btree
  add_index "milestones", ["project_id", "iid"], name: "index_milestones_on_project_id_and_iid", unique: true, using: :btree
  add_index "milestones", ["project_id"], name: "index_milestones_on_project_id", using: :btree

  create_table "namespaces", force: true do |t|
    t.string   "name",                            null: false
    t.string   "path",                            null: false
    t.integer  "owner_id"
    t.datetime "created_at"
    t.datetime "updated_at"
    t.string   "type"
    t.string   "description",     default: "",    null: false
    t.string   "avatar"
    t.boolean  "membership_lock", default: false
  end

  add_index "namespaces", ["created_at", "id"], name: "index_namespaces_on_created_at_and_id", using: :btree
  add_index "namespaces", ["name"], name: "index_namespaces_on_name", using: :btree
  add_index "namespaces", ["owner_id"], name: "index_namespaces_on_owner_id", using: :btree
  add_index "namespaces", ["path"], name: "index_namespaces_on_path", using: :btree
  add_index "namespaces", ["type"], name: "index_namespaces_on_type", using: :btree

  create_table "notes", force: true do |t|
    t.text     "note"
    t.string   "noteable_type"
    t.integer  "author_id"
    t.datetime "created_at"
    t.datetime "updated_at"
    t.integer  "project_id"
    t.string   "attachment"
    t.string   "line_code"
    t.string   "commit_id"
    t.integer  "noteable_id"
    t.boolean  "system",        default: false, null: false
    t.text     "st_diff"
  end

  add_index "notes", ["author_id"], name: "index_notes_on_author_id", using: :btree
  add_index "notes", ["commit_id"], name: "index_notes_on_commit_id", using: :btree
  add_index "notes", ["created_at", "id"], name: "index_notes_on_created_at_and_id", using: :btree
  add_index "notes", ["created_at"], name: "index_notes_on_created_at", using: :btree
  add_index "notes", ["noteable_id", "noteable_type"], name: "index_notes_on_noteable_id_and_noteable_type", using: :btree
  add_index "notes", ["noteable_type"], name: "index_notes_on_noteable_type", using: :btree
  add_index "notes", ["project_id", "noteable_type"], name: "index_notes_on_project_id_and_noteable_type", using: :btree
  add_index "notes", ["project_id"], name: "index_notes_on_project_id", using: :btree
  add_index "notes", ["updated_at"], name: "index_notes_on_updated_at", using: :btree

  create_table "oauth_access_grants", force: true do |t|
    t.integer  "resource_owner_id", null: false
    t.integer  "application_id",    null: false
    t.string   "token",             null: false
    t.integer  "expires_in",        null: false
    t.text     "redirect_uri",      null: false
    t.datetime "created_at",        null: false
    t.datetime "revoked_at"
    t.string   "scopes"
  end

  add_index "oauth_access_grants", ["token"], name: "index_oauth_access_grants_on_token", unique: true, using: :btree

  create_table "oauth_access_tokens", force: true do |t|
    t.integer  "resource_owner_id"
    t.integer  "application_id"
    t.string   "token",             null: false
    t.string   "refresh_token"
    t.integer  "expires_in"
    t.datetime "revoked_at"
    t.datetime "created_at",        null: false
    t.string   "scopes"
  end

  add_index "oauth_access_tokens", ["refresh_token"], name: "index_oauth_access_tokens_on_refresh_token", unique: true, using: :btree
  add_index "oauth_access_tokens", ["resource_owner_id"], name: "index_oauth_access_tokens_on_resource_owner_id", using: :btree
  add_index "oauth_access_tokens", ["token"], name: "index_oauth_access_tokens_on_token", unique: true, using: :btree

  create_table "oauth_applications", force: true do |t|
    t.string   "name",                      null: false
    t.string   "uid",                       null: false
    t.string   "secret",                    null: false
    t.text     "redirect_uri",              null: false
    t.string   "scopes",       default: "", null: false
    t.datetime "created_at"
    t.datetime "updated_at"
    t.integer  "owner_id"
    t.string   "owner_type"
  end

  add_index "oauth_applications", ["owner_id", "owner_type"], name: "index_oauth_applications_on_owner_id_and_owner_type", using: :btree
  add_index "oauth_applications", ["uid"], name: "index_oauth_applications_on_uid", unique: true, using: :btree

  create_table "project_group_links", force: true do |t|
    t.integer  "project_id",                null: false
    t.integer  "group_id",                  null: false
    t.datetime "created_at"
    t.datetime "updated_at"
    t.integer  "group_access", default: 30, null: false
  end

  create_table "projects", force: true do |t|
    t.string   "name"
    t.string   "path"
    t.text     "description"
    t.datetime "created_at"
    t.datetime "updated_at"
    t.integer  "creator_id"
    t.boolean  "issues_enabled",                default: true,     null: false
    t.boolean  "wall_enabled",                  default: true,     null: false
    t.boolean  "merge_requests_enabled",        default: true,     null: false
    t.boolean  "wiki_enabled",                  default: true,     null: false
    t.integer  "namespace_id"
    t.string   "issues_tracker",                default: "gitlab", null: false
    t.string   "issues_tracker_id"
    t.boolean  "snippets_enabled",              default: true,     null: false
    t.datetime "last_activity_at"
    t.string   "import_url"
    t.integer  "visibility_level",              default: 0,        null: false
    t.boolean  "archived",                      default: false,    null: false
    t.string   "avatar"
    t.string   "import_status"
    t.float    "repository_size",               default: 0.0
    t.text     "merge_requests_template"
    t.integer  "star_count",                    default: 0,        null: false
    t.boolean  "merge_requests_rebase_enabled", default: false
    t.string   "import_type"
    t.string   "import_source"
    t.boolean  "merge_requests_rebase_default", default: true
  end

  add_index "projects", ["created_at", "id"], name: "index_projects_on_created_at_and_id", using: :btree
  add_index "projects", ["creator_id"], name: "index_projects_on_creator_id", using: :btree
  add_index "projects", ["last_activity_at"], name: "index_projects_on_last_activity_at", using: :btree
  add_index "projects", ["namespace_id"], name: "index_projects_on_namespace_id", using: :btree
  add_index "projects", ["star_count"], name: "index_projects_on_star_count", using: :btree

  create_table "protected_branches", force: true do |t|
    t.integer  "project_id",                          null: false
    t.string   "name",                                null: false
    t.datetime "created_at"
    t.datetime "updated_at"
    t.boolean  "developers_can_push", default: false, null: false
  end

  add_index "protected_branches", ["project_id"], name: "index_protected_branches_on_project_id", using: :btree

  create_table "services", force: true do |t|
    t.string   "type"
    t.string   "title"
    t.integer  "project_id"
    t.datetime "created_at"
    t.datetime "updated_at"
    t.boolean  "active",     default: false, null: false
    t.text     "properties"
    t.boolean  "template",   default: false
  end

  add_index "services", ["created_at", "id"], name: "index_services_on_created_at_and_id", using: :btree
  add_index "services", ["project_id"], name: "index_services_on_project_id", using: :btree

  create_table "snippets", force: true do |t|
    t.string   "title"
    t.text     "content"
    t.integer  "author_id",                    null: false
    t.integer  "project_id"
    t.datetime "created_at"
    t.datetime "updated_at"
    t.string   "file_name"
    t.datetime "expires_at"
    t.string   "type"
    t.integer  "visibility_level", default: 0, null: false
  end

  add_index "snippets", ["author_id"], name: "index_snippets_on_author_id", using: :btree
  add_index "snippets", ["created_at", "id"], name: "index_snippets_on_created_at_and_id", using: :btree
  add_index "snippets", ["created_at"], name: "index_snippets_on_created_at", using: :btree
  add_index "snippets", ["expires_at"], name: "index_snippets_on_expires_at", using: :btree
  add_index "snippets", ["project_id"], name: "index_snippets_on_project_id", using: :btree
  add_index "snippets", ["visibility_level"], name: "index_snippets_on_visibility_level", using: :btree

  create_table "taggings", force: true do |t|
    t.integer  "tag_id"
    t.integer  "taggable_id"
    t.string   "taggable_type"
    t.integer  "tagger_id"
    t.string   "tagger_type"
    t.string   "context"
    t.datetime "created_at"
  end

  add_index "taggings", ["tag_id"], name: "index_taggings_on_tag_id", using: :btree
  add_index "taggings", ["taggable_id", "taggable_type", "context"], name: "index_taggings_on_taggable_id_and_taggable_type_and_context", using: :btree

  create_table "tags", force: true do |t|
    t.string "name"
  end

  create_table "users", force: true do |t|
<<<<<<< HEAD
    t.string   "email",                       default: "",    null: false
    t.string   "encrypted_password",          default: "",    null: false
    t.string   "reset_password_token"
    t.datetime "reset_password_sent_at"
    t.datetime "remember_created_at"
    t.integer  "sign_in_count",               default: 0
=======
    t.string   "email",                         default: "",    null: false
    t.string   "encrypted_password",            default: "",    null: false
    t.string   "reset_password_token"
    t.datetime "reset_password_sent_at"
    t.datetime "remember_created_at"
    t.integer  "sign_in_count",                 default: 0
>>>>>>> 3cc55fe4
    t.datetime "current_sign_in_at"
    t.datetime "last_sign_in_at"
    t.string   "current_sign_in_ip"
    t.string   "last_sign_in_ip"
    t.datetime "created_at"
    t.datetime "updated_at"
    t.string   "name"
<<<<<<< HEAD
    t.boolean  "admin",                       default: false, null: false
    t.integer  "projects_limit",              default: 10
    t.string   "skype",                       default: "",    null: false
    t.string   "linkedin",                    default: "",    null: false
    t.string   "twitter",                     default: "",    null: false
    t.string   "authentication_token"
    t.integer  "theme_id",                    default: 1,     null: false
    t.string   "bio"
    t.integer  "failed_attempts",             default: 0
    t.datetime "locked_at"
    t.string   "username"
    t.boolean  "can_create_group",            default: true,  null: false
    t.boolean  "can_create_team",             default: true,  null: false
    t.string   "state"
    t.integer  "color_scheme_id",             default: 1,     null: false
    t.integer  "notification_level",          default: 1,     null: false
=======
    t.boolean  "admin",                         default: false, null: false
    t.integer  "projects_limit",                default: 10
    t.string   "skype",                         default: "",    null: false
    t.string   "linkedin",                      default: "",    null: false
    t.string   "twitter",                       default: "",    null: false
    t.string   "authentication_token"
    t.integer  "theme_id",                      default: 1,     null: false
    t.string   "bio"
    t.integer  "failed_attempts",               default: 0
    t.datetime "locked_at"
    t.string   "username"
    t.boolean  "can_create_group",              default: true,  null: false
    t.boolean  "can_create_team",               default: true,  null: false
    t.string   "state"
    t.integer  "color_scheme_id",               default: 1,     null: false
    t.integer  "notification_level",            default: 1,     null: false
>>>>>>> 3cc55fe4
    t.datetime "password_expires_at"
    t.integer  "created_by_id"
    t.datetime "last_credential_check_at"
    t.string   "avatar"
    t.string   "confirmation_token"
    t.datetime "confirmed_at"
    t.datetime "confirmation_sent_at"
    t.string   "unconfirmed_email"
<<<<<<< HEAD
    t.boolean  "hide_no_ssh_key",             default: false
    t.string   "website_url",                 default: "",    null: false
    t.datetime "admin_email_unsubscribed_at"
    t.string   "github_access_token"
    t.string   "gitlab_access_token"
    t.string   "notification_email"
    t.boolean  "hide_no_password",            default: false
    t.boolean  "password_automatically_set",  default: false
=======
    t.boolean  "hide_no_ssh_key",               default: false
    t.string   "website_url",                   default: "",    null: false
    t.string   "github_access_token"
    t.string   "gitlab_access_token"
    t.string   "notification_email"
    t.boolean  "hide_no_password",              default: false
    t.boolean  "password_automatically_set",    default: false
    t.string   "bitbucket_access_token"
    t.string   "bitbucket_access_token_secret"
>>>>>>> 3cc55fe4
  end

  add_index "users", ["admin"], name: "index_users_on_admin", using: :btree
  add_index "users", ["authentication_token"], name: "index_users_on_authentication_token", unique: true, using: :btree
  add_index "users", ["confirmation_token"], name: "index_users_on_confirmation_token", unique: true, using: :btree
  add_index "users", ["created_at", "id"], name: "index_users_on_created_at_and_id", using: :btree
  add_index "users", ["current_sign_in_at"], name: "index_users_on_current_sign_in_at", using: :btree
  add_index "users", ["email"], name: "index_users_on_email", unique: true, using: :btree
  add_index "users", ["name"], name: "index_users_on_name", using: :btree
  add_index "users", ["reset_password_token"], name: "index_users_on_reset_password_token", unique: true, using: :btree
  add_index "users", ["username"], name: "index_users_on_username", using: :btree

  create_table "users_star_projects", force: true do |t|
    t.integer  "project_id", null: false
    t.integer  "user_id",    null: false
    t.datetime "created_at"
    t.datetime "updated_at"
  end

  add_index "users_star_projects", ["project_id"], name: "index_users_star_projects_on_project_id", using: :btree
  add_index "users_star_projects", ["user_id", "project_id"], name: "index_users_star_projects_on_user_id_and_project_id", unique: true, using: :btree
  add_index "users_star_projects", ["user_id"], name: "index_users_star_projects_on_user_id", using: :btree

  create_table "web_hooks", force: true do |t|
    t.string   "url"
    t.integer  "project_id"
    t.datetime "created_at"
    t.datetime "updated_at"
    t.string   "type",                  default: "ProjectHook"
    t.integer  "service_id"
    t.boolean  "push_events",           default: true,          null: false
    t.boolean  "issues_events",         default: false,         null: false
    t.boolean  "merge_requests_events", default: false,         null: false
    t.boolean  "tag_push_events",       default: false
  end

  add_index "web_hooks", ["created_at", "id"], name: "index_web_hooks_on_created_at_and_id", using: :btree
  add_index "web_hooks", ["project_id"], name: "index_web_hooks_on_project_id", using: :btree

end<|MERGE_RESOLUTION|>--- conflicted
+++ resolved
@@ -11,11 +11,7 @@
 #
 # It's strongly recommended that you check this file into your version control system.
 
-<<<<<<< HEAD
 ActiveRecord::Schema.define(version: 20150225214822) do
-=======
-ActiveRecord::Schema.define(version: 20150223022001) do
->>>>>>> 3cc55fe4
 
   # These are extensions that must be enabled in order to support this database
   enable_extension "plpgsql"
@@ -403,7 +399,7 @@
     t.boolean  "merge_requests_rebase_enabled", default: false
     t.string   "import_type"
     t.string   "import_source"
-    t.boolean  "merge_requests_rebase_default", default: true
+    t.boolean  "merge_requests_rebase_default", default: false
   end
 
   add_index "projects", ["created_at", "id"], name: "index_projects_on_created_at_and_id", using: :btree
@@ -474,21 +470,12 @@
   end
 
   create_table "users", force: true do |t|
-<<<<<<< HEAD
-    t.string   "email",                       default: "",    null: false
-    t.string   "encrypted_password",          default: "",    null: false
-    t.string   "reset_password_token"
-    t.datetime "reset_password_sent_at"
-    t.datetime "remember_created_at"
-    t.integer  "sign_in_count",               default: 0
-=======
     t.string   "email",                         default: "",    null: false
     t.string   "encrypted_password",            default: "",    null: false
     t.string   "reset_password_token"
     t.datetime "reset_password_sent_at"
     t.datetime "remember_created_at"
     t.integer  "sign_in_count",                 default: 0
->>>>>>> 3cc55fe4
     t.datetime "current_sign_in_at"
     t.datetime "last_sign_in_at"
     t.string   "current_sign_in_ip"
@@ -496,24 +483,6 @@
     t.datetime "created_at"
     t.datetime "updated_at"
     t.string   "name"
-<<<<<<< HEAD
-    t.boolean  "admin",                       default: false, null: false
-    t.integer  "projects_limit",              default: 10
-    t.string   "skype",                       default: "",    null: false
-    t.string   "linkedin",                    default: "",    null: false
-    t.string   "twitter",                     default: "",    null: false
-    t.string   "authentication_token"
-    t.integer  "theme_id",                    default: 1,     null: false
-    t.string   "bio"
-    t.integer  "failed_attempts",             default: 0
-    t.datetime "locked_at"
-    t.string   "username"
-    t.boolean  "can_create_group",            default: true,  null: false
-    t.boolean  "can_create_team",             default: true,  null: false
-    t.string   "state"
-    t.integer  "color_scheme_id",             default: 1,     null: false
-    t.integer  "notification_level",          default: 1,     null: false
-=======
     t.boolean  "admin",                         default: false, null: false
     t.integer  "projects_limit",                default: 10
     t.string   "skype",                         default: "",    null: false
@@ -530,7 +499,6 @@
     t.string   "state"
     t.integer  "color_scheme_id",               default: 1,     null: false
     t.integer  "notification_level",            default: 1,     null: false
->>>>>>> 3cc55fe4
     t.datetime "password_expires_at"
     t.integer  "created_by_id"
     t.datetime "last_credential_check_at"
@@ -539,18 +507,9 @@
     t.datetime "confirmed_at"
     t.datetime "confirmation_sent_at"
     t.string   "unconfirmed_email"
-<<<<<<< HEAD
-    t.boolean  "hide_no_ssh_key",             default: false
-    t.string   "website_url",                 default: "",    null: false
-    t.datetime "admin_email_unsubscribed_at"
-    t.string   "github_access_token"
-    t.string   "gitlab_access_token"
-    t.string   "notification_email"
-    t.boolean  "hide_no_password",            default: false
-    t.boolean  "password_automatically_set",  default: false
-=======
     t.boolean  "hide_no_ssh_key",               default: false
     t.string   "website_url",                   default: "",    null: false
+    t.datetime "admin_email_unsubscribed_at"
     t.string   "github_access_token"
     t.string   "gitlab_access_token"
     t.string   "notification_email"
@@ -558,7 +517,6 @@
     t.boolean  "password_automatically_set",    default: false
     t.string   "bitbucket_access_token"
     t.string   "bitbucket_access_token_secret"
->>>>>>> 3cc55fe4
   end
 
   add_index "users", ["admin"], name: "index_users_on_admin", using: :btree
