# encoding: UTF-8
# This file is auto-generated from the current state of the database. Instead
# of editing this file, please use the migrations feature of Active Record to
# incrementally modify your database, and then regenerate this schema definition.
#
# Note that this schema.rb definition is the authoritative source for your
# database schema. If you need to create the application database on another
# system, you should be using db:schema:load, not running all the migrations
# from scratch. The latter is a flawed and unsustainable approach (the more migrations
# you'll amass, the slower it'll run and the greater likelihood for issues).
#
# It's strongly recommended that you check this file into your version control system.

ActiveRecord::Schema.define(version: 20160810153405) do

  # These are extensions that must be enabled in order to support this database
  enable_extension "plpgsql"
  enable_extension "pg_trgm"

  create_table "abuse_reports", force: :cascade do |t|
    t.integer  "reporter_id"
    t.integer  "user_id"
    t.text     "message"
    t.datetime "created_at"
    t.datetime "updated_at"
  end

  create_table "appearances", force: :cascade do |t|
    t.string   "title"
    t.text     "description"
    t.string   "logo"
    t.integer  "updated_by"
    t.datetime "created_at"
    t.datetime "updated_at"
    t.string   "header_logo"
  end

  create_table "application_settings", force: :cascade do |t|
    t.integer  "default_projects_limit"
    t.boolean  "signup_enabled"
    t.boolean  "signin_enabled"
    t.boolean  "gravatar_enabled"
    t.text     "sign_in_text"
    t.datetime "created_at"
    t.datetime "updated_at"
    t.string   "home_page_url"
    t.integer  "default_branch_protection",             default: 2
    t.text     "help_text"
    t.text     "restricted_visibility_levels"
    t.boolean  "version_check_enabled",                 default: true
    t.integer  "max_attachment_size",                   default: 10,          null: false
    t.integer  "default_project_visibility"
    t.integer  "default_snippet_visibility"
    t.text     "domain_whitelist"
    t.boolean  "user_oauth_applications",               default: true
    t.string   "after_sign_out_path"
    t.integer  "session_expire_delay",                  default: 10080,       null: false
    t.text     "import_sources"
    t.text     "help_page_text"
    t.string   "admin_notification_email"
    t.boolean  "shared_runners_enabled",                default: true,        null: false
    t.integer  "max_artifacts_size",                    default: 100,         null: false
    t.string   "runners_registration_token"
    t.integer  "max_pages_size",                        default: 100,         null: false
    t.boolean  "require_two_factor_authentication",     default: false
    t.integer  "two_factor_grace_period",               default: 48
    t.boolean  "metrics_enabled",                       default: false
    t.string   "metrics_host",                          default: "localhost"
    t.integer  "metrics_pool_size",                     default: 16
    t.integer  "metrics_timeout",                       default: 10
    t.integer  "metrics_method_call_threshold",         default: 10
    t.boolean  "recaptcha_enabled",                     default: false
    t.string   "recaptcha_site_key"
    t.string   "recaptcha_private_key"
    t.integer  "metrics_port",                          default: 8089
    t.boolean  "akismet_enabled",                       default: false
    t.string   "akismet_api_key"
    t.integer  "metrics_sample_interval",               default: 15
    t.boolean  "sentry_enabled",                        default: false
    t.string   "sentry_dsn"
    t.boolean  "email_author_in_body",                  default: false
    t.integer  "default_group_visibility"
    t.boolean  "repository_checks_enabled",             default: false
    t.text     "shared_runners_text"
    t.integer  "metrics_packet_size",                   default: 1
    t.text     "disabled_oauth_sign_in_sources"
    t.string   "health_check_access_token"
    t.boolean  "send_user_confirmation_email",          default: false
    t.integer  "container_registry_token_expire_delay", default: 5
    t.text     "after_sign_up_text"
    t.boolean  "user_default_external",                 default: false,       null: false
    t.boolean  "elasticsearch_indexing",                default: false,       null: false
    t.boolean  "elasticsearch_search",                  default: false,       null: false
    t.string   "elasticsearch_host",                    default: "localhost"
    t.string   "elasticsearch_port",                    default: "9200"
    t.string   "repository_storage",                    default: "default"
    t.string   "enabled_git_access_protocol"
    t.boolean  "domain_blacklist_enabled",              default: false
    t.text     "domain_blacklist"
    t.boolean  "usage_ping_enabled",                    default: true,        null: false
  end

  create_table "approvals", force: :cascade do |t|
    t.integer  "merge_request_id", null: false
    t.integer  "user_id",          null: false
    t.datetime "created_at"
    t.datetime "updated_at"
  end

  create_table "approvers", force: :cascade do |t|
    t.integer  "target_id",   null: false
    t.string   "target_type"
    t.integer  "user_id",     null: false
    t.datetime "created_at"
    t.datetime "updated_at"
  end

  add_index "approvers", ["target_id", "target_type"], name: "index_approvers_on_target_id_and_target_type", using: :btree
  add_index "approvers", ["user_id"], name: "index_approvers_on_user_id", using: :btree

  create_table "audit_events", force: :cascade do |t|
    t.integer  "author_id",   null: false
    t.string   "type",        null: false
    t.integer  "entity_id",   null: false
    t.string   "entity_type", null: false
    t.text     "details"
    t.datetime "created_at"
    t.datetime "updated_at"
  end

  add_index "audit_events", ["entity_id", "entity_type"], name: "index_audit_events_on_entity_id_and_entity_type", using: :btree

  create_table "award_emoji", force: :cascade do |t|
    t.string   "name"
    t.integer  "user_id"
    t.integer  "awardable_id"
    t.string   "awardable_type"
    t.datetime "created_at"
    t.datetime "updated_at"
  end

  add_index "award_emoji", ["awardable_type", "awardable_id"], name: "index_award_emoji_on_awardable_type_and_awardable_id", using: :btree
  add_index "award_emoji", ["user_id", "name"], name: "index_award_emoji_on_user_id_and_name", using: :btree
  add_index "award_emoji", ["user_id"], name: "index_award_emoji_on_user_id", using: :btree

  create_table "broadcast_messages", force: :cascade do |t|
    t.text     "message",    null: false
    t.datetime "starts_at"
    t.datetime "ends_at"
    t.datetime "created_at"
    t.datetime "updated_at"
    t.string   "color"
    t.string   "font"
  end

  create_table "ci_application_settings", force: :cascade do |t|
    t.boolean  "all_broken_builds"
    t.boolean  "add_pusher"
    t.datetime "created_at"
    t.datetime "updated_at"
  end

  create_table "ci_builds", force: :cascade do |t|
    t.integer  "project_id"
    t.string   "status"
    t.datetime "finished_at"
    t.text     "trace"
    t.datetime "created_at"
    t.datetime "updated_at"
    t.datetime "started_at"
    t.integer  "runner_id"
    t.float    "coverage"
    t.integer  "commit_id"
    t.text     "commands"
    t.integer  "job_id"
    t.string   "name"
    t.boolean  "deploy",              default: false
    t.text     "options"
    t.boolean  "allow_failure",       default: false, null: false
    t.string   "stage"
    t.integer  "trigger_request_id"
    t.integer  "stage_idx"
    t.boolean  "tag"
    t.string   "ref"
    t.integer  "user_id"
    t.string   "type"
    t.string   "target_url"
    t.string   "description"
    t.text     "artifacts_file"
    t.integer  "gl_project_id"
    t.text     "artifacts_metadata"
    t.integer  "erased_by_id"
    t.datetime "erased_at"
    t.datetime "artifacts_expire_at"
    t.string   "environment"
    t.integer  "artifacts_size"
    t.string   "when"
    t.text     "yaml_variables"
    t.datetime "queued_at"
  end

  add_index "ci_builds", ["commit_id", "stage_idx", "created_at"], name: "index_ci_builds_on_commit_id_and_stage_idx_and_created_at", using: :btree
  add_index "ci_builds", ["commit_id", "status", "type"], name: "index_ci_builds_on_commit_id_and_status_and_type", using: :btree
  add_index "ci_builds", ["commit_id", "type", "name", "ref"], name: "index_ci_builds_on_commit_id_and_type_and_name_and_ref", using: :btree
  add_index "ci_builds", ["commit_id", "type", "ref"], name: "index_ci_builds_on_commit_id_and_type_and_ref", using: :btree
  add_index "ci_builds", ["commit_id"], name: "index_ci_builds_on_commit_id", using: :btree
  add_index "ci_builds", ["gl_project_id"], name: "index_ci_builds_on_gl_project_id", using: :btree
  add_index "ci_builds", ["project_id"], name: "index_ci_builds_on_project_id", using: :btree
  add_index "ci_builds", ["runner_id"], name: "index_ci_builds_on_runner_id", using: :btree
  add_index "ci_builds", ["status"], name: "index_ci_builds_on_status", using: :btree

  create_table "ci_commits", force: :cascade do |t|
    t.integer  "project_id"
    t.string   "ref"
    t.string   "sha"
    t.string   "before_sha"
    t.text     "push_data"
    t.datetime "created_at"
    t.datetime "updated_at"
    t.boolean  "tag",           default: false
    t.text     "yaml_errors"
    t.datetime "committed_at"
    t.integer  "gl_project_id"
    t.string   "status"
    t.datetime "started_at"
    t.datetime "finished_at"
    t.integer  "duration"
    t.integer  "user_id"
  end

  add_index "ci_commits", ["gl_project_id", "sha"], name: "index_ci_commits_on_gl_project_id_and_sha", using: :btree
  add_index "ci_commits", ["gl_project_id", "status"], name: "index_ci_commits_on_gl_project_id_and_status", using: :btree
  add_index "ci_commits", ["gl_project_id"], name: "index_ci_commits_on_gl_project_id", using: :btree
  add_index "ci_commits", ["status"], name: "index_ci_commits_on_status", using: :btree
  add_index "ci_commits", ["user_id"], name: "index_ci_commits_on_user_id", using: :btree

  create_table "ci_events", force: :cascade do |t|
    t.integer  "project_id"
    t.integer  "user_id"
    t.integer  "is_admin"
    t.text     "description"
    t.datetime "created_at"
    t.datetime "updated_at"
  end

  create_table "ci_jobs", force: :cascade do |t|
    t.integer  "project_id",                          null: false
    t.text     "commands"
    t.boolean  "active",         default: true,       null: false
    t.datetime "created_at"
    t.datetime "updated_at"
    t.string   "name"
    t.boolean  "build_branches", default: true,       null: false
    t.boolean  "build_tags",     default: false,      null: false
    t.string   "job_type",       default: "parallel"
    t.string   "refs"
    t.datetime "deleted_at"
  end

  create_table "ci_projects", force: :cascade do |t|
    t.string   "name"
    t.integer  "timeout",                  default: 3600,  null: false
    t.datetime "created_at"
    t.datetime "updated_at"
    t.string   "token"
    t.string   "default_ref"
    t.string   "path"
    t.boolean  "always_build",             default: false, null: false
    t.integer  "polling_interval"
    t.boolean  "public",                   default: false, null: false
    t.string   "ssh_url_to_repo"
    t.integer  "gitlab_id"
    t.boolean  "allow_git_fetch",          default: true,  null: false
    t.string   "email_recipients",         default: "",    null: false
    t.boolean  "email_add_pusher",         default: true,  null: false
    t.boolean  "email_only_broken_builds", default: true,  null: false
    t.string   "skip_refs"
    t.string   "coverage_regex"
    t.boolean  "shared_runners_enabled",   default: false
    t.text     "generated_yaml_config"
  end

  create_table "ci_runner_projects", force: :cascade do |t|
    t.integer  "runner_id",     null: false
    t.integer  "project_id"
    t.datetime "created_at"
    t.datetime "updated_at"
    t.integer  "gl_project_id"
  end

  add_index "ci_runner_projects", ["gl_project_id"], name: "index_ci_runner_projects_on_gl_project_id", using: :btree
  add_index "ci_runner_projects", ["runner_id"], name: "index_ci_runner_projects_on_runner_id", using: :btree

  create_table "ci_runners", force: :cascade do |t|
    t.string   "token"
    t.datetime "created_at"
    t.datetime "updated_at"
    t.string   "description"
    t.datetime "contacted_at"
    t.boolean  "active",       default: true,  null: false
    t.boolean  "is_shared",    default: false
    t.string   "name"
    t.string   "version"
    t.string   "revision"
    t.string   "platform"
    t.string   "architecture"
    t.boolean  "run_untagged", default: true,  null: false
    t.boolean  "locked",       default: false, null: false
  end

  add_index "ci_runners", ["locked"], name: "index_ci_runners_on_locked", using: :btree
  add_index "ci_runners", ["token"], name: "index_ci_runners_on_token", using: :btree

  create_table "ci_services", force: :cascade do |t|
    t.string   "type"
    t.string   "title"
    t.integer  "project_id",                 null: false
    t.datetime "created_at"
    t.datetime "updated_at"
    t.boolean  "active",     default: false, null: false
    t.text     "properties"
  end

  create_table "ci_sessions", force: :cascade do |t|
    t.string   "session_id", null: false
    t.text     "data"
    t.datetime "created_at"
    t.datetime "updated_at"
  end

  create_table "ci_taggings", force: :cascade do |t|
    t.integer  "tag_id"
    t.integer  "taggable_id"
    t.string   "taggable_type"
    t.integer  "tagger_id"
    t.string   "tagger_type"
    t.string   "context",       limit: 128
    t.datetime "created_at"
  end

  add_index "ci_taggings", ["taggable_id", "taggable_type", "context"], name: "index_ci_taggings_on_taggable_id_and_taggable_type_and_context", using: :btree

  create_table "ci_tags", force: :cascade do |t|
    t.string  "name"
    t.integer "taggings_count", default: 0
  end

  create_table "ci_trigger_requests", force: :cascade do |t|
    t.integer  "trigger_id", null: false
    t.text     "variables"
    t.datetime "created_at"
    t.datetime "updated_at"
    t.integer  "commit_id"
  end

  create_table "ci_triggers", force: :cascade do |t|
    t.string   "token"
    t.integer  "project_id"
    t.datetime "deleted_at"
    t.datetime "created_at"
    t.datetime "updated_at"
    t.integer  "gl_project_id"
  end

  add_index "ci_triggers", ["gl_project_id"], name: "index_ci_triggers_on_gl_project_id", using: :btree

  create_table "ci_variables", force: :cascade do |t|
    t.integer "project_id"
    t.string  "key"
    t.text    "value"
    t.text    "encrypted_value"
    t.string  "encrypted_value_salt"
    t.string  "encrypted_value_iv"
    t.integer "gl_project_id"
  end

  add_index "ci_variables", ["gl_project_id"], name: "index_ci_variables_on_gl_project_id", using: :btree

  create_table "ci_web_hooks", force: :cascade do |t|
    t.string   "url",        null: false
    t.integer  "project_id", null: false
    t.datetime "created_at"
    t.datetime "updated_at"
  end

  create_table "deploy_keys_projects", force: :cascade do |t|
    t.integer  "deploy_key_id", null: false
    t.integer  "project_id",    null: false
    t.datetime "created_at"
    t.datetime "updated_at"
  end

  add_index "deploy_keys_projects", ["project_id"], name: "index_deploy_keys_projects_on_project_id", using: :btree

  create_table "deployments", force: :cascade do |t|
    t.integer  "iid",             null: false
    t.integer  "project_id",      null: false
    t.integer  "environment_id",  null: false
    t.string   "ref",             null: false
    t.boolean  "tag",             null: false
    t.string   "sha",             null: false
    t.integer  "user_id"
    t.integer  "deployable_id"
    t.string   "deployable_type"
    t.datetime "created_at"
    t.datetime "updated_at"
  end

  add_index "deployments", ["project_id", "environment_id", "iid"], name: "index_deployments_on_project_id_and_environment_id_and_iid", using: :btree
  add_index "deployments", ["project_id", "environment_id"], name: "index_deployments_on_project_id_and_environment_id", using: :btree
  add_index "deployments", ["project_id", "iid"], name: "index_deployments_on_project_id_and_iid", unique: true, using: :btree
  add_index "deployments", ["project_id"], name: "index_deployments_on_project_id", using: :btree

  create_table "emails", force: :cascade do |t|
    t.integer  "user_id",    null: false
    t.string   "email",      null: false
    t.datetime "created_at"
    t.datetime "updated_at"
  end

  add_index "emails", ["email"], name: "index_emails_on_email", unique: true, using: :btree
  add_index "emails", ["user_id"], name: "index_emails_on_user_id", using: :btree

  create_table "environments", force: :cascade do |t|
    t.integer  "project_id"
    t.string   "name",         null: false
    t.datetime "created_at"
    t.datetime "updated_at"
    t.string   "external_url"
  end

  add_index "environments", ["project_id", "name"], name: "index_environments_on_project_id_and_name", using: :btree

  create_table "events", force: :cascade do |t|
    t.string   "target_type"
    t.integer  "target_id"
    t.string   "title"
    t.text     "data"
    t.integer  "project_id"
    t.datetime "created_at"
    t.datetime "updated_at"
    t.integer  "action"
    t.integer  "author_id"
  end

  add_index "events", ["action"], name: "index_events_on_action", using: :btree
  add_index "events", ["author_id"], name: "index_events_on_author_id", using: :btree
  add_index "events", ["created_at"], name: "index_events_on_created_at", using: :btree
  add_index "events", ["project_id"], name: "index_events_on_project_id", using: :btree
  add_index "events", ["target_id"], name: "index_events_on_target_id", using: :btree
  add_index "events", ["target_type"], name: "index_events_on_target_type", using: :btree

  create_table "forked_project_links", force: :cascade do |t|
    t.integer  "forked_to_project_id",   null: false
    t.integer  "forked_from_project_id", null: false
    t.datetime "created_at"
    t.datetime "updated_at"
  end

  add_index "forked_project_links", ["forked_to_project_id"], name: "index_forked_project_links_on_forked_to_project_id", unique: true, using: :btree

  create_table "geo_nodes", force: :cascade do |t|
    t.string  "schema"
    t.string  "host"
    t.integer "port"
    t.string  "relative_url_root"
    t.boolean "primary"
    t.integer "geo_node_key_id"
    t.integer "oauth_application_id"
    t.integer "system_hook_id"
  end

  add_index "geo_nodes", ["host"], name: "index_geo_nodes_on_host", using: :btree
  add_index "geo_nodes", ["primary"], name: "index_geo_nodes_on_primary", using: :btree

  create_table "historical_data", force: :cascade do |t|
    t.date     "date",              null: false
    t.integer  "active_user_count"
    t.datetime "created_at"
    t.datetime "updated_at"
  end

  create_table "identities", force: :cascade do |t|
    t.string   "extern_uid"
    t.string   "provider"
    t.integer  "user_id"
    t.datetime "created_at"
    t.datetime "updated_at"
    t.string   "secondary_extern_uid"
  end

  add_index "identities", ["user_id"], name: "index_identities_on_user_id", using: :btree

  create_table "index_statuses", force: :cascade do |t|
    t.integer  "project_id",  null: false
    t.datetime "indexed_at"
    t.text     "note"
    t.string   "last_commit"
    t.datetime "created_at",  null: false
    t.datetime "updated_at",  null: false
  end

  add_index "index_statuses", ["project_id"], name: "index_index_statuses_on_project_id", unique: true, using: :btree

  create_table "issues", force: :cascade do |t|
    t.string   "title"
    t.integer  "assignee_id"
    t.integer  "author_id"
    t.integer  "project_id"
    t.datetime "created_at"
    t.datetime "updated_at"
    t.integer  "position",      default: 0
    t.string   "branch_name"
    t.text     "description"
    t.integer  "milestone_id"
    t.string   "state"
    t.integer  "iid"
    t.integer  "updated_by_id"
    t.integer  "weight"
    t.boolean  "confidential",  default: false
    t.datetime "deleted_at"
    t.date     "due_date"
    t.integer  "moved_to_id"
  end

  add_index "issues", ["assignee_id"], name: "index_issues_on_assignee_id", using: :btree
  add_index "issues", ["author_id"], name: "index_issues_on_author_id", using: :btree
  add_index "issues", ["confidential"], name: "index_issues_on_confidential", using: :btree
  add_index "issues", ["created_at"], name: "index_issues_on_created_at", using: :btree
  add_index "issues", ["deleted_at"], name: "index_issues_on_deleted_at", using: :btree
  add_index "issues", ["description"], name: "index_issues_on_description_trigram", using: :gin, opclasses: {"description"=>"gin_trgm_ops"}
  add_index "issues", ["due_date"], name: "index_issues_on_due_date", using: :btree
  add_index "issues", ["milestone_id"], name: "index_issues_on_milestone_id", using: :btree
  add_index "issues", ["project_id", "iid"], name: "index_issues_on_project_id_and_iid", unique: true, using: :btree
  add_index "issues", ["state"], name: "index_issues_on_state", using: :btree
  add_index "issues", ["title"], name: "index_issues_on_title_trigram", using: :gin, opclasses: {"title"=>"gin_trgm_ops"}

  create_table "keys", force: :cascade do |t|
    t.integer  "user_id"
    t.datetime "created_at"
    t.datetime "updated_at"
    t.text     "key"
    t.string   "title"
    t.string   "type"
    t.string   "fingerprint"
    t.boolean  "public",      default: false, null: false
  end

  add_index "keys", ["fingerprint"], name: "index_keys_on_fingerprint", unique: true, using: :btree
  add_index "keys", ["user_id"], name: "index_keys_on_user_id", using: :btree

  create_table "label_links", force: :cascade do |t|
    t.integer  "label_id"
    t.integer  "target_id"
    t.string   "target_type"
    t.datetime "created_at"
    t.datetime "updated_at"
  end

  add_index "label_links", ["label_id"], name: "index_label_links_on_label_id", using: :btree
  add_index "label_links", ["target_id", "target_type"], name: "index_label_links_on_target_id_and_target_type", using: :btree

  create_table "labels", force: :cascade do |t|
    t.string   "title"
    t.string   "color"
    t.integer  "project_id"
    t.datetime "created_at"
    t.datetime "updated_at"
    t.boolean  "template",    default: false
    t.string   "description"
    t.integer  "priority"
  end

  add_index "labels", ["priority"], name: "index_labels_on_priority", using: :btree
  add_index "labels", ["project_id"], name: "index_labels_on_project_id", using: :btree

  create_table "ldap_group_links", force: :cascade do |t|
    t.string   "cn",           null: false
    t.integer  "group_access", null: false
    t.integer  "group_id",     null: false
    t.datetime "created_at"
    t.datetime "updated_at"
    t.string   "provider"
  end

  create_table "lfs_objects", force: :cascade do |t|
    t.string   "oid",                  null: false
    t.integer  "size",       limit: 8, null: false
    t.datetime "created_at"
    t.datetime "updated_at"
    t.string   "file"
  end

  add_index "lfs_objects", ["oid"], name: "index_lfs_objects_on_oid", unique: true, using: :btree

  create_table "lfs_objects_projects", force: :cascade do |t|
    t.integer  "lfs_object_id", null: false
    t.integer  "project_id",    null: false
    t.datetime "created_at"
    t.datetime "updated_at"
  end

  add_index "lfs_objects_projects", ["project_id"], name: "index_lfs_objects_projects_on_project_id", using: :btree

  create_table "licenses", force: :cascade do |t|
    t.text     "data",       null: false
    t.datetime "created_at"
    t.datetime "updated_at"
  end

  create_table "members", force: :cascade do |t|
    t.integer  "access_level",       null: false
    t.integer  "source_id",          null: false
    t.string   "source_type",        null: false
    t.integer  "user_id"
    t.integer  "notification_level", null: false
    t.string   "type"
    t.datetime "created_at"
    t.datetime "updated_at"
    t.integer  "created_by_id"
    t.string   "invite_email"
    t.string   "invite_token"
    t.datetime "invite_accepted_at"
    t.datetime "requested_at"
  end

  add_index "members", ["access_level"], name: "index_members_on_access_level", using: :btree
  add_index "members", ["invite_token"], name: "index_members_on_invite_token", unique: true, using: :btree
  add_index "members", ["requested_at"], name: "index_members_on_requested_at", using: :btree
  add_index "members", ["source_id", "source_type"], name: "index_members_on_source_id_and_source_type", using: :btree
  add_index "members", ["user_id"], name: "index_members_on_user_id", using: :btree

  create_table "merge_request_diffs", force: :cascade do |t|
    t.string   "state"
    t.text     "st_commits"
    t.text     "st_diffs"
    t.integer  "merge_request_id", null: false
    t.datetime "created_at"
    t.datetime "updated_at"
    t.string   "base_commit_sha"
    t.string   "real_size"
    t.string   "head_commit_sha"
    t.string   "start_commit_sha"
  end

  add_index "merge_request_diffs", ["merge_request_id"], name: "index_merge_request_diffs_on_merge_request_id", unique: true, using: :btree

  create_table "merge_requests", force: :cascade do |t|
    t.string   "target_branch",                                null: false
    t.string   "source_branch",                                null: false
    t.integer  "source_project_id",                            null: false
    t.integer  "author_id"
    t.integer  "assignee_id"
    t.string   "title"
    t.datetime "created_at"
    t.datetime "updated_at"
    t.integer  "milestone_id"
    t.string   "state"
    t.string   "merge_status"
    t.integer  "target_project_id",                            null: false
    t.integer  "iid"
    t.text     "description"
    t.integer  "position",                     default: 0
    t.datetime "locked_at"
    t.integer  "updated_by_id"
    t.string   "merge_error"
    t.boolean  "merge_when_build_succeeds",    default: false, null: false
    t.integer  "merge_user_id"
    t.string   "merge_commit_sha"
    t.datetime "deleted_at"
    t.integer  "approvals_before_merge"
    t.string   "rebase_commit_sha"
    t.string   "in_progress_merge_commit_sha"
    t.text     "merge_params"
  end

  add_index "merge_requests", ["assignee_id"], name: "index_merge_requests_on_assignee_id", using: :btree
  add_index "merge_requests", ["author_id"], name: "index_merge_requests_on_author_id", using: :btree
  add_index "merge_requests", ["created_at"], name: "index_merge_requests_on_created_at", using: :btree
  add_index "merge_requests", ["deleted_at"], name: "index_merge_requests_on_deleted_at", using: :btree
  add_index "merge_requests", ["description"], name: "index_merge_requests_on_description_trigram", using: :gin, opclasses: {"description"=>"gin_trgm_ops"}
  add_index "merge_requests", ["milestone_id"], name: "index_merge_requests_on_milestone_id", using: :btree
  add_index "merge_requests", ["source_branch"], name: "index_merge_requests_on_source_branch", using: :btree
  add_index "merge_requests", ["source_project_id"], name: "index_merge_requests_on_source_project_id", using: :btree
  add_index "merge_requests", ["target_branch"], name: "index_merge_requests_on_target_branch", using: :btree
  add_index "merge_requests", ["target_project_id", "iid"], name: "index_merge_requests_on_target_project_id_and_iid", unique: true, using: :btree
  add_index "merge_requests", ["title"], name: "index_merge_requests_on_title", using: :btree
  add_index "merge_requests", ["title"], name: "index_merge_requests_on_title_trigram", using: :gin, opclasses: {"title"=>"gin_trgm_ops"}

  create_table "milestones", force: :cascade do |t|
    t.string   "title",       null: false
    t.integer  "project_id",  null: false
    t.text     "description"
    t.date     "due_date"
    t.datetime "created_at"
    t.datetime "updated_at"
    t.string   "state"
    t.integer  "iid"
  end

  add_index "milestones", ["description"], name: "index_milestones_on_description_trigram", using: :gin, opclasses: {"description"=>"gin_trgm_ops"}
  add_index "milestones", ["due_date"], name: "index_milestones_on_due_date", using: :btree
  add_index "milestones", ["project_id", "iid"], name: "index_milestones_on_project_id_and_iid", unique: true, using: :btree
  add_index "milestones", ["project_id"], name: "index_milestones_on_project_id", using: :btree
  add_index "milestones", ["title"], name: "index_milestones_on_title", using: :btree
  add_index "milestones", ["title"], name: "index_milestones_on_title_trigram", using: :gin, opclasses: {"title"=>"gin_trgm_ops"}

  create_table "namespaces", force: :cascade do |t|
    t.string   "name",                                                  null: false
    t.string   "path",                                                  null: false
    t.integer  "owner_id"
    t.datetime "created_at"
    t.datetime "updated_at"
    t.string   "type"
    t.string   "description",                         default: "",      null: false
    t.string   "avatar"
<<<<<<< HEAD
    t.boolean  "membership_lock",                     default: false
    t.boolean  "share_with_group_lock",               default: false
    t.integer  "visibility_level",                    default: 20,      null: false
    t.boolean  "request_access_enabled",              default: true,    null: false
    t.string   "ldap_sync_status",                    default: "ready", null: false
    t.string   "ldap_sync_error"
    t.datetime "ldap_sync_last_update_at"
    t.datetime "ldap_sync_last_successful_update_at"
    t.datetime "ldap_sync_last_sync_at"
  end

  add_index "namespaces", ["created_at"], name: "index_namespaces_on_created_at", using: :btree
  add_index "namespaces", ["ldap_sync_last_successful_update_at"], name: "index_namespaces_on_ldap_sync_last_successful_update_at", using: :btree
  add_index "namespaces", ["ldap_sync_last_update_at"], name: "index_namespaces_on_ldap_sync_last_update_at", using: :btree
=======
    t.boolean  "share_with_group_lock",  default: false
    t.integer  "visibility_level",       default: 20,    null: false
    t.boolean  "request_access_enabled", default: true,  null: false
    t.datetime "deleted_at"
  end

  add_index "namespaces", ["created_at"], name: "index_namespaces_on_created_at", using: :btree
  add_index "namespaces", ["deleted_at"], name: "index_namespaces_on_deleted_at", using: :btree
>>>>>>> 35f9f79b
  add_index "namespaces", ["name"], name: "index_namespaces_on_name", unique: true, using: :btree
  add_index "namespaces", ["name"], name: "index_namespaces_on_name_trigram", using: :gin, opclasses: {"name"=>"gin_trgm_ops"}
  add_index "namespaces", ["owner_id"], name: "index_namespaces_on_owner_id", using: :btree
  add_index "namespaces", ["path"], name: "index_namespaces_on_path", unique: true, using: :btree
  add_index "namespaces", ["path"], name: "index_namespaces_on_path_trigram", using: :gin, opclasses: {"path"=>"gin_trgm_ops"}
  add_index "namespaces", ["type"], name: "index_namespaces_on_type", using: :btree

  create_table "notes", force: :cascade do |t|
    t.text     "note"
    t.string   "noteable_type"
    t.integer  "author_id"
    t.datetime "created_at"
    t.datetime "updated_at"
    t.integer  "project_id"
    t.string   "attachment"
    t.string   "line_code"
    t.string   "commit_id"
    t.integer  "noteable_id"
    t.boolean  "system",            default: false, null: false
    t.text     "st_diff"
    t.integer  "updated_by_id"
    t.string   "type"
    t.text     "position"
    t.text     "original_position"
  end

  add_index "notes", ["author_id"], name: "index_notes_on_author_id", using: :btree
  add_index "notes", ["commit_id"], name: "index_notes_on_commit_id", using: :btree
  add_index "notes", ["created_at"], name: "index_notes_on_created_at", using: :btree
  add_index "notes", ["line_code"], name: "index_notes_on_line_code", using: :btree
  add_index "notes", ["note"], name: "index_notes_on_note_trigram", using: :gin, opclasses: {"note"=>"gin_trgm_ops"}
  add_index "notes", ["noteable_id", "noteable_type"], name: "index_notes_on_noteable_id_and_noteable_type", using: :btree
  add_index "notes", ["noteable_type"], name: "index_notes_on_noteable_type", using: :btree
  add_index "notes", ["project_id", "noteable_type"], name: "index_notes_on_project_id_and_noteable_type", using: :btree
  add_index "notes", ["project_id"], name: "index_notes_on_project_id", using: :btree
  add_index "notes", ["updated_at"], name: "index_notes_on_updated_at", using: :btree

  create_table "notification_settings", force: :cascade do |t|
    t.integer  "user_id",                 null: false
    t.integer  "source_id"
    t.string   "source_type"
    t.integer  "level",       default: 0, null: false
    t.datetime "created_at",              null: false
    t.datetime "updated_at",              null: false
    t.text     "events"
  end

  add_index "notification_settings", ["source_id", "source_type"], name: "index_notification_settings_on_source_id_and_source_type", using: :btree
  add_index "notification_settings", ["user_id", "source_id", "source_type"], name: "index_notifications_on_user_id_and_source_id_and_source_type", unique: true, using: :btree
  add_index "notification_settings", ["user_id"], name: "index_notification_settings_on_user_id", using: :btree

  create_table "oauth_access_grants", force: :cascade do |t|
    t.integer  "resource_owner_id", null: false
    t.integer  "application_id",    null: false
    t.string   "token",             null: false
    t.integer  "expires_in",        null: false
    t.text     "redirect_uri",      null: false
    t.datetime "created_at",        null: false
    t.datetime "revoked_at"
    t.string   "scopes"
  end

  add_index "oauth_access_grants", ["token"], name: "index_oauth_access_grants_on_token", unique: true, using: :btree

  create_table "oauth_access_tokens", force: :cascade do |t|
    t.integer  "resource_owner_id"
    t.integer  "application_id"
    t.string   "token",             null: false
    t.string   "refresh_token"
    t.integer  "expires_in"
    t.datetime "revoked_at"
    t.datetime "created_at",        null: false
    t.string   "scopes"
  end

  add_index "oauth_access_tokens", ["refresh_token"], name: "index_oauth_access_tokens_on_refresh_token", unique: true, using: :btree
  add_index "oauth_access_tokens", ["resource_owner_id"], name: "index_oauth_access_tokens_on_resource_owner_id", using: :btree
  add_index "oauth_access_tokens", ["token"], name: "index_oauth_access_tokens_on_token", unique: true, using: :btree

  create_table "oauth_applications", force: :cascade do |t|
    t.string   "name",                      null: false
    t.string   "uid",                       null: false
    t.string   "secret",                    null: false
    t.text     "redirect_uri",              null: false
    t.string   "scopes",       default: "", null: false
    t.datetime "created_at"
    t.datetime "updated_at"
    t.integer  "owner_id"
    t.string   "owner_type"
  end

  add_index "oauth_applications", ["owner_id", "owner_type"], name: "index_oauth_applications_on_owner_id_and_owner_type", using: :btree
  add_index "oauth_applications", ["uid"], name: "index_oauth_applications_on_uid", unique: true, using: :btree

  create_table "pages_domains", force: :cascade do |t|
    t.integer "project_id"
    t.text    "certificate"
    t.text    "encrypted_key"
    t.string  "encrypted_key_iv"
    t.string  "encrypted_key_salt"
    t.string  "domain"
  end

  add_index "pages_domains", ["domain"], name: "index_pages_domains_on_domain", unique: true, using: :btree

  create_table "path_locks", force: :cascade do |t|
    t.string   "path",       null: false
    t.integer  "project_id"
    t.integer  "user_id"
    t.datetime "created_at", null: false
    t.datetime "updated_at", null: false
  end

  add_index "path_locks", ["path"], name: "index_path_locks_on_path", using: :btree
  add_index "path_locks", ["project_id"], name: "index_path_locks_on_project_id", using: :btree
  add_index "path_locks", ["user_id"], name: "index_path_locks_on_user_id", using: :btree

  create_table "personal_access_tokens", force: :cascade do |t|
    t.integer  "user_id",                    null: false
    t.string   "token",                      null: false
    t.string   "name",                       null: false
    t.boolean  "revoked",    default: false
    t.datetime "expires_at"
    t.datetime "created_at",                 null: false
    t.datetime "updated_at",                 null: false
  end

  add_index "personal_access_tokens", ["token"], name: "index_personal_access_tokens_on_token", unique: true, using: :btree
  add_index "personal_access_tokens", ["user_id"], name: "index_personal_access_tokens_on_user_id", using: :btree

  create_table "project_group_links", force: :cascade do |t|
    t.integer  "project_id",                null: false
    t.integer  "group_id",                  null: false
    t.datetime "created_at"
    t.datetime "updated_at"
    t.integer  "group_access", default: 30, null: false
  end

  create_table "project_import_data", force: :cascade do |t|
    t.integer "project_id"
    t.text    "data"
    t.text    "encrypted_credentials"
    t.string  "encrypted_credentials_iv"
    t.string  "encrypted_credentials_salt"
  end

  create_table "projects", force: :cascade do |t|
    t.string   "name"
    t.string   "path"
    t.text     "description"
    t.datetime "created_at"
    t.datetime "updated_at"
    t.integer  "creator_id"
    t.boolean  "issues_enabled",                     default: true,      null: false
    t.boolean  "wall_enabled",                       default: true,      null: false
    t.boolean  "merge_requests_enabled",             default: true,      null: false
    t.boolean  "wiki_enabled",                       default: true,      null: false
    t.integer  "namespace_id"
    t.boolean  "snippets_enabled",                   default: true,      null: false
    t.datetime "last_activity_at"
    t.string   "import_url"
    t.integer  "visibility_level",                   default: 0,         null: false
    t.boolean  "archived",                           default: false,     null: false
    t.string   "avatar"
    t.string   "import_status"
    t.float    "repository_size",                    default: 0.0
    t.text     "merge_requests_template"
    t.integer  "star_count",                         default: 0,         null: false
    t.boolean  "merge_requests_rebase_enabled",      default: false
    t.string   "import_type"
    t.string   "import_source"
    t.integer  "approvals_before_merge",             default: 0,         null: false
    t.boolean  "reset_approvals_on_push",            default: true
    t.integer  "commit_count",                       default: 0
    t.boolean  "merge_requests_ff_only_enabled",     default: false
    t.text     "issues_template"
    t.boolean  "mirror",                             default: false,     null: false
    t.datetime "mirror_last_update_at"
    t.datetime "mirror_last_successful_update_at"
    t.integer  "mirror_user_id"
    t.text     "import_error"
    t.integer  "ci_id"
    t.boolean  "builds_enabled",                     default: true,      null: false
    t.boolean  "shared_runners_enabled",             default: true,      null: false
    t.string   "runners_token"
    t.string   "build_coverage_regex"
    t.boolean  "build_allow_git_fetch",              default: true,      null: false
    t.integer  "build_timeout",                      default: 3600,      null: false
    t.boolean  "mirror_trigger_builds",              default: false,     null: false
    t.boolean  "pending_delete",                     default: false
    t.boolean  "public_builds",                      default: true,      null: false
    t.integer  "pushes_since_gc",                    default: 0
    t.boolean  "last_repository_check_failed"
    t.datetime "last_repository_check_at"
    t.boolean  "container_registry_enabled"
    t.boolean  "only_allow_merge_if_build_succeeds", default: false,     null: false
    t.boolean  "has_external_issue_tracker"
    t.string   "repository_storage",                 default: "default", null: false
    t.boolean  "request_access_enabled",             default: true,      null: false
    t.boolean  "has_external_wiki"
    t.boolean  "repository_read_only"
  end

  add_index "projects", ["ci_id"], name: "index_projects_on_ci_id", using: :btree
  add_index "projects", ["created_at"], name: "index_projects_on_created_at", using: :btree
  add_index "projects", ["creator_id"], name: "index_projects_on_creator_id", using: :btree
  add_index "projects", ["description"], name: "index_projects_on_description_trigram", using: :gin, opclasses: {"description"=>"gin_trgm_ops"}
  add_index "projects", ["last_activity_at"], name: "index_projects_on_last_activity_at", using: :btree
  add_index "projects", ["last_repository_check_failed"], name: "index_projects_on_last_repository_check_failed", using: :btree
  add_index "projects", ["name"], name: "index_projects_on_name_trigram", using: :gin, opclasses: {"name"=>"gin_trgm_ops"}
  add_index "projects", ["namespace_id"], name: "index_projects_on_namespace_id", using: :btree
  add_index "projects", ["path"], name: "index_projects_on_path", using: :btree
  add_index "projects", ["path"], name: "index_projects_on_path_trigram", using: :gin, opclasses: {"path"=>"gin_trgm_ops"}
  add_index "projects", ["pending_delete"], name: "index_projects_on_pending_delete", using: :btree
  add_index "projects", ["runners_token"], name: "index_projects_on_runners_token", using: :btree
  add_index "projects", ["star_count"], name: "index_projects_on_star_count", using: :btree
  add_index "projects", ["visibility_level"], name: "index_projects_on_visibility_level", using: :btree

  create_table "protected_branch_merge_access_levels", force: :cascade do |t|
    t.integer  "protected_branch_id",              null: false
    t.integer  "access_level",        default: 40, null: false
    t.datetime "created_at",                       null: false
    t.datetime "updated_at",                       null: false
  end

  add_index "protected_branch_merge_access_levels", ["protected_branch_id"], name: "index_protected_branch_merge_access", using: :btree

  create_table "protected_branch_push_access_levels", force: :cascade do |t|
    t.integer  "protected_branch_id",              null: false
    t.integer  "access_level",        default: 40, null: false
    t.datetime "created_at",                       null: false
    t.datetime "updated_at",                       null: false
  end

  add_index "protected_branch_push_access_levels", ["protected_branch_id"], name: "index_protected_branch_push_access", using: :btree

  create_table "protected_branches", force: :cascade do |t|
    t.integer  "project_id", null: false
    t.string   "name",       null: false
    t.datetime "created_at"
    t.datetime "updated_at"
  end

  add_index "protected_branches", ["project_id"], name: "index_protected_branches_on_project_id", using: :btree

  create_table "push_rules", force: :cascade do |t|
    t.string   "force_push_regex"
    t.string   "delete_branch_regex"
    t.string   "commit_message_regex"
    t.boolean  "deny_delete_tag"
    t.integer  "project_id"
    t.datetime "created_at"
    t.datetime "updated_at"
    t.string   "author_email_regex"
    t.boolean  "member_check",         default: false, null: false
    t.string   "file_name_regex"
    t.boolean  "is_sample",            default: false
    t.integer  "max_file_size",        default: 0,     null: false
  end

  add_index "push_rules", ["project_id"], name: "index_push_rules_on_project_id", using: :btree

  create_table "releases", force: :cascade do |t|
    t.string   "tag"
    t.text     "description"
    t.integer  "project_id"
    t.datetime "created_at"
    t.datetime "updated_at"
  end

  add_index "releases", ["project_id", "tag"], name: "index_releases_on_project_id_and_tag", using: :btree
  add_index "releases", ["project_id"], name: "index_releases_on_project_id", using: :btree

  create_table "remote_mirrors", force: :cascade do |t|
    t.integer  "project_id"
    t.string   "url"
    t.boolean  "enabled",                    default: false
    t.string   "update_status"
    t.datetime "last_update_at"
    t.datetime "last_successful_update_at"
    t.string   "last_error"
    t.text     "encrypted_credentials"
    t.string   "encrypted_credentials_iv"
    t.string   "encrypted_credentials_salt"
    t.datetime "created_at",                                 null: false
    t.datetime "updated_at",                                 null: false
  end

  add_index "remote_mirrors", ["project_id"], name: "index_remote_mirrors_on_project_id", using: :btree

  create_table "sent_notifications", force: :cascade do |t|
    t.integer "project_id"
    t.integer "noteable_id"
    t.string  "noteable_type"
    t.integer "recipient_id"
    t.string  "commit_id"
    t.string  "reply_key",     null: false
    t.string  "line_code"
    t.string  "note_type"
    t.text    "position"
  end

  add_index "sent_notifications", ["reply_key"], name: "index_sent_notifications_on_reply_key", unique: true, using: :btree

  create_table "services", force: :cascade do |t|
    t.string   "type"
    t.string   "title"
    t.integer  "project_id"
    t.datetime "created_at"
    t.datetime "updated_at"
    t.boolean  "active",                default: false,    null: false
    t.text     "properties"
    t.boolean  "template",              default: false
    t.boolean  "push_events",           default: true
    t.boolean  "issues_events",         default: true
    t.boolean  "merge_requests_events", default: true
    t.boolean  "tag_push_events",       default: true
    t.boolean  "note_events",           default: true,     null: false
    t.boolean  "build_events",          default: false,    null: false
    t.string   "category",              default: "common", null: false
    t.boolean  "default",               default: false
    t.boolean  "wiki_page_events",      default: true
  end

  add_index "services", ["project_id"], name: "index_services_on_project_id", using: :btree
  add_index "services", ["template"], name: "index_services_on_template", using: :btree

  create_table "snippets", force: :cascade do |t|
    t.string   "title"
    t.text     "content"
    t.integer  "author_id",                    null: false
    t.integer  "project_id"
    t.datetime "created_at"
    t.datetime "updated_at"
    t.string   "file_name"
    t.string   "type"
    t.integer  "visibility_level", default: 0, null: false
  end

  add_index "snippets", ["author_id"], name: "index_snippets_on_author_id", using: :btree
  add_index "snippets", ["file_name"], name: "index_snippets_on_file_name_trigram", using: :gin, opclasses: {"file_name"=>"gin_trgm_ops"}
  add_index "snippets", ["project_id"], name: "index_snippets_on_project_id", using: :btree
  add_index "snippets", ["title"], name: "index_snippets_on_title_trigram", using: :gin, opclasses: {"title"=>"gin_trgm_ops"}
  add_index "snippets", ["updated_at"], name: "index_snippets_on_updated_at", using: :btree
  add_index "snippets", ["visibility_level"], name: "index_snippets_on_visibility_level", using: :btree

  create_table "spam_logs", force: :cascade do |t|
    t.integer  "user_id"
    t.string   "source_ip"
    t.string   "user_agent"
    t.boolean  "via_api"
    t.integer  "project_id"
    t.string   "noteable_type"
    t.string   "title"
    t.text     "description"
    t.datetime "created_at",    null: false
    t.datetime "updated_at",    null: false
  end

  create_table "subscriptions", force: :cascade do |t|
    t.integer  "user_id"
    t.integer  "subscribable_id"
    t.string   "subscribable_type"
    t.boolean  "subscribed"
    t.datetime "created_at"
    t.datetime "updated_at"
  end

  add_index "subscriptions", ["subscribable_id", "subscribable_type", "user_id"], name: "subscriptions_user_id_and_ref_fields", unique: true, using: :btree

  create_table "taggings", force: :cascade do |t|
    t.integer  "tag_id"
    t.integer  "taggable_id"
    t.string   "taggable_type"
    t.integer  "tagger_id"
    t.string   "tagger_type"
    t.string   "context"
    t.datetime "created_at"
  end

  add_index "taggings", ["tag_id", "taggable_id", "taggable_type", "context", "tagger_id", "tagger_type"], name: "taggings_idx", unique: true, using: :btree
  add_index "taggings", ["taggable_id", "taggable_type", "context"], name: "index_taggings_on_taggable_id_and_taggable_type_and_context", using: :btree

  create_table "tags", force: :cascade do |t|
    t.string  "name"
    t.integer "taggings_count", default: 0
  end

  add_index "tags", ["name"], name: "index_tags_on_name", unique: true, using: :btree

  create_table "todos", force: :cascade do |t|
    t.integer  "user_id",     null: false
    t.integer  "project_id",  null: false
    t.integer  "target_id"
    t.string   "target_type", null: false
    t.integer  "author_id"
    t.integer  "action",      null: false
    t.string   "state",       null: false
    t.datetime "created_at"
    t.datetime "updated_at"
    t.integer  "note_id"
    t.string   "commit_id"
  end

  add_index "todos", ["author_id"], name: "index_todos_on_author_id", using: :btree
  add_index "todos", ["commit_id"], name: "index_todos_on_commit_id", using: :btree
  add_index "todos", ["note_id"], name: "index_todos_on_note_id", using: :btree
  add_index "todos", ["project_id"], name: "index_todos_on_project_id", using: :btree
  add_index "todos", ["target_type", "target_id"], name: "index_todos_on_target_type_and_target_id", using: :btree
  add_index "todos", ["user_id"], name: "index_todos_on_user_id", using: :btree

  create_table "u2f_registrations", force: :cascade do |t|
    t.text     "certificate"
    t.string   "key_handle"
    t.string   "public_key"
    t.integer  "counter"
    t.integer  "user_id"
    t.datetime "created_at",  null: false
    t.datetime "updated_at",  null: false
  end

  add_index "u2f_registrations", ["key_handle"], name: "index_u2f_registrations_on_key_handle", using: :btree
  add_index "u2f_registrations", ["user_id"], name: "index_u2f_registrations_on_user_id", using: :btree

  create_table "users", force: :cascade do |t|
    t.string   "email",                       default: "",    null: false
    t.string   "encrypted_password",          default: "",    null: false
    t.string   "reset_password_token"
    t.datetime "reset_password_sent_at"
    t.datetime "remember_created_at"
    t.integer  "sign_in_count",               default: 0
    t.datetime "current_sign_in_at"
    t.datetime "last_sign_in_at"
    t.string   "current_sign_in_ip"
    t.string   "last_sign_in_ip"
    t.datetime "created_at"
    t.datetime "updated_at"
    t.string   "name"
    t.boolean  "admin",                       default: false, null: false
    t.integer  "projects_limit",              default: 10
    t.string   "skype",                       default: "",    null: false
    t.string   "linkedin",                    default: "",    null: false
    t.string   "twitter",                     default: "",    null: false
    t.string   "authentication_token"
    t.integer  "theme_id",                    default: 1,     null: false
    t.string   "bio"
    t.integer  "failed_attempts",             default: 0
    t.datetime "locked_at"
    t.string   "username"
    t.boolean  "can_create_group",            default: true,  null: false
    t.boolean  "can_create_team",             default: true,  null: false
    t.string   "state"
    t.integer  "color_scheme_id",             default: 1,     null: false
    t.datetime "password_expires_at"
    t.integer  "created_by_id"
    t.datetime "last_credential_check_at"
    t.string   "avatar"
    t.string   "confirmation_token"
    t.datetime "confirmed_at"
    t.datetime "confirmation_sent_at"
    t.string   "unconfirmed_email"
    t.boolean  "hide_no_ssh_key",             default: false
    t.string   "website_url",                 default: "",    null: false
    t.datetime "admin_email_unsubscribed_at"
    t.string   "notification_email"
    t.boolean  "hide_no_password",            default: false
    t.boolean  "password_automatically_set",  default: false
    t.string   "location"
    t.string   "encrypted_otp_secret"
    t.string   "encrypted_otp_secret_iv"
    t.string   "encrypted_otp_secret_salt"
    t.boolean  "otp_required_for_login",      default: false, null: false
    t.text     "otp_backup_codes"
    t.string   "public_email",                default: "",    null: false
    t.integer  "dashboard",                   default: 0
    t.integer  "project_view",                default: 0
    t.integer  "consumed_timestep"
    t.integer  "layout",                      default: 0
    t.boolean  "hide_project_limit",          default: false
    t.text     "note"
    t.string   "unlock_token"
    t.datetime "otp_grace_period_started_at"
    t.boolean  "ldap_email",                  default: false, null: false
    t.boolean  "external",                    default: false
  end

  add_index "users", ["admin"], name: "index_users_on_admin", using: :btree
  add_index "users", ["authentication_token"], name: "index_users_on_authentication_token", unique: true, using: :btree
  add_index "users", ["confirmation_token"], name: "index_users_on_confirmation_token", unique: true, using: :btree
  add_index "users", ["created_at"], name: "index_users_on_created_at", using: :btree
  add_index "users", ["current_sign_in_at"], name: "index_users_on_current_sign_in_at", using: :btree
  add_index "users", ["email"], name: "index_users_on_email", unique: true, using: :btree
  add_index "users", ["email"], name: "index_users_on_email_trigram", using: :gin, opclasses: {"email"=>"gin_trgm_ops"}
  add_index "users", ["name"], name: "index_users_on_name", using: :btree
  add_index "users", ["name"], name: "index_users_on_name_trigram", using: :gin, opclasses: {"name"=>"gin_trgm_ops"}
  add_index "users", ["reset_password_token"], name: "index_users_on_reset_password_token", unique: true, using: :btree
  add_index "users", ["state"], name: "index_users_on_state", using: :btree
  add_index "users", ["username"], name: "index_users_on_username", using: :btree
  add_index "users", ["username"], name: "index_users_on_username_trigram", using: :gin, opclasses: {"username"=>"gin_trgm_ops"}

  create_table "users_star_projects", force: :cascade do |t|
    t.integer  "project_id", null: false
    t.integer  "user_id",    null: false
    t.datetime "created_at"
    t.datetime "updated_at"
  end

  add_index "users_star_projects", ["project_id"], name: "index_users_star_projects_on_project_id", using: :btree
  add_index "users_star_projects", ["user_id", "project_id"], name: "index_users_star_projects_on_user_id_and_project_id", unique: true, using: :btree
  add_index "users_star_projects", ["user_id"], name: "index_users_star_projects_on_user_id", using: :btree

  create_table "web_hooks", force: :cascade do |t|
    t.string   "url",                     limit: 2000
    t.integer  "project_id"
    t.datetime "created_at"
    t.datetime "updated_at"
    t.string   "type",                                 default: "ProjectHook"
    t.integer  "service_id"
    t.boolean  "push_events",                          default: true,          null: false
    t.boolean  "issues_events",                        default: false,         null: false
    t.boolean  "merge_requests_events",                default: false,         null: false
    t.boolean  "tag_push_events",                      default: false
    t.integer  "group_id"
    t.boolean  "note_events",                          default: false,         null: false
    t.boolean  "enable_ssl_verification",              default: true
    t.boolean  "build_events",                         default: false,         null: false
    t.string   "token"
    t.boolean  "wiki_page_events",                     default: false,         null: false
  end

  add_index "web_hooks", ["project_id"], name: "index_web_hooks_on_project_id", using: :btree

  add_foreign_key "path_locks", "projects"
  add_foreign_key "path_locks", "users"
  add_foreign_key "personal_access_tokens", "users"
  add_foreign_key "protected_branch_merge_access_levels", "protected_branches"
  add_foreign_key "protected_branch_push_access_levels", "protected_branches"
  add_foreign_key "remote_mirrors", "projects"
  add_foreign_key "u2f_registrations", "users"
end<|MERGE_RESOLUTION|>--- conflicted
+++ resolved
@@ -714,11 +714,11 @@
     t.string   "type"
     t.string   "description",                         default: "",      null: false
     t.string   "avatar"
-<<<<<<< HEAD
     t.boolean  "membership_lock",                     default: false
     t.boolean  "share_with_group_lock",               default: false
     t.integer  "visibility_level",                    default: 20,      null: false
     t.boolean  "request_access_enabled",              default: true,    null: false
+    t.datetime "deleted_at"
     t.string   "ldap_sync_status",                    default: "ready", null: false
     t.string   "ldap_sync_error"
     t.datetime "ldap_sync_last_update_at"
@@ -727,24 +727,16 @@
   end
 
   add_index "namespaces", ["created_at"], name: "index_namespaces_on_created_at", using: :btree
-  add_index "namespaces", ["ldap_sync_last_successful_update_at"], name: "index_namespaces_on_ldap_sync_last_successful_update_at", using: :btree
-  add_index "namespaces", ["ldap_sync_last_update_at"], name: "index_namespaces_on_ldap_sync_last_update_at", using: :btree
-=======
-    t.boolean  "share_with_group_lock",  default: false
-    t.integer  "visibility_level",       default: 20,    null: false
-    t.boolean  "request_access_enabled", default: true,  null: false
-    t.datetime "deleted_at"
-  end
-
-  add_index "namespaces", ["created_at"], name: "index_namespaces_on_created_at", using: :btree
   add_index "namespaces", ["deleted_at"], name: "index_namespaces_on_deleted_at", using: :btree
->>>>>>> 35f9f79b
   add_index "namespaces", ["name"], name: "index_namespaces_on_name", unique: true, using: :btree
   add_index "namespaces", ["name"], name: "index_namespaces_on_name_trigram", using: :gin, opclasses: {"name"=>"gin_trgm_ops"}
   add_index "namespaces", ["owner_id"], name: "index_namespaces_on_owner_id", using: :btree
   add_index "namespaces", ["path"], name: "index_namespaces_on_path", unique: true, using: :btree
   add_index "namespaces", ["path"], name: "index_namespaces_on_path_trigram", using: :gin, opclasses: {"path"=>"gin_trgm_ops"}
   add_index "namespaces", ["type"], name: "index_namespaces_on_type", using: :btree
+
+  add_index "namespaces", ["ldap_sync_last_successful_update_at"], name: "index_namespaces_on_ldap_sync_last_successful_update_at", using: :btree
+  add_index "namespaces", ["ldap_sync_last_update_at"], name: "index_namespaces_on_ldap_sync_last_update_at", using: :btree
 
   create_table "notes", force: :cascade do |t|
     t.text     "note"
