--- conflicted
+++ resolved
@@ -11,11 +11,7 @@
 #
 # It's strongly recommended that you check this file into your version control system.
 
-<<<<<<< HEAD
 ActiveRecord::Schema.define(version: 20161113184239) do
-=======
-ActiveRecord::Schema.define(version: 20161109150329) do
->>>>>>> b7aae9a6
 
   # These are extensions that must be enabled in order to support this database
   enable_extension "plpgsql"
