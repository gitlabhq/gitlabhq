# encoding: UTF-8
# This file is auto-generated from the current state of the database. Instead
# of editing this file, please use the migrations feature of Active Record to
# incrementally modify your database, and then regenerate this schema definition.
#
# Note that this schema.rb definition is the authoritative source for your
# database schema. If you need to create the application database on another
# system, you should be using db:schema:load, not running all the migrations
# from scratch. The latter is a flawed and unsustainable approach (the more migrations
# you'll amass, the slower it'll run and the greater likelihood for issues).
#
# It's strongly recommended that you check this file into your version control system.

<<<<<<< HEAD
ActiveRecord::Schema.define(version: 20170306170512) do
=======
ActiveRecord::Schema.define(version: 20170308015651) do
>>>>>>> d04a47c4

  # These are extensions that must be enabled in order to support this database
  enable_extension "plpgsql"
  enable_extension "pg_trgm"

  create_table "abuse_reports", force: :cascade do |t|
    t.integer "reporter_id"
    t.integer "user_id"
    t.text "message"
    t.datetime "created_at"
    t.datetime "updated_at"
    t.text "message_html"
  end

  create_table "appearances", force: :cascade do |t|
    t.string "title"
    t.text "description"
    t.string "logo"
    t.integer "updated_by"
    t.datetime "created_at"
    t.datetime "updated_at"
    t.string "header_logo"
    t.text "description_html"
  end

  create_table "application_settings", force: :cascade do |t|
    t.integer "default_projects_limit"
    t.boolean "signup_enabled"
    t.boolean "signin_enabled"
    t.boolean "gravatar_enabled"
    t.text "sign_in_text"
    t.datetime "created_at"
    t.datetime "updated_at"
    t.string "home_page_url"
    t.integer "default_branch_protection", default: 2
    t.text "help_text"
    t.text "restricted_visibility_levels"
    t.boolean "version_check_enabled", default: true
    t.integer "max_attachment_size", default: 10, null: false
    t.integer "default_project_visibility"
    t.integer "default_snippet_visibility"
    t.text "domain_whitelist"
    t.boolean "user_oauth_applications", default: true
    t.string "after_sign_out_path"
    t.integer "session_expire_delay", default: 10080, null: false
    t.text "import_sources"
    t.text "help_page_text"
    t.string "admin_notification_email"
    t.boolean "shared_runners_enabled", default: true, null: false
    t.integer "max_artifacts_size", default: 100, null: false
    t.string "runners_registration_token"
    t.integer "max_pages_size", default: 100, null: false
    t.boolean "require_two_factor_authentication", default: false
    t.integer "two_factor_grace_period", default: 48
    t.boolean "metrics_enabled", default: false
    t.string "metrics_host", default: "localhost"
    t.integer "metrics_pool_size", default: 16
    t.integer "metrics_timeout", default: 10
    t.integer "metrics_method_call_threshold", default: 10
    t.boolean "recaptcha_enabled", default: false
    t.string "recaptcha_site_key"
    t.string "recaptcha_private_key"
    t.integer "metrics_port", default: 8089
    t.boolean "akismet_enabled", default: false
    t.string "akismet_api_key"
    t.integer "metrics_sample_interval", default: 15
    t.boolean "sentry_enabled", default: false
    t.string "sentry_dsn"
    t.boolean "email_author_in_body", default: false
    t.integer "default_group_visibility"
    t.boolean "repository_checks_enabled", default: false
    t.text "shared_runners_text"
    t.integer "metrics_packet_size", default: 1
    t.text "disabled_oauth_sign_in_sources"
    t.string "health_check_access_token"
    t.boolean "send_user_confirmation_email", default: false
    t.integer "container_registry_token_expire_delay", default: 5
    t.text "after_sign_up_text"
    t.boolean "user_default_external", default: false, null: false
    t.boolean "elasticsearch_indexing", default: false, null: false
    t.boolean "elasticsearch_search", default: false, null: false
    t.string "repository_storages", default: "default"
    t.string "enabled_git_access_protocol"
    t.boolean "domain_blacklist_enabled", default: false
    t.text "domain_blacklist"
    t.boolean "usage_ping_enabled", default: true, null: false
    t.boolean "koding_enabled"
    t.string "koding_url"
    t.text "sign_in_text_html"
    t.text "help_page_text_html"
    t.text "shared_runners_text_html"
    t.text "after_sign_up_text_html"
    t.boolean "housekeeping_enabled", default: true, null: false
    t.boolean "housekeeping_bitmaps_enabled", default: true, null: false
    t.integer "housekeeping_incremental_repack_period", default: 10, null: false
    t.integer "housekeeping_full_repack_period", default: 50, null: false
    t.integer "housekeeping_gc_period", default: 200, null: false
    t.boolean "sidekiq_throttling_enabled", default: false
    t.string "sidekiq_throttling_queues"
    t.decimal "sidekiq_throttling_factor"
    t.boolean "html_emails_enabled", default: true
    t.string "plantuml_url"
    t.boolean "plantuml_enabled"
    t.integer "shared_runners_minutes", default: 0, null: false
    t.integer "repository_size_limit", limit: 8, default: 0
    t.integer "terminal_max_session_time", default: 0, null: false
    t.integer "minimum_mirror_sync_time", default: 15, null: false
    t.string "default_artifacts_expire_in", default: "0", null: false
    t.integer "unique_ips_limit_per_user"
    t.integer "unique_ips_limit_time_window"
    t.boolean "unique_ips_limit_enabled", default: false, null: false
    t.string "elasticsearch_url", default: "http://localhost:9200"
    t.boolean "elasticsearch_aws", default: false, null: false
    t.string "elasticsearch_aws_region", default: "us-east-1"
    t.string "elasticsearch_aws_access_key"
    t.string "elasticsearch_aws_secret_access_key"
    t.integer "geo_status_timeout", default: 10
  end

  create_table "approvals", force: :cascade do |t|
    t.integer "merge_request_id", null: false
    t.integer "user_id", null: false
    t.datetime "created_at"
    t.datetime "updated_at"
  end

  create_table "approver_groups", force: :cascade do |t|
    t.integer "target_id", null: false
    t.string "target_type", null: false
    t.integer "group_id", null: false
    t.datetime "created_at"
    t.datetime "updated_at"
  end

  add_index "approver_groups", ["group_id"], name: "index_approver_groups_on_group_id", using: :btree
  add_index "approver_groups", ["target_id", "target_type"], name: "index_approver_groups_on_target_id_and_target_type", using: :btree

  create_table "approvers", force: :cascade do |t|
    t.integer "target_id", null: false
    t.string "target_type"
    t.integer "user_id", null: false
    t.datetime "created_at"
    t.datetime "updated_at"
  end

  add_index "approvers", ["target_id", "target_type"], name: "index_approvers_on_target_id_and_target_type", using: :btree
  add_index "approvers", ["user_id"], name: "index_approvers_on_user_id", using: :btree

  create_table "audit_events", force: :cascade do |t|
    t.integer "author_id", null: false
    t.string "type", null: false
    t.integer "entity_id", null: false
    t.string "entity_type", null: false
    t.text "details"
    t.datetime "created_at"
    t.datetime "updated_at"
  end

  add_index "audit_events", ["entity_id", "entity_type"], name: "index_audit_events_on_entity_id_and_entity_type", using: :btree

  create_table "award_emoji", force: :cascade do |t|
    t.string "name"
    t.integer "user_id"
    t.integer "awardable_id"
    t.string "awardable_type"
    t.datetime "created_at"
    t.datetime "updated_at"
  end

  add_index "award_emoji", ["awardable_type", "awardable_id"], name: "index_award_emoji_on_awardable_type_and_awardable_id", using: :btree
  add_index "award_emoji", ["user_id", "name"], name: "index_award_emoji_on_user_id_and_name", using: :btree

  create_table "boards", force: :cascade do |t|
    t.integer "project_id", null: false
    t.datetime "created_at", null: false
    t.datetime "updated_at", null: false
    t.string "name", default: "Development", null: false
    t.integer "milestone_id"
  end

  add_index "boards", ["milestone_id"], name: "index_boards_on_milestone_id", using: :btree
  add_index "boards", ["project_id"], name: "index_boards_on_project_id", using: :btree

  create_table "broadcast_messages", force: :cascade do |t|
    t.text "message", null: false
    t.datetime "starts_at"
    t.datetime "ends_at"
    t.datetime "created_at"
    t.datetime "updated_at"
    t.string "color"
    t.string "font"
    t.text "message_html"
  end

  create_table "chat_names", force: :cascade do |t|
    t.integer "user_id", null: false
    t.integer "service_id", null: false
    t.string "team_id", null: false
    t.string "team_domain"
    t.string "chat_id", null: false
    t.string "chat_name"
    t.datetime "last_used_at"
    t.datetime "created_at", null: false
    t.datetime "updated_at", null: false
  end

  add_index "chat_names", ["service_id", "team_id", "chat_id"], name: "index_chat_names_on_service_id_and_team_id_and_chat_id", unique: true, using: :btree
  add_index "chat_names", ["user_id", "service_id"], name: "index_chat_names_on_user_id_and_service_id", unique: true, using: :btree

  create_table "chat_teams", force: :cascade do |t|
    t.integer "namespace_id", null: false
    t.string "team_id"
    t.string "name"
    t.datetime "created_at", null: false
    t.datetime "updated_at", null: false
  end

  add_index "chat_teams", ["namespace_id"], name: "index_chat_teams_on_namespace_id", unique: true, using: :btree

  create_table "ci_application_settings", force: :cascade do |t|
    t.boolean "all_broken_builds"
    t.boolean "add_pusher"
    t.datetime "created_at"
    t.datetime "updated_at"
  end

  create_table "ci_builds", force: :cascade do |t|
    t.integer "project_id"
    t.string "status"
    t.datetime "finished_at"
    t.text "trace"
    t.datetime "created_at"
    t.datetime "updated_at"
    t.datetime "started_at"
    t.integer "runner_id"
    t.float "coverage"
    t.integer "commit_id"
    t.text "commands"
    t.integer "job_id"
    t.string "name"
    t.boolean "deploy", default: false
    t.text "options"
    t.boolean "allow_failure", default: false, null: false
    t.string "stage"
    t.integer "trigger_request_id"
    t.integer "stage_idx"
    t.boolean "tag"
    t.string "ref"
    t.integer "user_id"
    t.string "type"
    t.string "target_url"
    t.string "description"
    t.text "artifacts_file"
    t.integer "gl_project_id"
    t.text "artifacts_metadata"
    t.integer "erased_by_id"
    t.datetime "erased_at"
    t.datetime "artifacts_expire_at"
    t.string "environment"
    t.integer "artifacts_size", limit: 8
    t.string "when"
    t.text "yaml_variables"
    t.datetime "queued_at"
    t.string "token"
    t.integer "lock_version"
    t.string "coverage_regex"
  end

  add_index "ci_builds", ["commit_id", "stage_idx", "created_at"], name: "index_ci_builds_on_commit_id_and_stage_idx_and_created_at", using: :btree
  add_index "ci_builds", ["commit_id", "status", "type"], name: "index_ci_builds_on_commit_id_and_status_and_type", using: :btree
  add_index "ci_builds", ["commit_id", "type", "name", "ref"], name: "index_ci_builds_on_commit_id_and_type_and_name_and_ref", using: :btree
  add_index "ci_builds", ["commit_id", "type", "ref"], name: "index_ci_builds_on_commit_id_and_type_and_ref", using: :btree
  add_index "ci_builds", ["gl_project_id"], name: "index_ci_builds_on_gl_project_id", using: :btree
  add_index "ci_builds", ["project_id"], name: "index_ci_builds_on_project_id", using: :btree
  add_index "ci_builds", ["runner_id"], name: "index_ci_builds_on_runner_id", using: :btree
  add_index "ci_builds", ["status", "type", "runner_id"], name: "index_ci_builds_on_status_and_type_and_runner_id", using: :btree
  add_index "ci_builds", ["status"], name: "index_ci_builds_on_status", using: :btree
  add_index "ci_builds", ["token"], name: "index_ci_builds_on_token", unique: true, using: :btree

  create_table "ci_commits", force: :cascade do |t|
    t.integer "project_id"
    t.string "ref"
    t.string "sha"
    t.string "before_sha"
    t.text "push_data"
    t.datetime "created_at"
    t.datetime "updated_at"
    t.boolean "tag", default: false
    t.text "yaml_errors"
    t.datetime "committed_at"
    t.integer "gl_project_id"
    t.string "status"
    t.datetime "started_at"
    t.datetime "finished_at"
    t.integer "duration"
    t.integer "user_id"
    t.integer "lock_version"
  end

  add_index "ci_commits", ["gl_project_id", "ref", "status"], name: "index_ci_commits_on_gl_project_id_and_ref_and_status", using: :btree
  add_index "ci_commits", ["gl_project_id", "sha"], name: "index_ci_commits_on_gl_project_id_and_sha", using: :btree
  add_index "ci_commits", ["gl_project_id"], name: "index_ci_commits_on_gl_project_id", using: :btree
  add_index "ci_commits", ["status"], name: "index_ci_commits_on_status", using: :btree
  add_index "ci_commits", ["user_id"], name: "index_ci_commits_on_user_id", using: :btree

  create_table "ci_events", force: :cascade do |t|
    t.integer "project_id"
    t.integer "user_id"
    t.integer "is_admin"
    t.text "description"
    t.datetime "created_at"
    t.datetime "updated_at"
  end

  create_table "ci_jobs", force: :cascade do |t|
    t.integer "project_id", null: false
    t.text "commands"
    t.boolean "active", default: true, null: false
    t.datetime "created_at"
    t.datetime "updated_at"
    t.string "name"
    t.boolean "build_branches", default: true, null: false
    t.boolean "build_tags", default: false, null: false
    t.string "job_type", default: "parallel"
    t.string "refs"
    t.datetime "deleted_at"
  end

  create_table "ci_projects", force: :cascade do |t|
    t.string "name"
    t.integer "timeout", default: 3600, null: false
    t.datetime "created_at"
    t.datetime "updated_at"
    t.string "token"
    t.string "default_ref"
    t.string "path"
    t.boolean "always_build", default: false, null: false
    t.integer "polling_interval"
    t.boolean "public", default: false, null: false
    t.string "ssh_url_to_repo"
    t.integer "gitlab_id"
    t.boolean "allow_git_fetch", default: true, null: false
    t.string "email_recipients", default: "", null: false
    t.boolean "email_add_pusher", default: true, null: false
    t.boolean "email_only_broken_builds", default: true, null: false
    t.string "skip_refs"
    t.string "coverage_regex"
    t.boolean "shared_runners_enabled", default: false
    t.text "generated_yaml_config"
  end

  create_table "ci_runner_projects", force: :cascade do |t|
    t.integer "runner_id", null: false
    t.integer "project_id"
    t.datetime "created_at"
    t.datetime "updated_at"
    t.integer "gl_project_id"
  end

  add_index "ci_runner_projects", ["gl_project_id"], name: "index_ci_runner_projects_on_gl_project_id", using: :btree
  add_index "ci_runner_projects", ["runner_id"], name: "index_ci_runner_projects_on_runner_id", using: :btree

  create_table "ci_runners", force: :cascade do |t|
    t.string "token"
    t.datetime "created_at"
    t.datetime "updated_at"
    t.string "description"
    t.datetime "contacted_at"
    t.boolean "active", default: true, null: false
    t.boolean "is_shared", default: false
    t.string "name"
    t.string "version"
    t.string "revision"
    t.string "platform"
    t.string "architecture"
    t.boolean "run_untagged", default: true, null: false
    t.boolean "locked", default: false, null: false
  end

  add_index "ci_runners", ["is_shared"], name: "index_ci_runners_on_is_shared", using: :btree
  add_index "ci_runners", ["locked"], name: "index_ci_runners_on_locked", using: :btree
  add_index "ci_runners", ["token"], name: "index_ci_runners_on_token", using: :btree

  create_table "ci_sessions", force: :cascade do |t|
    t.string "session_id", null: false
    t.text "data"
    t.datetime "created_at"
    t.datetime "updated_at"
  end

  create_table "ci_taggings", force: :cascade do |t|
    t.integer "tag_id"
    t.integer "taggable_id"
    t.string "taggable_type"
    t.integer "tagger_id"
    t.string "tagger_type"
    t.string "context", limit: 128
    t.datetime "created_at"
  end

  add_index "ci_taggings", ["taggable_id", "taggable_type", "context"], name: "index_ci_taggings_on_taggable_id_and_taggable_type_and_context", using: :btree

  create_table "ci_tags", force: :cascade do |t|
    t.string "name"
    t.integer "taggings_count", default: 0
  end

  create_table "ci_trigger_requests", force: :cascade do |t|
    t.integer "trigger_id", null: false
    t.text "variables"
    t.datetime "created_at"
    t.datetime "updated_at"
    t.integer "commit_id"
  end

  add_index "ci_trigger_requests", ["commit_id"], name: "index_ci_trigger_requests_on_commit_id", using: :btree

  create_table "ci_triggers", force: :cascade do |t|
    t.string "token"
    t.integer "project_id"
    t.datetime "deleted_at"
    t.datetime "created_at"
    t.datetime "updated_at"
    t.integer "gl_project_id"
    t.integer "owner_id"
    t.string "description"
  end

  add_index "ci_triggers", ["gl_project_id"], name: "index_ci_triggers_on_gl_project_id", using: :btree

  create_table "ci_variables", force: :cascade do |t|
    t.integer "project_id"
    t.string "key"
    t.text "value"
    t.text "encrypted_value"
    t.string "encrypted_value_salt"
    t.string "encrypted_value_iv"
    t.integer "gl_project_id"
  end

  add_index "ci_variables", ["gl_project_id"], name: "index_ci_variables_on_gl_project_id", using: :btree

  create_table "deploy_keys_projects", force: :cascade do |t|
    t.integer "deploy_key_id", null: false
    t.integer "project_id", null: false
    t.datetime "created_at"
    t.datetime "updated_at"
  end

  add_index "deploy_keys_projects", ["project_id"], name: "index_deploy_keys_projects_on_project_id", using: :btree

  create_table "deployments", force: :cascade do |t|
    t.integer "iid", null: false
    t.integer "project_id", null: false
    t.integer "environment_id", null: false
    t.string "ref", null: false
    t.boolean "tag", null: false
    t.string "sha", null: false
    t.integer "user_id"
    t.integer "deployable_id"
    t.string "deployable_type"
    t.datetime "created_at"
    t.datetime "updated_at"
    t.string "on_stop"
  end

  add_index "deployments", ["project_id", "environment_id", "iid"], name: "index_deployments_on_project_id_and_environment_id_and_iid", using: :btree
  add_index "deployments", ["project_id", "iid"], name: "index_deployments_on_project_id_and_iid", unique: true, using: :btree

  create_table "emails", force: :cascade do |t|
    t.integer "user_id", null: false
    t.string "email", null: false
    t.datetime "created_at"
    t.datetime "updated_at"
  end

  add_index "emails", ["email"], name: "index_emails_on_email", unique: true, using: :btree
  add_index "emails", ["user_id"], name: "index_emails_on_user_id", using: :btree

  create_table "environments", force: :cascade do |t|
    t.integer "project_id"
    t.string "name", null: false
    t.datetime "created_at"
    t.datetime "updated_at"
    t.string "external_url"
    t.string "environment_type"
    t.string "state", default: "available", null: false
    t.string "slug", null: false
  end

  add_index "environments", ["project_id", "name"], name: "index_environments_on_project_id_and_name", unique: true, using: :btree
  add_index "environments", ["project_id", "slug"], name: "index_environments_on_project_id_and_slug", unique: true, using: :btree

  create_table "events", force: :cascade do |t|
    t.string "target_type"
    t.integer "target_id"
    t.string "title"
    t.text "data"
    t.integer "project_id"
    t.datetime "created_at"
    t.datetime "updated_at"
    t.integer "action"
    t.integer "author_id"
  end

  add_index "events", ["action"], name: "index_events_on_action", using: :btree
  add_index "events", ["author_id"], name: "index_events_on_author_id", using: :btree
  add_index "events", ["created_at"], name: "index_events_on_created_at", using: :btree
  add_index "events", ["project_id"], name: "index_events_on_project_id", using: :btree
  add_index "events", ["target_id"], name: "index_events_on_target_id", using: :btree
  add_index "events", ["target_type"], name: "index_events_on_target_type", using: :btree

  create_table "forked_project_links", force: :cascade do |t|
    t.integer "forked_to_project_id", null: false
    t.integer "forked_from_project_id", null: false
    t.datetime "created_at"
    t.datetime "updated_at"
  end

  add_index "forked_project_links", ["forked_to_project_id"], name: "index_forked_project_links_on_forked_to_project_id", unique: true, using: :btree

  create_table "geo_nodes", force: :cascade do |t|
    t.string "schema"
    t.string "host"
    t.integer "port"
    t.string "relative_url_root"
    t.boolean "primary"
    t.integer "geo_node_key_id"
    t.integer "oauth_application_id"
    t.integer "system_hook_id"
    t.string "access_key"
    t.string "encrypted_secret_access_key"
    t.string "encrypted_secret_access_key_iv"
    t.boolean "enabled", default: true, null: false
  end

  add_index "geo_nodes", ["access_key"], name: "index_geo_nodes_on_access_key", using: :btree
  add_index "geo_nodes", ["host"], name: "index_geo_nodes_on_host", using: :btree
  add_index "geo_nodes", ["primary"], name: "index_geo_nodes_on_primary", using: :btree

  create_table "historical_data", force: :cascade do |t|
    t.date "date", null: false
    t.integer "active_user_count"
    t.datetime "created_at"
    t.datetime "updated_at"
  end

  create_table "identities", force: :cascade do |t|
    t.string "extern_uid"
    t.string "provider"
    t.integer "user_id"
    t.datetime "created_at"
    t.datetime "updated_at"
    t.string "secondary_extern_uid"
  end

  add_index "identities", ["user_id"], name: "index_identities_on_user_id", using: :btree

  create_table "index_statuses", force: :cascade do |t|
    t.integer "project_id", null: false
    t.datetime "indexed_at"
    t.text "note"
    t.string "last_commit"
    t.datetime "created_at", null: false
    t.datetime "updated_at", null: false
  end

  add_index "index_statuses", ["project_id"], name: "index_index_statuses_on_project_id", unique: true, using: :btree

  create_table "issue_metrics", force: :cascade do |t|
    t.integer "issue_id", null: false
    t.datetime "first_mentioned_in_commit_at"
    t.datetime "first_associated_with_milestone_at"
    t.datetime "first_added_to_board_at"
    t.datetime "created_at", null: false
    t.datetime "updated_at", null: false
  end

  add_index "issue_metrics", ["issue_id"], name: "index_issue_metrics", using: :btree

  create_table "issues", force: :cascade do |t|
    t.string "title"
    t.integer "assignee_id"
    t.integer "author_id"
    t.integer "project_id"
    t.datetime "created_at"
    t.datetime "updated_at"
    t.integer "position", default: 0
    t.string "branch_name"
    t.text "description"
    t.integer "milestone_id"
    t.string "state"
    t.integer "iid"
    t.integer "updated_by_id"
    t.integer "weight"
    t.boolean "confidential", default: false
    t.datetime "deleted_at"
    t.date "due_date"
    t.integer "moved_to_id"
    t.integer "lock_version"
    t.text "title_html"
    t.text "description_html"
    t.integer "time_estimate"
  end

  add_index "issues", ["assignee_id"], name: "index_issues_on_assignee_id", using: :btree
  add_index "issues", ["author_id"], name: "index_issues_on_author_id", using: :btree
  add_index "issues", ["confidential"], name: "index_issues_on_confidential", using: :btree
  add_index "issues", ["created_at"], name: "index_issues_on_created_at", using: :btree
  add_index "issues", ["deleted_at"], name: "index_issues_on_deleted_at", using: :btree
  add_index "issues", ["description"], name: "index_issues_on_description_trigram", using: :gin, opclasses: {"description"=>"gin_trgm_ops"}
  add_index "issues", ["due_date"], name: "index_issues_on_due_date", using: :btree
  add_index "issues", ["milestone_id"], name: "index_issues_on_milestone_id", using: :btree
  add_index "issues", ["project_id", "iid"], name: "index_issues_on_project_id_and_iid", unique: true, using: :btree
  add_index "issues", ["state"], name: "index_issues_on_state", using: :btree
  add_index "issues", ["title"], name: "index_issues_on_title_trigram", using: :gin, opclasses: {"title"=>"gin_trgm_ops"}

  create_table "keys", force: :cascade do |t|
    t.integer "user_id"
    t.datetime "created_at"
    t.datetime "updated_at"
    t.text "key"
    t.string "title"
    t.string "type"
    t.string "fingerprint"
    t.boolean "public", default: false, null: false
    t.boolean "can_push", default: false, null: false
    t.datetime "last_used_at"
  end

  add_index "keys", ["fingerprint"], name: "index_keys_on_fingerprint", unique: true, using: :btree
  add_index "keys", ["user_id"], name: "index_keys_on_user_id", using: :btree

  create_table "label_links", force: :cascade do |t|
    t.integer "label_id"
    t.integer "target_id"
    t.string "target_type"
    t.datetime "created_at"
    t.datetime "updated_at"
  end

  add_index "label_links", ["label_id"], name: "index_label_links_on_label_id", using: :btree
  add_index "label_links", ["target_id", "target_type"], name: "index_label_links_on_target_id_and_target_type", using: :btree

  create_table "label_priorities", force: :cascade do |t|
    t.integer "project_id", null: false
    t.integer "label_id", null: false
    t.integer "priority", null: false
    t.datetime "created_at", null: false
    t.datetime "updated_at", null: false
  end

  add_index "label_priorities", ["priority"], name: "index_label_priorities_on_priority", using: :btree
  add_index "label_priorities", ["project_id", "label_id"], name: "index_label_priorities_on_project_id_and_label_id", unique: true, using: :btree

  create_table "labels", force: :cascade do |t|
    t.string "title"
    t.string "color"
    t.integer "project_id"
    t.datetime "created_at"
    t.datetime "updated_at"
    t.boolean "template", default: false
    t.string "description"
    t.text "description_html"
    t.string "type"
    t.integer "group_id"
  end

  add_index "labels", ["group_id", "project_id", "title"], name: "index_labels_on_group_id_and_project_id_and_title", unique: true, using: :btree
  add_index "labels", ["project_id"], name: "index_labels_on_project_id", using: :btree
  add_index "labels", ["title"], name: "index_labels_on_title", using: :btree
  add_index "labels", ["type", "project_id"], name: "index_labels_on_type_and_project_id", using: :btree

  create_table "ldap_group_links", force: :cascade do |t|
    t.string "cn", null: false
    t.integer "group_access", null: false
    t.integer "group_id", null: false
    t.datetime "created_at"
    t.datetime "updated_at"
    t.string "provider"
  end

  create_table "lfs_objects", force: :cascade do |t|
    t.string "oid", null: false
    t.integer "size", limit: 8, null: false
    t.datetime "created_at"
    t.datetime "updated_at"
    t.string "file"
  end

  add_index "lfs_objects", ["oid"], name: "index_lfs_objects_on_oid", unique: true, using: :btree

  create_table "lfs_objects_projects", force: :cascade do |t|
    t.integer "lfs_object_id", null: false
    t.integer "project_id", null: false
    t.datetime "created_at"
    t.datetime "updated_at"
  end

  add_index "lfs_objects_projects", ["project_id"], name: "index_lfs_objects_projects_on_project_id", using: :btree

  create_table "licenses", force: :cascade do |t|
    t.text "data", null: false
    t.datetime "created_at"
    t.datetime "updated_at"
  end

  create_table "lists", force: :cascade do |t|
    t.integer "board_id", null: false
    t.integer "label_id"
    t.integer "list_type", default: 1, null: false
    t.integer "position"
    t.datetime "created_at", null: false
    t.datetime "updated_at", null: false
  end

  add_index "lists", ["board_id", "label_id"], name: "index_lists_on_board_id_and_label_id", unique: true, using: :btree
  add_index "lists", ["label_id"], name: "index_lists_on_label_id", using: :btree

  create_table "members", force: :cascade do |t|
    t.integer "access_level", null: false
    t.integer "source_id", null: false
    t.string "source_type", null: false
    t.integer "user_id"
    t.integer "notification_level", null: false
    t.string "type"
    t.datetime "created_at"
    t.datetime "updated_at"
    t.integer "created_by_id"
    t.string "invite_email"
    t.string "invite_token"
    t.datetime "invite_accepted_at"
    t.datetime "requested_at"
    t.date "expires_at"
    t.boolean "ldap", default: false, null: false
    t.boolean "override", default: false, null: false
  end

  add_index "members", ["access_level"], name: "index_members_on_access_level", using: :btree
  add_index "members", ["invite_token"], name: "index_members_on_invite_token", unique: true, using: :btree
  add_index "members", ["requested_at"], name: "index_members_on_requested_at", using: :btree
  add_index "members", ["source_id", "source_type"], name: "index_members_on_source_id_and_source_type", using: :btree
  add_index "members", ["user_id"], name: "index_members_on_user_id", using: :btree

  create_table "merge_request_diffs", force: :cascade do |t|
    t.string "state"
    t.text "st_commits"
    t.text "st_diffs"
    t.integer "merge_request_id", null: false
    t.datetime "created_at"
    t.datetime "updated_at"
    t.string "base_commit_sha"
    t.string "real_size"
    t.string "head_commit_sha"
    t.string "start_commit_sha"
  end

  add_index "merge_request_diffs", ["merge_request_id"], name: "index_merge_request_diffs_on_merge_request_id", using: :btree

  create_table "merge_request_metrics", force: :cascade do |t|
    t.integer "merge_request_id", null: false
    t.datetime "latest_build_started_at"
    t.datetime "latest_build_finished_at"
    t.datetime "first_deployed_to_production_at"
    t.datetime "merged_at"
    t.datetime "created_at", null: false
    t.datetime "updated_at", null: false
    t.integer "pipeline_id"
  end

  add_index "merge_request_metrics", ["first_deployed_to_production_at"], name: "index_merge_request_metrics_on_first_deployed_to_production_at", using: :btree
  add_index "merge_request_metrics", ["merge_request_id"], name: "index_merge_request_metrics", using: :btree
  add_index "merge_request_metrics", ["pipeline_id"], name: "index_merge_request_metrics_on_pipeline_id", using: :btree

  create_table "merge_requests", force: :cascade do |t|
    t.string "target_branch", null: false
    t.string "source_branch", null: false
    t.integer "source_project_id", null: false
    t.integer "author_id"
    t.integer "assignee_id"
    t.string "title"
    t.datetime "created_at"
    t.datetime "updated_at"
    t.integer "milestone_id"
    t.string "state"
    t.string "merge_status"
    t.integer "target_project_id", null: false
    t.integer "iid"
    t.text "description"
    t.integer "position", default: 0
    t.datetime "locked_at"
    t.integer "updated_by_id"
    t.text "merge_error"
    t.text "merge_params"
    t.boolean "merge_when_pipeline_succeeds", default: false, null: false
    t.integer "merge_user_id"
    t.string "merge_commit_sha"
    t.datetime "deleted_at"
    t.integer "approvals_before_merge"
    t.string "rebase_commit_sha"
    t.string "in_progress_merge_commit_sha"
    t.integer "lock_version"
    t.text "title_html"
    t.text "description_html"
    t.integer "time_estimate"
    t.boolean "squash", default: false, null: false
  end

  add_index "merge_requests", ["assignee_id"], name: "index_merge_requests_on_assignee_id", using: :btree
  add_index "merge_requests", ["author_id"], name: "index_merge_requests_on_author_id", using: :btree
  add_index "merge_requests", ["created_at"], name: "index_merge_requests_on_created_at", using: :btree
  add_index "merge_requests", ["deleted_at"], name: "index_merge_requests_on_deleted_at", using: :btree
  add_index "merge_requests", ["description"], name: "index_merge_requests_on_description_trigram", using: :gin, opclasses: {"description"=>"gin_trgm_ops"}
  add_index "merge_requests", ["milestone_id"], name: "index_merge_requests_on_milestone_id", using: :btree
  add_index "merge_requests", ["source_branch"], name: "index_merge_requests_on_source_branch", using: :btree
  add_index "merge_requests", ["source_project_id"], name: "index_merge_requests_on_source_project_id", using: :btree
  add_index "merge_requests", ["target_branch"], name: "index_merge_requests_on_target_branch", using: :btree
  add_index "merge_requests", ["target_project_id", "iid"], name: "index_merge_requests_on_target_project_id_and_iid", unique: true, using: :btree
  add_index "merge_requests", ["title"], name: "index_merge_requests_on_title", using: :btree
  add_index "merge_requests", ["title"], name: "index_merge_requests_on_title_trigram", using: :gin, opclasses: {"title"=>"gin_trgm_ops"}

  create_table "merge_requests_closing_issues", force: :cascade do |t|
    t.integer "merge_request_id", null: false
    t.integer "issue_id", null: false
    t.datetime "created_at", null: false
    t.datetime "updated_at", null: false
  end

  add_index "merge_requests_closing_issues", ["issue_id"], name: "index_merge_requests_closing_issues_on_issue_id", using: :btree
  add_index "merge_requests_closing_issues", ["merge_request_id"], name: "index_merge_requests_closing_issues_on_merge_request_id", using: :btree

  create_table "milestones", force: :cascade do |t|
    t.string "title", null: false
    t.integer "project_id", null: false
    t.text "description"
    t.date "due_date"
    t.datetime "created_at"
    t.datetime "updated_at"
    t.string "state"
    t.integer "iid"
    t.text "title_html"
    t.text "description_html"
    t.date "start_date"
  end

  add_index "milestones", ["description"], name: "index_milestones_on_description_trigram", using: :gin, opclasses: {"description"=>"gin_trgm_ops"}
  add_index "milestones", ["due_date"], name: "index_milestones_on_due_date", using: :btree
  add_index "milestones", ["project_id", "iid"], name: "index_milestones_on_project_id_and_iid", unique: true, using: :btree
  add_index "milestones", ["title"], name: "index_milestones_on_title", using: :btree
  add_index "milestones", ["title"], name: "index_milestones_on_title_trigram", using: :gin, opclasses: {"title"=>"gin_trgm_ops"}

  create_table "namespace_statistics", force: :cascade do |t|
    t.integer "namespace_id", null: false
    t.integer "shared_runners_seconds", default: 0, null: false
    t.datetime "shared_runners_seconds_last_reset"
  end

  add_index "namespace_statistics", ["namespace_id"], name: "index_namespace_statistics_on_namespace_id", unique: true, using: :btree

  create_table "namespaces", force: :cascade do |t|
    t.string "name", null: false
    t.string "path", null: false
    t.integer "owner_id"
    t.datetime "created_at"
    t.datetime "updated_at"
    t.string "type"
    t.string "description", default: "", null: false
    t.string "avatar"
    t.boolean "membership_lock", default: false
    t.boolean "share_with_group_lock", default: false
    t.integer "visibility_level", default: 20, null: false
    t.boolean "request_access_enabled", default: false, null: false
    t.string "ldap_sync_status", default: "ready", null: false
    t.string "ldap_sync_error"
    t.datetime "ldap_sync_last_update_at"
    t.datetime "ldap_sync_last_successful_update_at"
    t.datetime "ldap_sync_last_sync_at"
    t.datetime "deleted_at"
    t.text "description_html"
    t.boolean "lfs_enabled"
    t.integer "parent_id"
    t.integer "shared_runners_minutes_limit"
    t.integer "repository_size_limit", limit: 8
  end

  add_index "namespaces", ["created_at"], name: "index_namespaces_on_created_at", using: :btree
  add_index "namespaces", ["deleted_at"], name: "index_namespaces_on_deleted_at", using: :btree
  add_index "namespaces", ["ldap_sync_last_successful_update_at"], name: "index_namespaces_on_ldap_sync_last_successful_update_at", using: :btree
  add_index "namespaces", ["ldap_sync_last_update_at"], name: "index_namespaces_on_ldap_sync_last_update_at", using: :btree
  add_index "namespaces", ["name", "parent_id"], name: "index_namespaces_on_name_and_parent_id", unique: true, using: :btree
  add_index "namespaces", ["name"], name: "index_namespaces_on_name_trigram", using: :gin, opclasses: {"name"=>"gin_trgm_ops"}
  add_index "namespaces", ["owner_id"], name: "index_namespaces_on_owner_id", using: :btree
  add_index "namespaces", ["parent_id", "id"], name: "index_namespaces_on_parent_id_and_id", unique: true, using: :btree
  add_index "namespaces", ["path"], name: "index_namespaces_on_path", using: :btree
  add_index "namespaces", ["path"], name: "index_namespaces_on_path_trigram", using: :gin, opclasses: {"path"=>"gin_trgm_ops"}
  add_index "namespaces", ["type"], name: "index_namespaces_on_type", using: :btree

  create_table "notes", force: :cascade do |t|
    t.text "note"
    t.string "noteable_type"
    t.integer "author_id"
    t.datetime "created_at"
    t.datetime "updated_at"
    t.integer "project_id"
    t.string "attachment"
    t.string "line_code"
    t.string "commit_id"
    t.integer "noteable_id"
    t.boolean "system", default: false, null: false
    t.text "st_diff"
    t.integer "updated_by_id"
    t.string "type"
    t.text "position"
    t.text "original_position"
    t.datetime "resolved_at"
    t.integer "resolved_by_id"
    t.string "discussion_id"
    t.string "original_discussion_id"
    t.text "note_html"
  end

  add_index "notes", ["author_id"], name: "index_notes_on_author_id", using: :btree
  add_index "notes", ["commit_id"], name: "index_notes_on_commit_id", using: :btree
  add_index "notes", ["created_at"], name: "index_notes_on_created_at", using: :btree
  add_index "notes", ["discussion_id"], name: "index_notes_on_discussion_id", using: :btree
  add_index "notes", ["line_code"], name: "index_notes_on_line_code", using: :btree
  add_index "notes", ["note"], name: "index_notes_on_note_trigram", using: :gin, opclasses: {"note"=>"gin_trgm_ops"}
  add_index "notes", ["noteable_id", "noteable_type"], name: "index_notes_on_noteable_id_and_noteable_type", using: :btree
  add_index "notes", ["noteable_type"], name: "index_notes_on_noteable_type", using: :btree
  add_index "notes", ["project_id", "noteable_type"], name: "index_notes_on_project_id_and_noteable_type", using: :btree
  add_index "notes", ["updated_at"], name: "index_notes_on_updated_at", using: :btree

  create_table "notification_settings", force: :cascade do |t|
    t.integer "user_id", null: false
    t.integer "source_id"
    t.string "source_type"
    t.integer "level", default: 0, null: false
    t.datetime "created_at", null: false
    t.datetime "updated_at", null: false
    t.text "events"
  end

  add_index "notification_settings", ["source_id", "source_type"], name: "index_notification_settings_on_source_id_and_source_type", using: :btree
  add_index "notification_settings", ["user_id", "source_id", "source_type"], name: "index_notifications_on_user_id_and_source_id_and_source_type", unique: true, using: :btree
  add_index "notification_settings", ["user_id"], name: "index_notification_settings_on_user_id", using: :btree

  create_table "oauth_access_grants", force: :cascade do |t|
    t.integer "resource_owner_id", null: false
    t.integer "application_id", null: false
    t.string "token", null: false
    t.integer "expires_in", null: false
    t.text "redirect_uri", null: false
    t.datetime "created_at", null: false
    t.datetime "revoked_at"
    t.string "scopes"
  end

  add_index "oauth_access_grants", ["token"], name: "index_oauth_access_grants_on_token", unique: true, using: :btree

  create_table "oauth_access_tokens", force: :cascade do |t|
    t.integer "resource_owner_id"
    t.integer "application_id"
    t.string "token", null: false
    t.string "refresh_token"
    t.integer "expires_in"
    t.datetime "revoked_at"
    t.datetime "created_at", null: false
    t.string "scopes"
  end

  add_index "oauth_access_tokens", ["refresh_token"], name: "index_oauth_access_tokens_on_refresh_token", unique: true, using: :btree
  add_index "oauth_access_tokens", ["resource_owner_id"], name: "index_oauth_access_tokens_on_resource_owner_id", using: :btree
  add_index "oauth_access_tokens", ["token"], name: "index_oauth_access_tokens_on_token", unique: true, using: :btree

  create_table "oauth_applications", force: :cascade do |t|
    t.string "name", null: false
    t.string "uid", null: false
    t.string "secret", null: false
    t.text "redirect_uri", null: false
    t.string "scopes", default: "", null: false
    t.datetime "created_at"
    t.datetime "updated_at"
    t.integer "owner_id"
    t.string "owner_type"
  end

  add_index "oauth_applications", ["owner_id", "owner_type"], name: "index_oauth_applications_on_owner_id_and_owner_type", using: :btree
  add_index "oauth_applications", ["uid"], name: "index_oauth_applications_on_uid", unique: true, using: :btree

  create_table "pages_domains", force: :cascade do |t|
    t.integer "project_id"
    t.text "certificate"
    t.text "encrypted_key"
    t.string "encrypted_key_iv"
    t.string "encrypted_key_salt"
    t.string "domain"
  end

  add_index "pages_domains", ["domain"], name: "index_pages_domains_on_domain", unique: true, using: :btree

  create_table "path_locks", force: :cascade do |t|
    t.string "path", null: false
    t.integer "project_id"
    t.integer "user_id"
    t.datetime "created_at", null: false
    t.datetime "updated_at", null: false
  end

  add_index "path_locks", ["path"], name: "index_path_locks_on_path", using: :btree
  add_index "path_locks", ["project_id"], name: "index_path_locks_on_project_id", using: :btree
  add_index "path_locks", ["user_id"], name: "index_path_locks_on_user_id", using: :btree

  create_table "personal_access_tokens", force: :cascade do |t|
    t.integer "user_id", null: false
    t.string "token", null: false
    t.string "name", null: false
    t.boolean "revoked", default: false
    t.datetime "expires_at"
    t.datetime "created_at", null: false
    t.datetime "updated_at", null: false
    t.string "scopes", default: "--- []\n", null: false
  end

  add_index "personal_access_tokens", ["token"], name: "index_personal_access_tokens_on_token", unique: true, using: :btree
  add_index "personal_access_tokens", ["user_id"], name: "index_personal_access_tokens_on_user_id", using: :btree

  create_table "project_authorizations", id: false, force: :cascade do |t|
    t.integer "user_id"
    t.integer "project_id"
    t.integer "access_level"
  end

  add_index "project_authorizations", ["project_id"], name: "index_project_authorizations_on_project_id", using: :btree
  add_index "project_authorizations", ["user_id", "project_id", "access_level"], name: "index_project_authorizations_on_user_id_project_id_access_level", unique: true, using: :btree

  create_table "project_features", force: :cascade do |t|
    t.integer "project_id"
    t.integer "merge_requests_access_level"
    t.integer "issues_access_level"
    t.integer "wiki_access_level"
    t.integer "snippets_access_level"
    t.integer "builds_access_level"
    t.datetime "created_at"
    t.datetime "updated_at"
    t.integer "repository_access_level", default: 20, null: false
  end

  add_index "project_features", ["project_id"], name: "index_project_features_on_project_id", using: :btree

  create_table "project_group_links", force: :cascade do |t|
    t.integer "project_id", null: false
    t.integer "group_id", null: false
    t.datetime "created_at"
    t.datetime "updated_at"
    t.integer "group_access", default: 30, null: false
    t.date "expires_at"
  end

  create_table "project_import_data", force: :cascade do |t|
    t.integer "project_id"
    t.text "data"
    t.text "encrypted_credentials"
    t.string "encrypted_credentials_iv"
    t.string "encrypted_credentials_salt"
  end

  add_index "project_import_data", ["project_id"], name: "index_project_import_data_on_project_id", using: :btree

  create_table "project_statistics", force: :cascade do |t|
    t.integer "project_id", null: false
    t.integer "namespace_id", null: false
    t.integer "commit_count", limit: 8, default: 0, null: false
    t.integer "storage_size", limit: 8, default: 0, null: false
    t.integer "repository_size", limit: 8, default: 0, null: false
    t.integer "lfs_objects_size", limit: 8, default: 0, null: false
    t.integer "build_artifacts_size", limit: 8, default: 0, null: false
    t.integer "shared_runners_seconds", limit: 8, default: 0, null: false
    t.datetime "shared_runners_seconds_last_reset"
  end

  add_index "project_statistics", ["namespace_id"], name: "index_project_statistics_on_namespace_id", using: :btree
  add_index "project_statistics", ["project_id"], name: "index_project_statistics_on_project_id", unique: true, using: :btree

  create_table "projects", force: :cascade do |t|
    t.string "name"
    t.string "path"
    t.text "description"
    t.datetime "created_at"
    t.datetime "updated_at"
    t.integer "creator_id"
    t.integer "namespace_id"
    t.datetime "last_activity_at"
    t.string "import_url"
    t.integer "visibility_level", default: 0, null: false
    t.boolean "archived", default: false, null: false
    t.string "avatar"
    t.string "import_status"
    t.text "merge_requests_template"
    t.integer "star_count", default: 0, null: false
    t.boolean "merge_requests_rebase_enabled", default: false
    t.string "import_type"
    t.string "import_source"
    t.integer "approvals_before_merge", default: 0, null: false
    t.boolean "reset_approvals_on_push", default: true
    t.boolean "merge_requests_ff_only_enabled", default: false
    t.text "issues_template"
    t.boolean "mirror", default: false, null: false
    t.datetime "mirror_last_update_at"
    t.datetime "mirror_last_successful_update_at"
    t.integer "mirror_user_id"
    t.text "import_error"
    t.integer "ci_id"
    t.boolean "shared_runners_enabled", default: true, null: false
    t.string "runners_token"
    t.string "build_coverage_regex"
    t.boolean "build_allow_git_fetch", default: true, null: false
    t.integer "build_timeout", default: 3600, null: false
    t.boolean "mirror_trigger_builds", default: false, null: false
    t.boolean "pending_delete", default: false
    t.boolean "public_builds", default: true, null: false
    t.boolean "last_repository_check_failed"
    t.datetime "last_repository_check_at"
    t.boolean "container_registry_enabled"
    t.boolean "only_allow_merge_if_pipeline_succeeds", default: false, null: false
    t.boolean "has_external_issue_tracker"
    t.string "repository_storage", default: "default", null: false
    t.boolean "repository_read_only"
    t.boolean "request_access_enabled", default: false, null: false
    t.boolean "has_external_wiki"
    t.boolean "lfs_enabled"
    t.text "description_html"
    t.boolean "only_allow_merge_if_all_discussions_are_resolved"
    t.integer "repository_size_limit", limit: 8
    t.integer "sync_time", default: 60, null: false
  end

  add_index "projects", ["ci_id"], name: "index_projects_on_ci_id", using: :btree
  add_index "projects", ["created_at"], name: "index_projects_on_created_at", using: :btree
  add_index "projects", ["creator_id"], name: "index_projects_on_creator_id", using: :btree
  add_index "projects", ["description"], name: "index_projects_on_description_trigram", using: :gin, opclasses: {"description"=>"gin_trgm_ops"}
  add_index "projects", ["last_activity_at"], name: "index_projects_on_last_activity_at", using: :btree
  add_index "projects", ["last_repository_check_failed"], name: "index_projects_on_last_repository_check_failed", using: :btree
  add_index "projects", ["mirror_last_successful_update_at"], name: "index_projects_on_mirror_last_successful_update_at", using: :btree
  add_index "projects", ["name"], name: "index_projects_on_name_trigram", using: :gin, opclasses: {"name"=>"gin_trgm_ops"}
  add_index "projects", ["namespace_id"], name: "index_projects_on_namespace_id", using: :btree
  add_index "projects", ["path"], name: "index_projects_on_path", using: :btree
  add_index "projects", ["path"], name: "index_projects_on_path_trigram", using: :gin, opclasses: {"path"=>"gin_trgm_ops"}
  add_index "projects", ["pending_delete"], name: "index_projects_on_pending_delete", using: :btree
  add_index "projects", ["runners_token"], name: "index_projects_on_runners_token", using: :btree
  add_index "projects", ["star_count"], name: "index_projects_on_star_count", using: :btree
  add_index "projects", ["sync_time"], name: "index_projects_on_sync_time", using: :btree
  add_index "projects", ["visibility_level"], name: "index_projects_on_visibility_level", using: :btree

  create_table "protected_branch_merge_access_levels", force: :cascade do |t|
    t.integer "protected_branch_id", null: false
    t.integer "access_level", default: 40
    t.datetime "created_at", null: false
    t.datetime "updated_at", null: false
    t.integer "user_id"
    t.integer "group_id"
  end

  add_index "protected_branch_merge_access_levels", ["protected_branch_id"], name: "index_protected_branch_merge_access", using: :btree
  add_index "protected_branch_merge_access_levels", ["user_id"], name: "index_protected_branch_merge_access_levels_on_user_id", using: :btree

  create_table "protected_branch_push_access_levels", force: :cascade do |t|
    t.integer "protected_branch_id", null: false
    t.integer "access_level", default: 40
    t.datetime "created_at", null: false
    t.datetime "updated_at", null: false
    t.integer "user_id"
    t.integer "group_id"
  end

  add_index "protected_branch_push_access_levels", ["protected_branch_id"], name: "index_protected_branch_push_access", using: :btree
  add_index "protected_branch_push_access_levels", ["user_id"], name: "index_protected_branch_push_access_levels_on_user_id", using: :btree

  create_table "protected_branches", force: :cascade do |t|
    t.integer "project_id", null: false
    t.string "name", null: false
    t.datetime "created_at"
    t.datetime "updated_at"
  end

  add_index "protected_branches", ["project_id"], name: "index_protected_branches_on_project_id", using: :btree

  create_table "push_rules", force: :cascade do |t|
    t.string "force_push_regex"
    t.string "delete_branch_regex"
    t.string "commit_message_regex"
    t.boolean "deny_delete_tag"
    t.integer "project_id"
    t.datetime "created_at"
    t.datetime "updated_at"
    t.string "author_email_regex"
    t.boolean "member_check", default: false, null: false
    t.string "file_name_regex"
    t.boolean "is_sample", default: false
    t.integer "max_file_size", default: 0, null: false
    t.boolean "prevent_secrets", default: false, null: false
  end

  add_index "push_rules", ["project_id"], name: "index_push_rules_on_project_id", using: :btree

  create_table "releases", force: :cascade do |t|
    t.string "tag"
    t.text "description"
    t.integer "project_id"
    t.datetime "created_at"
    t.datetime "updated_at"
    t.text "description_html"
  end

  add_index "releases", ["project_id", "tag"], name: "index_releases_on_project_id_and_tag", using: :btree
  add_index "releases", ["project_id"], name: "index_releases_on_project_id", using: :btree

  create_table "remote_mirrors", force: :cascade do |t|
    t.integer "project_id"
    t.string "url"
    t.boolean "enabled", default: false
    t.string "update_status"
    t.datetime "last_update_at"
    t.datetime "last_successful_update_at"
    t.string "last_error"
    t.text "encrypted_credentials"
    t.string "encrypted_credentials_iv"
    t.string "encrypted_credentials_salt"
    t.datetime "created_at", null: false
    t.datetime "updated_at", null: false
    t.integer "sync_time", default: 60, null: false
  end

  add_index "remote_mirrors", ["last_successful_update_at"], name: "index_remote_mirrors_on_last_successful_update_at", using: :btree
  add_index "remote_mirrors", ["project_id"], name: "index_remote_mirrors_on_project_id", using: :btree
  add_index "remote_mirrors", ["sync_time"], name: "index_remote_mirrors_on_sync_time", using: :btree

  create_table "routes", force: :cascade do |t|
    t.integer "source_id", null: false
    t.string "source_type", null: false
    t.string "path", null: false
    t.datetime "created_at"
    t.datetime "updated_at"
    t.string "name"
  end

  add_index "routes", ["path"], name: "index_routes_on_path", unique: true, using: :btree
  add_index "routes", ["source_type", "source_id"], name: "index_routes_on_source_type_and_source_id", unique: true, using: :btree

  create_table "sent_notifications", force: :cascade do |t|
    t.integer "project_id"
    t.integer "noteable_id"
    t.string "noteable_type"
    t.integer "recipient_id"
    t.string "commit_id"
    t.string "reply_key", null: false
    t.string "line_code"
    t.string "note_type"
    t.text "position"
  end

  add_index "sent_notifications", ["reply_key"], name: "index_sent_notifications_on_reply_key", unique: true, using: :btree

  create_table "services", force: :cascade do |t|
    t.string "type"
    t.string "title"
    t.integer "project_id"
    t.datetime "created_at"
    t.datetime "updated_at"
    t.boolean "active", default: false, null: false
    t.text "properties"
    t.boolean "template", default: false
    t.boolean "push_events", default: true
    t.boolean "issues_events", default: true
    t.boolean "merge_requests_events", default: true
    t.boolean "tag_push_events", default: true
    t.boolean "note_events", default: true, null: false
    t.boolean "build_events", default: false, null: false
    t.string "category", default: "common", null: false
    t.boolean "default", default: false
    t.boolean "wiki_page_events", default: true
    t.boolean "pipeline_events", default: false, null: false
    t.boolean "confidential_issues_events", default: true, null: false
    t.boolean "commit_events", default: true, null: false
  end

  add_index "services", ["project_id"], name: "index_services_on_project_id", using: :btree
  add_index "services", ["template"], name: "index_services_on_template", using: :btree

  create_table "snippets", force: :cascade do |t|
    t.string "title"
    t.text "content"
    t.integer "author_id", null: false
    t.integer "project_id"
    t.datetime "created_at"
    t.datetime "updated_at"
    t.string "file_name"
    t.string "type"
    t.integer "visibility_level", default: 0, null: false
    t.text "title_html"
    t.text "content_html"
  end

  add_index "snippets", ["author_id"], name: "index_snippets_on_author_id", using: :btree
  add_index "snippets", ["file_name"], name: "index_snippets_on_file_name_trigram", using: :gin, opclasses: {"file_name"=>"gin_trgm_ops"}
  add_index "snippets", ["project_id"], name: "index_snippets_on_project_id", using: :btree
  add_index "snippets", ["title"], name: "index_snippets_on_title_trigram", using: :gin, opclasses: {"title"=>"gin_trgm_ops"}
  add_index "snippets", ["updated_at"], name: "index_snippets_on_updated_at", using: :btree
  add_index "snippets", ["visibility_level"], name: "index_snippets_on_visibility_level", using: :btree

  create_table "spam_logs", force: :cascade do |t|
    t.integer "user_id"
    t.string "source_ip"
    t.string "user_agent"
    t.boolean "via_api"
    t.string "noteable_type"
    t.string "title"
    t.text "description"
    t.datetime "created_at", null: false
    t.datetime "updated_at", null: false
    t.boolean "submitted_as_ham", default: false, null: false
    t.boolean "recaptcha_verified", default: false, null: false
  end

  create_table "subscriptions", force: :cascade do |t|
    t.integer "user_id"
    t.integer "subscribable_id"
    t.string "subscribable_type"
    t.boolean "subscribed"
    t.datetime "created_at"
    t.datetime "updated_at"
    t.integer "project_id"
  end

  add_index "subscriptions", ["subscribable_id", "subscribable_type", "user_id", "project_id"], name: "index_subscriptions_on_subscribable_and_user_id_and_project_id", unique: true, using: :btree

  create_table "taggings", force: :cascade do |t|
    t.integer "tag_id"
    t.integer "taggable_id"
    t.string "taggable_type"
    t.integer "tagger_id"
    t.string "tagger_type"
    t.string "context"
    t.datetime "created_at"
  end

  add_index "taggings", ["tag_id", "taggable_id", "taggable_type", "context", "tagger_id", "tagger_type"], name: "taggings_idx", unique: true, using: :btree
  add_index "taggings", ["taggable_id", "taggable_type", "context"], name: "index_taggings_on_taggable_id_and_taggable_type_and_context", using: :btree

  create_table "tags", force: :cascade do |t|
    t.string "name"
    t.integer "taggings_count", default: 0
  end

  add_index "tags", ["name"], name: "index_tags_on_name", unique: true, using: :btree

  create_table "timelogs", force: :cascade do |t|
    t.integer "time_spent", null: false
    t.integer "user_id"
    t.datetime "created_at", null: false
    t.datetime "updated_at", null: false
    t.integer "issue_id"
    t.integer "merge_request_id"
  end

  add_index "timelogs", ["issue_id"], name: "index_timelogs_on_issue_id", using: :btree
  add_index "timelogs", ["merge_request_id"], name: "index_timelogs_on_merge_request_id", using: :btree
  add_index "timelogs", ["user_id"], name: "index_timelogs_on_user_id", using: :btree

  create_table "todos", force: :cascade do |t|
    t.integer "user_id", null: false
    t.integer "project_id", null: false
    t.integer "target_id"
    t.string "target_type", null: false
    t.integer "author_id"
    t.integer "action", null: false
    t.string "state", null: false
    t.datetime "created_at"
    t.datetime "updated_at"
    t.integer "note_id"
    t.string "commit_id"
  end

  add_index "todos", ["author_id"], name: "index_todos_on_author_id", using: :btree
  add_index "todos", ["commit_id"], name: "index_todos_on_commit_id", using: :btree
  add_index "todos", ["note_id"], name: "index_todos_on_note_id", using: :btree
  add_index "todos", ["project_id"], name: "index_todos_on_project_id", using: :btree
  add_index "todos", ["target_type", "target_id"], name: "index_todos_on_target_type_and_target_id", using: :btree
  add_index "todos", ["user_id"], name: "index_todos_on_user_id", using: :btree

  create_table "trending_projects", force: :cascade do |t|
    t.integer "project_id", null: false
  end

  add_index "trending_projects", ["project_id"], name: "index_trending_projects_on_project_id", using: :btree

  create_table "u2f_registrations", force: :cascade do |t|
    t.text "certificate"
    t.string "key_handle"
    t.string "public_key"
    t.integer "counter"
    t.integer "user_id"
    t.datetime "created_at", null: false
    t.datetime "updated_at", null: false
    t.string "name"
  end

  add_index "u2f_registrations", ["key_handle"], name: "index_u2f_registrations_on_key_handle", using: :btree
  add_index "u2f_registrations", ["user_id"], name: "index_u2f_registrations_on_user_id", using: :btree

  create_table "uploads", force: :cascade do |t|
    t.integer "size", limit: 8, null: false
    t.string "path", null: false
    t.string "checksum", limit: 64
    t.integer "model_id"
    t.string "model_type"
    t.string "uploader", null: false
    t.datetime "created_at", null: false
  end

  add_index "uploads", ["checksum"], name: "index_uploads_on_checksum", using: :btree
  add_index "uploads", ["model_id", "model_type"], name: "index_uploads_on_model_id_and_model_type", using: :btree
  add_index "uploads", ["path"], name: "index_uploads_on_path", using: :btree

  create_table "user_agent_details", force: :cascade do |t|
    t.string "user_agent", null: false
    t.string "ip_address", null: false
    t.integer "subject_id", null: false
    t.string "subject_type", null: false
    t.boolean "submitted", default: false, null: false
    t.datetime "created_at", null: false
    t.datetime "updated_at", null: false
  end

  add_index "user_agent_details", ["subject_id", "subject_type"], name: "index_user_agent_details_on_subject_id_and_subject_type", using: :btree

  create_table "users", force: :cascade do |t|
    t.string "email", default: "", null: false
    t.string "encrypted_password", default: "", null: false
    t.string "reset_password_token"
    t.datetime "reset_password_sent_at"
    t.datetime "remember_created_at"
    t.integer "sign_in_count", default: 0
    t.datetime "current_sign_in_at"
    t.datetime "last_sign_in_at"
    t.string "current_sign_in_ip"
    t.string "last_sign_in_ip"
    t.datetime "created_at"
    t.datetime "updated_at"
    t.string "name"
    t.boolean "admin", default: false, null: false
    t.integer "projects_limit", default: 10
    t.string "skype", default: "", null: false
    t.string "linkedin", default: "", null: false
    t.string "twitter", default: "", null: false
    t.string "authentication_token"
    t.string "bio"
    t.integer "failed_attempts", default: 0
    t.datetime "locked_at"
    t.string "username"
    t.boolean "can_create_group", default: true, null: false
    t.boolean "can_create_team", default: true, null: false
    t.string "state"
    t.integer "color_scheme_id", default: 1, null: false
    t.datetime "password_expires_at"
    t.integer "created_by_id"
    t.datetime "last_credential_check_at"
    t.string "avatar"
    t.string "confirmation_token"
    t.datetime "confirmed_at"
    t.datetime "confirmation_sent_at"
    t.string "unconfirmed_email"
    t.boolean "hide_no_ssh_key", default: false
    t.string "website_url", default: "", null: false
    t.datetime "admin_email_unsubscribed_at"
    t.string "notification_email"
    t.boolean "hide_no_password", default: false
    t.boolean "password_automatically_set", default: false
    t.string "location"
    t.string "encrypted_otp_secret"
    t.string "encrypted_otp_secret_iv"
    t.string "encrypted_otp_secret_salt"
    t.boolean "otp_required_for_login", default: false, null: false
    t.text "otp_backup_codes"
    t.string "public_email", default: "", null: false
    t.integer "dashboard", default: 0
    t.integer "project_view", default: 0
    t.integer "consumed_timestep"
    t.integer "layout", default: 0
    t.boolean "hide_project_limit", default: false
    t.text "note"
    t.string "unlock_token"
    t.datetime "otp_grace_period_started_at"
    t.boolean "ldap_email", default: false, null: false
    t.boolean "external", default: false
    t.string "incoming_email_token"
    t.string "organization"
    t.boolean "authorized_projects_populated"
    t.boolean "auditor", default: false, null: false
    t.boolean "notified_of_own_activity", default: false, null: false
    t.boolean "ghost"
  end

  add_index "users", ["admin"], name: "index_users_on_admin", using: :btree
  add_index "users", ["authentication_token"], name: "index_users_on_authentication_token", unique: true, using: :btree
  add_index "users", ["confirmation_token"], name: "index_users_on_confirmation_token", unique: true, using: :btree
  add_index "users", ["created_at"], name: "index_users_on_created_at", using: :btree
  add_index "users", ["current_sign_in_at"], name: "index_users_on_current_sign_in_at", using: :btree
  add_index "users", ["email"], name: "index_users_on_email", unique: true, using: :btree
  add_index "users", ["email"], name: "index_users_on_email_trigram", using: :gin, opclasses: {"email"=>"gin_trgm_ops"}
  add_index "users", ["incoming_email_token"], name: "index_users_on_incoming_email_token", using: :btree
  add_index "users", ["name"], name: "index_users_on_name", using: :btree
  add_index "users", ["name"], name: "index_users_on_name_trigram", using: :gin, opclasses: {"name"=>"gin_trgm_ops"}
  add_index "users", ["reset_password_token"], name: "index_users_on_reset_password_token", unique: true, using: :btree
  add_index "users", ["state"], name: "index_users_on_state", using: :btree
  add_index "users", ["username"], name: "index_users_on_username", using: :btree
  add_index "users", ["username"], name: "index_users_on_username_trigram", using: :gin, opclasses: {"username"=>"gin_trgm_ops"}

  create_table "users_star_projects", force: :cascade do |t|
    t.integer "project_id", null: false
    t.integer "user_id", null: false
    t.datetime "created_at"
    t.datetime "updated_at"
  end

  add_index "users_star_projects", ["project_id"], name: "index_users_star_projects_on_project_id", using: :btree
  add_index "users_star_projects", ["user_id", "project_id"], name: "index_users_star_projects_on_user_id_and_project_id", unique: true, using: :btree

  create_table "web_hooks", force: :cascade do |t|
    t.string "url", limit: 2000
    t.integer "project_id"
    t.datetime "created_at"
    t.datetime "updated_at"
    t.string "type", default: "ProjectHook"
    t.integer "service_id"
    t.boolean "push_events", default: true, null: false
    t.boolean "issues_events", default: false, null: false
    t.boolean "merge_requests_events", default: false, null: false
    t.boolean "tag_push_events", default: false
    t.integer "group_id"
    t.boolean "note_events", default: false, null: false
    t.boolean "enable_ssl_verification", default: true
    t.boolean "build_events", default: false, null: false
    t.boolean "wiki_page_events", default: false, null: false
    t.string "token"
    t.boolean "pipeline_events", default: false, null: false
    t.boolean "confidential_issues_events", default: false, null: false
  end

  add_index "web_hooks", ["project_id"], name: "index_web_hooks_on_project_id", using: :btree

  add_foreign_key "approver_groups", "namespaces", column: "group_id", on_delete: :cascade
  add_foreign_key "boards", "projects"
  add_foreign_key "chat_teams", "namespaces", on_delete: :cascade
  add_foreign_key "ci_triggers", "users", column: "owner_id", name: "fk_e8e10d1964", on_delete: :cascade
  add_foreign_key "issue_metrics", "issues", on_delete: :cascade
  add_foreign_key "label_priorities", "labels", on_delete: :cascade
  add_foreign_key "label_priorities", "projects", on_delete: :cascade
  add_foreign_key "labels", "namespaces", column: "group_id", on_delete: :cascade
  add_foreign_key "lists", "boards"
  add_foreign_key "lists", "labels"
  add_foreign_key "merge_request_metrics", "ci_commits", column: "pipeline_id", on_delete: :cascade
  add_foreign_key "merge_request_metrics", "merge_requests", on_delete: :cascade
  add_foreign_key "merge_requests_closing_issues", "issues", on_delete: :cascade
  add_foreign_key "merge_requests_closing_issues", "merge_requests", on_delete: :cascade
  add_foreign_key "namespace_statistics", "namespaces", on_delete: :cascade
  add_foreign_key "path_locks", "projects"
  add_foreign_key "path_locks", "users"
  add_foreign_key "personal_access_tokens", "users"
  add_foreign_key "project_authorizations", "projects", on_delete: :cascade
  add_foreign_key "project_authorizations", "users", on_delete: :cascade
  add_foreign_key "project_statistics", "projects", on_delete: :cascade
  add_foreign_key "protected_branch_merge_access_levels", "namespaces", column: "group_id"
  add_foreign_key "protected_branch_merge_access_levels", "protected_branches"
  add_foreign_key "protected_branch_merge_access_levels", "users"
  add_foreign_key "protected_branch_push_access_levels", "namespaces", column: "group_id"
  add_foreign_key "protected_branch_push_access_levels", "protected_branches"
  add_foreign_key "protected_branch_push_access_levels", "users"
  add_foreign_key "remote_mirrors", "projects"
  add_foreign_key "subscriptions", "projects", on_delete: :cascade
  add_foreign_key "timelogs", "issues", name: "fk_timelogs_issues_issue_id", on_delete: :cascade
  add_foreign_key "timelogs", "merge_requests", name: "fk_timelogs_merge_requests_merge_request_id", on_delete: :cascade
  add_foreign_key "trending_projects", "projects", on_delete: :cascade
  add_foreign_key "u2f_registrations", "users"
end<|MERGE_RESOLUTION|>--- conflicted
+++ resolved
@@ -11,11 +11,7 @@
 #
 # It's strongly recommended that you check this file into your version control system.
 
-<<<<<<< HEAD
-ActiveRecord::Schema.define(version: 20170306170512) do
-=======
 ActiveRecord::Schema.define(version: 20170308015651) do
->>>>>>> d04a47c4
 
   # These are extensions that must be enabled in order to support this database
   enable_extension "plpgsql"
