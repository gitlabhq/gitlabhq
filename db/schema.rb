# encoding: UTF-8
# This file is auto-generated from the current state of the database. Instead
# of editing this file, please use the migrations feature of Active Record to
# incrementally modify your database, and then regenerate this schema definition.
#
# Note that this schema.rb definition is the authoritative source for your
# database schema. If you need to create the application database on another
# system, you should be using db:schema:load, not running all the migrations
# from scratch. The latter is a flawed and unsustainable approach (the more migrations
# you'll amass, the slower it'll run and the greater likelihood for issues).
#
# It's strongly recommended to check this file into your version control system.

<<<<<<< HEAD
ActiveRecord::Schema.define(:version => 20131022131759) do
=======
ActiveRecord::Schema.define(:version => 20131009115346) do
>>>>>>> 5123d706

  create_table "deploy_keys_projects", :force => true do |t|
    t.integer  "deploy_key_id", :null => false
    t.integer  "project_id",    :null => false
    t.datetime "created_at",    :null => false
    t.datetime "updated_at",    :null => false
  end

  add_index "deploy_keys_projects", ["project_id"], :name => "index_deploy_keys_projects_on_project_id"

  create_table "events", :force => true do |t|
    t.string   "target_type"
    t.integer  "target_id"
    t.string   "title"
    t.text     "data"
    t.integer  "project_id"
    t.datetime "created_at",  :null => false
    t.datetime "updated_at",  :null => false
    t.integer  "action"
    t.integer  "author_id"
  end

  add_index "events", ["action"], :name => "index_events_on_action"
  add_index "events", ["author_id"], :name => "index_events_on_author_id"
  add_index "events", ["created_at"], :name => "index_events_on_created_at"
  add_index "events", ["project_id"], :name => "index_events_on_project_id"
  add_index "events", ["target_id"], :name => "index_events_on_target_id"
  add_index "events", ["target_type"], :name => "index_events_on_target_type"

  create_table "forked_project_links", :force => true do |t|
    t.integer  "forked_to_project_id",   :null => false
    t.integer  "forked_from_project_id", :null => false
    t.datetime "created_at",             :null => false
    t.datetime "updated_at",             :null => false
  end

  add_index "forked_project_links", ["forked_to_project_id"], :name => "index_forked_project_links_on_forked_to_project_id", :unique => true

  create_table "issues", :force => true do |t|
    t.string   "title"
    t.integer  "assignee_id"
    t.integer  "author_id"
    t.integer  "project_id"
    t.datetime "created_at",                  :null => false
    t.datetime "updated_at",                  :null => false
    t.integer  "position",     :default => 0
    t.string   "branch_name"
    t.text     "description"
    t.integer  "milestone_id"
    t.string   "state"
    t.integer  "iid"
  end

  add_index "issues", ["assignee_id"], :name => "index_issues_on_assignee_id"
  add_index "issues", ["author_id"], :name => "index_issues_on_author_id"
  add_index "issues", ["created_at"], :name => "index_issues_on_created_at"
  add_index "issues", ["milestone_id"], :name => "index_issues_on_milestone_id"
  add_index "issues", ["project_id"], :name => "index_issues_on_project_id"
  add_index "issues", ["title"], :name => "index_issues_on_title"

  create_table "keys", :force => true do |t|
    t.integer  "user_id"
    t.datetime "created_at",  :null => false
    t.datetime "updated_at",  :null => false
    t.text     "key"
    t.string   "title"
    t.string   "type"
    t.string   "fingerprint"
  end

  add_index "keys", ["user_id"], :name => "index_keys_on_user_id"

  create_table "merge_requests", :force => true do |t|
    t.string   "target_branch",                           :null => false
    t.string   "source_branch",                           :null => false
    t.integer  "source_project_id",                       :null => false
    t.integer  "author_id"
    t.integer  "assignee_id"
    t.string   "title"
    t.datetime "created_at",                              :null => false
    t.datetime "updated_at",                              :null => false
    t.text     "st_commits",        :limit => 2147483647
    t.text     "st_diffs",          :limit => 2147483647
    t.integer  "milestone_id"
    t.string   "state"
    t.string   "merge_status"
    t.integer  "target_project_id",                       :null => false
    t.integer  "iid"
    t.text     "description"
  end

  add_index "merge_requests", ["assignee_id"], :name => "index_merge_requests_on_assignee_id"
  add_index "merge_requests", ["author_id"], :name => "index_merge_requests_on_author_id"
  add_index "merge_requests", ["created_at"], :name => "index_merge_requests_on_created_at"
  add_index "merge_requests", ["milestone_id"], :name => "index_merge_requests_on_milestone_id"
  add_index "merge_requests", ["source_branch"], :name => "index_merge_requests_on_source_branch"
  add_index "merge_requests", ["source_project_id"], :name => "index_merge_requests_on_project_id"
  add_index "merge_requests", ["target_branch"], :name => "index_merge_requests_on_target_branch"
  add_index "merge_requests", ["title"], :name => "index_merge_requests_on_title"

  create_table "milestones", :force => true do |t|
    t.string   "title",       :null => false
    t.integer  "project_id",  :null => false
    t.text     "description"
    t.date     "due_date"
    t.datetime "created_at",  :null => false
    t.datetime "updated_at",  :null => false
    t.string   "state"
    t.integer  "iid"
  end

  add_index "milestones", ["due_date"], :name => "index_milestones_on_due_date"
  add_index "milestones", ["project_id"], :name => "index_milestones_on_project_id"

  create_table "namespaces", :force => true do |t|
    t.string   "name",                        :null => false
    t.string   "path",                        :null => false
    t.integer  "owner_id"
    t.datetime "created_at",                  :null => false
    t.datetime "updated_at",                  :null => false
    t.string   "type"
    t.string   "description", :default => "", :null => false
  end

  add_index "namespaces", ["name"], :name => "index_namespaces_on_name"
  add_index "namespaces", ["owner_id"], :name => "index_namespaces_on_owner_id"
  add_index "namespaces", ["path"], :name => "index_namespaces_on_path"
  add_index "namespaces", ["type"], :name => "index_namespaces_on_type"

  create_table "notes", :force => true do |t|
    t.text     "note"
    t.string   "noteable_type"
    t.integer  "author_id"
    t.datetime "created_at",                       :null => false
    t.datetime "updated_at",                       :null => false
    t.integer  "project_id"
    t.string   "attachment"
    t.string   "line_code"
    t.string   "commit_id"
    t.integer  "noteable_id"
    t.text     "st_diff"
    t.boolean  "system",        :default => false, :null => false
  end

  add_index "notes", ["author_id"], :name => "index_notes_on_author_id"
  add_index "notes", ["commit_id"], :name => "index_notes_on_commit_id"
  add_index "notes", ["created_at"], :name => "index_notes_on_created_at"
  add_index "notes", ["noteable_id", "noteable_type"], :name => "index_notes_on_noteable_id_and_noteable_type"
  add_index "notes", ["noteable_type"], :name => "index_notes_on_noteable_type"
  add_index "notes", ["project_id", "noteable_type"], :name => "index_notes_on_project_id_and_noteable_type"
  add_index "notes", ["project_id"], :name => "index_notes_on_project_id"

  create_table "projects", :force => true do |t|
    t.string   "name"
    t.string   "path"
    t.text     "description"
    t.datetime "created_at",                                   :null => false
    t.datetime "updated_at",                                   :null => false
    t.integer  "creator_id"
    t.string   "default_branch"
    t.boolean  "issues_enabled",         :default => true,     :null => false
    t.boolean  "wall_enabled",           :default => true,     :null => false
    t.boolean  "merge_requests_enabled", :default => true,     :null => false
    t.boolean  "wiki_enabled",           :default => true,     :null => false
    t.integer  "namespace_id"
    t.boolean  "public",                 :default => false,    :null => false
    t.string   "issues_tracker",         :default => "gitlab", :null => false
    t.string   "issues_tracker_id"
    t.boolean  "snippets_enabled",       :default => true,     :null => false
    t.datetime "last_activity_at"
    t.boolean  "imported",               :default => false,    :null => false
    t.string   "import_url"
  end

  add_index "projects", ["creator_id"], :name => "index_projects_on_owner_id"
  add_index "projects", ["last_activity_at"], :name => "index_projects_on_last_activity_at"
  add_index "projects", ["namespace_id"], :name => "index_projects_on_namespace_id"

  create_table "protected_branches", :force => true do |t|
    t.integer  "project_id", :null => false
    t.string   "name",       :null => false
    t.datetime "created_at", :null => false
    t.datetime "updated_at", :null => false
  end

  add_index "protected_branches", ["project_id"], :name => "index_protected_branches_on_project_id"

  create_table "services", :force => true do |t|
    t.string   "type"
    t.string   "title"
    t.string   "token"
    t.integer  "project_id",                     :null => false
    t.datetime "created_at",                     :null => false
    t.datetime "updated_at",                     :null => false
    t.boolean  "active",      :default => false, :null => false
    t.string   "project_url"
    t.string   "subdomain"
    t.string   "room"
  end

  add_index "services", ["project_id"], :name => "index_services_on_project_id"

  create_table "snippets", :force => true do |t|
    t.string   "title"
    t.text     "content",    :limit => 2147483647
    t.integer  "author_id",                                          :null => false
    t.integer  "project_id"
    t.datetime "created_at",                                         :null => false
    t.datetime "updated_at",                                         :null => false
    t.string   "file_name"
    t.datetime "expires_at"
    t.boolean  "private",                          :default => true, :null => false
    t.string   "type"
  end

  add_index "snippets", ["author_id"], :name => "index_snippets_on_author_id"
  add_index "snippets", ["created_at"], :name => "index_snippets_on_created_at"
  add_index "snippets", ["expires_at"], :name => "index_snippets_on_expires_at"
  add_index "snippets", ["project_id"], :name => "index_snippets_on_project_id"

  create_table "taggings", :force => true do |t|
    t.integer  "tag_id"
    t.integer  "taggable_id"
    t.string   "taggable_type"
    t.integer  "tagger_id"
    t.string   "tagger_type"
    t.string   "context"
    t.datetime "created_at"
  end

  add_index "taggings", ["tag_id"], :name => "index_taggings_on_tag_id"
  add_index "taggings", ["taggable_id", "taggable_type", "context"], :name => "index_taggings_on_taggable_id_and_taggable_type_and_context"

  create_table "tags", :force => true do |t|
    t.string "name"
  end

  create_table "users", :force => true do |t|
    t.string   "email",                  :default => "",    :null => false
    t.string   "encrypted_password",     :default => "",    :null => false
    t.string   "reset_password_token"
    t.datetime "reset_password_sent_at"
    t.datetime "remember_created_at"
    t.integer  "sign_in_count",          :default => 0
    t.datetime "current_sign_in_at"
    t.datetime "last_sign_in_at"
    t.string   "current_sign_in_ip"
    t.string   "last_sign_in_ip"
    t.datetime "created_at",                                :null => false
    t.datetime "updated_at",                                :null => false
    t.string   "name"
    t.boolean  "admin",                  :default => false, :null => false
    t.integer  "projects_limit",         :default => 10
    t.string   "skype",                  :default => "",    :null => false
    t.string   "linkedin",               :default => "",    :null => false
    t.string   "twitter",                :default => "",    :null => false
    t.string   "authentication_token"
    t.integer  "theme_id",               :default => 1,     :null => false
    t.string   "bio"
    t.integer  "failed_attempts",        :default => 0
    t.datetime "locked_at"
    t.string   "extern_uid"
    t.string   "provider"
    t.string   "username"
    t.boolean  "can_create_group",       :default => true,  :null => false
    t.boolean  "can_create_team",        :default => true,  :null => false
    t.string   "state"
    t.integer  "color_scheme_id",        :default => 1,     :null => false
    t.integer  "notification_level",     :default => 1,     :null => false
    t.datetime "password_expires_at"
    t.integer  "created_by_id"
    t.string   "avatar"
    t.string   "confirmation_token"
    t.datetime "confirmed_at"
    t.datetime "confirmation_sent_at"
    t.string   "unconfirmed_email"
  end

  add_index "users", ["admin"], :name => "index_users_on_admin"
  add_index "users", ["authentication_token"], :name => "index_users_on_authentication_token", :unique => true
  add_index "users", ["confirmation_token"], :name => "index_users_on_confirmation_token", :unique => true
  add_index "users", ["email"], :name => "index_users_on_email", :unique => true
  add_index "users", ["extern_uid", "provider"], :name => "index_users_on_extern_uid_and_provider", :unique => true
  add_index "users", ["name"], :name => "index_users_on_name"
  add_index "users", ["reset_password_token"], :name => "index_users_on_reset_password_token", :unique => true
  add_index "users", ["username"], :name => "index_users_on_username"

  create_table "users_groups", :force => true do |t|
    t.integer  "group_access",                      :null => false
    t.integer  "group_id",                          :null => false
    t.integer  "user_id",                           :null => false
    t.datetime "created_at",                        :null => false
    t.datetime "updated_at",                        :null => false
    t.integer  "notification_level", :default => 3, :null => false
  end

  add_index "users_groups", ["user_id"], :name => "index_users_groups_on_user_id"

  create_table "users_projects", :force => true do |t|
    t.integer  "user_id",                           :null => false
    t.integer  "project_id",                        :null => false
    t.datetime "created_at",                        :null => false
    t.datetime "updated_at",                        :null => false
    t.integer  "project_access",     :default => 0, :null => false
    t.integer  "notification_level", :default => 3, :null => false
  end

  add_index "users_projects", ["project_access"], :name => "index_users_projects_on_project_access"
  add_index "users_projects", ["project_id"], :name => "index_users_projects_on_project_id"
  add_index "users_projects", ["user_id"], :name => "index_users_projects_on_user_id"

  create_table "web_hooks", :force => true do |t|
    t.string   "url"
    t.integer  "project_id"
    t.datetime "created_at",                            :null => false
    t.datetime "updated_at",                            :null => false
    t.string   "type",       :default => "ProjectHook"
    t.integer  "service_id"
  end

  add_index "web_hooks", ["project_id"], :name => "index_web_hooks_on_project_id"

end<|MERGE_RESOLUTION|>--- conflicted
+++ resolved
@@ -11,11 +11,7 @@
 #
 # It's strongly recommended to check this file into your version control system.
 
-<<<<<<< HEAD
 ActiveRecord::Schema.define(:version => 20131022131759) do
-=======
-ActiveRecord::Schema.define(:version => 20131009115346) do
->>>>>>> 5123d706
 
   create_table "deploy_keys_projects", :force => true do |t|
     t.integer  "deploy_key_id", :null => false
