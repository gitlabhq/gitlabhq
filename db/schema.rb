# encoding: UTF-8
# This file is auto-generated from the current state of the database. Instead
# of editing this file, please use the migrations feature of Active Record to
# incrementally modify your database, and then regenerate this schema definition.
#
# Note that this schema.rb definition is the authoritative source for your
# database schema. If you need to create the application database on another
# system, you should be using db:schema:load, not running all the migrations
# from scratch. The latter is a flawed and unsustainable approach (the more migrations
# you'll amass, the slower it'll run and the greater likelihood for issues).
#
# It's strongly recommended that you check this file into your version control system.

ActiveRecord::Schema.define(version: 20160516174813) do

  # These are extensions that must be enabled in order to support this database
  enable_extension "plpgsql"
  enable_extension "pg_trgm"

  create_table "abuse_reports", force: :cascade do |t|
    t.integer  "reporter_id"
    t.integer  "user_id"
    t.text     "message"
    t.datetime "created_at"
    t.datetime "updated_at"
  end

  create_table "appearances", force: :cascade do |t|
    t.string   "title"
    t.text     "description"
    t.string   "header_logo"
    t.string   "logo"
    t.datetime "created_at",  null: false
    t.datetime "updated_at",  null: false
  end

  create_table "application_settings", force: :cascade do |t|
    t.integer  "default_projects_limit"
    t.boolean  "signup_enabled"
    t.boolean  "signin_enabled"
    t.boolean  "gravatar_enabled"
    t.text     "sign_in_text"
    t.datetime "created_at"
    t.datetime "updated_at"
    t.string   "home_page_url"
    t.integer  "default_branch_protection",         default: 2
    t.text     "restricted_visibility_levels"
    t.boolean  "version_check_enabled",             default: true
    t.integer  "max_attachment_size",               default: 10,          null: false
    t.integer  "default_project_visibility"
    t.integer  "default_snippet_visibility"
    t.text     "restricted_signup_domains"
    t.boolean  "user_oauth_applications",           default: true
    t.string   "after_sign_out_path"
    t.integer  "session_expire_delay",              default: 10080,       null: false
    t.text     "import_sources"
    t.text     "help_page_text"
    t.string   "admin_notification_email"
    t.boolean  "shared_runners_enabled",            default: true,        null: false
    t.integer  "max_artifacts_size",                default: 100,         null: false
    t.string   "runners_registration_token"
    t.boolean  "require_two_factor_authentication", default: false
    t.integer  "two_factor_grace_period",           default: 48
    t.boolean  "metrics_enabled",                   default: false
    t.string   "metrics_host",                      default: "localhost"
    t.integer  "metrics_pool_size",                 default: 16
    t.integer  "metrics_timeout",                   default: 10
    t.integer  "metrics_method_call_threshold",     default: 10
    t.boolean  "recaptcha_enabled",                 default: false
    t.string   "recaptcha_site_key"
    t.string   "recaptcha_private_key"
    t.integer  "metrics_port",                      default: 8089
    t.boolean  "akismet_enabled",                   default: false
    t.string   "akismet_api_key"
    t.integer  "metrics_sample_interval",           default: 15
    t.boolean  "sentry_enabled",                    default: false
    t.string   "sentry_dsn"
    t.boolean  "email_author_in_body",              default: false
    t.integer  "default_group_visibility"
    t.boolean  "repository_checks_enabled",         default: false
    t.text     "shared_runners_text"
    t.integer  "metrics_packet_size",               default: 1
    t.text     "disabled_oauth_sign_in_sources"
    t.string   "health_check_access_token"
    t.boolean  "send_user_confirmation_email",      default: false
  end

  create_table "audit_events", force: :cascade do |t|
    t.integer  "author_id",   null: false
    t.string   "type",        null: false
    t.integer  "entity_id",   null: false
    t.string   "entity_type", null: false
    t.text     "details"
    t.datetime "created_at"
    t.datetime "updated_at"
  end

  add_index "audit_events", ["author_id"], name: "index_audit_events_on_author_id", using: :btree
  add_index "audit_events", ["entity_id", "entity_type"], name: "index_audit_events_on_entity_id_and_entity_type", using: :btree
  add_index "audit_events", ["type"], name: "index_audit_events_on_type", using: :btree

  create_table "award_emoji", force: :cascade do |t|
    t.string   "name"
    t.integer  "user_id"
    t.integer  "awardable_id"
    t.string   "awardable_type"
    t.datetime "created_at"
    t.datetime "updated_at"
  end

  add_index "award_emoji", ["awardable_id"], name: "index_award_emoji_on_awardable_id", using: :btree
  add_index "award_emoji", ["awardable_type"], name: "index_award_emoji_on_awardable_type", using: :btree
  add_index "award_emoji", ["user_id"], name: "index_award_emoji_on_user_id", using: :btree

  create_table "broadcast_messages", force: :cascade do |t|
    t.text     "message",    null: false
    t.datetime "starts_at"
    t.datetime "ends_at"
    t.datetime "created_at"
    t.datetime "updated_at"
    t.string   "color"
    t.string   "font"
  end

  create_table "ci_application_settings", force: :cascade do |t|
    t.boolean  "all_broken_builds"
    t.boolean  "add_pusher"
    t.datetime "created_at"
    t.datetime "updated_at"
  end

  create_table "ci_builds", force: :cascade do |t|
    t.integer  "project_id"
    t.string   "status"
    t.datetime "finished_at"
    t.text     "trace"
    t.datetime "created_at"
    t.datetime "updated_at"
    t.datetime "started_at"
    t.integer  "runner_id"
    t.float    "coverage"
    t.integer  "commit_id"
    t.text     "commands"
    t.integer  "job_id"
    t.string   "name"
    t.boolean  "deploy",             default: false
    t.text     "options"
    t.boolean  "allow_failure",      default: false, null: false
    t.string   "stage"
    t.integer  "trigger_request_id"
    t.integer  "stage_idx"
    t.boolean  "tag"
    t.string   "ref"
    t.integer  "user_id"
    t.string   "type"
    t.string   "target_url"
    t.string   "description"
    t.text     "artifacts_file"
    t.integer  "gl_project_id"
    t.text     "artifacts_metadata"
    t.integer  "erased_by_id"
    t.datetime "erased_at"
  end

  add_index "ci_builds", ["commit_id", "stage_idx", "created_at"], name: "index_ci_builds_on_commit_id_and_stage_idx_and_created_at", using: :btree
  add_index "ci_builds", ["commit_id", "status", "type"], name: "index_ci_builds_on_commit_id_and_status_and_type", using: :btree
  add_index "ci_builds", ["commit_id", "type", "name", "ref"], name: "index_ci_builds_on_commit_id_and_type_and_name_and_ref", using: :btree
  add_index "ci_builds", ["commit_id", "type", "ref"], name: "index_ci_builds_on_commit_id_and_type_and_ref", using: :btree
  add_index "ci_builds", ["commit_id"], name: "index_ci_builds_on_commit_id", using: :btree
  add_index "ci_builds", ["erased_by_id"], name: "index_ci_builds_on_erased_by_id", using: :btree
  add_index "ci_builds", ["gl_project_id"], name: "index_ci_builds_on_gl_project_id", using: :btree
  add_index "ci_builds", ["project_id", "commit_id"], name: "index_ci_builds_on_project_id_and_commit_id", using: :btree
  add_index "ci_builds", ["project_id"], name: "index_ci_builds_on_project_id", using: :btree
  add_index "ci_builds", ["runner_id"], name: "index_ci_builds_on_runner_id", using: :btree
  add_index "ci_builds", ["status"], name: "index_ci_builds_on_status", using: :btree
  add_index "ci_builds", ["type"], name: "index_ci_builds_on_type", using: :btree

  create_table "ci_commits", force: :cascade do |t|
    t.integer  "project_id"
    t.string   "ref"
    t.string   "sha"
    t.string   "before_sha"
    t.text     "push_data"
    t.datetime "created_at"
    t.datetime "updated_at"
    t.boolean  "tag",           default: false
    t.text     "yaml_errors"
    t.datetime "committed_at"
    t.integer  "gl_project_id"
    t.string   "status"
    t.datetime "started_at"
    t.datetime "finished_at"
    t.integer  "duration"
  end

  add_index "ci_commits", ["gl_project_id", "sha"], name: "index_ci_commits_on_gl_project_id_and_sha", using: :btree
  add_index "ci_commits", ["gl_project_id", "status"], name: "index_ci_commits_on_gl_project_id_and_status", using: :btree
  add_index "ci_commits", ["gl_project_id"], name: "index_ci_commits_on_gl_project_id", using: :btree
  add_index "ci_commits", ["project_id", "committed_at", "id"], name: "index_ci_commits_on_project_id_and_committed_at_and_id", using: :btree
  add_index "ci_commits", ["project_id", "committed_at"], name: "index_ci_commits_on_project_id_and_committed_at", using: :btree
  add_index "ci_commits", ["project_id", "sha"], name: "index_ci_commits_on_project_id_and_sha", using: :btree
  add_index "ci_commits", ["project_id"], name: "index_ci_commits_on_project_id", using: :btree
  add_index "ci_commits", ["sha"], name: "index_ci_commits_on_sha", using: :btree
  add_index "ci_commits", ["status"], name: "index_ci_commits_on_status", using: :btree

  create_table "ci_events", force: :cascade do |t|
    t.integer  "project_id"
    t.integer  "user_id"
    t.integer  "is_admin"
    t.text     "description"
    t.datetime "created_at"
    t.datetime "updated_at"
  end

  add_index "ci_events", ["created_at"], name: "index_ci_events_on_created_at", using: :btree
  add_index "ci_events", ["is_admin"], name: "index_ci_events_on_is_admin", using: :btree
  add_index "ci_events", ["project_id"], name: "index_ci_events_on_project_id", using: :btree

  create_table "ci_jobs", force: :cascade do |t|
    t.integer  "project_id",                          null: false
    t.text     "commands"
    t.boolean  "active",         default: true,       null: false
    t.datetime "created_at"
    t.datetime "updated_at"
    t.string   "name"
    t.boolean  "build_branches", default: true,       null: false
    t.boolean  "build_tags",     default: false,      null: false
    t.string   "job_type",       default: "parallel"
    t.string   "refs"
    t.datetime "deleted_at"
  end

  add_index "ci_jobs", ["deleted_at"], name: "index_ci_jobs_on_deleted_at", using: :btree
  add_index "ci_jobs", ["project_id"], name: "index_ci_jobs_on_project_id", using: :btree

  create_table "ci_projects", force: :cascade do |t|
    t.string   "name"
    t.integer  "timeout",                  default: 3600,  null: false
    t.datetime "created_at"
    t.datetime "updated_at"
    t.string   "token"
    t.string   "default_ref"
    t.string   "path"
    t.boolean  "always_build",             default: false, null: false
    t.integer  "polling_interval"
    t.boolean  "public",                   default: false, null: false
    t.string   "ssh_url_to_repo"
    t.integer  "gitlab_id"
    t.boolean  "allow_git_fetch",          default: true,  null: false
    t.string   "email_recipients",         default: "",    null: false
    t.boolean  "email_add_pusher",         default: true,  null: false
    t.boolean  "email_only_broken_builds", default: true,  null: false
    t.string   "skip_refs"
    t.string   "coverage_regex"
    t.boolean  "shared_runners_enabled",   default: false
    t.text     "generated_yaml_config"
  end

  add_index "ci_projects", ["gitlab_id"], name: "index_ci_projects_on_gitlab_id", using: :btree
  add_index "ci_projects", ["shared_runners_enabled"], name: "index_ci_projects_on_shared_runners_enabled", using: :btree

  create_table "ci_runner_projects", force: :cascade do |t|
    t.integer  "runner_id",     null: false
    t.integer  "project_id"
    t.datetime "created_at"
    t.datetime "updated_at"
    t.integer  "gl_project_id"
  end

  add_index "ci_runner_projects", ["gl_project_id"], name: "index_ci_runner_projects_on_gl_project_id", using: :btree
  add_index "ci_runner_projects", ["runner_id"], name: "index_ci_runner_projects_on_runner_id", using: :btree

  create_table "ci_runners", force: :cascade do |t|
    t.string   "token"
    t.datetime "created_at"
    t.datetime "updated_at"
    t.string   "description"
    t.datetime "contacted_at"
    t.boolean  "active",       default: true,  null: false
    t.boolean  "is_shared",    default: false
    t.string   "name"
    t.string   "version"
    t.string   "revision"
    t.string   "platform"
    t.string   "architecture"
    t.boolean  "run_untagged", default: true,  null: false
  end

  add_index "ci_runners", ["description"], name: "index_ci_runners_on_description_trigram", using: :gin, opclasses: {"description"=>"gin_trgm_ops"}
  add_index "ci_runners", ["token"], name: "index_ci_runners_on_token", using: :btree
  add_index "ci_runners", ["token"], name: "index_ci_runners_on_token_trigram", using: :gin, opclasses: {"token"=>"gin_trgm_ops"}

  create_table "ci_services", force: :cascade do |t|
    t.string   "type"
    t.string   "title"
    t.integer  "project_id",                 null: false
    t.datetime "created_at"
    t.datetime "updated_at"
    t.boolean  "active",     default: false, null: false
    t.text     "properties"
  end

  add_index "ci_services", ["project_id"], name: "index_ci_services_on_project_id", using: :btree

  create_table "ci_sessions", force: :cascade do |t|
    t.string   "session_id", null: false
    t.text     "data"
    t.datetime "created_at"
    t.datetime "updated_at"
  end

  add_index "ci_sessions", ["session_id"], name: "index_ci_sessions_on_session_id", using: :btree
  add_index "ci_sessions", ["updated_at"], name: "index_ci_sessions_on_updated_at", using: :btree

  create_table "ci_taggings", force: :cascade do |t|
    t.integer  "tag_id"
    t.integer  "taggable_id"
    t.string   "taggable_type"
    t.integer  "tagger_id"
    t.string   "tagger_type"
    t.string   "context",       limit: 128
    t.datetime "created_at"
  end

  add_index "ci_taggings", ["tag_id", "taggable_id", "taggable_type", "context", "tagger_id", "tagger_type"], name: "ci_taggings_idx", unique: true, using: :btree
  add_index "ci_taggings", ["taggable_id", "taggable_type", "context"], name: "index_ci_taggings_on_taggable_id_and_taggable_type_and_context", using: :btree

  create_table "ci_tags", force: :cascade do |t|
    t.string  "name"
    t.integer "taggings_count", default: 0
  end

  add_index "ci_tags", ["name"], name: "index_ci_tags_on_name", unique: true, using: :btree

  create_table "ci_trigger_requests", force: :cascade do |t|
    t.integer  "trigger_id", null: false
    t.text     "variables"
    t.datetime "created_at"
    t.datetime "updated_at"
    t.integer  "commit_id"
  end

  create_table "ci_triggers", force: :cascade do |t|
    t.string   "token"
    t.integer  "project_id"
    t.datetime "deleted_at"
    t.datetime "created_at"
    t.datetime "updated_at"
    t.integer  "gl_project_id"
  end

  add_index "ci_triggers", ["deleted_at"], name: "index_ci_triggers_on_deleted_at", using: :btree
  add_index "ci_triggers", ["gl_project_id"], name: "index_ci_triggers_on_gl_project_id", using: :btree

  create_table "ci_variables", force: :cascade do |t|
    t.integer "project_id"
    t.string  "key"
    t.text    "value"
    t.text    "encrypted_value"
    t.string  "encrypted_value_salt"
    t.string  "encrypted_value_iv"
    t.integer "gl_project_id"
  end

  add_index "ci_variables", ["gl_project_id"], name: "index_ci_variables_on_gl_project_id", using: :btree

  create_table "ci_web_hooks", force: :cascade do |t|
    t.string   "url",        null: false
    t.integer  "project_id", null: false
    t.datetime "created_at"
    t.datetime "updated_at"
  end

  create_table "deploy_keys_projects", force: :cascade do |t|
    t.integer  "deploy_key_id", null: false
    t.integer  "project_id",    null: false
    t.datetime "created_at"
    t.datetime "updated_at"
  end

  add_index "deploy_keys_projects", ["project_id"], name: "index_deploy_keys_projects_on_project_id", using: :btree

  create_table "emails", force: :cascade do |t|
    t.integer  "user_id",    null: false
    t.string   "email",      null: false
    t.datetime "created_at"
    t.datetime "updated_at"
  end

  add_index "emails", ["email"], name: "index_emails_on_email", unique: true, using: :btree
  add_index "emails", ["user_id"], name: "index_emails_on_user_id", using: :btree

  create_table "events", force: :cascade do |t|
    t.string   "target_type"
    t.integer  "target_id"
    t.string   "title"
    t.text     "data"
    t.integer  "project_id"
    t.datetime "created_at"
    t.datetime "updated_at"
    t.integer  "action"
    t.integer  "author_id"
  end

  add_index "events", ["action"], name: "index_events_on_action", using: :btree
  add_index "events", ["author_id"], name: "index_events_on_author_id", using: :btree
  add_index "events", ["created_at"], name: "index_events_on_created_at", using: :btree
  add_index "events", ["project_id"], name: "index_events_on_project_id", using: :btree
  add_index "events", ["target_id"], name: "index_events_on_target_id", using: :btree
  add_index "events", ["target_type"], name: "index_events_on_target_type", using: :btree

  create_table "forked_project_links", force: :cascade do |t|
    t.integer  "forked_to_project_id",   null: false
    t.integer  "forked_from_project_id", null: false
    t.datetime "created_at"
    t.datetime "updated_at"
  end

  add_index "forked_project_links", ["forked_to_project_id"], name: "index_forked_project_links_on_forked_to_project_id", unique: true, using: :btree

  create_table "identities", force: :cascade do |t|
    t.string   "extern_uid"
    t.string   "provider"
    t.integer  "user_id"
    t.datetime "created_at"
    t.datetime "updated_at"
  end

  add_index "identities", ["created_at", "id"], name: "index_identities_on_created_at_and_id", using: :btree
  add_index "identities", ["user_id"], name: "index_identities_on_user_id", using: :btree

  create_table "issues", force: :cascade do |t|
    t.string   "title"
    t.integer  "assignee_id"
    t.integer  "author_id"
    t.integer  "project_id"
    t.datetime "created_at"
    t.datetime "updated_at"
    t.integer  "position",      default: 0
    t.string   "branch_name"
    t.text     "description"
    t.integer  "milestone_id"
    t.string   "state"
    t.integer  "iid"
    t.integer  "updated_by_id"
    t.boolean  "confidential",  default: false
    t.datetime "deleted_at"
    t.date     "due_date"
    t.integer  "moved_to_id"
  end

  add_index "issues", ["assignee_id"], name: "index_issues_on_assignee_id", using: :btree
  add_index "issues", ["author_id"], name: "index_issues_on_author_id", using: :btree
  add_index "issues", ["confidential"], name: "index_issues_on_confidential", using: :btree
  add_index "issues", ["created_at", "id"], name: "index_issues_on_created_at_and_id", using: :btree
  add_index "issues", ["created_at"], name: "index_issues_on_created_at", using: :btree
  add_index "issues", ["deleted_at"], name: "index_issues_on_deleted_at", using: :btree
  add_index "issues", ["description"], name: "index_issues_on_description_trigram", using: :gin, opclasses: {"description"=>"gin_trgm_ops"}
  add_index "issues", ["due_date"], name: "index_issues_on_due_date", using: :btree
  add_index "issues", ["milestone_id"], name: "index_issues_on_milestone_id", using: :btree
  add_index "issues", ["project_id", "iid"], name: "index_issues_on_project_id_and_iid", unique: true, using: :btree
  add_index "issues", ["project_id"], name: "index_issues_on_project_id", using: :btree
  add_index "issues", ["state"], name: "index_issues_on_state", using: :btree
  add_index "issues", ["title"], name: "index_issues_on_title", using: :btree
  add_index "issues", ["title"], name: "index_issues_on_title_trigram", using: :gin, opclasses: {"title"=>"gin_trgm_ops"}

  create_table "keys", force: :cascade do |t|
    t.integer  "user_id"
    t.datetime "created_at"
    t.datetime "updated_at"
    t.text     "key"
    t.string   "title"
    t.string   "type"
    t.string   "fingerprint"
    t.boolean  "public",      default: false, null: false
  end

  add_index "keys", ["created_at", "id"], name: "index_keys_on_created_at_and_id", using: :btree
  add_index "keys", ["user_id"], name: "index_keys_on_user_id", using: :btree

  create_table "label_links", force: :cascade do |t|
    t.integer  "label_id"
    t.integer  "target_id"
    t.string   "target_type"
    t.datetime "created_at"
    t.datetime "updated_at"
  end

  add_index "label_links", ["label_id"], name: "index_label_links_on_label_id", using: :btree
  add_index "label_links", ["target_id", "target_type"], name: "index_label_links_on_target_id_and_target_type", using: :btree

  create_table "labels", force: :cascade do |t|
    t.string   "title"
    t.string   "color"
    t.integer  "project_id"
    t.datetime "created_at"
    t.datetime "updated_at"
    t.boolean  "template",    default: false
    t.string   "description"
  end

  add_index "labels", ["project_id"], name: "index_labels_on_project_id", using: :btree

  create_table "lfs_objects", force: :cascade do |t|
    t.string   "oid",                  null: false
    t.integer  "size",       limit: 8, null: false
    t.datetime "created_at"
    t.datetime "updated_at"
    t.string   "file"
  end

  add_index "lfs_objects", ["oid"], name: "index_lfs_objects_on_oid", unique: true, using: :btree

  create_table "lfs_objects_projects", force: :cascade do |t|
    t.integer  "lfs_object_id", null: false
    t.integer  "project_id",    null: false
    t.datetime "created_at"
    t.datetime "updated_at"
  end

  add_index "lfs_objects_projects", ["project_id"], name: "index_lfs_objects_projects_on_project_id", using: :btree

  create_table "members", force: :cascade do |t|
    t.integer  "access_level",       null: false
    t.integer  "source_id",          null: false
    t.string   "source_type",        null: false
    t.integer  "user_id"
    t.integer  "notification_level", null: false
    t.string   "type"
    t.datetime "created_at"
    t.datetime "updated_at"
    t.integer  "created_by_id"
    t.string   "invite_email"
    t.string   "invite_token"
    t.datetime "invite_accepted_at"
  end

  add_index "members", ["access_level"], name: "index_members_on_access_level", using: :btree
  add_index "members", ["created_at", "id"], name: "index_members_on_created_at_and_id", using: :btree
  add_index "members", ["invite_token"], name: "index_members_on_invite_token", unique: true, using: :btree
  add_index "members", ["source_id", "source_type"], name: "index_members_on_source_id_and_source_type", using: :btree
  add_index "members", ["type"], name: "index_members_on_type", using: :btree
  add_index "members", ["user_id"], name: "index_members_on_user_id", using: :btree

  create_table "merge_request_diffs", force: :cascade do |t|
    t.string   "state"
    t.text     "st_commits"
    t.text     "st_diffs"
    t.integer  "merge_request_id", null: false
    t.datetime "created_at"
    t.datetime "updated_at"
    t.string   "base_commit_sha"
    t.string   "real_size"
  end

  add_index "merge_request_diffs", ["merge_request_id"], name: "index_merge_request_diffs_on_merge_request_id", unique: true, using: :btree

  create_table "merge_requests", force: :cascade do |t|
    t.string   "target_branch",                             null: false
    t.string   "source_branch",                             null: false
    t.integer  "source_project_id",                         null: false
    t.integer  "author_id"
    t.integer  "assignee_id"
    t.string   "title"
    t.datetime "created_at"
    t.datetime "updated_at"
    t.integer  "milestone_id"
    t.string   "state"
    t.string   "merge_status"
    t.integer  "target_project_id",                         null: false
    t.integer  "iid"
    t.text     "description"
    t.integer  "position",                  default: 0
    t.datetime "locked_at"
    t.integer  "updated_by_id"
    t.string   "merge_error"
    t.text     "merge_params"
    t.boolean  "merge_when_build_succeeds", default: false, null: false
    t.integer  "merge_user_id"
    t.string   "merge_commit_sha"
    t.datetime "deleted_at"
  end

  add_index "merge_requests", ["assignee_id"], name: "index_merge_requests_on_assignee_id", using: :btree
  add_index "merge_requests", ["author_id"], name: "index_merge_requests_on_author_id", using: :btree
  add_index "merge_requests", ["created_at", "id"], name: "index_merge_requests_on_created_at_and_id", using: :btree
  add_index "merge_requests", ["created_at"], name: "index_merge_requests_on_created_at", using: :btree
  add_index "merge_requests", ["deleted_at"], name: "index_merge_requests_on_deleted_at", using: :btree
  add_index "merge_requests", ["description"], name: "index_merge_requests_on_description_trigram", using: :gin, opclasses: {"description"=>"gin_trgm_ops"}
  add_index "merge_requests", ["milestone_id"], name: "index_merge_requests_on_milestone_id", using: :btree
  add_index "merge_requests", ["source_branch"], name: "index_merge_requests_on_source_branch", using: :btree
  add_index "merge_requests", ["source_project_id"], name: "index_merge_requests_on_source_project_id", using: :btree
  add_index "merge_requests", ["target_branch"], name: "index_merge_requests_on_target_branch", using: :btree
  add_index "merge_requests", ["target_project_id", "iid"], name: "index_merge_requests_on_target_project_id_and_iid", unique: true, using: :btree
  add_index "merge_requests", ["title"], name: "index_merge_requests_on_title", using: :btree
  add_index "merge_requests", ["title"], name: "index_merge_requests_on_title_trigram", using: :gin, opclasses: {"title"=>"gin_trgm_ops"}

  create_table "milestones", force: :cascade do |t|
    t.string   "title",       null: false
    t.integer  "project_id",  null: false
    t.text     "description"
    t.date     "due_date"
    t.datetime "created_at"
    t.datetime "updated_at"
    t.string   "state"
    t.integer  "iid"
  end

  add_index "milestones", ["created_at", "id"], name: "index_milestones_on_created_at_and_id", using: :btree
  add_index "milestones", ["description"], name: "index_milestones_on_description_trigram", using: :gin, opclasses: {"description"=>"gin_trgm_ops"}
  add_index "milestones", ["due_date"], name: "index_milestones_on_due_date", using: :btree
  add_index "milestones", ["project_id", "iid"], name: "index_milestones_on_project_id_and_iid", unique: true, using: :btree
  add_index "milestones", ["project_id"], name: "index_milestones_on_project_id", using: :btree
  add_index "milestones", ["title"], name: "index_milestones_on_title", using: :btree
  add_index "milestones", ["title"], name: "index_milestones_on_title_trigram", using: :gin, opclasses: {"title"=>"gin_trgm_ops"}

  create_table "namespaces", force: :cascade do |t|
    t.string   "name",                                  null: false
    t.string   "path",                                  null: false
    t.integer  "owner_id"
    t.datetime "created_at"
    t.datetime "updated_at"
    t.string   "type"
    t.string   "description",           default: "",    null: false
    t.string   "avatar"
    t.boolean  "share_with_group_lock", default: false
    t.integer  "visibility_level",      default: 20,    null: false
  end

  add_index "namespaces", ["created_at", "id"], name: "index_namespaces_on_created_at_and_id", using: :btree
  add_index "namespaces", ["name"], name: "index_namespaces_on_name", unique: true, using: :btree
  add_index "namespaces", ["name"], name: "index_namespaces_on_name_trigram", using: :gin, opclasses: {"name"=>"gin_trgm_ops"}
  add_index "namespaces", ["owner_id"], name: "index_namespaces_on_owner_id", using: :btree
  add_index "namespaces", ["path"], name: "index_namespaces_on_path", unique: true, using: :btree
  add_index "namespaces", ["path"], name: "index_namespaces_on_path_trigram", using: :gin, opclasses: {"path"=>"gin_trgm_ops"}
  add_index "namespaces", ["type"], name: "index_namespaces_on_type", using: :btree
  add_index "namespaces", ["visibility_level"], name: "index_namespaces_on_visibility_level", using: :btree

  create_table "notes", force: :cascade do |t|
    t.text     "note"
    t.string   "noteable_type"
    t.integer  "author_id"
    t.datetime "created_at"
    t.datetime "updated_at"
    t.integer  "project_id"
    t.string   "attachment"
    t.string   "line_code"
    t.string   "commit_id"
    t.integer  "noteable_id"
    t.boolean  "system",        default: false, null: false
    t.text     "st_diff"
    t.integer  "updated_by_id"
<<<<<<< HEAD
=======
    t.boolean  "is_award",      default: false, null: false
>>>>>>> 318b2245
    t.string   "type"
  end

  add_index "notes", ["author_id"], name: "index_notes_on_author_id", using: :btree
  add_index "notes", ["commit_id"], name: "index_notes_on_commit_id", using: :btree
  add_index "notes", ["created_at", "id"], name: "index_notes_on_created_at_and_id", using: :btree
  add_index "notes", ["created_at"], name: "index_notes_on_created_at", using: :btree
  add_index "notes", ["line_code"], name: "index_notes_on_line_code", using: :btree
  add_index "notes", ["note"], name: "index_notes_on_note_trigram", using: :gin, opclasses: {"note"=>"gin_trgm_ops"}
  add_index "notes", ["noteable_id", "noteable_type"], name: "index_notes_on_noteable_id_and_noteable_type", using: :btree
  add_index "notes", ["noteable_type"], name: "index_notes_on_noteable_type", using: :btree
  add_index "notes", ["project_id", "noteable_type"], name: "index_notes_on_project_id_and_noteable_type", using: :btree
  add_index "notes", ["project_id"], name: "index_notes_on_project_id", using: :btree
  add_index "notes", ["updated_at"], name: "index_notes_on_updated_at", using: :btree

  create_table "notification_settings", force: :cascade do |t|
    t.integer  "user_id",                 null: false
    t.integer  "source_id",               null: false
    t.string   "source_type",             null: false
    t.integer  "level",       default: 0, null: false
    t.datetime "created_at",              null: false
    t.datetime "updated_at",              null: false
  end

  add_index "notification_settings", ["source_id", "source_type"], name: "index_notification_settings_on_source_id_and_source_type", using: :btree
  add_index "notification_settings", ["user_id"], name: "index_notification_settings_on_user_id", using: :btree

  create_table "oauth_access_grants", force: :cascade do |t|
    t.integer  "resource_owner_id", null: false
    t.integer  "application_id",    null: false
    t.string   "token",             null: false
    t.integer  "expires_in",        null: false
    t.text     "redirect_uri",      null: false
    t.datetime "created_at",        null: false
    t.datetime "revoked_at"
    t.string   "scopes"
  end

  add_index "oauth_access_grants", ["token"], name: "index_oauth_access_grants_on_token", unique: true, using: :btree

  create_table "oauth_access_tokens", force: :cascade do |t|
    t.integer  "resource_owner_id"
    t.integer  "application_id"
    t.string   "token",             null: false
    t.string   "refresh_token"
    t.integer  "expires_in"
    t.datetime "revoked_at"
    t.datetime "created_at",        null: false
    t.string   "scopes"
  end

  add_index "oauth_access_tokens", ["refresh_token"], name: "index_oauth_access_tokens_on_refresh_token", unique: true, using: :btree
  add_index "oauth_access_tokens", ["resource_owner_id"], name: "index_oauth_access_tokens_on_resource_owner_id", using: :btree
  add_index "oauth_access_tokens", ["token"], name: "index_oauth_access_tokens_on_token", unique: true, using: :btree

  create_table "oauth_applications", force: :cascade do |t|
    t.string   "name",                      null: false
    t.string   "uid",                       null: false
    t.string   "secret",                    null: false
    t.text     "redirect_uri",              null: false
    t.string   "scopes",       default: "", null: false
    t.datetime "created_at"
    t.datetime "updated_at"
    t.integer  "owner_id"
    t.string   "owner_type"
  end

  add_index "oauth_applications", ["owner_id", "owner_type"], name: "index_oauth_applications_on_owner_id_and_owner_type", using: :btree
  add_index "oauth_applications", ["uid"], name: "index_oauth_applications_on_uid", unique: true, using: :btree

  create_table "project_group_links", force: :cascade do |t|
    t.integer  "project_id",                null: false
    t.integer  "group_id",                  null: false
    t.datetime "created_at"
    t.datetime "updated_at"
    t.integer  "group_access", default: 30, null: false
  end

  create_table "project_import_data", force: :cascade do |t|
    t.integer "project_id"
    t.text    "data"
    t.text    "encrypted_credentials"
    t.string  "encrypted_credentials_iv"
    t.string  "encrypted_credentials_salt"
  end

  create_table "projects", force: :cascade do |t|
    t.string   "name"
    t.string   "path"
    t.text     "description"
    t.datetime "created_at"
    t.datetime "updated_at"
    t.integer  "creator_id"
    t.boolean  "issues_enabled",               default: true,     null: false
    t.boolean  "merge_requests_enabled",       default: true,     null: false
    t.boolean  "wiki_enabled",                 default: true,     null: false
    t.integer  "namespace_id"
    t.string   "issues_tracker",               default: "gitlab", null: false
    t.string   "issues_tracker_id"
    t.boolean  "snippets_enabled",             default: true,     null: false
    t.datetime "last_activity_at"
    t.string   "import_url"
    t.integer  "visibility_level",             default: 0,        null: false
    t.boolean  "archived",                     default: false,    null: false
    t.string   "avatar"
    t.string   "import_status"
    t.float    "repository_size",              default: 0.0
    t.integer  "star_count",                   default: 0,        null: false
    t.string   "import_type"
    t.string   "import_source"
    t.integer  "commit_count",                 default: 0
    t.text     "import_error"
    t.integer  "ci_id"
    t.boolean  "builds_enabled",               default: true,     null: false
    t.boolean  "shared_runners_enabled",       default: true,     null: false
    t.string   "runners_token"
    t.string   "build_coverage_regex"
    t.boolean  "build_allow_git_fetch",        default: true,     null: false
    t.integer  "build_timeout",                default: 3600,     null: false
    t.boolean  "pending_delete",               default: false
    t.boolean  "public_builds",                default: true,     null: false
    t.string   "main_language"
    t.integer  "pushes_since_gc",              default: 0
    t.boolean  "last_repository_check_failed"
    t.datetime "last_repository_check_at"
    t.boolean  "container_registry_enabled"
  end

  add_index "projects", ["builds_enabled", "shared_runners_enabled"], name: "index_projects_on_builds_enabled_and_shared_runners_enabled", using: :btree
  add_index "projects", ["builds_enabled"], name: "index_projects_on_builds_enabled", using: :btree
  add_index "projects", ["ci_id"], name: "index_projects_on_ci_id", using: :btree
  add_index "projects", ["created_at", "id"], name: "index_projects_on_created_at_and_id", using: :btree
  add_index "projects", ["creator_id"], name: "index_projects_on_creator_id", using: :btree
  add_index "projects", ["description"], name: "index_projects_on_description_trigram", using: :gin, opclasses: {"description"=>"gin_trgm_ops"}
  add_index "projects", ["last_activity_at"], name: "index_projects_on_last_activity_at", using: :btree
  add_index "projects", ["last_repository_check_failed"], name: "index_projects_on_last_repository_check_failed", using: :btree
  add_index "projects", ["name"], name: "index_projects_on_name_trigram", using: :gin, opclasses: {"name"=>"gin_trgm_ops"}
  add_index "projects", ["namespace_id"], name: "index_projects_on_namespace_id", using: :btree
  add_index "projects", ["path"], name: "index_projects_on_path", using: :btree
  add_index "projects", ["path"], name: "index_projects_on_path_trigram", using: :gin, opclasses: {"path"=>"gin_trgm_ops"}
  add_index "projects", ["pending_delete"], name: "index_projects_on_pending_delete", using: :btree
  add_index "projects", ["runners_token"], name: "index_projects_on_runners_token", using: :btree
  add_index "projects", ["star_count"], name: "index_projects_on_star_count", using: :btree
  add_index "projects", ["visibility_level"], name: "index_projects_on_visibility_level", using: :btree

  create_table "protected_branches", force: :cascade do |t|
    t.integer  "project_id",                          null: false
    t.string   "name",                                null: false
    t.datetime "created_at"
    t.datetime "updated_at"
    t.boolean  "developers_can_push", default: false, null: false
  end

  add_index "protected_branches", ["project_id"], name: "index_protected_branches_on_project_id", using: :btree

  create_table "releases", force: :cascade do |t|
    t.string   "tag"
    t.text     "description"
    t.integer  "project_id"
    t.datetime "created_at"
    t.datetime "updated_at"
  end

  add_index "releases", ["project_id", "tag"], name: "index_releases_on_project_id_and_tag", using: :btree
  add_index "releases", ["project_id"], name: "index_releases_on_project_id", using: :btree

  create_table "sent_notifications", force: :cascade do |t|
    t.integer "project_id"
    t.integer "noteable_id"
    t.string  "noteable_type"
    t.integer "recipient_id"
    t.string  "commit_id"
    t.string  "reply_key",     null: false
    t.string  "line_code"
  end

  add_index "sent_notifications", ["reply_key"], name: "index_sent_notifications_on_reply_key", unique: true, using: :btree

  create_table "services", force: :cascade do |t|
    t.string   "type"
    t.string   "title"
    t.integer  "project_id"
    t.datetime "created_at"
    t.datetime "updated_at"
    t.boolean  "active",                default: false,    null: false
    t.text     "properties"
    t.boolean  "template",              default: false
    t.boolean  "push_events",           default: true
    t.boolean  "issues_events",         default: true
    t.boolean  "merge_requests_events", default: true
    t.boolean  "tag_push_events",       default: true
    t.boolean  "note_events",           default: true,     null: false
    t.boolean  "build_events",          default: false,    null: false
    t.string   "category",              default: "common", null: false
    t.boolean  "default",               default: false
    t.boolean  "wiki_page_events",      default: true
  end

  add_index "services", ["category"], name: "index_services_on_category", using: :btree
  add_index "services", ["created_at", "id"], name: "index_services_on_created_at_and_id", using: :btree
  add_index "services", ["default"], name: "index_services_on_default", using: :btree
  add_index "services", ["project_id"], name: "index_services_on_project_id", using: :btree
  add_index "services", ["template"], name: "index_services_on_template", using: :btree

  create_table "snippets", force: :cascade do |t|
    t.string   "title"
    t.text     "content"
    t.integer  "author_id",                    null: false
    t.integer  "project_id"
    t.datetime "created_at"
    t.datetime "updated_at"
    t.string   "file_name"
    t.string   "type"
    t.integer  "visibility_level", default: 0, null: false
  end

  add_index "snippets", ["author_id"], name: "index_snippets_on_author_id", using: :btree
  add_index "snippets", ["created_at", "id"], name: "index_snippets_on_created_at_and_id", using: :btree
  add_index "snippets", ["created_at"], name: "index_snippets_on_created_at", using: :btree
  add_index "snippets", ["file_name"], name: "index_snippets_on_file_name_trigram", using: :gin, opclasses: {"file_name"=>"gin_trgm_ops"}
  add_index "snippets", ["project_id"], name: "index_snippets_on_project_id", using: :btree
  add_index "snippets", ["title"], name: "index_snippets_on_title_trigram", using: :gin, opclasses: {"title"=>"gin_trgm_ops"}
  add_index "snippets", ["updated_at"], name: "index_snippets_on_updated_at", using: :btree
  add_index "snippets", ["visibility_level"], name: "index_snippets_on_visibility_level", using: :btree

  create_table "spam_logs", force: :cascade do |t|
    t.integer  "user_id"
    t.string   "source_ip"
    t.string   "user_agent"
    t.boolean  "via_api"
    t.integer  "project_id"
    t.string   "noteable_type"
    t.string   "title"
    t.text     "description"
    t.datetime "created_at",    null: false
    t.datetime "updated_at",    null: false
  end

  create_table "subscriptions", force: :cascade do |t|
    t.integer  "user_id"
    t.integer  "subscribable_id"
    t.string   "subscribable_type"
    t.boolean  "subscribed"
    t.datetime "created_at"
    t.datetime "updated_at"
  end

  add_index "subscriptions", ["subscribable_id", "subscribable_type", "user_id"], name: "subscriptions_user_id_and_ref_fields", unique: true, using: :btree

  create_table "taggings", force: :cascade do |t|
    t.integer  "tag_id"
    t.integer  "taggable_id"
    t.string   "taggable_type"
    t.integer  "tagger_id"
    t.string   "tagger_type"
    t.string   "context"
    t.datetime "created_at"
  end

  add_index "taggings", ["tag_id", "taggable_id", "taggable_type", "context", "tagger_id", "tagger_type"], name: "taggings_idx", unique: true, using: :btree
  add_index "taggings", ["taggable_id", "taggable_type", "context"], name: "index_taggings_on_taggable_id_and_taggable_type_and_context", using: :btree

  create_table "tags", force: :cascade do |t|
    t.string  "name"
    t.integer "taggings_count", default: 0
  end

  add_index "tags", ["name"], name: "index_tags_on_name", unique: true, using: :btree

  create_table "todos", force: :cascade do |t|
    t.integer  "user_id",     null: false
    t.integer  "project_id",  null: false
    t.integer  "target_id"
    t.string   "target_type", null: false
    t.integer  "author_id"
    t.integer  "action",      null: false
    t.string   "state",       null: false
    t.datetime "created_at"
    t.datetime "updated_at"
    t.integer  "note_id"
    t.string   "commit_id"
  end

  add_index "todos", ["author_id"], name: "index_todos_on_author_id", using: :btree
  add_index "todos", ["commit_id"], name: "index_todos_on_commit_id", using: :btree
  add_index "todos", ["note_id"], name: "index_todos_on_note_id", using: :btree
  add_index "todos", ["project_id"], name: "index_todos_on_project_id", using: :btree
  add_index "todos", ["state"], name: "index_todos_on_state", using: :btree
  add_index "todos", ["target_type", "target_id"], name: "index_todos_on_target_type_and_target_id", using: :btree
  add_index "todos", ["user_id"], name: "index_todos_on_user_id", using: :btree

  create_table "users", force: :cascade do |t|
    t.string   "email",                       default: "",    null: false
    t.string   "encrypted_password",          default: "",    null: false
    t.string   "reset_password_token"
    t.datetime "reset_password_sent_at"
    t.datetime "remember_created_at"
    t.integer  "sign_in_count",               default: 0
    t.datetime "current_sign_in_at"
    t.datetime "last_sign_in_at"
    t.string   "current_sign_in_ip"
    t.string   "last_sign_in_ip"
    t.datetime "created_at"
    t.datetime "updated_at"
    t.string   "name"
    t.boolean  "admin",                       default: false, null: false
    t.integer  "projects_limit",              default: 10
    t.string   "skype",                       default: "",    null: false
    t.string   "linkedin",                    default: "",    null: false
    t.string   "twitter",                     default: "",    null: false
    t.string   "authentication_token"
    t.integer  "theme_id",                    default: 1,     null: false
    t.string   "bio"
    t.integer  "failed_attempts",             default: 0
    t.datetime "locked_at"
    t.string   "username"
    t.boolean  "can_create_group",            default: true,  null: false
    t.boolean  "can_create_team",             default: true,  null: false
    t.string   "state"
    t.integer  "color_scheme_id",             default: 1,     null: false
    t.integer  "notification_level",          default: 1,     null: false
    t.datetime "password_expires_at"
    t.integer  "created_by_id"
    t.datetime "last_credential_check_at"
    t.string   "avatar"
    t.string   "confirmation_token"
    t.datetime "confirmed_at"
    t.datetime "confirmation_sent_at"
    t.string   "unconfirmed_email"
    t.boolean  "hide_no_ssh_key",             default: false
    t.string   "website_url",                 default: "",    null: false
    t.string   "notification_email"
    t.boolean  "hide_no_password",            default: false
    t.boolean  "password_automatically_set",  default: false
    t.string   "location"
    t.string   "encrypted_otp_secret"
    t.string   "encrypted_otp_secret_iv"
    t.string   "encrypted_otp_secret_salt"
    t.boolean  "otp_required_for_login",      default: false, null: false
    t.text     "otp_backup_codes"
    t.string   "public_email",                default: "",    null: false
    t.integer  "dashboard",                   default: 0
    t.integer  "project_view",                default: 0
    t.integer  "consumed_timestep"
    t.integer  "layout",                      default: 0
    t.boolean  "hide_project_limit",          default: false
    t.string   "unlock_token"
    t.datetime "otp_grace_period_started_at"
    t.boolean  "ldap_email",                  default: false, null: false
    t.boolean  "external",                    default: false
  end

  add_index "users", ["admin"], name: "index_users_on_admin", using: :btree
  add_index "users", ["authentication_token"], name: "index_users_on_authentication_token", unique: true, using: :btree
  add_index "users", ["confirmation_token"], name: "index_users_on_confirmation_token", unique: true, using: :btree
  add_index "users", ["created_at", "id"], name: "index_users_on_created_at_and_id", using: :btree
  add_index "users", ["current_sign_in_at"], name: "index_users_on_current_sign_in_at", using: :btree
  add_index "users", ["email"], name: "index_users_on_email", unique: true, using: :btree
  add_index "users", ["email"], name: "index_users_on_email_trigram", using: :gin, opclasses: {"email"=>"gin_trgm_ops"}
  add_index "users", ["name"], name: "index_users_on_name", using: :btree
  add_index "users", ["name"], name: "index_users_on_name_trigram", using: :gin, opclasses: {"name"=>"gin_trgm_ops"}
  add_index "users", ["reset_password_token"], name: "index_users_on_reset_password_token", unique: true, using: :btree
  add_index "users", ["username"], name: "index_users_on_username", using: :btree
  add_index "users", ["username"], name: "index_users_on_username_trigram", using: :gin, opclasses: {"username"=>"gin_trgm_ops"}

  create_table "users_star_projects", force: :cascade do |t|
    t.integer  "project_id", null: false
    t.integer  "user_id",    null: false
    t.datetime "created_at"
    t.datetime "updated_at"
  end

  add_index "users_star_projects", ["project_id"], name: "index_users_star_projects_on_project_id", using: :btree
  add_index "users_star_projects", ["user_id", "project_id"], name: "index_users_star_projects_on_user_id_and_project_id", unique: true, using: :btree
  add_index "users_star_projects", ["user_id"], name: "index_users_star_projects_on_user_id", using: :btree

  create_table "web_hooks", force: :cascade do |t|
    t.string   "url",                     limit: 2000
    t.integer  "project_id"
    t.datetime "created_at"
    t.datetime "updated_at"
    t.string   "type",                                 default: "ProjectHook"
    t.integer  "service_id"
    t.boolean  "push_events",                          default: true,          null: false
    t.boolean  "issues_events",                        default: false,         null: false
    t.boolean  "merge_requests_events",                default: false,         null: false
    t.boolean  "tag_push_events",                      default: false
    t.boolean  "note_events",                          default: false,         null: false
    t.boolean  "enable_ssl_verification",              default: true
    t.boolean  "build_events",                         default: false,         null: false
    t.boolean  "wiki_page_events",                     default: false,         null: false
    t.string   "token"
  end

  add_index "web_hooks", ["created_at", "id"], name: "index_web_hooks_on_created_at_and_id", using: :btree
  add_index "web_hooks", ["project_id"], name: "index_web_hooks_on_project_id", using: :btree

end<|MERGE_RESOLUTION|>--- conflicted
+++ resolved
@@ -650,10 +650,6 @@
     t.boolean  "system",        default: false, null: false
     t.text     "st_diff"
     t.integer  "updated_by_id"
-<<<<<<< HEAD
-=======
-    t.boolean  "is_award",      default: false, null: false
->>>>>>> 318b2245
     t.string   "type"
   end
 
