--- conflicted
+++ resolved
@@ -11,16 +11,11 @@
 #
 # It's strongly recommended that you check this file into your version control system.
 
-<<<<<<< HEAD
-ActiveRecord::Schema.define(version: 20141230100055) do
-=======
 ActiveRecord::Schema.define(version: 20150108073740) do
->>>>>>> d531de0b
 
   # These are extensions that must be enabled in order to support this database
   enable_extension "plpgsql"
 
-<<<<<<< HEAD
   create_table "appearances", force: true do |t|
     t.string   "title"
     t.text     "description"
@@ -46,7 +41,6 @@
   add_index "audit_events", ["entity_id", "entity_type"], name: "index_audit_events_on_entity_id_and_entity_type", using: :btree
   add_index "audit_events", ["type"], name: "index_audit_events_on_type", using: :btree
 
-=======
   create_table "application_settings", force: true do |t|
     t.integer  "default_projects_limit"
     t.boolean  "signup_enabled"
@@ -57,7 +51,6 @@
     t.datetime "updated_at"
   end
 
->>>>>>> d531de0b
   create_table "broadcast_messages", force: true do |t|
     t.text     "message",    null: false
     t.datetime "starts_at"
@@ -491,16 +484,10 @@
     t.datetime "confirmed_at"
     t.datetime "confirmation_sent_at"
     t.string   "unconfirmed_email"
-<<<<<<< HEAD
     t.boolean  "hide_no_ssh_key",             default: false
     t.string   "website_url",                 default: "",    null: false
     t.datetime "last_credential_check_at"
     t.datetime "admin_email_unsubscribed_at"
-=======
-    t.boolean  "hide_no_ssh_key",          default: false
-    t.string   "website_url",              default: "",    null: false
-    t.datetime "last_credential_check_at"
->>>>>>> d531de0b
   end
 
   add_index "users", ["admin"], name: "index_users_on_admin", using: :btree
