--- conflicted
+++ resolved
@@ -378,17 +378,12 @@
     t.integer  "visibility_level",              default: 0,        null: false
     t.boolean  "archived",                      default: false,    null: false
     t.string   "import_status"
-<<<<<<< HEAD
-    t.float    "repository_size",        default: 0.0
-    t.integer  "star_count",             default: 0,        null: false
     t.string   "import_type"
     t.string   "import_source"
-=======
     t.float    "repository_size",               default: 0.0
     t.integer  "star_count",                    default: 0,        null: false
     t.text     "merge_requests_template"
     t.boolean  "merge_requests_rebase_enabled", default: false
->>>>>>> 7453e142
   end
 
   add_index "projects", ["creator_id"], name: "index_projects_on_creator_id", using: :btree
@@ -494,11 +489,8 @@
     t.boolean  "hide_no_ssh_key",             default: false
     t.string   "website_url",                 default: "",    null: false
     t.datetime "last_credential_check_at"
-<<<<<<< HEAD
     t.string   "github_access_token"
-=======
     t.datetime "admin_email_unsubscribed_at"
->>>>>>> 7453e142
   end
 
   add_index "users", ["admin"], name: "index_users_on_admin", using: :btree
