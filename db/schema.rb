# encoding: UTF-8
# This file is auto-generated from the current state of the database. Instead
# of editing this file, please use the migrations feature of Active Record to
# incrementally modify your database, and then regenerate this schema definition.
#
# Note that this schema.rb definition is the authoritative source for your
# database schema. If you need to create the application database on another
# system, you should be using db:schema:load, not running all the migrations
# from scratch. The latter is a flawed and unsustainable approach (the more migrations
# you'll amass, the slower it'll run and the greater likelihood for issues).
#
# It's strongly recommended to check this file into your version control system.

<<<<<<< HEAD
ActiveRecord::Schema.define(:version => 20120413135904) do
=======
ActiveRecord::Schema.define(:version => 20120329170745) do
>>>>>>> 3a6694b5

  create_table "events", :force => true do |t|
    t.string   "target_type"
    t.integer  "target_id"
    t.string   "title"
    t.text     "data"
    t.integer  "project_id"
    t.datetime "created_at",  :null => false
    t.datetime "updated_at",  :null => false
    t.integer  "action"
    t.integer  "author_id"
  end

  create_table "issues", :force => true do |t|
    t.string   "title"
    t.integer  "assignee_id"
    t.integer  "author_id"
    t.integer  "project_id"
<<<<<<< HEAD
    t.datetime "created_at",                      :null => false
    t.datetime "updated_at",                      :null => false
    t.boolean  "closed",       :default => false, :null => false
    t.integer  "position",     :default => 0
    t.boolean  "critical",     :default => false, :null => false
=======
    t.datetime "created_at",                     :null => false
    t.datetime "updated_at",                     :null => false
    t.boolean  "closed",      :default => false, :null => false
    t.integer  "position",    :default => 0
    t.boolean  "critical",    :default => false, :null => false
>>>>>>> 3a6694b5
    t.string   "branch_name"
    t.text     "description"
    t.integer  "milestone_id"
  end

  add_index "issues", ["project_id"], :name => "index_issues_on_project_id"

  create_table "keys", :force => true do |t|
    t.integer  "user_id"
    t.datetime "created_at", :null => false
    t.datetime "updated_at", :null => false
    t.text     "key"
    t.string   "title"
    t.string   "identifier"
    t.integer  "project_id"
  end

  create_table "merge_requests", :force => true do |t|
    t.string   "target_branch",                                          :null => false
    t.string   "source_branch",                                          :null => false
    t.integer  "project_id",                                             :null => false
    t.integer  "author_id"
    t.integer  "assignee_id"
    t.string   "title"
<<<<<<< HEAD
    t.boolean  "closed",                              :default => false, :null => false
    t.datetime "created_at",                                             :null => false
    t.datetime "updated_at",                                             :null => false
    t.text     "st_commits",    :limit => 2147483647
    t.text     "st_diffs",      :limit => 2147483647
    t.boolean  "merged",                              :default => false, :null => false
=======
    t.boolean  "closed",        :default => false, :null => false
    t.datetime "created_at",                       :null => false
    t.datetime "updated_at",                       :null => false
    t.text     "st_commits"
    t.text     "st_diffs"
    t.boolean  "merged",        :default => false, :null => false
    t.boolean  "auto_merge",    :default => true,  :null => false
>>>>>>> 3a6694b5
  end

  add_index "merge_requests", ["project_id"], :name => "index_merge_requests_on_project_id"

  create_table "milestones", :force => true do |t|
    t.string   "title",                          :null => false
    t.integer  "project_id",                     :null => false
    t.text     "description"
    t.date     "due_date"
    t.boolean  "closed",      :default => false, :null => false
    t.datetime "created_at",                     :null => false
    t.datetime "updated_at",                     :null => false
  end

  create_table "notes", :force => true do |t|
    t.text     "note"
    t.string   "noteable_id"
    t.string   "noteable_type"
    t.integer  "author_id"
    t.datetime "created_at",    :null => false
    t.datetime "updated_at",    :null => false
    t.integer  "project_id"
    t.string   "attachment"
    t.string   "line_code"
  end

  add_index "notes", ["noteable_id"], :name => "index_notes_on_noteable_id"
  add_index "notes", ["noteable_type"], :name => "index_notes_on_noteable_type"

  create_table "projects", :force => true do |t|
    t.string   "name"
    t.string   "path"
    t.text     "description"
    t.datetime "created_at",                                   :null => false
    t.datetime "updated_at",                                   :null => false
    t.boolean  "private_flag",           :default => true,     :null => false
    t.string   "code"
    t.integer  "owner_id"
    t.string   "default_branch",         :default => "master", :null => false
    t.boolean  "issues_enabled",         :default => true,     :null => false
    t.boolean  "wall_enabled",           :default => true,     :null => false
    t.boolean  "merge_requests_enabled", :default => true,     :null => false
    t.boolean  "wiki_enabled",           :default => true,     :null => false
  end

  create_table "protected_branches", :force => true do |t|
    t.integer  "project_id", :null => false
    t.string   "name",       :null => false
    t.datetime "created_at", :null => false
    t.datetime "updated_at", :null => false
  end

  create_table "snippets", :force => true do |t|
    t.string   "title"
    t.text     "content"
    t.integer  "author_id",  :null => false
    t.integer  "project_id", :null => false
    t.datetime "created_at", :null => false
    t.datetime "updated_at", :null => false
    t.string   "file_name"
    t.datetime "expires_at"
  end

  create_table "taggings", :force => true do |t|
    t.integer  "tag_id"
    t.integer  "taggable_id"
    t.string   "taggable_type"
    t.integer  "tagger_id"
    t.string   "tagger_type"
    t.string   "context"
    t.datetime "created_at"
  end

  add_index "taggings", ["tag_id"], :name => "index_taggings_on_tag_id"
  add_index "taggings", ["taggable_id", "taggable_type", "context"], :name => "index_taggings_on_taggable_id_and_taggable_type_and_context"

  create_table "tags", :force => true do |t|
    t.string "name"
  end

  create_table "users", :force => true do |t|
    t.string   "email",                                 :default => "",    :null => false
    t.string   "encrypted_password",     :limit => 128, :default => "",    :null => false
    t.string   "reset_password_token"
    t.datetime "reset_password_sent_at"
    t.datetime "remember_created_at"
    t.integer  "sign_in_count",                         :default => 0
    t.datetime "current_sign_in_at"
    t.datetime "last_sign_in_at"
    t.string   "current_sign_in_ip"
    t.string   "last_sign_in_ip"
    t.datetime "created_at",                                               :null => false
    t.datetime "updated_at",                                               :null => false
    t.string   "name"
    t.boolean  "admin",                                 :default => false, :null => false
    t.integer  "projects_limit",                        :default => 10
    t.string   "skype",                                 :default => "",    :null => false
    t.string   "linkedin",                              :default => "",    :null => false
    t.string   "twitter",                               :default => "",    :null => false
    t.string   "authentication_token"
    t.boolean  "dark_scheme",                           :default => false, :null => false
    t.integer  "theme_id",                              :default => 1,     :null => false
    t.string   "bio"
    t.boolean  "blocked",                               :default => false, :null => false
  end

  add_index "users", ["email"], :name => "index_users_on_email", :unique => true
  add_index "users", ["reset_password_token"], :name => "index_users_on_reset_password_token", :unique => true

  create_table "users_projects", :force => true do |t|
    t.integer  "user_id",                       :null => false
    t.integer  "project_id",                    :null => false
    t.datetime "created_at",                    :null => false
    t.datetime "updated_at",                    :null => false
    t.integer  "project_access", :default => 0, :null => false
  end

  create_table "web_hooks", :force => true do |t|
    t.string   "url"
    t.integer  "project_id"
    t.datetime "created_at", :null => false
    t.datetime "updated_at", :null => false
  end

  create_table "wikis", :force => true do |t|
    t.string   "title"
    t.text     "content"
    t.integer  "project_id"
    t.datetime "created_at", :null => false
    t.datetime "updated_at", :null => false
    t.string   "slug"
    t.integer  "user_id"
  end

end<|MERGE_RESOLUTION|>--- conflicted
+++ resolved
@@ -11,12 +11,7 @@
 #
 # It's strongly recommended to check this file into your version control system.
 
-<<<<<<< HEAD
-ActiveRecord::Schema.define(:version => 20120413135904) do
-=======
 ActiveRecord::Schema.define(:version => 20120329170745) do
->>>>>>> 3a6694b5
-
   create_table "events", :force => true do |t|
     t.string   "target_type"
     t.integer  "target_id"
@@ -34,19 +29,11 @@
     t.integer  "assignee_id"
     t.integer  "author_id"
     t.integer  "project_id"
-<<<<<<< HEAD
     t.datetime "created_at",                      :null => false
     t.datetime "updated_at",                      :null => false
     t.boolean  "closed",       :default => false, :null => false
     t.integer  "position",     :default => 0
     t.boolean  "critical",     :default => false, :null => false
-=======
-    t.datetime "created_at",                     :null => false
-    t.datetime "updated_at",                     :null => false
-    t.boolean  "closed",      :default => false, :null => false
-    t.integer  "position",    :default => 0
-    t.boolean  "critical",    :default => false, :null => false
->>>>>>> 3a6694b5
     t.string   "branch_name"
     t.text     "description"
     t.integer  "milestone_id"
@@ -71,22 +58,13 @@
     t.integer  "author_id"
     t.integer  "assignee_id"
     t.string   "title"
-<<<<<<< HEAD
     t.boolean  "closed",                              :default => false, :null => false
     t.datetime "created_at",                                             :null => false
     t.datetime "updated_at",                                             :null => false
     t.text     "st_commits",    :limit => 2147483647
     t.text     "st_diffs",      :limit => 2147483647
     t.boolean  "merged",                              :default => false, :null => false
-=======
-    t.boolean  "closed",        :default => false, :null => false
-    t.datetime "created_at",                       :null => false
-    t.datetime "updated_at",                       :null => false
-    t.text     "st_commits"
-    t.text     "st_diffs"
-    t.boolean  "merged",        :default => false, :null => false
     t.boolean  "auto_merge",    :default => true,  :null => false
->>>>>>> 3a6694b5
   end
 
   add_index "merge_requests", ["project_id"], :name => "index_merge_requests_on_project_id"
