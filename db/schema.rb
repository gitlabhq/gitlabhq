# encoding: UTF-8
# This file is auto-generated from the current state of the database. Instead
# of editing this file, please use the migrations feature of Active Record to
# incrementally modify your database, and then regenerate this schema definition.
#
# Note that this schema.rb definition is the authoritative source for your
# database schema. If you need to create the application database on another
# system, you should be using db:schema:load, not running all the migrations
# from scratch. The latter is a flawed and unsustainable approach (the more migrations
# you'll amass, the slower it'll run and the greater likelihood for issues).
#
# It's strongly recommended that you check this file into your version control system.

ActiveRecord::Schema.define(version: 20171031100710) do

  # These are extensions that must be enabled in order to support this database
  enable_extension "plpgsql"
  enable_extension "pg_trgm"

  create_table "abuse_reports", force: :cascade do |t|
    t.integer "reporter_id"
    t.integer "user_id"
    t.text "message"
    t.datetime "created_at"
    t.datetime "updated_at"
    t.text "message_html"
    t.integer "cached_markdown_version"
  end

  create_table "appearances", force: :cascade do |t|
    t.string "title", null: false
    t.text "description", null: false
    t.string "header_logo"
    t.string "logo"
    t.datetime_with_timezone "created_at", null: false
    t.datetime_with_timezone "updated_at", null: false
    t.text "description_html"
    t.integer "cached_markdown_version"
  end

  create_table "application_settings", force: :cascade do |t|
    t.integer "default_projects_limit"
    t.boolean "signup_enabled"
    t.boolean "gravatar_enabled"
    t.text "sign_in_text"
    t.datetime "created_at"
    t.datetime "updated_at"
    t.string "home_page_url"
    t.integer "default_branch_protection", default: 2
    t.text "restricted_visibility_levels"
    t.boolean "version_check_enabled", default: true
    t.integer "max_attachment_size", default: 10, null: false
    t.integer "default_project_visibility"
    t.integer "default_snippet_visibility"
    t.text "domain_whitelist"
    t.boolean "user_oauth_applications", default: true
    t.string "after_sign_out_path"
    t.integer "session_expire_delay", default: 10080, null: false
    t.text "import_sources"
    t.text "help_page_text"
    t.string "admin_notification_email"
    t.boolean "shared_runners_enabled", default: true, null: false
    t.integer "max_artifacts_size", default: 100, null: false
    t.string "runners_registration_token"
    t.integer "max_pages_size", default: 100, null: false
    t.boolean "require_two_factor_authentication", default: false
    t.integer "two_factor_grace_period", default: 48
    t.boolean "metrics_enabled", default: false
    t.string "metrics_host", default: "localhost"
    t.integer "metrics_pool_size", default: 16
    t.integer "metrics_timeout", default: 10
    t.integer "metrics_method_call_threshold", default: 10
    t.boolean "recaptcha_enabled", default: false
    t.string "recaptcha_site_key"
    t.string "recaptcha_private_key"
    t.integer "metrics_port", default: 8089
    t.boolean "akismet_enabled", default: false
    t.string "akismet_api_key"
    t.integer "metrics_sample_interval", default: 15
    t.boolean "sentry_enabled", default: false
    t.string "sentry_dsn"
    t.boolean "email_author_in_body", default: false
    t.integer "default_group_visibility"
    t.boolean "repository_checks_enabled", default: false
    t.text "shared_runners_text"
    t.integer "metrics_packet_size", default: 1
    t.text "disabled_oauth_sign_in_sources"
    t.string "health_check_access_token"
    t.boolean "send_user_confirmation_email", default: false
    t.integer "container_registry_token_expire_delay", default: 5
    t.text "after_sign_up_text"
    t.boolean "user_default_external", default: false, null: false
    t.string "repository_storages", default: "default"
    t.string "enabled_git_access_protocol"
    t.boolean "domain_blacklist_enabled", default: false
    t.text "domain_blacklist"
    t.boolean "usage_ping_enabled", default: true, null: false
    t.boolean "koding_enabled"
    t.string "koding_url"
    t.text "sign_in_text_html"
    t.text "help_page_text_html"
    t.text "shared_runners_text_html"
    t.text "after_sign_up_text_html"
    t.integer "rsa_key_restriction", default: 0, null: false
    t.integer "dsa_key_restriction", default: 0, null: false
    t.integer "ecdsa_key_restriction", default: 0, null: false
    t.integer "ed25519_key_restriction", default: 0, null: false
    t.boolean "housekeeping_enabled", default: true, null: false
    t.boolean "housekeeping_bitmaps_enabled", default: true, null: false
    t.integer "housekeeping_incremental_repack_period", default: 10, null: false
    t.integer "housekeeping_full_repack_period", default: 50, null: false
    t.integer "housekeeping_gc_period", default: 200, null: false
    t.boolean "sidekiq_throttling_enabled", default: false
    t.string "sidekiq_throttling_queues"
    t.decimal "sidekiq_throttling_factor"
    t.boolean "html_emails_enabled", default: true
    t.string "plantuml_url"
    t.boolean "plantuml_enabled"
    t.integer "terminal_max_session_time", default: 0, null: false
    t.integer "unique_ips_limit_per_user"
    t.integer "unique_ips_limit_time_window"
    t.boolean "unique_ips_limit_enabled", default: false, null: false
    t.string "default_artifacts_expire_in", default: "0", null: false
    t.string "uuid"
    t.decimal "polling_interval_multiplier", default: 1.0, null: false
    t.integer "cached_markdown_version"
    t.boolean "clientside_sentry_enabled", default: false, null: false
    t.string "clientside_sentry_dsn"
    t.boolean "prometheus_metrics_enabled", default: false, null: false
    t.boolean "help_page_hide_commercial_content", default: false
    t.string "help_page_support_url"
    t.boolean "password_authentication_enabled"
    t.integer "performance_bar_allowed_group_id"
    t.boolean "hashed_storage_enabled", default: false, null: false
    t.boolean "project_export_enabled", default: true, null: false
    t.boolean "auto_devops_enabled", default: false, null: false
    t.integer "circuitbreaker_failure_count_threshold", default: 160
    t.integer "circuitbreaker_failure_wait_time", default: 30
    t.integer "circuitbreaker_failure_reset_time", default: 1800
    t.integer "circuitbreaker_storage_timeout", default: 30
    t.integer "circuitbreaker_access_retries", default: 3
    t.integer "circuitbreaker_backoff_threshold", default: 80
  end

  create_table "audit_events", force: :cascade do |t|
    t.integer "author_id", null: false
    t.string "type", null: false
    t.integer "entity_id", null: false
    t.string "entity_type", null: false
    t.text "details"
    t.datetime "created_at"
    t.datetime "updated_at"
  end

  add_index "audit_events", ["entity_id", "entity_type"], name: "index_audit_events_on_entity_id_and_entity_type", using: :btree

  create_table "award_emoji", force: :cascade do |t|
    t.string "name"
    t.integer "user_id"
    t.integer "awardable_id"
    t.string "awardable_type"
    t.datetime "created_at"
    t.datetime "updated_at"
  end

  add_index "award_emoji", ["awardable_type", "awardable_id"], name: "index_award_emoji_on_awardable_type_and_awardable_id", using: :btree
  add_index "award_emoji", ["user_id", "name"], name: "index_award_emoji_on_user_id_and_name", using: :btree

  create_table "boards", force: :cascade do |t|
    t.integer "project_id", null: false
    t.datetime "created_at", null: false
    t.datetime "updated_at", null: false
  end

  add_index "boards", ["project_id"], name: "index_boards_on_project_id", using: :btree

  create_table "broadcast_messages", force: :cascade do |t|
    t.text "message", null: false
    t.datetime "starts_at", null: false
    t.datetime "ends_at", null: false
    t.datetime "created_at", null: false
    t.datetime "updated_at", null: false
    t.string "color"
    t.string "font"
    t.text "message_html", null: false
    t.integer "cached_markdown_version"
  end

  add_index "broadcast_messages", ["starts_at", "ends_at", "id"], name: "index_broadcast_messages_on_starts_at_and_ends_at_and_id", using: :btree

  create_table "chat_names", force: :cascade do |t|
    t.integer "user_id", null: false
    t.integer "service_id", null: false
    t.string "team_id", null: false
    t.string "team_domain"
    t.string "chat_id", null: false
    t.string "chat_name"
    t.datetime "last_used_at"
    t.datetime "created_at", null: false
    t.datetime "updated_at", null: false
  end

  add_index "chat_names", ["service_id", "team_id", "chat_id"], name: "index_chat_names_on_service_id_and_team_id_and_chat_id", unique: true, using: :btree
  add_index "chat_names", ["user_id", "service_id"], name: "index_chat_names_on_user_id_and_service_id", unique: true, using: :btree

  create_table "chat_teams", force: :cascade do |t|
    t.integer "namespace_id", null: false
    t.string "team_id"
    t.string "name"
    t.datetime "created_at", null: false
    t.datetime "updated_at", null: false
  end

  add_index "chat_teams", ["namespace_id"], name: "index_chat_teams_on_namespace_id", unique: true, using: :btree

  create_table "ci_build_trace_section_names", force: :cascade do |t|
    t.integer "project_id", null: false
    t.string "name", null: false
  end

  add_index "ci_build_trace_section_names", ["project_id", "name"], name: "index_ci_build_trace_section_names_on_project_id_and_name", unique: true, using: :btree

  create_table "ci_build_trace_sections", force: :cascade do |t|
    t.integer "project_id", null: false
    t.datetime_with_timezone "date_start", null: false
    t.datetime_with_timezone "date_end", null: false
    t.integer "byte_start", limit: 8, null: false
    t.integer "byte_end", limit: 8, null: false
    t.integer "build_id", null: false
    t.integer "section_name_id", null: false
  end

  add_index "ci_build_trace_sections", ["build_id", "section_name_id"], name: "index_ci_build_trace_sections_on_build_id_and_section_name_id", unique: true, using: :btree
  add_index "ci_build_trace_sections", ["project_id"], name: "index_ci_build_trace_sections_on_project_id", using: :btree

  create_table "ci_builds", force: :cascade do |t|
    t.string "status"
    t.datetime "finished_at"
    t.text "trace"
    t.datetime "created_at"
    t.datetime "updated_at"
    t.datetime "started_at"
    t.integer "runner_id"
    t.float "coverage"
    t.integer "commit_id"
    t.text "commands"
    t.string "name"
    t.text "options"
    t.boolean "allow_failure", default: false, null: false
    t.string "stage"
    t.integer "trigger_request_id"
    t.integer "stage_idx"
    t.boolean "tag"
    t.string "ref"
    t.integer "user_id"
    t.string "type"
    t.string "target_url"
    t.string "description"
    t.text "artifacts_file"
    t.integer "project_id"
    t.text "artifacts_metadata"
    t.integer "erased_by_id"
    t.datetime "erased_at"
    t.datetime "artifacts_expire_at"
    t.string "environment"
    t.integer "artifacts_size", limit: 8
    t.string "when"
    t.text "yaml_variables"
    t.datetime "queued_at"
    t.string "token"
    t.integer "lock_version"
    t.string "coverage_regex"
    t.integer "auto_canceled_by_id"
    t.boolean "retried"
    t.integer "stage_id"
    t.boolean "protected"
    t.integer "failure_reason"
  end

  add_index "ci_builds", ["auto_canceled_by_id"], name: "index_ci_builds_on_auto_canceled_by_id", using: :btree
  add_index "ci_builds", ["commit_id", "stage_idx", "created_at"], name: "index_ci_builds_on_commit_id_and_stage_idx_and_created_at", using: :btree
  add_index "ci_builds", ["commit_id", "status", "type"], name: "index_ci_builds_on_commit_id_and_status_and_type", using: :btree
  add_index "ci_builds", ["commit_id", "type", "name", "ref"], name: "index_ci_builds_on_commit_id_and_type_and_name_and_ref", using: :btree
  add_index "ci_builds", ["commit_id", "type", "ref"], name: "index_ci_builds_on_commit_id_and_type_and_ref", using: :btree
  add_index "ci_builds", ["project_id", "id"], name: "index_ci_builds_on_project_id_and_id", using: :btree
  add_index "ci_builds", ["protected"], name: "index_ci_builds_on_protected", using: :btree
  add_index "ci_builds", ["runner_id"], name: "index_ci_builds_on_runner_id", using: :btree
  add_index "ci_builds", ["stage_id"], name: "index_ci_builds_on_stage_id", using: :btree
  add_index "ci_builds", ["status", "type", "runner_id"], name: "index_ci_builds_on_status_and_type_and_runner_id", using: :btree
  add_index "ci_builds", ["status"], name: "index_ci_builds_on_status", using: :btree
  add_index "ci_builds", ["token"], name: "index_ci_builds_on_token", unique: true, using: :btree
  add_index "ci_builds", ["updated_at"], name: "index_ci_builds_on_updated_at", using: :btree
  add_index "ci_builds", ["user_id"], name: "index_ci_builds_on_user_id", using: :btree

  create_table "ci_group_variables", force: :cascade do |t|
    t.string "key", null: false
    t.text "value"
    t.text "encrypted_value"
    t.string "encrypted_value_salt"
    t.string "encrypted_value_iv"
    t.integer "group_id", null: false
    t.boolean "protected", default: false, null: false
    t.datetime_with_timezone "created_at", null: false
    t.datetime_with_timezone "updated_at", null: false
  end

  add_index "ci_group_variables", ["group_id", "key"], name: "index_ci_group_variables_on_group_id_and_key", unique: true, using: :btree

  create_table "ci_pipeline_schedule_variables", force: :cascade do |t|
    t.string "key", null: false
    t.text "value"
    t.text "encrypted_value"
    t.string "encrypted_value_salt"
    t.string "encrypted_value_iv"
    t.integer "pipeline_schedule_id", null: false
    t.datetime_with_timezone "created_at"
    t.datetime_with_timezone "updated_at"
  end

  add_index "ci_pipeline_schedule_variables", ["pipeline_schedule_id", "key"], name: "index_ci_pipeline_schedule_variables_on_schedule_id_and_key", unique: true, using: :btree

  create_table "ci_pipeline_schedules", force: :cascade do |t|
    t.string "description"
    t.string "ref"
    t.string "cron"
    t.string "cron_timezone"
    t.datetime "next_run_at"
    t.integer "project_id"
    t.integer "owner_id"
    t.boolean "active", default: true
    t.datetime "deleted_at"
    t.datetime "created_at"
    t.datetime "updated_at"
  end

  add_index "ci_pipeline_schedules", ["next_run_at", "active"], name: "index_ci_pipeline_schedules_on_next_run_at_and_active", using: :btree
  add_index "ci_pipeline_schedules", ["project_id"], name: "index_ci_pipeline_schedules_on_project_id", using: :btree

  create_table "ci_pipeline_variables", force: :cascade do |t|
    t.string "key", null: false
    t.text "value"
    t.text "encrypted_value"
    t.string "encrypted_value_salt"
    t.string "encrypted_value_iv"
    t.integer "pipeline_id", null: false
  end

  add_index "ci_pipeline_variables", ["pipeline_id", "key"], name: "index_ci_pipeline_variables_on_pipeline_id_and_key", unique: true, using: :btree

  create_table "ci_pipelines", force: :cascade do |t|
    t.string "ref"
    t.string "sha"
    t.string "before_sha"
    t.datetime "created_at"
    t.datetime "updated_at"
    t.boolean "tag", default: false
    t.text "yaml_errors"
    t.datetime "committed_at"
    t.integer "project_id"
    t.string "status"
    t.datetime "started_at"
    t.datetime "finished_at"
    t.integer "duration"
    t.integer "user_id"
    t.integer "lock_version"
    t.integer "auto_canceled_by_id"
    t.integer "pipeline_schedule_id"
    t.integer "source"
    t.integer "config_source"
    t.boolean "protected"
    t.integer "failure_reason"
  end

  add_index "ci_pipelines", ["auto_canceled_by_id"], name: "index_ci_pipelines_on_auto_canceled_by_id", using: :btree
  add_index "ci_pipelines", ["pipeline_schedule_id"], name: "index_ci_pipelines_on_pipeline_schedule_id", using: :btree
  add_index "ci_pipelines", ["project_id", "ref", "status"], name: "index_ci_pipelines_on_project_id_and_ref_and_status", using: :btree
  add_index "ci_pipelines", ["project_id", "sha"], name: "index_ci_pipelines_on_project_id_and_sha", using: :btree
  add_index "ci_pipelines", ["project_id"], name: "index_ci_pipelines_on_project_id", using: :btree
  add_index "ci_pipelines", ["status"], name: "index_ci_pipelines_on_status", using: :btree
  add_index "ci_pipelines", ["user_id"], name: "index_ci_pipelines_on_user_id", using: :btree

  create_table "ci_runner_projects", force: :cascade do |t|
    t.integer "runner_id", null: false
    t.datetime "created_at"
    t.datetime "updated_at"
    t.integer "project_id"
  end

  add_index "ci_runner_projects", ["project_id"], name: "index_ci_runner_projects_on_project_id", using: :btree
  add_index "ci_runner_projects", ["runner_id"], name: "index_ci_runner_projects_on_runner_id", using: :btree

  create_table "ci_runners", force: :cascade do |t|
    t.string "token"
    t.datetime "created_at"
    t.datetime "updated_at"
    t.string "description"
    t.datetime "contacted_at"
    t.boolean "active", default: true, null: false
    t.boolean "is_shared", default: false
    t.string "name"
    t.string "version"
    t.string "revision"
    t.string "platform"
    t.string "architecture"
    t.boolean "run_untagged", default: true, null: false
    t.boolean "locked", default: false, null: false
    t.integer "access_level", default: 0, null: false
  end

  add_index "ci_runners", ["contacted_at"], name: "index_ci_runners_on_contacted_at", using: :btree
  add_index "ci_runners", ["is_shared"], name: "index_ci_runners_on_is_shared", using: :btree
  add_index "ci_runners", ["locked"], name: "index_ci_runners_on_locked", using: :btree
  add_index "ci_runners", ["token"], name: "index_ci_runners_on_token", using: :btree

  create_table "ci_stages", force: :cascade do |t|
    t.integer "project_id"
    t.integer "pipeline_id"
    t.datetime "created_at"
    t.datetime "updated_at"
    t.string "name"
    t.integer "status"
    t.integer "lock_version"
  end

  add_index "ci_stages", ["pipeline_id", "name"], name: "index_ci_stages_on_pipeline_id_and_name", using: :btree
  add_index "ci_stages", ["pipeline_id"], name: "index_ci_stages_on_pipeline_id", using: :btree
  add_index "ci_stages", ["project_id"], name: "index_ci_stages_on_project_id", using: :btree

  create_table "ci_trigger_requests", force: :cascade do |t|
    t.integer "trigger_id", null: false
    t.text "variables"
    t.datetime "created_at"
    t.datetime "updated_at"
    t.integer "commit_id"
  end

  add_index "ci_trigger_requests", ["commit_id"], name: "index_ci_trigger_requests_on_commit_id", using: :btree

  create_table "ci_triggers", force: :cascade do |t|
    t.string "token"
    t.datetime "deleted_at"
    t.datetime "created_at"
    t.datetime "updated_at"
    t.integer "project_id"
    t.integer "owner_id"
    t.string "description"
    t.string "ref"
  end

  add_index "ci_triggers", ["project_id"], name: "index_ci_triggers_on_project_id", using: :btree

  create_table "ci_variables", force: :cascade do |t|
    t.string "key", null: false
    t.text "value"
    t.text "encrypted_value"
    t.string "encrypted_value_salt"
    t.string "encrypted_value_iv"
    t.integer "project_id", null: false
    t.boolean "protected", default: false, null: false
    t.string "environment_scope", default: "*", null: false
  end

  add_index "ci_variables", ["project_id", "key", "environment_scope"], name: "index_ci_variables_on_project_id_and_key_and_environment_scope", unique: true, using: :btree

  create_table "cluster_platforms_kubernetes", force: :cascade do |t|
    t.integer "cluster_id", null: false
<<<<<<< HEAD
    t.string "api_url"
=======
    t.datetime_with_timezone "created_at", null: false
    t.datetime_with_timezone "updated_at", null: false
    t.text "api_url"
>>>>>>> 694cfeb7
    t.text "ca_cert"
    t.string "namespace"
    t.string "username"
    t.text "encrypted_password"
    t.string "encrypted_password_iv"
    t.text "encrypted_token"
    t.string "encrypted_token_iv"
<<<<<<< HEAD
    t.datetime_with_timezone "created_at", null: false
    t.datetime_with_timezone "updated_at", null: false
=======
>>>>>>> 694cfeb7
  end

  add_index "cluster_platforms_kubernetes", ["cluster_id"], name: "index_cluster_platforms_kubernetes_on_cluster_id", unique: true, using: :btree

  create_table "cluster_projects", force: :cascade do |t|
    t.integer "project_id", null: false
    t.integer "cluster_id", null: false
    t.datetime_with_timezone "created_at", null: false
    t.datetime_with_timezone "updated_at", null: false
  end

  add_index "cluster_projects", ["cluster_id"], name: "index_cluster_projects_on_cluster_id", using: :btree
  add_index "cluster_projects", ["project_id"], name: "index_cluster_projects_on_project_id", using: :btree

  create_table "cluster_providers_gcp", force: :cascade do |t|
    t.integer "cluster_id", null: false
    t.integer "status"
<<<<<<< HEAD
    t.text "status_reason"
    t.string "gcp_project_id", null: false
    t.string "zone", null: false
    t.integer "num_nodes", null: false
=======
    t.integer "num_nodes", null: false
    t.datetime_with_timezone "created_at", null: false
    t.datetime_with_timezone "updated_at", null: false
    t.text "status_reason"
    t.string "gcp_project_id", null: false
    t.string "zone", null: false
>>>>>>> 694cfeb7
    t.string "machine_type"
    t.string "operation_id"
    t.string "endpoint"
    t.text "encrypted_access_token"
    t.string "encrypted_access_token_iv"
<<<<<<< HEAD
    t.datetime_with_timezone "created_at", null: false
    t.datetime_with_timezone "updated_at", null: false
=======
>>>>>>> 694cfeb7
  end

  add_index "cluster_providers_gcp", ["cluster_id"], name: "index_cluster_providers_gcp_on_cluster_id", unique: true, using: :btree

  create_table "clusters", force: :cascade do |t|
    t.integer "user_id"
<<<<<<< HEAD
    t.boolean "enabled", default: true
    t.string "name", null: false
=======
>>>>>>> 694cfeb7
    t.integer "provider_type"
    t.integer "platform_type"
    t.datetime_with_timezone "created_at", null: false
    t.datetime_with_timezone "updated_at", null: false
<<<<<<< HEAD
  end

  create_table "clusters_applications_helm", force: :cascade do |t|
    t.integer "cluster_id", null: false
    t.datetime_with_timezone "created_at", null: false
    t.datetime_with_timezone "updated_at", null: false
    t.integer "status", null: false
    t.string "version", null: false
    t.text "status_reason"
  end
=======
    t.boolean "enabled", default: true
    t.string "name", null: false
  end

  add_index "clusters", ["enabled"], name: "index_clusters_on_enabled", using: :btree
  add_index "clusters", ["user_id"], name: "index_clusters_on_user_id", using: :btree
>>>>>>> 694cfeb7

  create_table "container_repositories", force: :cascade do |t|
    t.integer "project_id", null: false
    t.string "name", null: false
    t.datetime "created_at", null: false
    t.datetime "updated_at", null: false
  end

  add_index "container_repositories", ["project_id", "name"], name: "index_container_repositories_on_project_id_and_name", unique: true, using: :btree
  add_index "container_repositories", ["project_id"], name: "index_container_repositories_on_project_id", using: :btree

  create_table "conversational_development_index_metrics", force: :cascade do |t|
    t.float "leader_issues", null: false
    t.float "instance_issues", null: false
    t.float "leader_notes", null: false
    t.float "instance_notes", null: false
    t.float "leader_milestones", null: false
    t.float "instance_milestones", null: false
    t.float "leader_boards", null: false
    t.float "instance_boards", null: false
    t.float "leader_merge_requests", null: false
    t.float "instance_merge_requests", null: false
    t.float "leader_ci_pipelines", null: false
    t.float "instance_ci_pipelines", null: false
    t.float "leader_environments", null: false
    t.float "instance_environments", null: false
    t.float "leader_deployments", null: false
    t.float "instance_deployments", null: false
    t.float "leader_projects_prometheus_active", null: false
    t.float "instance_projects_prometheus_active", null: false
    t.float "leader_service_desk_issues", null: false
    t.float "instance_service_desk_issues", null: false
    t.datetime "created_at", null: false
    t.datetime "updated_at", null: false
    t.float "percentage_boards", default: 0.0, null: false
    t.float "percentage_ci_pipelines", default: 0.0, null: false
    t.float "percentage_deployments", default: 0.0, null: false
    t.float "percentage_environments", default: 0.0, null: false
    t.float "percentage_issues", default: 0.0, null: false
    t.float "percentage_merge_requests", default: 0.0, null: false
    t.float "percentage_milestones", default: 0.0, null: false
    t.float "percentage_notes", default: 0.0, null: false
    t.float "percentage_projects_prometheus_active", default: 0.0, null: false
    t.float "percentage_service_desk_issues", default: 0.0, null: false
  end

  create_table "deploy_keys_projects", force: :cascade do |t|
    t.integer "deploy_key_id", null: false
    t.integer "project_id", null: false
    t.datetime "created_at"
    t.datetime "updated_at"
  end

  add_index "deploy_keys_projects", ["project_id"], name: "index_deploy_keys_projects_on_project_id", using: :btree

  create_table "deployments", force: :cascade do |t|
    t.integer "iid", null: false
    t.integer "project_id", null: false
    t.integer "environment_id", null: false
    t.string "ref", null: false
    t.boolean "tag", null: false
    t.string "sha", null: false
    t.integer "user_id"
    t.integer "deployable_id"
    t.string "deployable_type"
    t.datetime "created_at"
    t.datetime "updated_at"
    t.string "on_stop"
  end

  add_index "deployments", ["created_at"], name: "index_deployments_on_created_at", using: :btree
  add_index "deployments", ["environment_id", "id"], name: "index_deployments_on_environment_id_and_id", using: :btree
  add_index "deployments", ["environment_id", "iid", "project_id"], name: "index_deployments_on_environment_id_and_iid_and_project_id", using: :btree
  add_index "deployments", ["project_id", "iid"], name: "index_deployments_on_project_id_and_iid", unique: true, using: :btree

  create_table "emails", force: :cascade do |t|
    t.integer "user_id", null: false
    t.string "email", null: false
    t.datetime "created_at"
    t.datetime "updated_at"
    t.string "confirmation_token"
    t.datetime "confirmed_at"
    t.datetime "confirmation_sent_at"
  end

  add_index "emails", ["confirmation_token"], name: "index_emails_on_confirmation_token", unique: true, using: :btree
  add_index "emails", ["email"], name: "index_emails_on_email", unique: true, using: :btree
  add_index "emails", ["user_id"], name: "index_emails_on_user_id", using: :btree

  create_table "environments", force: :cascade do |t|
    t.integer "project_id", null: false
    t.string "name", null: false
    t.datetime "created_at"
    t.datetime "updated_at"
    t.string "external_url"
    t.string "environment_type"
    t.string "state", default: "available", null: false
    t.string "slug", null: false
  end

  add_index "environments", ["project_id", "name"], name: "index_environments_on_project_id_and_name", unique: true, using: :btree
  add_index "environments", ["project_id", "slug"], name: "index_environments_on_project_id_and_slug", unique: true, using: :btree

  create_table "events", force: :cascade do |t|
    t.integer "project_id"
    t.integer "author_id", null: false
    t.integer "target_id"
    t.datetime_with_timezone "created_at", null: false
    t.datetime_with_timezone "updated_at", null: false
    t.integer "action", limit: 2, null: false
    t.string "target_type"
  end

  add_index "events", ["action"], name: "index_events_on_action", using: :btree
  add_index "events", ["author_id"], name: "index_events_on_author_id", using: :btree
  add_index "events", ["project_id", "id"], name: "index_events_on_project_id_and_id", using: :btree
  add_index "events", ["target_type", "target_id"], name: "index_events_on_target_type_and_target_id", using: :btree

  create_table "feature_gates", force: :cascade do |t|
    t.string "feature_key", null: false
    t.string "key", null: false
    t.string "value"
    t.datetime "created_at", null: false
    t.datetime "updated_at", null: false
  end

  add_index "feature_gates", ["feature_key", "key", "value"], name: "index_feature_gates_on_feature_key_and_key_and_value", unique: true, using: :btree

  create_table "features", force: :cascade do |t|
    t.string "key", null: false
    t.datetime "created_at", null: false
    t.datetime "updated_at", null: false
  end

  add_index "features", ["key"], name: "index_features_on_key", unique: true, using: :btree

  create_table "fork_network_members", force: :cascade do |t|
    t.integer "fork_network_id", null: false
    t.integer "project_id", null: false
    t.integer "forked_from_project_id"
  end

  add_index "fork_network_members", ["fork_network_id"], name: "index_fork_network_members_on_fork_network_id", using: :btree
  add_index "fork_network_members", ["project_id"], name: "index_fork_network_members_on_project_id", unique: true, using: :btree

  create_table "fork_networks", force: :cascade do |t|
    t.integer "root_project_id"
    t.string "deleted_root_project_name"
  end

  add_index "fork_networks", ["root_project_id"], name: "index_fork_networks_on_root_project_id", unique: true, using: :btree

  create_table "forked_project_links", force: :cascade do |t|
    t.integer "forked_to_project_id", null: false
    t.integer "forked_from_project_id", null: false
    t.datetime "created_at"
    t.datetime "updated_at"
  end

  add_index "forked_project_links", ["forked_to_project_id"], name: "index_forked_project_links_on_forked_to_project_id", unique: true, using: :btree

  create_table "gcp_clusters", force: :cascade do |t|
    t.integer "project_id", null: false
    t.integer "user_id"
    t.integer "service_id"
    t.integer "status"
    t.integer "gcp_cluster_size", null: false
    t.datetime_with_timezone "created_at", null: false
    t.datetime_with_timezone "updated_at", null: false
    t.boolean "enabled", default: true
    t.text "status_reason"
    t.string "project_namespace"
    t.string "endpoint"
    t.text "ca_cert"
    t.text "encrypted_kubernetes_token"
    t.string "encrypted_kubernetes_token_iv"
    t.string "username"
    t.text "encrypted_password"
    t.string "encrypted_password_iv"
    t.string "gcp_project_id", null: false
    t.string "gcp_cluster_zone", null: false
    t.string "gcp_cluster_name", null: false
    t.string "gcp_machine_type"
    t.string "gcp_operation_id"
    t.text "encrypted_gcp_token"
    t.string "encrypted_gcp_token_iv"
  end

  add_index "gcp_clusters", ["project_id"], name: "index_gcp_clusters_on_project_id", unique: true, using: :btree

  create_table "gpg_key_subkeys", force: :cascade do |t|
    t.integer "gpg_key_id", null: false
    t.binary "keyid"
    t.binary "fingerprint"
  end

  add_index "gpg_key_subkeys", ["fingerprint"], name: "index_gpg_key_subkeys_on_fingerprint", unique: true, using: :btree
  add_index "gpg_key_subkeys", ["gpg_key_id"], name: "index_gpg_key_subkeys_on_gpg_key_id", using: :btree
  add_index "gpg_key_subkeys", ["keyid"], name: "index_gpg_key_subkeys_on_keyid", unique: true, using: :btree

  create_table "gpg_keys", force: :cascade do |t|
    t.datetime_with_timezone "created_at", null: false
    t.datetime_with_timezone "updated_at", null: false
    t.integer "user_id"
    t.binary "primary_keyid"
    t.binary "fingerprint"
    t.text "key"
  end

  add_index "gpg_keys", ["fingerprint"], name: "index_gpg_keys_on_fingerprint", unique: true, using: :btree
  add_index "gpg_keys", ["primary_keyid"], name: "index_gpg_keys_on_primary_keyid", unique: true, using: :btree
  add_index "gpg_keys", ["user_id"], name: "index_gpg_keys_on_user_id", using: :btree

  create_table "gpg_signatures", force: :cascade do |t|
    t.datetime_with_timezone "created_at", null: false
    t.datetime_with_timezone "updated_at", null: false
    t.integer "project_id"
    t.integer "gpg_key_id"
    t.binary "commit_sha"
    t.binary "gpg_key_primary_keyid"
    t.text "gpg_key_user_name"
    t.text "gpg_key_user_email"
    t.integer "verification_status", limit: 2, default: 0, null: false
    t.integer "gpg_key_subkey_id"
  end

  add_index "gpg_signatures", ["commit_sha"], name: "index_gpg_signatures_on_commit_sha", unique: true, using: :btree
  add_index "gpg_signatures", ["gpg_key_id"], name: "index_gpg_signatures_on_gpg_key_id", using: :btree
  add_index "gpg_signatures", ["gpg_key_primary_keyid"], name: "index_gpg_signatures_on_gpg_key_primary_keyid", using: :btree
  add_index "gpg_signatures", ["gpg_key_subkey_id"], name: "index_gpg_signatures_on_gpg_key_subkey_id", using: :btree
  add_index "gpg_signatures", ["project_id"], name: "index_gpg_signatures_on_project_id", using: :btree

  create_table "identities", force: :cascade do |t|
    t.string "extern_uid"
    t.string "provider"
    t.integer "user_id"
    t.datetime "created_at"
    t.datetime "updated_at"
  end

  add_index "identities", ["user_id"], name: "index_identities_on_user_id", using: :btree

  create_table "issue_assignees", id: false, force: :cascade do |t|
    t.integer "user_id", null: false
    t.integer "issue_id", null: false
  end

  add_index "issue_assignees", ["issue_id", "user_id"], name: "index_issue_assignees_on_issue_id_and_user_id", unique: true, using: :btree
  add_index "issue_assignees", ["user_id"], name: "index_issue_assignees_on_user_id", using: :btree

  create_table "issue_metrics", force: :cascade do |t|
    t.integer "issue_id", null: false
    t.datetime "first_mentioned_in_commit_at"
    t.datetime "first_associated_with_milestone_at"
    t.datetime "first_added_to_board_at"
    t.datetime "created_at", null: false
    t.datetime "updated_at", null: false
  end

  add_index "issue_metrics", ["issue_id"], name: "index_issue_metrics", using: :btree

  create_table "issues", force: :cascade do |t|
    t.string "title"
    t.integer "assignee_id"
    t.integer "author_id"
    t.integer "project_id"
    t.datetime "created_at"
    t.datetime "updated_at"
    t.string "branch_name"
    t.text "description"
    t.integer "milestone_id"
    t.string "state"
    t.integer "iid"
    t.integer "updated_by_id"
    t.boolean "confidential", default: false
    t.datetime "deleted_at"
    t.date "due_date"
    t.integer "moved_to_id"
    t.integer "lock_version"
    t.text "title_html"
    t.text "description_html"
    t.integer "time_estimate"
    t.integer "relative_position"
    t.datetime "closed_at"
    t.integer "cached_markdown_version"
    t.datetime "last_edited_at"
    t.integer "last_edited_by_id"
    t.boolean "discussion_locked"
  end

  add_index "issues", ["assignee_id"], name: "index_issues_on_assignee_id", using: :btree
  add_index "issues", ["author_id"], name: "index_issues_on_author_id", using: :btree
  add_index "issues", ["confidential"], name: "index_issues_on_confidential", using: :btree
  add_index "issues", ["deleted_at"], name: "index_issues_on_deleted_at", using: :btree
  add_index "issues", ["description"], name: "index_issues_on_description_trigram", using: :gin, opclasses: {"description"=>"gin_trgm_ops"}
  add_index "issues", ["milestone_id"], name: "index_issues_on_milestone_id", using: :btree
  add_index "issues", ["project_id", "created_at", "id", "state"], name: "index_issues_on_project_id_and_created_at_and_id_and_state", using: :btree
  add_index "issues", ["project_id", "due_date", "id", "state"], name: "index_issues_on_project_id_and_due_date_and_id_and_state", using: :btree
  add_index "issues", ["project_id", "iid"], name: "index_issues_on_project_id_and_iid", unique: true, using: :btree
  add_index "issues", ["project_id", "updated_at", "id", "state"], name: "index_issues_on_project_id_and_updated_at_and_id_and_state", using: :btree
  add_index "issues", ["relative_position"], name: "index_issues_on_relative_position", using: :btree
  add_index "issues", ["state"], name: "index_issues_on_state", using: :btree
  add_index "issues", ["title"], name: "index_issues_on_title_trigram", using: :gin, opclasses: {"title"=>"gin_trgm_ops"}

  create_table "keys", force: :cascade do |t|
    t.integer "user_id"
    t.datetime "created_at"
    t.datetime "updated_at"
    t.text "key"
    t.string "title"
    t.string "type"
    t.string "fingerprint"
    t.boolean "public", default: false, null: false
    t.boolean "can_push", default: false, null: false
    t.datetime "last_used_at"
  end

  add_index "keys", ["fingerprint"], name: "index_keys_on_fingerprint", unique: true, using: :btree
  add_index "keys", ["user_id"], name: "index_keys_on_user_id", using: :btree

  create_table "label_links", force: :cascade do |t|
    t.integer "label_id"
    t.integer "target_id"
    t.string "target_type"
    t.datetime "created_at"
    t.datetime "updated_at"
  end

  add_index "label_links", ["label_id"], name: "index_label_links_on_label_id", using: :btree
  add_index "label_links", ["target_id", "target_type"], name: "index_label_links_on_target_id_and_target_type", using: :btree

  create_table "label_priorities", force: :cascade do |t|
    t.integer "project_id", null: false
    t.integer "label_id", null: false
    t.integer "priority", null: false
    t.datetime "created_at", null: false
    t.datetime "updated_at", null: false
  end

  add_index "label_priorities", ["priority"], name: "index_label_priorities_on_priority", using: :btree
  add_index "label_priorities", ["project_id", "label_id"], name: "index_label_priorities_on_project_id_and_label_id", unique: true, using: :btree

  create_table "labels", force: :cascade do |t|
    t.string "title"
    t.string "color"
    t.integer "project_id"
    t.datetime "created_at"
    t.datetime "updated_at"
    t.boolean "template", default: false
    t.string "description"
    t.text "description_html"
    t.string "type"
    t.integer "group_id"
    t.integer "cached_markdown_version"
  end

  add_index "labels", ["group_id", "project_id", "title"], name: "index_labels_on_group_id_and_project_id_and_title", unique: true, using: :btree
  add_index "labels", ["project_id"], name: "index_labels_on_project_id", using: :btree
  add_index "labels", ["template"], name: "index_labels_on_template", where: "template", using: :btree
  add_index "labels", ["title"], name: "index_labels_on_title", using: :btree
  add_index "labels", ["type", "project_id"], name: "index_labels_on_type_and_project_id", using: :btree

  create_table "lfs_objects", force: :cascade do |t|
    t.string "oid", null: false
    t.integer "size", limit: 8, null: false
    t.datetime "created_at"
    t.datetime "updated_at"
    t.string "file"
  end

  add_index "lfs_objects", ["oid"], name: "index_lfs_objects_on_oid", unique: true, using: :btree

  create_table "lfs_objects_projects", force: :cascade do |t|
    t.integer "lfs_object_id", null: false
    t.integer "project_id", null: false
    t.datetime "created_at"
    t.datetime "updated_at"
  end

  add_index "lfs_objects_projects", ["project_id"], name: "index_lfs_objects_projects_on_project_id", using: :btree

  create_table "lists", force: :cascade do |t|
    t.integer "board_id", null: false
    t.integer "label_id"
    t.integer "list_type", default: 1, null: false
    t.integer "position"
    t.datetime "created_at", null: false
    t.datetime "updated_at", null: false
  end

  add_index "lists", ["board_id", "label_id"], name: "index_lists_on_board_id_and_label_id", unique: true, using: :btree
  add_index "lists", ["label_id"], name: "index_lists_on_label_id", using: :btree

  create_table "members", force: :cascade do |t|
    t.integer "access_level", null: false
    t.integer "source_id", null: false
    t.string "source_type", null: false
    t.integer "user_id"
    t.integer "notification_level", null: false
    t.string "type"
    t.datetime "created_at"
    t.datetime "updated_at"
    t.integer "created_by_id"
    t.string "invite_email"
    t.string "invite_token"
    t.datetime "invite_accepted_at"
    t.datetime "requested_at"
    t.date "expires_at"
  end

  add_index "members", ["access_level"], name: "index_members_on_access_level", using: :btree
  add_index "members", ["invite_token"], name: "index_members_on_invite_token", unique: true, using: :btree
  add_index "members", ["requested_at"], name: "index_members_on_requested_at", using: :btree
  add_index "members", ["source_id", "source_type"], name: "index_members_on_source_id_and_source_type", using: :btree
  add_index "members", ["user_id"], name: "index_members_on_user_id", using: :btree

  create_table "merge_request_diff_commits", id: false, force: :cascade do |t|
    t.datetime_with_timezone "authored_date"
    t.datetime_with_timezone "committed_date"
    t.integer "merge_request_diff_id", null: false
    t.integer "relative_order", null: false
    t.binary "sha", null: false
    t.text "author_name"
    t.text "author_email"
    t.text "committer_name"
    t.text "committer_email"
    t.text "message"
  end

  add_index "merge_request_diff_commits", ["merge_request_diff_id", "relative_order"], name: "index_merge_request_diff_commits_on_mr_diff_id_and_order", unique: true, using: :btree

  create_table "merge_request_diff_files", id: false, force: :cascade do |t|
    t.integer "merge_request_diff_id", null: false
    t.integer "relative_order", null: false
    t.boolean "new_file", null: false
    t.boolean "renamed_file", null: false
    t.boolean "deleted_file", null: false
    t.boolean "too_large", null: false
    t.string "a_mode", null: false
    t.string "b_mode", null: false
    t.text "new_path", null: false
    t.text "old_path", null: false
    t.text "diff", null: false
    t.boolean "binary"
  end

  add_index "merge_request_diff_files", ["merge_request_diff_id", "relative_order"], name: "index_merge_request_diff_files_on_mr_diff_id_and_order", unique: true, using: :btree

  create_table "merge_request_diffs", force: :cascade do |t|
    t.string "state"
    t.text "st_commits"
    t.text "st_diffs"
    t.integer "merge_request_id", null: false
    t.datetime "created_at"
    t.datetime "updated_at"
    t.string "base_commit_sha"
    t.string "real_size"
    t.string "head_commit_sha"
    t.string "start_commit_sha"
  end

  add_index "merge_request_diffs", ["merge_request_id"], name: "index_merge_request_diffs_on_merge_request_id", using: :btree

  create_table "merge_request_metrics", force: :cascade do |t|
    t.integer "merge_request_id", null: false
    t.datetime "latest_build_started_at"
    t.datetime "latest_build_finished_at"
    t.datetime "first_deployed_to_production_at"
    t.datetime "merged_at"
    t.datetime "created_at", null: false
    t.datetime "updated_at", null: false
    t.integer "pipeline_id"
  end

  add_index "merge_request_metrics", ["first_deployed_to_production_at"], name: "index_merge_request_metrics_on_first_deployed_to_production_at", using: :btree
  add_index "merge_request_metrics", ["merge_request_id"], name: "index_merge_request_metrics", using: :btree
  add_index "merge_request_metrics", ["pipeline_id"], name: "index_merge_request_metrics_on_pipeline_id", using: :btree

  create_table "merge_requests", force: :cascade do |t|
    t.string "target_branch", null: false
    t.string "source_branch", null: false
    t.integer "source_project_id", null: false
    t.integer "author_id"
    t.integer "assignee_id"
    t.string "title"
    t.datetime "created_at"
    t.datetime "updated_at"
    t.integer "milestone_id"
    t.string "state"
    t.string "merge_status"
    t.integer "target_project_id", null: false
    t.integer "iid"
    t.text "description"
    t.integer "updated_by_id"
    t.text "merge_error"
    t.text "merge_params"
    t.boolean "merge_when_pipeline_succeeds", default: false, null: false
    t.integer "merge_user_id"
    t.string "merge_commit_sha"
    t.datetime "deleted_at"
    t.string "in_progress_merge_commit_sha"
    t.integer "lock_version"
    t.text "title_html"
    t.text "description_html"
    t.integer "time_estimate"
    t.integer "cached_markdown_version"
    t.datetime "last_edited_at"
    t.integer "last_edited_by_id"
    t.integer "head_pipeline_id"
    t.boolean "ref_fetched"
    t.string "merge_jid"
    t.boolean "discussion_locked"
    t.integer "latest_merge_request_diff_id"
  end

  add_index "merge_requests", ["assignee_id"], name: "index_merge_requests_on_assignee_id", using: :btree
  add_index "merge_requests", ["author_id"], name: "index_merge_requests_on_author_id", using: :btree
  add_index "merge_requests", ["created_at"], name: "index_merge_requests_on_created_at", using: :btree
  add_index "merge_requests", ["deleted_at"], name: "index_merge_requests_on_deleted_at", using: :btree
  add_index "merge_requests", ["description"], name: "index_merge_requests_on_description_trigram", using: :gin, opclasses: {"description"=>"gin_trgm_ops"}
  add_index "merge_requests", ["head_pipeline_id"], name: "index_merge_requests_on_head_pipeline_id", using: :btree
  add_index "merge_requests", ["latest_merge_request_diff_id"], name: "index_merge_requests_on_latest_merge_request_diff_id", using: :btree
  add_index "merge_requests", ["milestone_id"], name: "index_merge_requests_on_milestone_id", using: :btree
  add_index "merge_requests", ["source_branch"], name: "index_merge_requests_on_source_branch", using: :btree
  add_index "merge_requests", ["source_project_id", "source_branch"], name: "index_merge_requests_on_source_project_id_and_source_branch", using: :btree
  add_index "merge_requests", ["target_branch"], name: "index_merge_requests_on_target_branch", using: :btree
  add_index "merge_requests", ["target_project_id", "iid"], name: "index_merge_requests_on_target_project_id_and_iid", unique: true, using: :btree
  add_index "merge_requests", ["target_project_id", "merge_commit_sha", "id"], name: "index_merge_requests_on_tp_id_and_merge_commit_sha_and_id", using: :btree
  add_index "merge_requests", ["title"], name: "index_merge_requests_on_title", using: :btree
  add_index "merge_requests", ["title"], name: "index_merge_requests_on_title_trigram", using: :gin, opclasses: {"title"=>"gin_trgm_ops"}

  create_table "merge_requests_closing_issues", force: :cascade do |t|
    t.integer "merge_request_id", null: false
    t.integer "issue_id", null: false
    t.datetime "created_at", null: false
    t.datetime "updated_at", null: false
  end

  add_index "merge_requests_closing_issues", ["issue_id"], name: "index_merge_requests_closing_issues_on_issue_id", using: :btree
  add_index "merge_requests_closing_issues", ["merge_request_id"], name: "index_merge_requests_closing_issues_on_merge_request_id", using: :btree

  create_table "milestones", force: :cascade do |t|
    t.string "title", null: false
    t.integer "project_id"
    t.text "description"
    t.date "due_date"
    t.datetime "created_at"
    t.datetime "updated_at"
    t.string "state"
    t.integer "iid"
    t.text "title_html"
    t.text "description_html"
    t.date "start_date"
    t.integer "cached_markdown_version"
    t.integer "group_id"
  end

  add_index "milestones", ["description"], name: "index_milestones_on_description_trigram", using: :gin, opclasses: {"description"=>"gin_trgm_ops"}
  add_index "milestones", ["due_date"], name: "index_milestones_on_due_date", using: :btree
  add_index "milestones", ["group_id"], name: "index_milestones_on_group_id", using: :btree
  add_index "milestones", ["project_id", "iid"], name: "index_milestones_on_project_id_and_iid", unique: true, using: :btree
  add_index "milestones", ["title"], name: "index_milestones_on_title", using: :btree
  add_index "milestones", ["title"], name: "index_milestones_on_title_trigram", using: :gin, opclasses: {"title"=>"gin_trgm_ops"}

  create_table "namespaces", force: :cascade do |t|
    t.string "name", null: false
    t.string "path", null: false
    t.integer "owner_id"
    t.datetime "created_at"
    t.datetime "updated_at"
    t.string "type"
    t.string "description", default: "", null: false
    t.string "avatar"
    t.boolean "share_with_group_lock", default: false
    t.integer "visibility_level", default: 20, null: false
    t.boolean "request_access_enabled", default: false, null: false
    t.datetime "deleted_at"
    t.text "description_html"
    t.boolean "lfs_enabled"
    t.integer "parent_id"
    t.boolean "require_two_factor_authentication", default: false, null: false
    t.integer "two_factor_grace_period", default: 48, null: false
    t.integer "cached_markdown_version"
  end

  add_index "namespaces", ["created_at"], name: "index_namespaces_on_created_at", using: :btree
  add_index "namespaces", ["deleted_at"], name: "index_namespaces_on_deleted_at", using: :btree
  add_index "namespaces", ["name", "parent_id"], name: "index_namespaces_on_name_and_parent_id", unique: true, using: :btree
  add_index "namespaces", ["name"], name: "index_namespaces_on_name_trigram", using: :gin, opclasses: {"name"=>"gin_trgm_ops"}
  add_index "namespaces", ["owner_id"], name: "index_namespaces_on_owner_id", using: :btree
  add_index "namespaces", ["parent_id", "id"], name: "index_namespaces_on_parent_id_and_id", unique: true, using: :btree
  add_index "namespaces", ["path"], name: "index_namespaces_on_path", using: :btree
  add_index "namespaces", ["path"], name: "index_namespaces_on_path_trigram", using: :gin, opclasses: {"path"=>"gin_trgm_ops"}
  add_index "namespaces", ["require_two_factor_authentication"], name: "index_namespaces_on_require_two_factor_authentication", using: :btree
  add_index "namespaces", ["type"], name: "index_namespaces_on_type", using: :btree

  create_table "notes", force: :cascade do |t|
    t.text "note"
    t.string "noteable_type"
    t.integer "author_id"
    t.datetime "created_at"
    t.datetime "updated_at"
    t.integer "project_id"
    t.string "attachment"
    t.string "line_code"
    t.string "commit_id"
    t.integer "noteable_id"
    t.boolean "system", default: false, null: false
    t.text "st_diff"
    t.integer "updated_by_id"
    t.string "type"
    t.text "position"
    t.text "original_position"
    t.datetime "resolved_at"
    t.integer "resolved_by_id"
    t.string "discussion_id"
    t.text "note_html"
    t.integer "cached_markdown_version"
    t.text "change_position"
    t.boolean "resolved_by_push"
  end

  add_index "notes", ["author_id"], name: "index_notes_on_author_id", using: :btree
  add_index "notes", ["commit_id"], name: "index_notes_on_commit_id", using: :btree
  add_index "notes", ["created_at"], name: "index_notes_on_created_at", using: :btree
  add_index "notes", ["discussion_id"], name: "index_notes_on_discussion_id", using: :btree
  add_index "notes", ["line_code"], name: "index_notes_on_line_code", using: :btree
  add_index "notes", ["note"], name: "index_notes_on_note_trigram", using: :gin, opclasses: {"note"=>"gin_trgm_ops"}
  add_index "notes", ["noteable_id", "noteable_type"], name: "index_notes_on_noteable_id_and_noteable_type", using: :btree
  add_index "notes", ["noteable_type"], name: "index_notes_on_noteable_type", using: :btree
  add_index "notes", ["project_id", "noteable_type"], name: "index_notes_on_project_id_and_noteable_type", using: :btree
  add_index "notes", ["updated_at"], name: "index_notes_on_updated_at", using: :btree

  create_table "notification_settings", force: :cascade do |t|
    t.integer "user_id", null: false
    t.integer "source_id"
    t.string "source_type"
    t.integer "level", default: 0, null: false
    t.datetime "created_at", null: false
    t.datetime "updated_at", null: false
    t.boolean "new_note"
    t.boolean "new_issue"
    t.boolean "reopen_issue"
    t.boolean "close_issue"
    t.boolean "reassign_issue"
    t.boolean "new_merge_request"
    t.boolean "reopen_merge_request"
    t.boolean "close_merge_request"
    t.boolean "reassign_merge_request"
    t.boolean "merge_merge_request"
    t.boolean "failed_pipeline"
    t.boolean "success_pipeline"
  end

  add_index "notification_settings", ["source_id", "source_type"], name: "index_notification_settings_on_source_id_and_source_type", using: :btree
  add_index "notification_settings", ["user_id", "source_id", "source_type"], name: "index_notifications_on_user_id_and_source_id_and_source_type", unique: true, using: :btree
  add_index "notification_settings", ["user_id"], name: "index_notification_settings_on_user_id", using: :btree

  create_table "oauth_access_grants", force: :cascade do |t|
    t.integer "resource_owner_id", null: false
    t.integer "application_id", null: false
    t.string "token", null: false
    t.integer "expires_in", null: false
    t.text "redirect_uri", null: false
    t.datetime "created_at", null: false
    t.datetime "revoked_at"
    t.string "scopes"
  end

  add_index "oauth_access_grants", ["token"], name: "index_oauth_access_grants_on_token", unique: true, using: :btree

  create_table "oauth_access_tokens", force: :cascade do |t|
    t.integer "resource_owner_id"
    t.integer "application_id"
    t.string "token", null: false
    t.string "refresh_token"
    t.integer "expires_in"
    t.datetime "revoked_at"
    t.datetime "created_at", null: false
    t.string "scopes"
  end

  add_index "oauth_access_tokens", ["refresh_token"], name: "index_oauth_access_tokens_on_refresh_token", unique: true, using: :btree
  add_index "oauth_access_tokens", ["resource_owner_id"], name: "index_oauth_access_tokens_on_resource_owner_id", using: :btree
  add_index "oauth_access_tokens", ["token"], name: "index_oauth_access_tokens_on_token", unique: true, using: :btree

  create_table "oauth_applications", force: :cascade do |t|
    t.string "name", null: false
    t.string "uid", null: false
    t.string "secret", null: false
    t.text "redirect_uri", null: false
    t.string "scopes", default: "", null: false
    t.datetime "created_at"
    t.datetime "updated_at"
    t.integer "owner_id"
    t.string "owner_type"
    t.boolean "trusted", default: false, null: false
  end

  add_index "oauth_applications", ["owner_id", "owner_type"], name: "index_oauth_applications_on_owner_id_and_owner_type", using: :btree
  add_index "oauth_applications", ["uid"], name: "index_oauth_applications_on_uid", unique: true, using: :btree

  create_table "oauth_openid_requests", force: :cascade do |t|
    t.integer "access_grant_id", null: false
    t.string "nonce", null: false
  end

  create_table "pages_domains", force: :cascade do |t|
    t.integer "project_id"
    t.text "certificate"
    t.text "encrypted_key"
    t.string "encrypted_key_iv"
    t.string "encrypted_key_salt"
    t.string "domain"
  end

  add_index "pages_domains", ["domain"], name: "index_pages_domains_on_domain", unique: true, using: :btree
  add_index "pages_domains", ["project_id"], name: "index_pages_domains_on_project_id", using: :btree

  create_table "personal_access_tokens", force: :cascade do |t|
    t.integer "user_id", null: false
    t.string "token", null: false
    t.string "name", null: false
    t.boolean "revoked", default: false
    t.date "expires_at"
    t.datetime "created_at", null: false
    t.datetime "updated_at", null: false
    t.string "scopes", default: "--- []\n", null: false
    t.boolean "impersonation", default: false, null: false
  end

  add_index "personal_access_tokens", ["token"], name: "index_personal_access_tokens_on_token", unique: true, using: :btree
  add_index "personal_access_tokens", ["user_id"], name: "index_personal_access_tokens_on_user_id", using: :btree

  create_table "project_authorizations", id: false, force: :cascade do |t|
    t.integer "user_id"
    t.integer "project_id"
    t.integer "access_level"
  end

  add_index "project_authorizations", ["project_id"], name: "index_project_authorizations_on_project_id", using: :btree
  add_index "project_authorizations", ["user_id", "project_id", "access_level"], name: "index_project_authorizations_on_user_id_project_id_access_level", unique: true, using: :btree

  create_table "project_auto_devops", force: :cascade do |t|
    t.integer "project_id", null: false
    t.datetime_with_timezone "created_at", null: false
    t.datetime_with_timezone "updated_at", null: false
    t.boolean "enabled"
    t.string "domain"
  end

  add_index "project_auto_devops", ["project_id"], name: "index_project_auto_devops_on_project_id", unique: true, using: :btree

  create_table "project_features", force: :cascade do |t|
    t.integer "project_id"
    t.integer "merge_requests_access_level"
    t.integer "issues_access_level"
    t.integer "wiki_access_level"
    t.integer "snippets_access_level"
    t.integer "builds_access_level"
    t.datetime "created_at"
    t.datetime "updated_at"
    t.integer "repository_access_level", default: 20, null: false
  end

  add_index "project_features", ["project_id"], name: "index_project_features_on_project_id", using: :btree

  create_table "project_group_links", force: :cascade do |t|
    t.integer "project_id", null: false
    t.integer "group_id", null: false
    t.datetime "created_at"
    t.datetime "updated_at"
    t.integer "group_access", default: 30, null: false
    t.date "expires_at"
  end

  add_index "project_group_links", ["group_id"], name: "index_project_group_links_on_group_id", using: :btree
  add_index "project_group_links", ["project_id"], name: "index_project_group_links_on_project_id", using: :btree

  create_table "project_import_data", force: :cascade do |t|
    t.integer "project_id"
    t.text "data"
    t.text "encrypted_credentials"
    t.string "encrypted_credentials_iv"
    t.string "encrypted_credentials_salt"
  end

  add_index "project_import_data", ["project_id"], name: "index_project_import_data_on_project_id", using: :btree

  create_table "project_statistics", force: :cascade do |t|
    t.integer "project_id", null: false
    t.integer "namespace_id", null: false
    t.integer "commit_count", limit: 8, default: 0, null: false
    t.integer "storage_size", limit: 8, default: 0, null: false
    t.integer "repository_size", limit: 8, default: 0, null: false
    t.integer "lfs_objects_size", limit: 8, default: 0, null: false
    t.integer "build_artifacts_size", limit: 8, default: 0, null: false
  end

  add_index "project_statistics", ["namespace_id"], name: "index_project_statistics_on_namespace_id", using: :btree
  add_index "project_statistics", ["project_id"], name: "index_project_statistics_on_project_id", unique: true, using: :btree

  create_table "projects", force: :cascade do |t|
    t.string "name"
    t.string "path"
    t.text "description"
    t.datetime "created_at"
    t.datetime "updated_at"
    t.integer "creator_id"
    t.integer "namespace_id"
    t.datetime "last_activity_at"
    t.string "import_url"
    t.integer "visibility_level", default: 0, null: false
    t.boolean "archived", default: false, null: false
    t.string "avatar"
    t.string "import_status"
    t.integer "star_count", default: 0, null: false
    t.string "import_type"
    t.string "import_source"
    t.text "import_error"
    t.integer "ci_id"
    t.boolean "shared_runners_enabled", default: true, null: false
    t.string "runners_token"
    t.string "build_coverage_regex"
    t.boolean "build_allow_git_fetch", default: true, null: false
    t.integer "build_timeout", default: 3600, null: false
    t.boolean "pending_delete", default: false
    t.boolean "public_builds", default: true, null: false
    t.boolean "last_repository_check_failed"
    t.datetime "last_repository_check_at"
    t.boolean "container_registry_enabled"
    t.boolean "only_allow_merge_if_pipeline_succeeds", default: false, null: false
    t.boolean "has_external_issue_tracker"
    t.string "repository_storage", default: "default", null: false
    t.boolean "request_access_enabled", default: false, null: false
    t.boolean "has_external_wiki"
    t.string "ci_config_path"
    t.boolean "lfs_enabled"
    t.text "description_html"
    t.boolean "only_allow_merge_if_all_discussions_are_resolved"
    t.boolean "printing_merge_request_link_enabled", default: true, null: false
    t.integer "auto_cancel_pending_pipelines", default: 1, null: false
    t.string "import_jid"
    t.integer "cached_markdown_version"
    t.text "delete_error"
    t.datetime "last_repository_updated_at"
    t.integer "storage_version", limit: 2
    t.boolean "resolve_outdated_diff_discussions"
    t.boolean "repository_read_only"
    t.boolean "merge_requests_ff_only_enabled", default: false
    t.boolean "merge_requests_rebase_enabled", default: false, null: false
  end

  add_index "projects", ["ci_id"], name: "index_projects_on_ci_id", using: :btree
  add_index "projects", ["created_at"], name: "index_projects_on_created_at", using: :btree
  add_index "projects", ["creator_id"], name: "index_projects_on_creator_id", using: :btree
  add_index "projects", ["description"], name: "index_projects_on_description_trigram", using: :gin, opclasses: {"description"=>"gin_trgm_ops"}
  add_index "projects", ["last_activity_at"], name: "index_projects_on_last_activity_at", using: :btree
  add_index "projects", ["last_repository_check_failed"], name: "index_projects_on_last_repository_check_failed", using: :btree
  add_index "projects", ["last_repository_updated_at"], name: "index_projects_on_last_repository_updated_at", using: :btree
  add_index "projects", ["name"], name: "index_projects_on_name_trigram", using: :gin, opclasses: {"name"=>"gin_trgm_ops"}
  add_index "projects", ["namespace_id"], name: "index_projects_on_namespace_id", using: :btree
  add_index "projects", ["path"], name: "index_projects_on_path", using: :btree
  add_index "projects", ["path"], name: "index_projects_on_path_trigram", using: :gin, opclasses: {"path"=>"gin_trgm_ops"}
  add_index "projects", ["pending_delete"], name: "index_projects_on_pending_delete", using: :btree
  add_index "projects", ["repository_storage"], name: "index_projects_on_repository_storage", using: :btree
  add_index "projects", ["runners_token"], name: "index_projects_on_runners_token", using: :btree
  add_index "projects", ["star_count"], name: "index_projects_on_star_count", using: :btree
  add_index "projects", ["visibility_level"], name: "index_projects_on_visibility_level", using: :btree

  create_table "protected_branch_merge_access_levels", force: :cascade do |t|
    t.integer "protected_branch_id", null: false
    t.integer "access_level", default: 40, null: false
    t.datetime "created_at", null: false
    t.datetime "updated_at", null: false
  end

  add_index "protected_branch_merge_access_levels", ["protected_branch_id"], name: "index_protected_branch_merge_access", using: :btree

  create_table "protected_branch_push_access_levels", force: :cascade do |t|
    t.integer "protected_branch_id", null: false
    t.integer "access_level", default: 40, null: false
    t.datetime "created_at", null: false
    t.datetime "updated_at", null: false
  end

  add_index "protected_branch_push_access_levels", ["protected_branch_id"], name: "index_protected_branch_push_access", using: :btree

  create_table "protected_branches", force: :cascade do |t|
    t.integer "project_id", null: false
    t.string "name", null: false
    t.datetime "created_at"
    t.datetime "updated_at"
  end

  add_index "protected_branches", ["project_id"], name: "index_protected_branches_on_project_id", using: :btree

  create_table "protected_tag_create_access_levels", force: :cascade do |t|
    t.integer "protected_tag_id", null: false
    t.integer "access_level", default: 40
    t.integer "user_id"
    t.integer "group_id"
    t.datetime "created_at", null: false
    t.datetime "updated_at", null: false
  end

  add_index "protected_tag_create_access_levels", ["protected_tag_id"], name: "index_protected_tag_create_access", using: :btree
  add_index "protected_tag_create_access_levels", ["user_id"], name: "index_protected_tag_create_access_levels_on_user_id", using: :btree

  create_table "protected_tags", force: :cascade do |t|
    t.integer "project_id", null: false
    t.string "name", null: false
    t.datetime "created_at", null: false
    t.datetime "updated_at", null: false
  end

  add_index "protected_tags", ["project_id"], name: "index_protected_tags_on_project_id", using: :btree

  create_table "push_event_payloads", id: false, force: :cascade do |t|
    t.integer "commit_count", limit: 8, null: false
    t.integer "event_id", null: false
    t.integer "action", limit: 2, null: false
    t.integer "ref_type", limit: 2, null: false
    t.binary "commit_from"
    t.binary "commit_to"
    t.text "ref"
    t.string "commit_title", limit: 70
  end

  add_index "push_event_payloads", ["event_id"], name: "index_push_event_payloads_on_event_id", unique: true, using: :btree

  create_table "redirect_routes", force: :cascade do |t|
    t.integer "source_id", null: false
    t.string "source_type", null: false
    t.string "path", null: false
    t.datetime "created_at", null: false
    t.datetime "updated_at", null: false
  end

  add_index "redirect_routes", ["path"], name: "index_redirect_routes_on_path", unique: true, using: :btree
  add_index "redirect_routes", ["path"], name: "index_redirect_routes_on_path_text_pattern_ops", using: :btree, opclasses: {"path"=>"varchar_pattern_ops"}
  add_index "redirect_routes", ["source_type", "source_id"], name: "index_redirect_routes_on_source_type_and_source_id", using: :btree

  create_table "releases", force: :cascade do |t|
    t.string "tag"
    t.text "description"
    t.integer "project_id"
    t.datetime "created_at"
    t.datetime "updated_at"
    t.text "description_html"
    t.integer "cached_markdown_version"
  end

  add_index "releases", ["project_id", "tag"], name: "index_releases_on_project_id_and_tag", using: :btree
  add_index "releases", ["project_id"], name: "index_releases_on_project_id", using: :btree

  create_table "routes", force: :cascade do |t|
    t.integer "source_id", null: false
    t.string "source_type", null: false
    t.string "path", null: false
    t.datetime "created_at"
    t.datetime "updated_at"
    t.string "name"
  end

  add_index "routes", ["path"], name: "index_routes_on_path", unique: true, using: :btree
  add_index "routes", ["path"], name: "index_routes_on_path_text_pattern_ops", using: :btree, opclasses: {"path"=>"varchar_pattern_ops"}
  add_index "routes", ["source_type", "source_id"], name: "index_routes_on_source_type_and_source_id", unique: true, using: :btree

  create_table "sent_notifications", force: :cascade do |t|
    t.integer "project_id"
    t.integer "noteable_id"
    t.string "noteable_type"
    t.integer "recipient_id"
    t.string "commit_id"
    t.string "reply_key", null: false
    t.string "line_code"
    t.string "note_type"
    t.text "position"
    t.string "in_reply_to_discussion_id"
  end

  add_index "sent_notifications", ["reply_key"], name: "index_sent_notifications_on_reply_key", unique: true, using: :btree

  create_table "services", force: :cascade do |t|
    t.string "type"
    t.string "title"
    t.integer "project_id"
    t.datetime "created_at"
    t.datetime "updated_at"
    t.boolean "active", default: false, null: false
    t.text "properties"
    t.boolean "template", default: false
    t.boolean "push_events", default: true
    t.boolean "issues_events", default: true
    t.boolean "merge_requests_events", default: true
    t.boolean "tag_push_events", default: true
    t.boolean "note_events", default: true, null: false
    t.string "category", default: "common", null: false
    t.boolean "default", default: false
    t.boolean "wiki_page_events", default: true
    t.boolean "pipeline_events", default: false, null: false
    t.boolean "confidential_issues_events", default: true, null: false
    t.boolean "commit_events", default: true, null: false
    t.boolean "job_events", default: false, null: false
  end

  add_index "services", ["project_id"], name: "index_services_on_project_id", using: :btree
  add_index "services", ["template"], name: "index_services_on_template", using: :btree

  create_table "snippets", force: :cascade do |t|
    t.string "title"
    t.text "content"
    t.integer "author_id", null: false
    t.integer "project_id"
    t.datetime "created_at"
    t.datetime "updated_at"
    t.string "file_name"
    t.string "type"
    t.integer "visibility_level", default: 0, null: false
    t.text "title_html"
    t.text "content_html"
    t.integer "cached_markdown_version"
    t.text "description"
    t.text "description_html"
  end

  add_index "snippets", ["author_id"], name: "index_snippets_on_author_id", using: :btree
  add_index "snippets", ["file_name"], name: "index_snippets_on_file_name_trigram", using: :gin, opclasses: {"file_name"=>"gin_trgm_ops"}
  add_index "snippets", ["project_id"], name: "index_snippets_on_project_id", using: :btree
  add_index "snippets", ["title"], name: "index_snippets_on_title_trigram", using: :gin, opclasses: {"title"=>"gin_trgm_ops"}
  add_index "snippets", ["updated_at"], name: "index_snippets_on_updated_at", using: :btree
  add_index "snippets", ["visibility_level"], name: "index_snippets_on_visibility_level", using: :btree

  create_table "spam_logs", force: :cascade do |t|
    t.integer "user_id"
    t.string "source_ip"
    t.string "user_agent"
    t.boolean "via_api"
    t.string "noteable_type"
    t.string "title"
    t.text "description"
    t.datetime "created_at", null: false
    t.datetime "updated_at", null: false
    t.boolean "submitted_as_ham", default: false, null: false
    t.boolean "recaptcha_verified", default: false, null: false
  end

  create_table "subscriptions", force: :cascade do |t|
    t.integer "user_id"
    t.integer "subscribable_id"
    t.string "subscribable_type"
    t.boolean "subscribed"
    t.datetime "created_at"
    t.datetime "updated_at"
    t.integer "project_id"
  end

  add_index "subscriptions", ["subscribable_id", "subscribable_type", "user_id", "project_id"], name: "index_subscriptions_on_subscribable_and_user_id_and_project_id", unique: true, using: :btree

  create_table "system_note_metadata", force: :cascade do |t|
    t.integer "note_id", null: false
    t.integer "commit_count"
    t.string "action"
    t.datetime "created_at", null: false
    t.datetime "updated_at", null: false
  end

  add_index "system_note_metadata", ["note_id"], name: "index_system_note_metadata_on_note_id", unique: true, using: :btree

  create_table "taggings", force: :cascade do |t|
    t.integer "tag_id"
    t.integer "taggable_id"
    t.string "taggable_type"
    t.integer "tagger_id"
    t.string "tagger_type"
    t.string "context"
    t.datetime "created_at"
  end

  add_index "taggings", ["tag_id", "taggable_id", "taggable_type", "context", "tagger_id", "tagger_type"], name: "taggings_idx", unique: true, using: :btree
  add_index "taggings", ["taggable_id", "taggable_type", "context"], name: "index_taggings_on_taggable_id_and_taggable_type_and_context", using: :btree

  create_table "tags", force: :cascade do |t|
    t.string "name"
    t.integer "taggings_count", default: 0
  end

  add_index "tags", ["name"], name: "index_tags_on_name", unique: true, using: :btree

  create_table "timelogs", force: :cascade do |t|
    t.integer "time_spent", null: false
    t.integer "user_id"
    t.datetime "created_at", null: false
    t.datetime "updated_at", null: false
    t.integer "issue_id"
    t.integer "merge_request_id"
    t.datetime_with_timezone "spent_at"
  end

  add_index "timelogs", ["issue_id"], name: "index_timelogs_on_issue_id", using: :btree
  add_index "timelogs", ["merge_request_id"], name: "index_timelogs_on_merge_request_id", using: :btree
  add_index "timelogs", ["user_id"], name: "index_timelogs_on_user_id", using: :btree

  create_table "todos", force: :cascade do |t|
    t.integer "user_id", null: false
    t.integer "project_id", null: false
    t.integer "target_id"
    t.string "target_type", null: false
    t.integer "author_id"
    t.integer "action", null: false
    t.string "state", null: false
    t.datetime "created_at"
    t.datetime "updated_at"
    t.integer "note_id"
    t.string "commit_id"
  end

  add_index "todos", ["author_id"], name: "index_todos_on_author_id", using: :btree
  add_index "todos", ["commit_id"], name: "index_todos_on_commit_id", using: :btree
  add_index "todos", ["note_id"], name: "index_todos_on_note_id", using: :btree
  add_index "todos", ["project_id"], name: "index_todos_on_project_id", using: :btree
  add_index "todos", ["target_type", "target_id"], name: "index_todos_on_target_type_and_target_id", using: :btree
  add_index "todos", ["user_id"], name: "index_todos_on_user_id", using: :btree

  create_table "trending_projects", force: :cascade do |t|
    t.integer "project_id", null: false
  end

  add_index "trending_projects", ["project_id"], name: "index_trending_projects_on_project_id", using: :btree

  create_table "u2f_registrations", force: :cascade do |t|
    t.text "certificate"
    t.string "key_handle"
    t.string "public_key"
    t.integer "counter"
    t.integer "user_id"
    t.datetime "created_at", null: false
    t.datetime "updated_at", null: false
    t.string "name"
  end

  add_index "u2f_registrations", ["key_handle"], name: "index_u2f_registrations_on_key_handle", using: :btree
  add_index "u2f_registrations", ["user_id"], name: "index_u2f_registrations_on_user_id", using: :btree

  create_table "uploads", force: :cascade do |t|
    t.integer "size", limit: 8, null: false
    t.string "path", null: false
    t.string "checksum", limit: 64
    t.integer "model_id"
    t.string "model_type"
    t.string "uploader", null: false
    t.datetime "created_at", null: false
  end

  add_index "uploads", ["checksum"], name: "index_uploads_on_checksum", using: :btree
  add_index "uploads", ["model_id", "model_type"], name: "index_uploads_on_model_id_and_model_type", using: :btree
  add_index "uploads", ["path"], name: "index_uploads_on_path", using: :btree

  create_table "user_agent_details", force: :cascade do |t|
    t.string "user_agent", null: false
    t.string "ip_address", null: false
    t.integer "subject_id", null: false
    t.string "subject_type", null: false
    t.boolean "submitted", default: false, null: false
    t.datetime "created_at", null: false
    t.datetime "updated_at", null: false
  end

  add_index "user_agent_details", ["subject_id", "subject_type"], name: "index_user_agent_details_on_subject_id_and_subject_type", using: :btree

  create_table "user_custom_attributes", force: :cascade do |t|
    t.datetime "created_at", null: false
    t.datetime "updated_at", null: false
    t.integer "user_id", null: false
    t.string "key", null: false
    t.string "value", null: false
  end

  add_index "user_custom_attributes", ["key", "value"], name: "index_user_custom_attributes_on_key_and_value", using: :btree
  add_index "user_custom_attributes", ["user_id", "key"], name: "index_user_custom_attributes_on_user_id_and_key", unique: true, using: :btree

  create_table "user_synced_attributes_metadata", force: :cascade do |t|
    t.boolean "name_synced", default: false
    t.boolean "email_synced", default: false
    t.boolean "location_synced", default: false
    t.integer "user_id", null: false
    t.string "provider"
  end

  add_index "user_synced_attributes_metadata", ["user_id"], name: "index_user_synced_attributes_metadata_on_user_id", unique: true, using: :btree

  create_table "users", force: :cascade do |t|
    t.string "email", default: "", null: false
    t.string "encrypted_password", default: "", null: false
    t.string "reset_password_token"
    t.datetime "reset_password_sent_at"
    t.datetime "remember_created_at"
    t.integer "sign_in_count", default: 0
    t.datetime "current_sign_in_at"
    t.datetime "last_sign_in_at"
    t.string "current_sign_in_ip"
    t.string "last_sign_in_ip"
    t.datetime "created_at"
    t.datetime "updated_at"
    t.string "name"
    t.boolean "admin", default: false, null: false
    t.integer "projects_limit", default: 10
    t.string "skype", default: "", null: false
    t.string "linkedin", default: "", null: false
    t.string "twitter", default: "", null: false
    t.string "bio"
    t.integer "failed_attempts", default: 0
    t.datetime "locked_at"
    t.string "username"
    t.boolean "can_create_group", default: true, null: false
    t.boolean "can_create_team", default: true, null: false
    t.string "state"
    t.integer "color_scheme_id", default: 1, null: false
    t.datetime "password_expires_at"
    t.integer "created_by_id"
    t.datetime "last_credential_check_at"
    t.string "avatar"
    t.string "confirmation_token"
    t.datetime "confirmed_at"
    t.datetime "confirmation_sent_at"
    t.string "unconfirmed_email"
    t.boolean "hide_no_ssh_key", default: false
    t.string "website_url", default: "", null: false
    t.string "notification_email"
    t.boolean "hide_no_password", default: false
    t.boolean "password_automatically_set", default: false
    t.string "location"
    t.string "encrypted_otp_secret"
    t.string "encrypted_otp_secret_iv"
    t.string "encrypted_otp_secret_salt"
    t.boolean "otp_required_for_login", default: false, null: false
    t.text "otp_backup_codes"
    t.string "public_email", default: "", null: false
    t.integer "dashboard", default: 0
    t.integer "project_view", default: 0
    t.integer "consumed_timestep"
    t.integer "layout", default: 0
    t.boolean "hide_project_limit", default: false
    t.string "unlock_token"
    t.datetime "otp_grace_period_started_at"
    t.boolean "external", default: false
    t.string "incoming_email_token"
    t.string "organization"
    t.boolean "require_two_factor_authentication_from_group", default: false, null: false
    t.integer "two_factor_grace_period", default: 48, null: false
    t.boolean "ghost"
    t.date "last_activity_on"
    t.boolean "notified_of_own_activity"
    t.string "preferred_language"
    t.string "rss_token"
    t.integer "theme_id", limit: 2
  end

  add_index "users", ["admin"], name: "index_users_on_admin", using: :btree
  add_index "users", ["confirmation_token"], name: "index_users_on_confirmation_token", unique: true, using: :btree
  add_index "users", ["created_at"], name: "index_users_on_created_at", using: :btree
  add_index "users", ["email"], name: "index_users_on_email", unique: true, using: :btree
  add_index "users", ["email"], name: "index_users_on_email_trigram", using: :gin, opclasses: {"email"=>"gin_trgm_ops"}
  add_index "users", ["ghost"], name: "index_users_on_ghost", using: :btree
  add_index "users", ["incoming_email_token"], name: "index_users_on_incoming_email_token", using: :btree
  add_index "users", ["name"], name: "index_users_on_name", using: :btree
  add_index "users", ["name"], name: "index_users_on_name_trigram", using: :gin, opclasses: {"name"=>"gin_trgm_ops"}
  add_index "users", ["reset_password_token"], name: "index_users_on_reset_password_token", unique: true, using: :btree
  add_index "users", ["rss_token"], name: "index_users_on_rss_token", using: :btree
  add_index "users", ["state"], name: "index_users_on_state", using: :btree
  add_index "users", ["username"], name: "index_users_on_username", using: :btree
  add_index "users", ["username"], name: "index_users_on_username_trigram", using: :gin, opclasses: {"username"=>"gin_trgm_ops"}

  create_table "users_star_projects", force: :cascade do |t|
    t.integer "project_id", null: false
    t.integer "user_id", null: false
    t.datetime "created_at"
    t.datetime "updated_at"
  end

  add_index "users_star_projects", ["project_id"], name: "index_users_star_projects_on_project_id", using: :btree
  add_index "users_star_projects", ["user_id", "project_id"], name: "index_users_star_projects_on_user_id_and_project_id", unique: true, using: :btree

  create_table "web_hook_logs", force: :cascade do |t|
    t.integer "web_hook_id", null: false
    t.string "trigger"
    t.string "url"
    t.text "request_headers"
    t.text "request_data"
    t.text "response_headers"
    t.text "response_body"
    t.string "response_status"
    t.float "execution_duration"
    t.string "internal_error_message"
    t.datetime "created_at", null: false
    t.datetime "updated_at", null: false
  end

  add_index "web_hook_logs", ["web_hook_id"], name: "index_web_hook_logs_on_web_hook_id", using: :btree

  create_table "web_hooks", force: :cascade do |t|
    t.string "url", limit: 2000
    t.integer "project_id"
    t.datetime "created_at"
    t.datetime "updated_at"
    t.string "type", default: "ProjectHook"
    t.integer "service_id"
    t.boolean "push_events", default: true, null: false
    t.boolean "issues_events", default: false, null: false
    t.boolean "merge_requests_events", default: false, null: false
    t.boolean "tag_push_events", default: false
    t.boolean "note_events", default: false, null: false
    t.boolean "enable_ssl_verification", default: true
    t.boolean "wiki_page_events", default: false, null: false
    t.string "token"
    t.boolean "pipeline_events", default: false, null: false
    t.boolean "confidential_issues_events", default: false, null: false
    t.boolean "repository_update_events", default: false, null: false
    t.boolean "job_events", default: false, null: false
  end

  add_index "web_hooks", ["project_id"], name: "index_web_hooks_on_project_id", using: :btree
  add_index "web_hooks", ["type"], name: "index_web_hooks_on_type", using: :btree

  add_foreign_key "boards", "projects", name: "fk_f15266b5f9", on_delete: :cascade
  add_foreign_key "chat_teams", "namespaces", on_delete: :cascade
  add_foreign_key "ci_build_trace_section_names", "projects", on_delete: :cascade
  add_foreign_key "ci_build_trace_sections", "ci_build_trace_section_names", column: "section_name_id", name: "fk_264e112c66", on_delete: :cascade
  add_foreign_key "ci_build_trace_sections", "ci_builds", column: "build_id", name: "fk_4ebe41f502", on_delete: :cascade
  add_foreign_key "ci_build_trace_sections", "projects", on_delete: :cascade
  add_foreign_key "ci_builds", "ci_pipelines", column: "auto_canceled_by_id", name: "fk_a2141b1522", on_delete: :nullify
  add_foreign_key "ci_builds", "ci_stages", column: "stage_id", name: "fk_3a9eaa254d", on_delete: :cascade
  add_foreign_key "ci_builds", "projects", name: "fk_befce0568a", on_delete: :cascade
  add_foreign_key "ci_group_variables", "namespaces", column: "group_id", name: "fk_33ae4d58d8", on_delete: :cascade
  add_foreign_key "ci_pipeline_schedule_variables", "ci_pipeline_schedules", column: "pipeline_schedule_id", name: "fk_41c35fda51", on_delete: :cascade
  add_foreign_key "ci_pipeline_schedules", "projects", name: "fk_8ead60fcc4", on_delete: :cascade
  add_foreign_key "ci_pipeline_schedules", "users", column: "owner_id", name: "fk_9ea99f58d2", on_delete: :nullify
  add_foreign_key "ci_pipeline_variables", "ci_pipelines", column: "pipeline_id", name: "fk_f29c5f4380", on_delete: :cascade
  add_foreign_key "ci_pipelines", "ci_pipeline_schedules", column: "pipeline_schedule_id", name: "fk_3d34ab2e06", on_delete: :nullify
  add_foreign_key "ci_pipelines", "ci_pipelines", column: "auto_canceled_by_id", name: "fk_262d4c2d19", on_delete: :nullify
  add_foreign_key "ci_pipelines", "projects", name: "fk_86635dbd80", on_delete: :cascade
  add_foreign_key "ci_runner_projects", "projects", name: "fk_4478a6f1e4", on_delete: :cascade
  add_foreign_key "ci_stages", "ci_pipelines", column: "pipeline_id", name: "fk_fb57e6cc56", on_delete: :cascade
  add_foreign_key "ci_stages", "projects", name: "fk_2360681d1d", on_delete: :cascade
  add_foreign_key "ci_trigger_requests", "ci_triggers", column: "trigger_id", name: "fk_b8ec8b7245", on_delete: :cascade
  add_foreign_key "ci_triggers", "projects", name: "fk_e3e63f966e", on_delete: :cascade
  add_foreign_key "ci_triggers", "users", column: "owner_id", name: "fk_e8e10d1964", on_delete: :cascade
  add_foreign_key "ci_variables", "projects", name: "fk_ada5eb64b3", on_delete: :cascade
  add_foreign_key "cluster_platforms_kubernetes", "clusters", on_delete: :cascade
  add_foreign_key "cluster_projects", "clusters", on_delete: :cascade
  add_foreign_key "cluster_projects", "projects", on_delete: :cascade
  add_foreign_key "cluster_providers_gcp", "clusters", on_delete: :cascade
  add_foreign_key "clusters", "users", on_delete: :nullify
<<<<<<< HEAD
  add_foreign_key "clusters_applications_helm", "clusters", on_delete: :cascade
=======
>>>>>>> 694cfeb7
  add_foreign_key "container_repositories", "projects"
  add_foreign_key "deploy_keys_projects", "projects", name: "fk_58a901ca7e", on_delete: :cascade
  add_foreign_key "deployments", "projects", name: "fk_b9a3851b82", on_delete: :cascade
  add_foreign_key "environments", "projects", name: "fk_d1c8c1da6a", on_delete: :cascade
  add_foreign_key "events", "projects", on_delete: :cascade
  add_foreign_key "events", "users", column: "author_id", name: "fk_edfd187b6f", on_delete: :cascade
  add_foreign_key "fork_network_members", "fork_networks", on_delete: :cascade
  add_foreign_key "fork_network_members", "projects", column: "forked_from_project_id", name: "fk_b01280dae4", on_delete: :nullify
  add_foreign_key "fork_network_members", "projects", on_delete: :cascade
  add_foreign_key "fork_networks", "projects", column: "root_project_id", name: "fk_e7b436b2b5", on_delete: :nullify
  add_foreign_key "forked_project_links", "projects", column: "forked_to_project_id", name: "fk_434510edb0", on_delete: :cascade
  add_foreign_key "gcp_clusters", "projects", on_delete: :cascade
  add_foreign_key "gcp_clusters", "services", on_delete: :nullify
  add_foreign_key "gcp_clusters", "users", on_delete: :nullify
  add_foreign_key "gpg_key_subkeys", "gpg_keys", on_delete: :cascade
  add_foreign_key "gpg_keys", "users", on_delete: :cascade
  add_foreign_key "gpg_signatures", "gpg_key_subkeys", on_delete: :nullify
  add_foreign_key "gpg_signatures", "gpg_keys", on_delete: :nullify
  add_foreign_key "gpg_signatures", "projects", on_delete: :cascade
  add_foreign_key "issue_assignees", "issues", name: "fk_b7d881734a", on_delete: :cascade
  add_foreign_key "issue_assignees", "users", name: "fk_5e0c8d9154", on_delete: :cascade
  add_foreign_key "issue_metrics", "issues", on_delete: :cascade
  add_foreign_key "issues", "projects", name: "fk_899c8f3231", on_delete: :cascade
  add_foreign_key "issues", "users", column: "author_id", name: "fk_05f1e72feb", on_delete: :nullify
  add_foreign_key "label_priorities", "labels", on_delete: :cascade
  add_foreign_key "label_priorities", "projects", on_delete: :cascade
  add_foreign_key "labels", "namespaces", column: "group_id", on_delete: :cascade
  add_foreign_key "labels", "projects", name: "fk_7de4989a69", on_delete: :cascade
  add_foreign_key "lists", "boards", name: "fk_0d3f677137", on_delete: :cascade
  add_foreign_key "lists", "labels", name: "fk_7a5553d60f", on_delete: :cascade
  add_foreign_key "merge_request_diff_commits", "merge_request_diffs", on_delete: :cascade
  add_foreign_key "merge_request_diff_files", "merge_request_diffs", on_delete: :cascade
  add_foreign_key "merge_request_diffs", "merge_requests", name: "fk_8483f3258f", on_delete: :cascade
  add_foreign_key "merge_request_metrics", "ci_pipelines", column: "pipeline_id", on_delete: :cascade
  add_foreign_key "merge_request_metrics", "merge_requests", on_delete: :cascade
  add_foreign_key "merge_requests", "ci_pipelines", column: "head_pipeline_id", name: "fk_fd82eae0b9", on_delete: :nullify
  add_foreign_key "merge_requests", "merge_request_diffs", column: "latest_merge_request_diff_id", name: "fk_06067f5644", on_delete: :nullify
  add_foreign_key "merge_requests", "projects", column: "target_project_id", name: "fk_a6963e8447", on_delete: :cascade
  add_foreign_key "merge_requests_closing_issues", "issues", on_delete: :cascade
  add_foreign_key "merge_requests_closing_issues", "merge_requests", on_delete: :cascade
  add_foreign_key "milestones", "namespaces", column: "group_id", name: "fk_95650a40d4", on_delete: :cascade
  add_foreign_key "milestones", "projects", name: "fk_9bd0a0c791", on_delete: :cascade
  add_foreign_key "notes", "projects", name: "fk_99e097b079", on_delete: :cascade
  add_foreign_key "oauth_openid_requests", "oauth_access_grants", column: "access_grant_id", name: "fk_oauth_openid_requests_oauth_access_grants_access_grant_id"
  add_foreign_key "pages_domains", "projects", name: "fk_ea2f6dfc6f", on_delete: :cascade
  add_foreign_key "personal_access_tokens", "users"
  add_foreign_key "project_authorizations", "projects", on_delete: :cascade
  add_foreign_key "project_authorizations", "users", on_delete: :cascade
  add_foreign_key "project_auto_devops", "projects", on_delete: :cascade
  add_foreign_key "project_features", "projects", name: "fk_18513d9b92", on_delete: :cascade
  add_foreign_key "project_group_links", "projects", name: "fk_daa8cee94c", on_delete: :cascade
  add_foreign_key "project_import_data", "projects", name: "fk_ffb9ee3a10", on_delete: :cascade
  add_foreign_key "project_statistics", "projects", on_delete: :cascade
  add_foreign_key "protected_branch_merge_access_levels", "protected_branches", name: "fk_8a3072ccb3", on_delete: :cascade
  add_foreign_key "protected_branch_push_access_levels", "protected_branches", name: "fk_9ffc86a3d9", on_delete: :cascade
  add_foreign_key "protected_branches", "projects", name: "fk_7a9c6d93e7", on_delete: :cascade
  add_foreign_key "protected_tag_create_access_levels", "namespaces", column: "group_id"
  add_foreign_key "protected_tag_create_access_levels", "protected_tags", name: "fk_f7dfda8c51", on_delete: :cascade
  add_foreign_key "protected_tag_create_access_levels", "users"
  add_foreign_key "protected_tags", "projects", name: "fk_8e4af87648", on_delete: :cascade
  add_foreign_key "push_event_payloads", "events", name: "fk_36c74129da", on_delete: :cascade
  add_foreign_key "releases", "projects", name: "fk_47fe2a0596", on_delete: :cascade
  add_foreign_key "services", "projects", name: "fk_71cce407f9", on_delete: :cascade
  add_foreign_key "snippets", "projects", name: "fk_be41fd4bb7", on_delete: :cascade
  add_foreign_key "subscriptions", "projects", on_delete: :cascade
  add_foreign_key "system_note_metadata", "notes", name: "fk_d83a918cb1", on_delete: :cascade
  add_foreign_key "timelogs", "issues", name: "fk_timelogs_issues_issue_id", on_delete: :cascade
  add_foreign_key "timelogs", "merge_requests", name: "fk_timelogs_merge_requests_merge_request_id", on_delete: :cascade
  add_foreign_key "todos", "projects", name: "fk_45054f9c45", on_delete: :cascade
  add_foreign_key "trending_projects", "projects", on_delete: :cascade
  add_foreign_key "u2f_registrations", "users"
  add_foreign_key "user_custom_attributes", "users", on_delete: :cascade
  add_foreign_key "user_synced_attributes_metadata", "users", on_delete: :cascade
  add_foreign_key "users_star_projects", "projects", name: "fk_22cd27ddfc", on_delete: :cascade
  add_foreign_key "web_hook_logs", "web_hooks", on_delete: :cascade
  add_foreign_key "web_hooks", "projects", name: "fk_0c8ca6d9d1", on_delete: :cascade
end<|MERGE_RESOLUTION|>--- conflicted
+++ resolved
@@ -464,13 +464,9 @@
 
   create_table "cluster_platforms_kubernetes", force: :cascade do |t|
     t.integer "cluster_id", null: false
-<<<<<<< HEAD
-    t.string "api_url"
-=======
     t.datetime_with_timezone "created_at", null: false
     t.datetime_with_timezone "updated_at", null: false
     t.text "api_url"
->>>>>>> 694cfeb7
     t.text "ca_cert"
     t.string "namespace"
     t.string "username"
@@ -478,11 +474,8 @@
     t.string "encrypted_password_iv"
     t.text "encrypted_token"
     t.string "encrypted_token_iv"
-<<<<<<< HEAD
     t.datetime_with_timezone "created_at", null: false
     t.datetime_with_timezone "updated_at", null: false
-=======
->>>>>>> 694cfeb7
   end
 
   add_index "cluster_platforms_kubernetes", ["cluster_id"], name: "index_cluster_platforms_kubernetes_on_cluster_id", unique: true, using: :btree
@@ -500,45 +493,36 @@
   create_table "cluster_providers_gcp", force: :cascade do |t|
     t.integer "cluster_id", null: false
     t.integer "status"
-<<<<<<< HEAD
-    t.text "status_reason"
-    t.string "gcp_project_id", null: false
-    t.string "zone", null: false
-    t.integer "num_nodes", null: false
-=======
     t.integer "num_nodes", null: false
     t.datetime_with_timezone "created_at", null: false
     t.datetime_with_timezone "updated_at", null: false
     t.text "status_reason"
     t.string "gcp_project_id", null: false
     t.string "zone", null: false
->>>>>>> 694cfeb7
+    t.integer "num_nodes", null: false
     t.string "machine_type"
     t.string "operation_id"
     t.string "endpoint"
     t.text "encrypted_access_token"
     t.string "encrypted_access_token_iv"
-<<<<<<< HEAD
     t.datetime_with_timezone "created_at", null: false
     t.datetime_with_timezone "updated_at", null: false
-=======
->>>>>>> 694cfeb7
   end
 
   add_index "cluster_providers_gcp", ["cluster_id"], name: "index_cluster_providers_gcp_on_cluster_id", unique: true, using: :btree
 
   create_table "clusters", force: :cascade do |t|
     t.integer "user_id"
-<<<<<<< HEAD
-    t.boolean "enabled", default: true
-    t.string "name", null: false
-=======
->>>>>>> 694cfeb7
     t.integer "provider_type"
     t.integer "platform_type"
     t.datetime_with_timezone "created_at", null: false
     t.datetime_with_timezone "updated_at", null: false
-<<<<<<< HEAD
+    t.boolean "enabled", default: true
+    t.string "name", null: false
+    t.integer "provider_type"
+    t.integer "platform_type"
+    t.datetime_with_timezone "created_at", null: false
+    t.datetime_with_timezone "updated_at", null: false
   end
 
   create_table "clusters_applications_helm", force: :cascade do |t|
@@ -549,14 +533,6 @@
     t.string "version", null: false
     t.text "status_reason"
   end
-=======
-    t.boolean "enabled", default: true
-    t.string "name", null: false
-  end
-
-  add_index "clusters", ["enabled"], name: "index_clusters_on_enabled", using: :btree
-  add_index "clusters", ["user_id"], name: "index_clusters_on_user_id", using: :btree
->>>>>>> 694cfeb7
 
   create_table "container_repositories", force: :cascade do |t|
     t.integer "project_id", null: false
@@ -1911,10 +1887,7 @@
   add_foreign_key "cluster_projects", "projects", on_delete: :cascade
   add_foreign_key "cluster_providers_gcp", "clusters", on_delete: :cascade
   add_foreign_key "clusters", "users", on_delete: :nullify
-<<<<<<< HEAD
   add_foreign_key "clusters_applications_helm", "clusters", on_delete: :cascade
-=======
->>>>>>> 694cfeb7
   add_foreign_key "container_repositories", "projects"
   add_foreign_key "deploy_keys_projects", "projects", name: "fk_58a901ca7e", on_delete: :cascade
   add_foreign_key "deployments", "projects", name: "fk_b9a3851b82", on_delete: :cascade
