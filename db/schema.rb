# encoding: UTF-8
# This file is auto-generated from the current state of the database. Instead
# of editing this file, please use the migrations feature of Active Record to
# incrementally modify your database, and then regenerate this schema definition.
#
# Note that this schema.rb definition is the authoritative source for your
# database schema. If you need to create the application database on another
# system, you should be using db:schema:load, not running all the migrations
# from scratch. The latter is a flawed and unsustainable approach (the more migrations
# you'll amass, the slower it'll run and the greater likelihood for issues).
#
# It's strongly recommended that you check this file into your version control system.

<<<<<<< HEAD
ActiveRecord::Schema.define(version: 20151224123230) do
=======
ActiveRecord::Schema.define(version: 20151228203337) do
>>>>>>> 8f8ea9fe

  # These are extensions that must be enabled in order to support this database
  enable_extension "plpgsql"

  create_table "abuse_reports", force: :cascade do |t|
    t.integer  "reporter_id"
    t.integer  "user_id"
    t.text     "message"
    t.datetime "created_at"
    t.datetime "updated_at"
  end

  create_table "appearances", force: :cascade do |t|
    t.string   "title"
    t.text     "description"
    t.string   "logo"
    t.integer  "updated_by"
    t.datetime "created_at"
    t.datetime "updated_at"
    t.string   "dark_logo"
    t.string   "light_logo"
  end

  create_table "application_settings", force: :cascade do |t|
    t.integer  "default_projects_limit"
    t.boolean  "signup_enabled"
    t.boolean  "signin_enabled"
    t.boolean  "gravatar_enabled"
    t.text     "sign_in_text"
    t.datetime "created_at"
    t.datetime "updated_at"
    t.string   "home_page_url"
    t.integer  "default_branch_protection",         default: 2
    t.boolean  "twitter_sharing_enabled",           default: true
    t.text     "help_text"
    t.text     "restricted_visibility_levels"
    t.boolean  "version_check_enabled",             default: true
    t.integer  "max_attachment_size",               default: 10,    null: false
    t.integer  "default_project_visibility"
    t.integer  "default_snippet_visibility"
    t.text     "restricted_signup_domains"
    t.boolean  "user_oauth_applications",           default: true
    t.string   "after_sign_out_path"
    t.integer  "session_expire_delay",              default: 10080, null: false
    t.text     "import_sources"
    t.text     "help_page_text"
    t.string   "admin_notification_email"
    t.boolean  "shared_runners_enabled",            default: true,  null: false
    t.integer  "max_artifacts_size",                default: 100,   null: false
    t.string   "runners_registration_token"
    t.integer  "max_pages_size",                    default: 100,   null: false
    t.boolean  "require_two_factor_authentication", default: false
    t.integer  "two_factor_grace_period",           default: 48
  end

  create_table "approvals", force: :cascade do |t|
    t.integer  "merge_request_id", null: false
    t.integer  "user_id",          null: false
    t.datetime "created_at"
    t.datetime "updated_at"
  end

  create_table "approvers", force: :cascade do |t|
    t.integer  "target_id",   null: false
    t.string   "target_type"
    t.integer  "user_id",     null: false
    t.datetime "created_at"
    t.datetime "updated_at"
  end

  add_index "approvers", ["target_id", "target_type"], name: "index_approvers_on_target_id_and_target_type", using: :btree
  add_index "approvers", ["user_id"], name: "index_approvers_on_user_id", using: :btree

  create_table "audit_events", force: :cascade do |t|
    t.integer  "author_id",   null: false
    t.string   "type",        null: false
    t.integer  "entity_id",   null: false
    t.string   "entity_type", null: false
    t.text     "details"
    t.datetime "created_at"
    t.datetime "updated_at"
  end

  add_index "audit_events", ["author_id"], name: "index_audit_events_on_author_id", using: :btree
  add_index "audit_events", ["entity_id", "entity_type"], name: "index_audit_events_on_entity_id_and_entity_type", using: :btree
  add_index "audit_events", ["type"], name: "index_audit_events_on_type", using: :btree

  create_table "broadcast_messages", force: :cascade do |t|
    t.text     "message",    null: false
    t.datetime "starts_at"
    t.datetime "ends_at"
    t.integer  "alert_type"
    t.datetime "created_at"
    t.datetime "updated_at"
    t.string   "color"
    t.string   "font"
  end

  create_table "ci_application_settings", force: :cascade do |t|
    t.boolean  "all_broken_builds"
    t.boolean  "add_pusher"
    t.datetime "created_at"
    t.datetime "updated_at"
  end

  create_table "ci_builds", force: :cascade do |t|
    t.integer  "project_id"
    t.string   "status"
    t.datetime "finished_at"
    t.text     "trace"
    t.datetime "created_at"
    t.datetime "updated_at"
    t.datetime "started_at"
    t.integer  "runner_id"
    t.float    "coverage"
    t.integer  "commit_id"
    t.text     "commands"
    t.integer  "job_id"
    t.string   "name"
    t.boolean  "deploy",             default: false
    t.text     "options"
    t.boolean  "allow_failure",      default: false, null: false
    t.string   "stage"
    t.integer  "trigger_request_id"
    t.integer  "stage_idx"
    t.boolean  "tag"
    t.string   "ref"
    t.integer  "user_id"
    t.string   "type"
    t.string   "target_url"
    t.string   "description"
    t.text     "artifacts_file"
    t.integer  "gl_project_id"
  end

  add_index "ci_builds", ["commit_id", "stage_idx", "created_at"], name: "index_ci_builds_on_commit_id_and_stage_idx_and_created_at", using: :btree
  add_index "ci_builds", ["commit_id", "status", "type"], name: "index_ci_builds_on_commit_id_and_status_and_type", using: :btree
  add_index "ci_builds", ["commit_id", "type", "name", "ref"], name: "index_ci_builds_on_commit_id_and_type_and_name_and_ref", using: :btree
  add_index "ci_builds", ["commit_id", "type", "ref"], name: "index_ci_builds_on_commit_id_and_type_and_ref", using: :btree
  add_index "ci_builds", ["commit_id"], name: "index_ci_builds_on_commit_id", using: :btree
  add_index "ci_builds", ["gl_project_id"], name: "index_ci_builds_on_gl_project_id", using: :btree
  add_index "ci_builds", ["project_id", "commit_id"], name: "index_ci_builds_on_project_id_and_commit_id", using: :btree
  add_index "ci_builds", ["project_id"], name: "index_ci_builds_on_project_id", using: :btree
  add_index "ci_builds", ["runner_id"], name: "index_ci_builds_on_runner_id", using: :btree
  add_index "ci_builds", ["status"], name: "index_ci_builds_on_status", using: :btree
  add_index "ci_builds", ["type"], name: "index_ci_builds_on_type", using: :btree

  create_table "ci_commits", force: :cascade do |t|
    t.integer  "project_id"
    t.string   "ref"
    t.string   "sha"
    t.string   "before_sha"
    t.text     "push_data"
    t.datetime "created_at"
    t.datetime "updated_at"
    t.boolean  "tag",           default: false
    t.text     "yaml_errors"
    t.datetime "committed_at"
    t.integer  "gl_project_id"
  end

  add_index "ci_commits", ["gl_project_id"], name: "index_ci_commits_on_gl_project_id", using: :btree
  add_index "ci_commits", ["project_id", "committed_at", "id"], name: "index_ci_commits_on_project_id_and_committed_at_and_id", using: :btree
  add_index "ci_commits", ["project_id", "committed_at"], name: "index_ci_commits_on_project_id_and_committed_at", using: :btree
  add_index "ci_commits", ["project_id", "sha"], name: "index_ci_commits_on_project_id_and_sha", using: :btree
  add_index "ci_commits", ["project_id"], name: "index_ci_commits_on_project_id", using: :btree
  add_index "ci_commits", ["sha"], name: "index_ci_commits_on_sha", using: :btree

  create_table "ci_events", force: :cascade do |t|
    t.integer  "project_id"
    t.integer  "user_id"
    t.integer  "is_admin"
    t.text     "description"
    t.datetime "created_at"
    t.datetime "updated_at"
  end

  add_index "ci_events", ["created_at"], name: "index_ci_events_on_created_at", using: :btree
  add_index "ci_events", ["is_admin"], name: "index_ci_events_on_is_admin", using: :btree
  add_index "ci_events", ["project_id"], name: "index_ci_events_on_project_id", using: :btree

  create_table "ci_jobs", force: :cascade do |t|
    t.integer  "project_id",                          null: false
    t.text     "commands"
    t.boolean  "active",         default: true,       null: false
    t.datetime "created_at"
    t.datetime "updated_at"
    t.string   "name"
    t.boolean  "build_branches", default: true,       null: false
    t.boolean  "build_tags",     default: false,      null: false
    t.string   "job_type",       default: "parallel"
    t.string   "refs"
    t.datetime "deleted_at"
  end

  add_index "ci_jobs", ["deleted_at"], name: "index_ci_jobs_on_deleted_at", using: :btree
  add_index "ci_jobs", ["project_id"], name: "index_ci_jobs_on_project_id", using: :btree

  create_table "ci_projects", force: :cascade do |t|
    t.string   "name"
    t.integer  "timeout",                  default: 3600,  null: false
    t.datetime "created_at"
    t.datetime "updated_at"
    t.string   "token"
    t.string   "default_ref"
    t.string   "path"
    t.boolean  "always_build",             default: false, null: false
    t.integer  "polling_interval"
    t.boolean  "public",                   default: false, null: false
    t.string   "ssh_url_to_repo"
    t.integer  "gitlab_id"
    t.boolean  "allow_git_fetch",          default: true,  null: false
    t.string   "email_recipients",         default: "",    null: false
    t.boolean  "email_add_pusher",         default: true,  null: false
    t.boolean  "email_only_broken_builds", default: true,  null: false
    t.string   "skip_refs"
    t.string   "coverage_regex"
    t.boolean  "shared_runners_enabled",   default: false
    t.text     "generated_yaml_config"
  end

  add_index "ci_projects", ["gitlab_id"], name: "index_ci_projects_on_gitlab_id", using: :btree
  add_index "ci_projects", ["shared_runners_enabled"], name: "index_ci_projects_on_shared_runners_enabled", using: :btree

  create_table "ci_runner_projects", force: :cascade do |t|
    t.integer  "runner_id",     null: false
    t.integer  "project_id"
    t.datetime "created_at"
    t.datetime "updated_at"
    t.integer  "gl_project_id"
  end

  add_index "ci_runner_projects", ["gl_project_id"], name: "index_ci_runner_projects_on_gl_project_id", using: :btree
  add_index "ci_runner_projects", ["runner_id"], name: "index_ci_runner_projects_on_runner_id", using: :btree

  create_table "ci_runners", force: :cascade do |t|
    t.string   "token"
    t.datetime "created_at"
    t.datetime "updated_at"
    t.string   "description"
    t.datetime "contacted_at"
    t.boolean  "active",       default: true,  null: false
    t.boolean  "is_shared",    default: false
    t.string   "name"
    t.string   "version"
    t.string   "revision"
    t.string   "platform"
    t.string   "architecture"
  end

  create_table "ci_services", force: :cascade do |t|
    t.string   "type"
    t.string   "title"
    t.integer  "project_id",                 null: false
    t.datetime "created_at"
    t.datetime "updated_at"
    t.boolean  "active",     default: false, null: false
    t.text     "properties"
  end

  add_index "ci_services", ["project_id"], name: "index_ci_services_on_project_id", using: :btree

  create_table "ci_sessions", force: :cascade do |t|
    t.string   "session_id", null: false
    t.text     "data"
    t.datetime "created_at"
    t.datetime "updated_at"
  end

  add_index "ci_sessions", ["session_id"], name: "index_ci_sessions_on_session_id", using: :btree
  add_index "ci_sessions", ["updated_at"], name: "index_ci_sessions_on_updated_at", using: :btree

  create_table "ci_taggings", force: :cascade do |t|
    t.integer  "tag_id"
    t.integer  "taggable_id"
    t.string   "taggable_type"
    t.integer  "tagger_id"
    t.string   "tagger_type"
    t.string   "context",       limit: 128
    t.datetime "created_at"
  end

  add_index "ci_taggings", ["tag_id", "taggable_id", "taggable_type", "context", "tagger_id", "tagger_type"], name: "ci_taggings_idx", unique: true, using: :btree
  add_index "ci_taggings", ["taggable_id", "taggable_type", "context"], name: "index_ci_taggings_on_taggable_id_and_taggable_type_and_context", using: :btree

  create_table "ci_tags", force: :cascade do |t|
    t.string  "name"
    t.integer "taggings_count", default: 0
  end

  add_index "ci_tags", ["name"], name: "index_ci_tags_on_name", unique: true, using: :btree

  create_table "ci_trigger_requests", force: :cascade do |t|
    t.integer  "trigger_id", null: false
    t.text     "variables"
    t.datetime "created_at"
    t.datetime "updated_at"
    t.integer  "commit_id"
  end

  create_table "ci_triggers", force: :cascade do |t|
    t.string   "token"
    t.integer  "project_id"
    t.datetime "deleted_at"
    t.datetime "created_at"
    t.datetime "updated_at"
    t.integer  "gl_project_id"
  end

  add_index "ci_triggers", ["deleted_at"], name: "index_ci_triggers_on_deleted_at", using: :btree
  add_index "ci_triggers", ["gl_project_id"], name: "index_ci_triggers_on_gl_project_id", using: :btree

  create_table "ci_variables", force: :cascade do |t|
    t.integer "project_id"
    t.string  "key"
    t.text    "value"
    t.text    "encrypted_value"
    t.string  "encrypted_value_salt"
    t.string  "encrypted_value_iv"
    t.integer "gl_project_id"
  end

  add_index "ci_variables", ["gl_project_id"], name: "index_ci_variables_on_gl_project_id", using: :btree

  create_table "ci_web_hooks", force: :cascade do |t|
    t.string   "url",        null: false
    t.integer  "project_id", null: false
    t.datetime "created_at"
    t.datetime "updated_at"
  end

  create_table "deploy_keys_projects", force: :cascade do |t|
    t.integer  "deploy_key_id", null: false
    t.integer  "project_id",    null: false
    t.datetime "created_at"
    t.datetime "updated_at"
  end

  add_index "deploy_keys_projects", ["project_id"], name: "index_deploy_keys_projects_on_project_id", using: :btree

  create_table "emails", force: :cascade do |t|
    t.integer  "user_id",    null: false
    t.string   "email",      null: false
    t.datetime "created_at"
    t.datetime "updated_at"
  end

  add_index "emails", ["email"], name: "index_emails_on_email", unique: true, using: :btree
  add_index "emails", ["user_id"], name: "index_emails_on_user_id", using: :btree

  create_table "events", force: :cascade do |t|
    t.string   "target_type"
    t.integer  "target_id"
    t.string   "title"
    t.text     "data"
    t.integer  "project_id"
    t.datetime "created_at"
    t.datetime "updated_at"
    t.integer  "action"
    t.integer  "author_id"
  end

  add_index "events", ["action"], name: "index_events_on_action", using: :btree
  add_index "events", ["author_id"], name: "index_events_on_author_id", using: :btree
  add_index "events", ["created_at"], name: "index_events_on_created_at", using: :btree
  add_index "events", ["project_id"], name: "index_events_on_project_id", using: :btree
  add_index "events", ["target_id"], name: "index_events_on_target_id", using: :btree
  add_index "events", ["target_type"], name: "index_events_on_target_type", using: :btree

  create_table "forked_project_links", force: :cascade do |t|
    t.integer  "forked_to_project_id",   null: false
    t.integer  "forked_from_project_id", null: false
    t.datetime "created_at"
    t.datetime "updated_at"
  end

  add_index "forked_project_links", ["forked_to_project_id"], name: "index_forked_project_links_on_forked_to_project_id", unique: true, using: :btree

  create_table "git_hooks", force: :cascade do |t|
    t.string   "force_push_regex"
    t.string   "delete_branch_regex"
    t.string   "commit_message_regex"
    t.boolean  "deny_delete_tag"
    t.integer  "project_id"
    t.datetime "created_at"
    t.datetime "updated_at"
<<<<<<< HEAD
    t.string   "author_email_regex"
    t.boolean  "member_check",         default: false, null: false
    t.string   "file_name_regex"
    t.boolean  "is_sample",            default: false
    t.integer  "max_file_size",        default: 0
=======
    t.string   "author_email_regex",   limit: 255
    t.boolean  "member_check",                     default: false, null: false
    t.string   "file_name_regex",      limit: 255
    t.boolean  "is_sample",                        default: false
    t.integer  "max_file_size",                    default: 0,     null: false
>>>>>>> 8f8ea9fe
  end

  create_table "historical_data", force: :cascade do |t|
    t.date     "date",              null: false
    t.integer  "active_user_count"
    t.datetime "created_at"
    t.datetime "updated_at"
  end

  create_table "identities", force: :cascade do |t|
    t.string   "extern_uid"
    t.string   "provider"
    t.integer  "user_id"
    t.datetime "created_at"
    t.datetime "updated_at"
  end

  add_index "identities", ["created_at", "id"], name: "index_identities_on_created_at_and_id", using: :btree
  add_index "identities", ["user_id"], name: "index_identities_on_user_id", using: :btree

  create_table "issues", force: :cascade do |t|
    t.string   "title"
    t.integer  "assignee_id"
    t.integer  "author_id"
    t.integer  "project_id"
    t.datetime "created_at"
    t.datetime "updated_at"
    t.integer  "position",      default: 0
    t.string   "branch_name"
    t.text     "description"
    t.integer  "milestone_id"
    t.string   "state"
    t.integer  "iid"
    t.integer  "updated_by_id"
    t.integer  "weight"
  end

  add_index "issues", ["assignee_id"], name: "index_issues_on_assignee_id", using: :btree
  add_index "issues", ["author_id"], name: "index_issues_on_author_id", using: :btree
  add_index "issues", ["created_at", "id"], name: "index_issues_on_created_at_and_id", using: :btree
  add_index "issues", ["created_at"], name: "index_issues_on_created_at", using: :btree
  add_index "issues", ["milestone_id"], name: "index_issues_on_milestone_id", using: :btree
  add_index "issues", ["project_id", "iid"], name: "index_issues_on_project_id_and_iid", unique: true, using: :btree
  add_index "issues", ["project_id"], name: "index_issues_on_project_id", using: :btree
  add_index "issues", ["state"], name: "index_issues_on_state", using: :btree
  add_index "issues", ["title"], name: "index_issues_on_title", using: :btree

  create_table "keys", force: :cascade do |t|
    t.integer  "user_id"
    t.datetime "created_at"
    t.datetime "updated_at"
    t.text     "key"
    t.string   "title"
    t.string   "type"
    t.string   "fingerprint"
    t.boolean  "public",      default: false, null: false
  end

  add_index "keys", ["created_at", "id"], name: "index_keys_on_created_at_and_id", using: :btree
  add_index "keys", ["user_id"], name: "index_keys_on_user_id", using: :btree

  create_table "label_links", force: :cascade do |t|
    t.integer  "label_id"
    t.integer  "target_id"
    t.string   "target_type"
    t.datetime "created_at"
    t.datetime "updated_at"
  end

  add_index "label_links", ["label_id"], name: "index_label_links_on_label_id", using: :btree
  add_index "label_links", ["target_id", "target_type"], name: "index_label_links_on_target_id_and_target_type", using: :btree

  create_table "labels", force: :cascade do |t|
    t.string   "title"
    t.string   "color"
    t.integer  "project_id"
    t.datetime "created_at"
    t.datetime "updated_at"
    t.boolean  "template",   default: false
  end

  add_index "labels", ["project_id"], name: "index_labels_on_project_id", using: :btree

  create_table "ldap_group_links", force: :cascade do |t|
    t.string   "cn",           null: false
    t.integer  "group_access", null: false
    t.integer  "group_id",     null: false
    t.datetime "created_at"
    t.datetime "updated_at"
    t.string   "provider"
  end

  create_table "lfs_objects", force: :cascade do |t|
    t.string   "oid",        null: false
    t.integer  "size",       null: false
    t.datetime "created_at"
    t.datetime "updated_at"
    t.string   "file"
  end

  add_index "lfs_objects", ["oid"], name: "index_lfs_objects_on_oid", unique: true, using: :btree

  create_table "lfs_objects_projects", force: :cascade do |t|
    t.integer  "lfs_object_id", null: false
    t.integer  "project_id",    null: false
    t.datetime "created_at"
    t.datetime "updated_at"
  end

  add_index "lfs_objects_projects", ["project_id"], name: "index_lfs_objects_projects_on_project_id", using: :btree

  create_table "licenses", force: :cascade do |t|
    t.text     "data",       null: false
    t.datetime "created_at"
    t.datetime "updated_at"
  end

  create_table "members", force: :cascade do |t|
    t.integer  "access_level",       null: false
    t.integer  "source_id",          null: false
    t.string   "source_type",        null: false
    t.integer  "user_id"
    t.integer  "notification_level", null: false
    t.string   "type"
    t.datetime "created_at"
    t.datetime "updated_at"
    t.integer  "created_by_id"
    t.string   "invite_email"
    t.string   "invite_token"
    t.datetime "invite_accepted_at"
  end

  add_index "members", ["access_level"], name: "index_members_on_access_level", using: :btree
  add_index "members", ["created_at", "id"], name: "index_members_on_created_at_and_id", using: :btree
  add_index "members", ["invite_token"], name: "index_members_on_invite_token", unique: true, using: :btree
  add_index "members", ["source_id", "source_type"], name: "index_members_on_source_id_and_source_type", using: :btree
  add_index "members", ["type"], name: "index_members_on_type", using: :btree
  add_index "members", ["user_id"], name: "index_members_on_user_id", using: :btree

  create_table "merge_request_diffs", force: :cascade do |t|
    t.string   "state"
    t.text     "st_commits"
    t.text     "st_diffs"
    t.integer  "merge_request_id", null: false
    t.datetime "created_at"
    t.datetime "updated_at"
  end

  add_index "merge_request_diffs", ["merge_request_id"], name: "index_merge_request_diffs_on_merge_request_id", unique: true, using: :btree

  create_table "merge_requests", force: :cascade do |t|
    t.string   "target_branch",                             null: false
    t.string   "source_branch",                             null: false
    t.integer  "source_project_id",                         null: false
    t.integer  "author_id"
    t.integer  "assignee_id"
    t.string   "title"
    t.datetime "created_at"
    t.datetime "updated_at"
    t.integer  "milestone_id"
    t.string   "state"
    t.string   "merge_status"
    t.integer  "target_project_id",                         null: false
    t.integer  "iid"
    t.text     "description"
    t.integer  "position",                  default: 0
    t.datetime "locked_at"
    t.integer  "updated_by_id"
    t.string   "merge_error"
    t.text     "merge_params"
    t.boolean  "merge_when_build_succeeds", default: false, null: false
    t.integer  "merge_user_id"
  end

  add_index "merge_requests", ["assignee_id"], name: "index_merge_requests_on_assignee_id", using: :btree
  add_index "merge_requests", ["author_id"], name: "index_merge_requests_on_author_id", using: :btree
  add_index "merge_requests", ["created_at", "id"], name: "index_merge_requests_on_created_at_and_id", using: :btree
  add_index "merge_requests", ["created_at"], name: "index_merge_requests_on_created_at", using: :btree
  add_index "merge_requests", ["milestone_id"], name: "index_merge_requests_on_milestone_id", using: :btree
  add_index "merge_requests", ["source_branch"], name: "index_merge_requests_on_source_branch", using: :btree
  add_index "merge_requests", ["source_project_id"], name: "index_merge_requests_on_source_project_id", using: :btree
  add_index "merge_requests", ["target_branch"], name: "index_merge_requests_on_target_branch", using: :btree
  add_index "merge_requests", ["target_project_id", "iid"], name: "index_merge_requests_on_target_project_id_and_iid", unique: true, using: :btree
  add_index "merge_requests", ["title"], name: "index_merge_requests_on_title", using: :btree

  create_table "milestones", force: :cascade do |t|
    t.string   "title",       null: false
    t.integer  "project_id",  null: false
    t.text     "description"
    t.date     "due_date"
    t.datetime "created_at"
    t.datetime "updated_at"
    t.string   "state"
    t.integer  "iid"
  end

  add_index "milestones", ["created_at", "id"], name: "index_milestones_on_created_at_and_id", using: :btree
  add_index "milestones", ["due_date"], name: "index_milestones_on_due_date", using: :btree
  add_index "milestones", ["project_id", "iid"], name: "index_milestones_on_project_id_and_iid", unique: true, using: :btree
  add_index "milestones", ["project_id"], name: "index_milestones_on_project_id", using: :btree

  create_table "namespaces", force: :cascade do |t|
    t.string   "name",                                  null: false
    t.string   "path",                                  null: false
    t.integer  "owner_id"
    t.datetime "created_at"
    t.datetime "updated_at"
    t.string   "type"
    t.string   "description",           default: "",    null: false
    t.string   "avatar"
    t.boolean  "membership_lock",       default: false
    t.boolean  "share_with_group_lock", default: false
    t.boolean  "public",                default: false
  end

  add_index "namespaces", ["created_at", "id"], name: "index_namespaces_on_created_at_and_id", using: :btree
  add_index "namespaces", ["name"], name: "index_namespaces_on_name", unique: true, using: :btree
  add_index "namespaces", ["owner_id"], name: "index_namespaces_on_owner_id", using: :btree
  add_index "namespaces", ["path"], name: "index_namespaces_on_path", unique: true, using: :btree
  add_index "namespaces", ["public"], name: "index_namespaces_on_public", using: :btree
  add_index "namespaces", ["type"], name: "index_namespaces_on_type", using: :btree

  create_table "notes", force: :cascade do |t|
    t.text     "note"
    t.string   "noteable_type"
    t.integer  "author_id"
    t.datetime "created_at"
    t.datetime "updated_at"
    t.integer  "project_id"
    t.string   "attachment"
    t.string   "line_code"
    t.string   "commit_id"
    t.integer  "noteable_id"
    t.boolean  "system",        default: false, null: false
    t.text     "st_diff"
    t.integer  "updated_by_id"
    t.boolean  "is_award",      default: false, null: false
  end

  add_index "notes", ["author_id"], name: "index_notes_on_author_id", using: :btree
  add_index "notes", ["commit_id"], name: "index_notes_on_commit_id", using: :btree
  add_index "notes", ["created_at", "id"], name: "index_notes_on_created_at_and_id", using: :btree
  add_index "notes", ["created_at"], name: "index_notes_on_created_at", using: :btree
  add_index "notes", ["is_award"], name: "index_notes_on_is_award", using: :btree
  add_index "notes", ["line_code"], name: "index_notes_on_line_code", using: :btree
  add_index "notes", ["noteable_id", "noteable_type"], name: "index_notes_on_noteable_id_and_noteable_type", using: :btree
  add_index "notes", ["noteable_type"], name: "index_notes_on_noteable_type", using: :btree
  add_index "notes", ["project_id", "noteable_type"], name: "index_notes_on_project_id_and_noteable_type", using: :btree
  add_index "notes", ["project_id"], name: "index_notes_on_project_id", using: :btree
  add_index "notes", ["updated_at"], name: "index_notes_on_updated_at", using: :btree

  create_table "oauth_access_grants", force: :cascade do |t|
    t.integer  "resource_owner_id", null: false
    t.integer  "application_id",    null: false
    t.string   "token",             null: false
    t.integer  "expires_in",        null: false
    t.text     "redirect_uri",      null: false
    t.datetime "created_at",        null: false
    t.datetime "revoked_at"
    t.string   "scopes"
  end

  add_index "oauth_access_grants", ["token"], name: "index_oauth_access_grants_on_token", unique: true, using: :btree

  create_table "oauth_access_tokens", force: :cascade do |t|
    t.integer  "resource_owner_id"
    t.integer  "application_id"
    t.string   "token",             null: false
    t.string   "refresh_token"
    t.integer  "expires_in"
    t.datetime "revoked_at"
    t.datetime "created_at",        null: false
    t.string   "scopes"
  end

  add_index "oauth_access_tokens", ["refresh_token"], name: "index_oauth_access_tokens_on_refresh_token", unique: true, using: :btree
  add_index "oauth_access_tokens", ["resource_owner_id"], name: "index_oauth_access_tokens_on_resource_owner_id", using: :btree
  add_index "oauth_access_tokens", ["token"], name: "index_oauth_access_tokens_on_token", unique: true, using: :btree

  create_table "oauth_applications", force: :cascade do |t|
    t.string   "name",                      null: false
    t.string   "uid",                       null: false
    t.string   "secret",                    null: false
    t.text     "redirect_uri",              null: false
    t.string   "scopes",       default: "", null: false
    t.datetime "created_at"
    t.datetime "updated_at"
    t.integer  "owner_id"
    t.string   "owner_type"
  end

  add_index "oauth_applications", ["owner_id", "owner_type"], name: "index_oauth_applications_on_owner_id_and_owner_type", using: :btree
  add_index "oauth_applications", ["uid"], name: "index_oauth_applications_on_uid", unique: true, using: :btree

  create_table "project_group_links", force: :cascade do |t|
    t.integer  "project_id",                null: false
    t.integer  "group_id",                  null: false
    t.datetime "created_at"
    t.datetime "updated_at"
    t.integer  "group_access", default: 30, null: false
  end

  create_table "project_import_data", force: :cascade do |t|
    t.integer "project_id"
    t.text    "data"
  end

  create_table "projects", force: :cascade do |t|
    t.string   "name"
    t.string   "path"
    t.text     "description"
    t.datetime "created_at"
    t.datetime "updated_at"
    t.integer  "creator_id"
    t.boolean  "issues_enabled",                   default: true,     null: false
    t.boolean  "wall_enabled",                     default: true,     null: false
    t.boolean  "merge_requests_enabled",           default: true,     null: false
    t.boolean  "wiki_enabled",                     default: true,     null: false
    t.integer  "namespace_id"
    t.string   "issues_tracker",                   default: "gitlab", null: false
    t.string   "issues_tracker_id"
    t.boolean  "snippets_enabled",                 default: true,     null: false
    t.datetime "last_activity_at"
    t.string   "import_url"
    t.integer  "visibility_level",                 default: 0,        null: false
    t.boolean  "archived",                         default: false,    null: false
    t.string   "avatar"
    t.string   "import_status"
    t.float    "repository_size",                  default: 0.0
    t.text     "merge_requests_template"
    t.integer  "star_count",                       default: 0,        null: false
    t.boolean  "merge_requests_rebase_enabled",    default: false
    t.string   "import_type"
    t.string   "import_source"
    t.integer  "approvals_before_merge",           default: 0,        null: false
    t.boolean  "reset_approvals_on_push",          default: true
    t.integer  "commit_count",                     default: 0
    t.boolean  "merge_requests_ff_only_enabled",   default: false
    t.text     "issues_template"
    t.boolean  "mirror",                           default: false,    null: false
    t.datetime "mirror_last_update_at"
    t.datetime "mirror_last_successful_update_at"
    t.integer  "mirror_user_id"
    t.text     "import_error"
    t.integer  "ci_id"
    t.boolean  "builds_enabled",                   default: true,     null: false
    t.boolean  "shared_runners_enabled",           default: true,     null: false
    t.string   "runners_token"
    t.string   "build_coverage_regex"
    t.boolean  "build_allow_git_fetch",            default: true,     null: false
    t.integer  "build_timeout",                    default: 3600,     null: false
  end

  add_index "projects", ["builds_enabled", "shared_runners_enabled"], name: "index_projects_on_builds_enabled_and_shared_runners_enabled", using: :btree
  add_index "projects", ["builds_enabled"], name: "index_projects_on_builds_enabled", using: :btree
  add_index "projects", ["ci_id"], name: "index_projects_on_ci_id", using: :btree
  add_index "projects", ["created_at", "id"], name: "index_projects_on_created_at_and_id", using: :btree
  add_index "projects", ["creator_id"], name: "index_projects_on_creator_id", using: :btree
  add_index "projects", ["last_activity_at"], name: "index_projects_on_last_activity_at", using: :btree
  add_index "projects", ["namespace_id"], name: "index_projects_on_namespace_id", using: :btree
  add_index "projects", ["path"], name: "index_projects_on_path", using: :btree
  add_index "projects", ["runners_token"], name: "index_projects_on_runners_token", using: :btree
  add_index "projects", ["star_count"], name: "index_projects_on_star_count", using: :btree
  add_index "projects", ["visibility_level"], name: "index_projects_on_visibility_level", using: :btree

  create_table "protected_branches", force: :cascade do |t|
    t.integer  "project_id",                          null: false
    t.string   "name",                                null: false
    t.datetime "created_at"
    t.datetime "updated_at"
    t.boolean  "developers_can_push", default: false, null: false
  end

  add_index "protected_branches", ["project_id"], name: "index_protected_branches_on_project_id", using: :btree

  create_table "releases", force: :cascade do |t|
    t.string   "tag"
    t.text     "description"
    t.integer  "project_id"
    t.datetime "created_at"
    t.datetime "updated_at"
  end

  add_index "releases", ["project_id", "tag"], name: "index_releases_on_project_id_and_tag", using: :btree
  add_index "releases", ["project_id"], name: "index_releases_on_project_id", using: :btree

  create_table "sent_notifications", force: :cascade do |t|
    t.integer "project_id"
    t.integer "noteable_id"
    t.string  "noteable_type"
    t.integer "recipient_id"
    t.string  "commit_id"
    t.string  "reply_key",     null: false
    t.string  "line_code"
  end

  add_index "sent_notifications", ["reply_key"], name: "index_sent_notifications_on_reply_key", unique: true, using: :btree

  create_table "services", force: :cascade do |t|
    t.string   "type"
    t.string   "title"
    t.integer  "project_id"
    t.datetime "created_at"
    t.datetime "updated_at"
    t.boolean  "active",                default: false, null: false
    t.text     "properties"
    t.boolean  "template",              default: false
    t.boolean  "push_events",           default: true
    t.boolean  "issues_events",         default: true
    t.boolean  "merge_requests_events", default: true
    t.boolean  "tag_push_events",       default: true
    t.boolean  "note_events",           default: true,  null: false
    t.boolean  "build_events",          default: false, null: false
  end

  add_index "services", ["created_at", "id"], name: "index_services_on_created_at_and_id", using: :btree
  add_index "services", ["project_id"], name: "index_services_on_project_id", using: :btree
  add_index "services", ["template"], name: "index_services_on_template", using: :btree

  create_table "snippets", force: :cascade do |t|
    t.string   "title"
    t.text     "content"
    t.integer  "author_id",                    null: false
    t.integer  "project_id"
    t.datetime "created_at"
    t.datetime "updated_at"
    t.string   "file_name"
    t.datetime "expires_at"
    t.string   "type"
    t.integer  "visibility_level", default: 0, null: false
  end

  add_index "snippets", ["author_id"], name: "index_snippets_on_author_id", using: :btree
  add_index "snippets", ["created_at", "id"], name: "index_snippets_on_created_at_and_id", using: :btree
  add_index "snippets", ["created_at"], name: "index_snippets_on_created_at", using: :btree
  add_index "snippets", ["expires_at"], name: "index_snippets_on_expires_at", using: :btree
  add_index "snippets", ["project_id"], name: "index_snippets_on_project_id", using: :btree
  add_index "snippets", ["visibility_level"], name: "index_snippets_on_visibility_level", using: :btree

  create_table "subscriptions", force: :cascade do |t|
    t.integer  "user_id"
    t.integer  "subscribable_id"
    t.string   "subscribable_type"
    t.boolean  "subscribed"
    t.datetime "created_at"
    t.datetime "updated_at"
  end

  add_index "subscriptions", ["subscribable_id", "subscribable_type", "user_id"], name: "subscriptions_user_id_and_ref_fields", unique: true, using: :btree

  create_table "taggings", force: :cascade do |t|
    t.integer  "tag_id"
    t.integer  "taggable_id"
    t.string   "taggable_type"
    t.integer  "tagger_id"
    t.string   "tagger_type"
    t.string   "context"
    t.datetime "created_at"
  end

  add_index "taggings", ["tag_id", "taggable_id", "taggable_type", "context", "tagger_id", "tagger_type"], name: "taggings_idx", unique: true, using: :btree
  add_index "taggings", ["taggable_id", "taggable_type", "context"], name: "index_taggings_on_taggable_id_and_taggable_type_and_context", using: :btree

  create_table "tags", force: :cascade do |t|
    t.string  "name"
    t.integer "taggings_count", default: 0
  end

  add_index "tags", ["name"], name: "index_tags_on_name", unique: true, using: :btree

  create_table "users", force: :cascade do |t|
    t.string   "email",                       default: "",    null: false
    t.string   "encrypted_password",          default: "",    null: false
    t.string   "reset_password_token"
    t.datetime "reset_password_sent_at"
    t.datetime "remember_created_at"
    t.integer  "sign_in_count",               default: 0
    t.datetime "current_sign_in_at"
    t.datetime "last_sign_in_at"
    t.string   "current_sign_in_ip"
    t.string   "last_sign_in_ip"
    t.datetime "created_at"
    t.datetime "updated_at"
    t.string   "name"
    t.boolean  "admin",                       default: false, null: false
    t.integer  "projects_limit",              default: 10
    t.string   "skype",                       default: "",    null: false
    t.string   "linkedin",                    default: "",    null: false
    t.string   "twitter",                     default: "",    null: false
    t.string   "authentication_token"
    t.integer  "theme_id",                    default: 1,     null: false
    t.string   "bio"
    t.integer  "failed_attempts",             default: 0
    t.datetime "locked_at"
    t.string   "username"
    t.boolean  "can_create_group",            default: true,  null: false
    t.boolean  "can_create_team",             default: true,  null: false
    t.string   "state"
    t.integer  "color_scheme_id",             default: 1,     null: false
    t.integer  "notification_level",          default: 1,     null: false
    t.datetime "password_expires_at"
    t.integer  "created_by_id"
    t.datetime "last_credential_check_at"
    t.string   "avatar"
    t.string   "confirmation_token"
    t.datetime "confirmed_at"
    t.datetime "confirmation_sent_at"
    t.string   "unconfirmed_email"
    t.boolean  "hide_no_ssh_key",             default: false
    t.string   "website_url",                 default: "",    null: false
    t.datetime "admin_email_unsubscribed_at"
    t.string   "notification_email"
    t.boolean  "hide_no_password",            default: false
    t.boolean  "password_automatically_set",  default: false
    t.string   "location"
    t.string   "encrypted_otp_secret"
    t.string   "encrypted_otp_secret_iv"
    t.string   "encrypted_otp_secret_salt"
    t.boolean  "otp_required_for_login",      default: false, null: false
    t.text     "otp_backup_codes"
    t.string   "public_email",                default: "",    null: false
    t.integer  "dashboard",                   default: 0
    t.integer  "project_view",                default: 0
    t.integer  "consumed_timestep"
    t.integer  "layout",                      default: 0
    t.boolean  "hide_project_limit",          default: false
    t.text     "note"
    t.string   "unlock_token"
    t.datetime "otp_grace_period_started_at"
  end

  add_index "users", ["admin"], name: "index_users_on_admin", using: :btree
  add_index "users", ["authentication_token"], name: "index_users_on_authentication_token", unique: true, using: :btree
  add_index "users", ["confirmation_token"], name: "index_users_on_confirmation_token", unique: true, using: :btree
  add_index "users", ["created_at", "id"], name: "index_users_on_created_at_and_id", using: :btree
  add_index "users", ["current_sign_in_at"], name: "index_users_on_current_sign_in_at", using: :btree
  add_index "users", ["email"], name: "index_users_on_email", unique: true, using: :btree
  add_index "users", ["name"], name: "index_users_on_name", using: :btree
  add_index "users", ["reset_password_token"], name: "index_users_on_reset_password_token", unique: true, using: :btree
  add_index "users", ["username"], name: "index_users_on_username", using: :btree

  create_table "users_star_projects", force: :cascade do |t|
    t.integer  "project_id", null: false
    t.integer  "user_id",    null: false
    t.datetime "created_at"
    t.datetime "updated_at"
  end

  add_index "users_star_projects", ["project_id"], name: "index_users_star_projects_on_project_id", using: :btree
  add_index "users_star_projects", ["user_id", "project_id"], name: "index_users_star_projects_on_user_id_and_project_id", unique: true, using: :btree
  add_index "users_star_projects", ["user_id"], name: "index_users_star_projects_on_user_id", using: :btree

  create_table "web_hooks", force: :cascade do |t|
    t.string   "url"
    t.integer  "project_id"
    t.datetime "created_at"
    t.datetime "updated_at"
    t.string   "type",                    default: "ProjectHook"
    t.integer  "service_id"
    t.boolean  "push_events",             default: true,          null: false
    t.boolean  "issues_events",           default: false,         null: false
    t.boolean  "merge_requests_events",   default: false,         null: false
    t.boolean  "tag_push_events",         default: false
    t.integer  "group_id"
    t.boolean  "note_events",             default: false,         null: false
    t.boolean  "enable_ssl_verification", default: true
    t.boolean  "build_events",            default: false,         null: false
  end

  add_index "web_hooks", ["created_at", "id"], name: "index_web_hooks_on_created_at_and_id", using: :btree
  add_index "web_hooks", ["project_id"], name: "index_web_hooks_on_project_id", using: :btree

end<|MERGE_RESOLUTION|>--- conflicted
+++ resolved
@@ -11,11 +11,7 @@
 #
 # It's strongly recommended that you check this file into your version control system.
 
-<<<<<<< HEAD
-ActiveRecord::Schema.define(version: 20151224123230) do
-=======
 ActiveRecord::Schema.define(version: 20151228203337) do
->>>>>>> 8f8ea9fe
 
   # These are extensions that must be enabled in order to support this database
   enable_extension "plpgsql"
@@ -29,14 +25,14 @@
   end
 
   create_table "appearances", force: :cascade do |t|
-    t.string   "title"
+    t.string   "title",       limit: 255
     t.text     "description"
-    t.string   "logo"
+    t.string   "logo",        limit: 255
     t.integer  "updated_by"
     t.datetime "created_at"
     t.datetime "updated_at"
-    t.string   "dark_logo"
-    t.string   "light_logo"
+    t.string   "dark_logo",   limit: 255
+    t.string   "light_logo",  limit: 255
   end
 
   create_table "application_settings", force: :cascade do |t|
@@ -47,28 +43,28 @@
     t.text     "sign_in_text"
     t.datetime "created_at"
     t.datetime "updated_at"
-    t.string   "home_page_url"
-    t.integer  "default_branch_protection",         default: 2
-    t.boolean  "twitter_sharing_enabled",           default: true
+    t.string   "home_page_url",                     limit: 255
+    t.integer  "default_branch_protection",                     default: 2
+    t.boolean  "twitter_sharing_enabled",                       default: true
     t.text     "help_text"
     t.text     "restricted_visibility_levels"
-    t.boolean  "version_check_enabled",             default: true
-    t.integer  "max_attachment_size",               default: 10,    null: false
+    t.boolean  "version_check_enabled",                         default: true
+    t.integer  "max_attachment_size",                           default: 10,    null: false
     t.integer  "default_project_visibility"
     t.integer  "default_snippet_visibility"
     t.text     "restricted_signup_domains"
-    t.boolean  "user_oauth_applications",           default: true
-    t.string   "after_sign_out_path"
-    t.integer  "session_expire_delay",              default: 10080, null: false
+    t.boolean  "user_oauth_applications",                       default: true
+    t.string   "after_sign_out_path",               limit: 255
+    t.integer  "session_expire_delay",                          default: 10080, null: false
     t.text     "import_sources"
     t.text     "help_page_text"
-    t.string   "admin_notification_email"
-    t.boolean  "shared_runners_enabled",            default: true,  null: false
-    t.integer  "max_artifacts_size",                default: 100,   null: false
+    t.string   "admin_notification_email",          limit: 255
+    t.boolean  "shared_runners_enabled",                        default: true,  null: false
+    t.integer  "max_artifacts_size",                            default: 100,   null: false
     t.string   "runners_registration_token"
-    t.integer  "max_pages_size",                    default: 100,   null: false
-    t.boolean  "require_two_factor_authentication", default: false
-    t.integer  "two_factor_grace_period",           default: 48
+    t.integer  "max_pages_size",                                default: 100,   null: false
+    t.boolean  "require_two_factor_authentication",             default: false
+    t.integer  "two_factor_grace_period",                       default: 48
   end
 
   create_table "approvals", force: :cascade do |t|
@@ -79,9 +75,9 @@
   end
 
   create_table "approvers", force: :cascade do |t|
-    t.integer  "target_id",   null: false
-    t.string   "target_type"
-    t.integer  "user_id",     null: false
+    t.integer  "target_id",               null: false
+    t.string   "target_type", limit: 255
+    t.integer  "user_id",                 null: false
     t.datetime "created_at"
     t.datetime "updated_at"
   end
@@ -90,10 +86,10 @@
   add_index "approvers", ["user_id"], name: "index_approvers_on_user_id", using: :btree
 
   create_table "audit_events", force: :cascade do |t|
-    t.integer  "author_id",   null: false
-    t.string   "type",        null: false
-    t.integer  "entity_id",   null: false
-    t.string   "entity_type", null: false
+    t.integer  "author_id",               null: false
+    t.string   "type",        limit: 255, null: false
+    t.integer  "entity_id",               null: false
+    t.string   "entity_type", limit: 255, null: false
     t.text     "details"
     t.datetime "created_at"
     t.datetime "updated_at"
@@ -104,14 +100,14 @@
   add_index "audit_events", ["type"], name: "index_audit_events_on_type", using: :btree
 
   create_table "broadcast_messages", force: :cascade do |t|
-    t.text     "message",    null: false
+    t.text     "message",                null: false
     t.datetime "starts_at"
     t.datetime "ends_at"
     t.integer  "alert_type"
     t.datetime "created_at"
     t.datetime "updated_at"
-    t.string   "color"
-    t.string   "font"
+    t.string   "color",      limit: 255
+    t.string   "font",       limit: 255
   end
 
   create_table "ci_application_settings", force: :cascade do |t|
@@ -123,7 +119,7 @@
 
   create_table "ci_builds", force: :cascade do |t|
     t.integer  "project_id"
-    t.string   "status"
+    t.string   "status",             limit: 255
     t.datetime "finished_at"
     t.text     "trace"
     t.datetime "created_at"
@@ -134,19 +130,19 @@
     t.integer  "commit_id"
     t.text     "commands"
     t.integer  "job_id"
-    t.string   "name"
-    t.boolean  "deploy",             default: false
+    t.string   "name",               limit: 255
+    t.boolean  "deploy",                         default: false
     t.text     "options"
-    t.boolean  "allow_failure",      default: false, null: false
-    t.string   "stage"
+    t.boolean  "allow_failure",                  default: false, null: false
+    t.string   "stage",              limit: 255
     t.integer  "trigger_request_id"
     t.integer  "stage_idx"
     t.boolean  "tag"
-    t.string   "ref"
+    t.string   "ref",                limit: 255
     t.integer  "user_id"
-    t.string   "type"
-    t.string   "target_url"
-    t.string   "description"
+    t.string   "type",               limit: 255
+    t.string   "target_url",         limit: 255
+    t.string   "description",        limit: 255
     t.text     "artifacts_file"
     t.integer  "gl_project_id"
   end
@@ -165,13 +161,13 @@
 
   create_table "ci_commits", force: :cascade do |t|
     t.integer  "project_id"
-    t.string   "ref"
-    t.string   "sha"
-    t.string   "before_sha"
+    t.string   "ref",           limit: 255
+    t.string   "sha",           limit: 255
+    t.string   "before_sha",    limit: 255
     t.text     "push_data"
     t.datetime "created_at"
     t.datetime "updated_at"
-    t.boolean  "tag",           default: false
+    t.boolean  "tag",                       default: false
     t.text     "yaml_errors"
     t.datetime "committed_at"
     t.integer  "gl_project_id"
@@ -198,16 +194,16 @@
   add_index "ci_events", ["project_id"], name: "index_ci_events_on_project_id", using: :btree
 
   create_table "ci_jobs", force: :cascade do |t|
-    t.integer  "project_id",                          null: false
+    t.integer  "project_id",                                      null: false
     t.text     "commands"
-    t.boolean  "active",         default: true,       null: false
-    t.datetime "created_at"
-    t.datetime "updated_at"
-    t.string   "name"
-    t.boolean  "build_branches", default: true,       null: false
-    t.boolean  "build_tags",     default: false,      null: false
-    t.string   "job_type",       default: "parallel"
-    t.string   "refs"
+    t.boolean  "active",                     default: true,       null: false
+    t.datetime "created_at"
+    t.datetime "updated_at"
+    t.string   "name",           limit: 255
+    t.boolean  "build_branches",             default: true,       null: false
+    t.boolean  "build_tags",                 default: false,      null: false
+    t.string   "job_type",       limit: 255, default: "parallel"
+    t.string   "refs",           limit: 255
     t.datetime "deleted_at"
   end
 
@@ -215,25 +211,25 @@
   add_index "ci_jobs", ["project_id"], name: "index_ci_jobs_on_project_id", using: :btree
 
   create_table "ci_projects", force: :cascade do |t|
-    t.string   "name"
-    t.integer  "timeout",                  default: 3600,  null: false
-    t.datetime "created_at"
-    t.datetime "updated_at"
-    t.string   "token"
-    t.string   "default_ref"
-    t.string   "path"
-    t.boolean  "always_build",             default: false, null: false
+    t.string   "name",                     limit: 255
+    t.integer  "timeout",                              default: 3600,  null: false
+    t.datetime "created_at"
+    t.datetime "updated_at"
+    t.string   "token",                    limit: 255
+    t.string   "default_ref",              limit: 255
+    t.string   "path",                     limit: 255
+    t.boolean  "always_build",                         default: false, null: false
     t.integer  "polling_interval"
-    t.boolean  "public",                   default: false, null: false
-    t.string   "ssh_url_to_repo"
+    t.boolean  "public",                               default: false, null: false
+    t.string   "ssh_url_to_repo",          limit: 255
     t.integer  "gitlab_id"
-    t.boolean  "allow_git_fetch",          default: true,  null: false
-    t.string   "email_recipients",         default: "",    null: false
-    t.boolean  "email_add_pusher",         default: true,  null: false
-    t.boolean  "email_only_broken_builds", default: true,  null: false
-    t.string   "skip_refs"
-    t.string   "coverage_regex"
-    t.boolean  "shared_runners_enabled",   default: false
+    t.boolean  "allow_git_fetch",                      default: true,  null: false
+    t.string   "email_recipients",         limit: 255, default: "",    null: false
+    t.boolean  "email_add_pusher",                     default: true,  null: false
+    t.boolean  "email_only_broken_builds",             default: true,  null: false
+    t.string   "skip_refs",                limit: 255
+    t.string   "coverage_regex",           limit: 255
+    t.boolean  "shared_runners_enabled",               default: false
     t.text     "generated_yaml_config"
   end
 
@@ -252,34 +248,34 @@
   add_index "ci_runner_projects", ["runner_id"], name: "index_ci_runner_projects_on_runner_id", using: :btree
 
   create_table "ci_runners", force: :cascade do |t|
-    t.string   "token"
-    t.datetime "created_at"
-    t.datetime "updated_at"
-    t.string   "description"
+    t.string   "token",        limit: 255
+    t.datetime "created_at"
+    t.datetime "updated_at"
+    t.string   "description",  limit: 255
     t.datetime "contacted_at"
-    t.boolean  "active",       default: true,  null: false
-    t.boolean  "is_shared",    default: false
-    t.string   "name"
-    t.string   "version"
-    t.string   "revision"
-    t.string   "platform"
-    t.string   "architecture"
+    t.boolean  "active",                   default: true,  null: false
+    t.boolean  "is_shared",                default: false
+    t.string   "name",         limit: 255
+    t.string   "version",      limit: 255
+    t.string   "revision",     limit: 255
+    t.string   "platform",     limit: 255
+    t.string   "architecture", limit: 255
   end
 
   create_table "ci_services", force: :cascade do |t|
-    t.string   "type"
-    t.string   "title"
-    t.integer  "project_id",                 null: false
-    t.datetime "created_at"
-    t.datetime "updated_at"
-    t.boolean  "active",     default: false, null: false
+    t.string   "type",       limit: 255
+    t.string   "title",      limit: 255
+    t.integer  "project_id",                             null: false
+    t.datetime "created_at"
+    t.datetime "updated_at"
+    t.boolean  "active",                 default: false, null: false
     t.text     "properties"
   end
 
   add_index "ci_services", ["project_id"], name: "index_ci_services_on_project_id", using: :btree
 
   create_table "ci_sessions", force: :cascade do |t|
-    t.string   "session_id", null: false
+    t.string   "session_id", limit: 255, null: false
     t.text     "data"
     t.datetime "created_at"
     t.datetime "updated_at"
@@ -291,9 +287,9 @@
   create_table "ci_taggings", force: :cascade do |t|
     t.integer  "tag_id"
     t.integer  "taggable_id"
-    t.string   "taggable_type"
+    t.string   "taggable_type", limit: 255
     t.integer  "tagger_id"
-    t.string   "tagger_type"
+    t.string   "tagger_type",   limit: 255
     t.string   "context",       limit: 128
     t.datetime "created_at"
   end
@@ -302,8 +298,8 @@
   add_index "ci_taggings", ["taggable_id", "taggable_type", "context"], name: "index_ci_taggings_on_taggable_id_and_taggable_type_and_context", using: :btree
 
   create_table "ci_tags", force: :cascade do |t|
-    t.string  "name"
-    t.integer "taggings_count", default: 0
+    t.string  "name",           limit: 255
+    t.integer "taggings_count",             default: 0
   end
 
   add_index "ci_tags", ["name"], name: "index_ci_tags_on_name", unique: true, using: :btree
@@ -317,7 +313,7 @@
   end
 
   create_table "ci_triggers", force: :cascade do |t|
-    t.string   "token"
+    t.string   "token",         limit: 255
     t.integer  "project_id"
     t.datetime "deleted_at"
     t.datetime "created_at"
@@ -330,19 +326,19 @@
 
   create_table "ci_variables", force: :cascade do |t|
     t.integer "project_id"
-    t.string  "key"
+    t.string  "key",                  limit: 255
     t.text    "value"
     t.text    "encrypted_value"
-    t.string  "encrypted_value_salt"
-    t.string  "encrypted_value_iv"
+    t.string  "encrypted_value_salt", limit: 255
+    t.string  "encrypted_value_iv",   limit: 255
     t.integer "gl_project_id"
   end
 
   add_index "ci_variables", ["gl_project_id"], name: "index_ci_variables_on_gl_project_id", using: :btree
 
   create_table "ci_web_hooks", force: :cascade do |t|
-    t.string   "url",        null: false
-    t.integer  "project_id", null: false
+    t.string   "url",        limit: 255, null: false
+    t.integer  "project_id",             null: false
     t.datetime "created_at"
     t.datetime "updated_at"
   end
@@ -357,8 +353,8 @@
   add_index "deploy_keys_projects", ["project_id"], name: "index_deploy_keys_projects_on_project_id", using: :btree
 
   create_table "emails", force: :cascade do |t|
-    t.integer  "user_id",    null: false
-    t.string   "email",      null: false
+    t.integer  "user_id",                null: false
+    t.string   "email",      limit: 255, null: false
     t.datetime "created_at"
     t.datetime "updated_at"
   end
@@ -367,9 +363,9 @@
   add_index "emails", ["user_id"], name: "index_emails_on_user_id", using: :btree
 
   create_table "events", force: :cascade do |t|
-    t.string   "target_type"
+    t.string   "target_type", limit: 255
     t.integer  "target_id"
-    t.string   "title"
+    t.string   "title",       limit: 255
     t.text     "data"
     t.integer  "project_id"
     t.datetime "created_at"
@@ -395,26 +391,18 @@
   add_index "forked_project_links", ["forked_to_project_id"], name: "index_forked_project_links_on_forked_to_project_id", unique: true, using: :btree
 
   create_table "git_hooks", force: :cascade do |t|
-    t.string   "force_push_regex"
-    t.string   "delete_branch_regex"
-    t.string   "commit_message_regex"
+    t.string   "force_push_regex",     limit: 255
+    t.string   "delete_branch_regex",  limit: 255
+    t.string   "commit_message_regex", limit: 255
     t.boolean  "deny_delete_tag"
     t.integer  "project_id"
     t.datetime "created_at"
     t.datetime "updated_at"
-<<<<<<< HEAD
-    t.string   "author_email_regex"
-    t.boolean  "member_check",         default: false, null: false
-    t.string   "file_name_regex"
-    t.boolean  "is_sample",            default: false
-    t.integer  "max_file_size",        default: 0
-=======
     t.string   "author_email_regex",   limit: 255
     t.boolean  "member_check",                     default: false, null: false
     t.string   "file_name_regex",      limit: 255
     t.boolean  "is_sample",                        default: false
     t.integer  "max_file_size",                    default: 0,     null: false
->>>>>>> 8f8ea9fe
   end
 
   create_table "historical_data", force: :cascade do |t|
@@ -425,8 +413,8 @@
   end
 
   create_table "identities", force: :cascade do |t|
-    t.string   "extern_uid"
-    t.string   "provider"
+    t.string   "extern_uid", limit: 255
+    t.string   "provider",   limit: 255
     t.integer  "user_id"
     t.datetime "created_at"
     t.datetime "updated_at"
@@ -436,17 +424,17 @@
   add_index "identities", ["user_id"], name: "index_identities_on_user_id", using: :btree
 
   create_table "issues", force: :cascade do |t|
-    t.string   "title"
+    t.string   "title",         limit: 255
     t.integer  "assignee_id"
     t.integer  "author_id"
     t.integer  "project_id"
     t.datetime "created_at"
     t.datetime "updated_at"
-    t.integer  "position",      default: 0
-    t.string   "branch_name"
+    t.integer  "position",                  default: 0
+    t.string   "branch_name",   limit: 255
     t.text     "description"
     t.integer  "milestone_id"
-    t.string   "state"
+    t.string   "state",         limit: 255
     t.integer  "iid"
     t.integer  "updated_by_id"
     t.integer  "weight"
@@ -467,10 +455,10 @@
     t.datetime "created_at"
     t.datetime "updated_at"
     t.text     "key"
-    t.string   "title"
-    t.string   "type"
-    t.string   "fingerprint"
-    t.boolean  "public",      default: false, null: false
+    t.string   "title",       limit: 255
+    t.string   "type",        limit: 255
+    t.string   "fingerprint", limit: 255
+    t.boolean  "public",                  default: false, null: false
   end
 
   add_index "keys", ["created_at", "id"], name: "index_keys_on_created_at_and_id", using: :btree
@@ -479,7 +467,7 @@
   create_table "label_links", force: :cascade do |t|
     t.integer  "label_id"
     t.integer  "target_id"
-    t.string   "target_type"
+    t.string   "target_type", limit: 255
     t.datetime "created_at"
     t.datetime "updated_at"
   end
@@ -488,31 +476,31 @@
   add_index "label_links", ["target_id", "target_type"], name: "index_label_links_on_target_id_and_target_type", using: :btree
 
   create_table "labels", force: :cascade do |t|
-    t.string   "title"
-    t.string   "color"
-    t.integer  "project_id"
-    t.datetime "created_at"
-    t.datetime "updated_at"
-    t.boolean  "template",   default: false
+    t.string   "title",      limit: 255
+    t.string   "color",      limit: 255
+    t.integer  "project_id"
+    t.datetime "created_at"
+    t.datetime "updated_at"
+    t.boolean  "template",               default: false
   end
 
   add_index "labels", ["project_id"], name: "index_labels_on_project_id", using: :btree
 
   create_table "ldap_group_links", force: :cascade do |t|
-    t.string   "cn",           null: false
-    t.integer  "group_access", null: false
-    t.integer  "group_id",     null: false
-    t.datetime "created_at"
-    t.datetime "updated_at"
-    t.string   "provider"
+    t.string   "cn",           limit: 255, null: false
+    t.integer  "group_access",             null: false
+    t.integer  "group_id",                 null: false
+    t.datetime "created_at"
+    t.datetime "updated_at"
+    t.string   "provider",     limit: 255
   end
 
   create_table "lfs_objects", force: :cascade do |t|
-    t.string   "oid",        null: false
-    t.integer  "size",       null: false
-    t.datetime "created_at"
-    t.datetime "updated_at"
-    t.string   "file"
+    t.string   "oid",        limit: 255, null: false
+    t.integer  "size",                   null: false
+    t.datetime "created_at"
+    t.datetime "updated_at"
+    t.string   "file",       limit: 255
   end
 
   add_index "lfs_objects", ["oid"], name: "index_lfs_objects_on_oid", unique: true, using: :btree
@@ -533,17 +521,17 @@
   end
 
   create_table "members", force: :cascade do |t|
-    t.integer  "access_level",       null: false
-    t.integer  "source_id",          null: false
-    t.string   "source_type",        null: false
+    t.integer  "access_level",                   null: false
+    t.integer  "source_id",                      null: false
+    t.string   "source_type",        limit: 255, null: false
     t.integer  "user_id"
-    t.integer  "notification_level", null: false
-    t.string   "type"
+    t.integer  "notification_level",             null: false
+    t.string   "type",               limit: 255
     t.datetime "created_at"
     t.datetime "updated_at"
     t.integer  "created_by_id"
-    t.string   "invite_email"
-    t.string   "invite_token"
+    t.string   "invite_email",       limit: 255
+    t.string   "invite_token",       limit: 255
     t.datetime "invite_accepted_at"
   end
 
@@ -555,10 +543,10 @@
   add_index "members", ["user_id"], name: "index_members_on_user_id", using: :btree
 
   create_table "merge_request_diffs", force: :cascade do |t|
-    t.string   "state"
+    t.string   "state",            limit: 255
     t.text     "st_commits"
     t.text     "st_diffs"
-    t.integer  "merge_request_id", null: false
+    t.integer  "merge_request_id",             null: false
     t.datetime "created_at"
     t.datetime "updated_at"
   end
@@ -566,26 +554,26 @@
   add_index "merge_request_diffs", ["merge_request_id"], name: "index_merge_request_diffs_on_merge_request_id", unique: true, using: :btree
 
   create_table "merge_requests", force: :cascade do |t|
-    t.string   "target_branch",                             null: false
-    t.string   "source_branch",                             null: false
-    t.integer  "source_project_id",                         null: false
+    t.string   "target_branch",             limit: 255,                 null: false
+    t.string   "source_branch",             limit: 255,                 null: false
+    t.integer  "source_project_id",                                     null: false
     t.integer  "author_id"
     t.integer  "assignee_id"
-    t.string   "title"
+    t.string   "title",                     limit: 255
     t.datetime "created_at"
     t.datetime "updated_at"
     t.integer  "milestone_id"
-    t.string   "state"
-    t.string   "merge_status"
-    t.integer  "target_project_id",                         null: false
+    t.string   "state",                     limit: 255
+    t.string   "merge_status",              limit: 255
+    t.integer  "target_project_id",                                     null: false
     t.integer  "iid"
     t.text     "description"
-    t.integer  "position",                  default: 0
+    t.integer  "position",                              default: 0
     t.datetime "locked_at"
     t.integer  "updated_by_id"
-    t.string   "merge_error"
+    t.string   "merge_error",               limit: 255
     t.text     "merge_params"
-    t.boolean  "merge_when_build_succeeds", default: false, null: false
+    t.boolean  "merge_when_build_succeeds",             default: false, null: false
     t.integer  "merge_user_id"
   end
 
@@ -601,13 +589,13 @@
   add_index "merge_requests", ["title"], name: "index_merge_requests_on_title", using: :btree
 
   create_table "milestones", force: :cascade do |t|
-    t.string   "title",       null: false
-    t.integer  "project_id",  null: false
+    t.string   "title",       limit: 255, null: false
+    t.integer  "project_id",              null: false
     t.text     "description"
     t.date     "due_date"
     t.datetime "created_at"
     t.datetime "updated_at"
-    t.string   "state"
+    t.string   "state",       limit: 255
     t.integer  "iid"
   end
 
@@ -617,17 +605,17 @@
   add_index "milestones", ["project_id"], name: "index_milestones_on_project_id", using: :btree
 
   create_table "namespaces", force: :cascade do |t|
-    t.string   "name",                                  null: false
-    t.string   "path",                                  null: false
+    t.string   "name",                  limit: 255,                 null: false
+    t.string   "path",                  limit: 255,                 null: false
     t.integer  "owner_id"
     t.datetime "created_at"
     t.datetime "updated_at"
-    t.string   "type"
-    t.string   "description",           default: "",    null: false
-    t.string   "avatar"
-    t.boolean  "membership_lock",       default: false
-    t.boolean  "share_with_group_lock", default: false
-    t.boolean  "public",                default: false
+    t.string   "type",                  limit: 255
+    t.string   "description",           limit: 255, default: "",    null: false
+    t.string   "avatar",                limit: 255
+    t.boolean  "membership_lock",                   default: false
+    t.boolean  "share_with_group_lock",             default: false
+    t.boolean  "public",                            default: false
   end
 
   add_index "namespaces", ["created_at", "id"], name: "index_namespaces_on_created_at_and_id", using: :btree
@@ -639,19 +627,19 @@
 
   create_table "notes", force: :cascade do |t|
     t.text     "note"
-    t.string   "noteable_type"
+    t.string   "noteable_type", limit: 255
     t.integer  "author_id"
     t.datetime "created_at"
     t.datetime "updated_at"
     t.integer  "project_id"
-    t.string   "attachment"
-    t.string   "line_code"
-    t.string   "commit_id"
+    t.string   "attachment",    limit: 255
+    t.string   "line_code",     limit: 255
+    t.string   "commit_id",     limit: 255
     t.integer  "noteable_id"
-    t.boolean  "system",        default: false, null: false
+    t.boolean  "system",                    default: false, null: false
     t.text     "st_diff"
     t.integer  "updated_by_id"
-    t.boolean  "is_award",      default: false, null: false
+    t.boolean  "is_award",                  default: false, null: false
   end
 
   add_index "notes", ["author_id"], name: "index_notes_on_author_id", using: :btree
@@ -667,14 +655,14 @@
   add_index "notes", ["updated_at"], name: "index_notes_on_updated_at", using: :btree
 
   create_table "oauth_access_grants", force: :cascade do |t|
-    t.integer  "resource_owner_id", null: false
-    t.integer  "application_id",    null: false
-    t.string   "token",             null: false
-    t.integer  "expires_in",        null: false
-    t.text     "redirect_uri",      null: false
-    t.datetime "created_at",        null: false
+    t.integer  "resource_owner_id",             null: false
+    t.integer  "application_id",                null: false
+    t.string   "token",             limit: 255, null: false
+    t.integer  "expires_in",                    null: false
+    t.text     "redirect_uri",                  null: false
+    t.datetime "created_at",                    null: false
     t.datetime "revoked_at"
-    t.string   "scopes"
+    t.string   "scopes",            limit: 255
   end
 
   add_index "oauth_access_grants", ["token"], name: "index_oauth_access_grants_on_token", unique: true, using: :btree
@@ -682,12 +670,12 @@
   create_table "oauth_access_tokens", force: :cascade do |t|
     t.integer  "resource_owner_id"
     t.integer  "application_id"
-    t.string   "token",             null: false
-    t.string   "refresh_token"
+    t.string   "token",             limit: 255, null: false
+    t.string   "refresh_token",     limit: 255
     t.integer  "expires_in"
     t.datetime "revoked_at"
-    t.datetime "created_at",        null: false
-    t.string   "scopes"
+    t.datetime "created_at",                    null: false
+    t.string   "scopes",            limit: 255
   end
 
   add_index "oauth_access_tokens", ["refresh_token"], name: "index_oauth_access_tokens_on_refresh_token", unique: true, using: :btree
@@ -695,15 +683,15 @@
   add_index "oauth_access_tokens", ["token"], name: "index_oauth_access_tokens_on_token", unique: true, using: :btree
 
   create_table "oauth_applications", force: :cascade do |t|
-    t.string   "name",                      null: false
-    t.string   "uid",                       null: false
-    t.string   "secret",                    null: false
-    t.text     "redirect_uri",              null: false
-    t.string   "scopes",       default: "", null: false
+    t.string   "name",         limit: 255,              null: false
+    t.string   "uid",          limit: 255,              null: false
+    t.string   "secret",       limit: 255,              null: false
+    t.text     "redirect_uri",                          null: false
+    t.string   "scopes",       limit: 255, default: "", null: false
     t.datetime "created_at"
     t.datetime "updated_at"
     t.integer  "owner_id"
-    t.string   "owner_type"
+    t.string   "owner_type",   limit: 255
   end
 
   add_index "oauth_applications", ["owner_id", "owner_type"], name: "index_oauth_applications_on_owner_id_and_owner_type", using: :btree
@@ -723,49 +711,49 @@
   end
 
   create_table "projects", force: :cascade do |t|
-    t.string   "name"
-    t.string   "path"
+    t.string   "name",                             limit: 255
+    t.string   "path",                             limit: 255
     t.text     "description"
     t.datetime "created_at"
     t.datetime "updated_at"
     t.integer  "creator_id"
-    t.boolean  "issues_enabled",                   default: true,     null: false
-    t.boolean  "wall_enabled",                     default: true,     null: false
-    t.boolean  "merge_requests_enabled",           default: true,     null: false
-    t.boolean  "wiki_enabled",                     default: true,     null: false
+    t.boolean  "issues_enabled",                               default: true,     null: false
+    t.boolean  "wall_enabled",                                 default: true,     null: false
+    t.boolean  "merge_requests_enabled",                       default: true,     null: false
+    t.boolean  "wiki_enabled",                                 default: true,     null: false
     t.integer  "namespace_id"
-    t.string   "issues_tracker",                   default: "gitlab", null: false
-    t.string   "issues_tracker_id"
-    t.boolean  "snippets_enabled",                 default: true,     null: false
+    t.string   "issues_tracker",                   limit: 255, default: "gitlab", null: false
+    t.string   "issues_tracker_id",                limit: 255
+    t.boolean  "snippets_enabled",                             default: true,     null: false
     t.datetime "last_activity_at"
-    t.string   "import_url"
-    t.integer  "visibility_level",                 default: 0,        null: false
-    t.boolean  "archived",                         default: false,    null: false
-    t.string   "avatar"
-    t.string   "import_status"
-    t.float    "repository_size",                  default: 0.0
+    t.string   "import_url",                       limit: 255
+    t.integer  "visibility_level",                             default: 0,        null: false
+    t.boolean  "archived",                                     default: false,    null: false
+    t.string   "avatar",                           limit: 255
+    t.string   "import_status",                    limit: 255
+    t.float    "repository_size",                              default: 0.0
     t.text     "merge_requests_template"
-    t.integer  "star_count",                       default: 0,        null: false
-    t.boolean  "merge_requests_rebase_enabled",    default: false
-    t.string   "import_type"
-    t.string   "import_source"
-    t.integer  "approvals_before_merge",           default: 0,        null: false
-    t.boolean  "reset_approvals_on_push",          default: true
-    t.integer  "commit_count",                     default: 0
-    t.boolean  "merge_requests_ff_only_enabled",   default: false
+    t.integer  "star_count",                                   default: 0,        null: false
+    t.boolean  "merge_requests_rebase_enabled",                default: false
+    t.string   "import_type",                      limit: 255
+    t.string   "import_source",                    limit: 255
+    t.integer  "approvals_before_merge",                       default: 0,        null: false
+    t.boolean  "reset_approvals_on_push",                      default: true
+    t.integer  "commit_count",                                 default: 0
+    t.boolean  "merge_requests_ff_only_enabled",               default: false
     t.text     "issues_template"
-    t.boolean  "mirror",                           default: false,    null: false
+    t.boolean  "mirror",                                       default: false,    null: false
     t.datetime "mirror_last_update_at"
     t.datetime "mirror_last_successful_update_at"
     t.integer  "mirror_user_id"
     t.text     "import_error"
     t.integer  "ci_id"
-    t.boolean  "builds_enabled",                   default: true,     null: false
-    t.boolean  "shared_runners_enabled",           default: true,     null: false
+    t.boolean  "builds_enabled",                               default: true,     null: false
+    t.boolean  "shared_runners_enabled",                       default: true,     null: false
     t.string   "runners_token"
     t.string   "build_coverage_regex"
-    t.boolean  "build_allow_git_fetch",            default: true,     null: false
-    t.integer  "build_timeout",                    default: 3600,     null: false
+    t.boolean  "build_allow_git_fetch",                        default: true,     null: false
+    t.integer  "build_timeout",                                default: 3600,     null: false
   end
 
   add_index "projects", ["builds_enabled", "shared_runners_enabled"], name: "index_projects_on_builds_enabled_and_shared_runners_enabled", using: :btree
@@ -781,17 +769,17 @@
   add_index "projects", ["visibility_level"], name: "index_projects_on_visibility_level", using: :btree
 
   create_table "protected_branches", force: :cascade do |t|
-    t.integer  "project_id",                          null: false
-    t.string   "name",                                null: false
-    t.datetime "created_at"
-    t.datetime "updated_at"
-    t.boolean  "developers_can_push", default: false, null: false
+    t.integer  "project_id",                                      null: false
+    t.string   "name",                limit: 255,                 null: false
+    t.datetime "created_at"
+    t.datetime "updated_at"
+    t.boolean  "developers_can_push",             default: false, null: false
   end
 
   add_index "protected_branches", ["project_id"], name: "index_protected_branches_on_project_id", using: :btree
 
   create_table "releases", force: :cascade do |t|
-    t.string   "tag"
+    t.string   "tag",         limit: 255
     t.text     "description"
     t.integer  "project_id"
     t.datetime "created_at"
@@ -804,30 +792,30 @@
   create_table "sent_notifications", force: :cascade do |t|
     t.integer "project_id"
     t.integer "noteable_id"
-    t.string  "noteable_type"
+    t.string  "noteable_type", limit: 255
     t.integer "recipient_id"
-    t.string  "commit_id"
-    t.string  "reply_key",     null: false
-    t.string  "line_code"
+    t.string  "commit_id",     limit: 255
+    t.string  "reply_key",     limit: 255, null: false
+    t.string  "line_code",     limit: 255
   end
 
   add_index "sent_notifications", ["reply_key"], name: "index_sent_notifications_on_reply_key", unique: true, using: :btree
 
   create_table "services", force: :cascade do |t|
-    t.string   "type"
-    t.string   "title"
-    t.integer  "project_id"
-    t.datetime "created_at"
-    t.datetime "updated_at"
-    t.boolean  "active",                default: false, null: false
+    t.string   "type",                  limit: 255
+    t.string   "title",                 limit: 255
+    t.integer  "project_id"
+    t.datetime "created_at"
+    t.datetime "updated_at"
+    t.boolean  "active",                            default: false, null: false
     t.text     "properties"
-    t.boolean  "template",              default: false
-    t.boolean  "push_events",           default: true
-    t.boolean  "issues_events",         default: true
-    t.boolean  "merge_requests_events", default: true
-    t.boolean  "tag_push_events",       default: true
-    t.boolean  "note_events",           default: true,  null: false
-    t.boolean  "build_events",          default: false, null: false
+    t.boolean  "template",                          default: false
+    t.boolean  "push_events",                       default: true
+    t.boolean  "issues_events",                     default: true
+    t.boolean  "merge_requests_events",             default: true
+    t.boolean  "tag_push_events",                   default: true
+    t.boolean  "note_events",                       default: true,  null: false
+    t.boolean  "build_events",                      default: false, null: false
   end
 
   add_index "services", ["created_at", "id"], name: "index_services_on_created_at_and_id", using: :btree
@@ -835,16 +823,16 @@
   add_index "services", ["template"], name: "index_services_on_template", using: :btree
 
   create_table "snippets", force: :cascade do |t|
-    t.string   "title"
+    t.string   "title",            limit: 255
     t.text     "content"
-    t.integer  "author_id",                    null: false
-    t.integer  "project_id"
-    t.datetime "created_at"
-    t.datetime "updated_at"
-    t.string   "file_name"
+    t.integer  "author_id",                                null: false
+    t.integer  "project_id"
+    t.datetime "created_at"
+    t.datetime "updated_at"
+    t.string   "file_name",        limit: 255
     t.datetime "expires_at"
-    t.string   "type"
-    t.integer  "visibility_level", default: 0, null: false
+    t.string   "type",             limit: 255
+    t.integer  "visibility_level",             default: 0, null: false
   end
 
   add_index "snippets", ["author_id"], name: "index_snippets_on_author_id", using: :btree
@@ -857,7 +845,7 @@
   create_table "subscriptions", force: :cascade do |t|
     t.integer  "user_id"
     t.integer  "subscribable_id"
-    t.string   "subscribable_type"
+    t.string   "subscribable_type", limit: 255
     t.boolean  "subscribed"
     t.datetime "created_at"
     t.datetime "updated_at"
@@ -868,10 +856,10 @@
   create_table "taggings", force: :cascade do |t|
     t.integer  "tag_id"
     t.integer  "taggable_id"
-    t.string   "taggable_type"
+    t.string   "taggable_type", limit: 255
     t.integer  "tagger_id"
-    t.string   "tagger_type"
-    t.string   "context"
+    t.string   "tagger_type",   limit: 255
+    t.string   "context",       limit: 255
     t.datetime "created_at"
   end
 
@@ -879,69 +867,69 @@
   add_index "taggings", ["taggable_id", "taggable_type", "context"], name: "index_taggings_on_taggable_id_and_taggable_type_and_context", using: :btree
 
   create_table "tags", force: :cascade do |t|
-    t.string  "name"
-    t.integer "taggings_count", default: 0
+    t.string  "name",           limit: 255
+    t.integer "taggings_count",             default: 0
   end
 
   add_index "tags", ["name"], name: "index_tags_on_name", unique: true, using: :btree
 
   create_table "users", force: :cascade do |t|
-    t.string   "email",                       default: "",    null: false
-    t.string   "encrypted_password",          default: "",    null: false
-    t.string   "reset_password_token"
+    t.string   "email",                       limit: 255, default: "",    null: false
+    t.string   "encrypted_password",          limit: 255, default: "",    null: false
+    t.string   "reset_password_token",        limit: 255
     t.datetime "reset_password_sent_at"
     t.datetime "remember_created_at"
-    t.integer  "sign_in_count",               default: 0
+    t.integer  "sign_in_count",                           default: 0
     t.datetime "current_sign_in_at"
     t.datetime "last_sign_in_at"
-    t.string   "current_sign_in_ip"
-    t.string   "last_sign_in_ip"
-    t.datetime "created_at"
-    t.datetime "updated_at"
-    t.string   "name"
-    t.boolean  "admin",                       default: false, null: false
-    t.integer  "projects_limit",              default: 10
-    t.string   "skype",                       default: "",    null: false
-    t.string   "linkedin",                    default: "",    null: false
-    t.string   "twitter",                     default: "",    null: false
-    t.string   "authentication_token"
-    t.integer  "theme_id",                    default: 1,     null: false
-    t.string   "bio"
-    t.integer  "failed_attempts",             default: 0
+    t.string   "current_sign_in_ip",          limit: 255
+    t.string   "last_sign_in_ip",             limit: 255
+    t.datetime "created_at"
+    t.datetime "updated_at"
+    t.string   "name",                        limit: 255
+    t.boolean  "admin",                                   default: false, null: false
+    t.integer  "projects_limit",                          default: 10
+    t.string   "skype",                       limit: 255, default: "",    null: false
+    t.string   "linkedin",                    limit: 255, default: "",    null: false
+    t.string   "twitter",                     limit: 255, default: "",    null: false
+    t.string   "authentication_token",        limit: 255
+    t.integer  "theme_id",                                default: 1,     null: false
+    t.string   "bio",                         limit: 255
+    t.integer  "failed_attempts",                         default: 0
     t.datetime "locked_at"
-    t.string   "username"
-    t.boolean  "can_create_group",            default: true,  null: false
-    t.boolean  "can_create_team",             default: true,  null: false
-    t.string   "state"
-    t.integer  "color_scheme_id",             default: 1,     null: false
-    t.integer  "notification_level",          default: 1,     null: false
+    t.string   "username",                    limit: 255
+    t.boolean  "can_create_group",                        default: true,  null: false
+    t.boolean  "can_create_team",                         default: true,  null: false
+    t.string   "state",                       limit: 255
+    t.integer  "color_scheme_id",                         default: 1,     null: false
+    t.integer  "notification_level",                      default: 1,     null: false
     t.datetime "password_expires_at"
     t.integer  "created_by_id"
     t.datetime "last_credential_check_at"
-    t.string   "avatar"
-    t.string   "confirmation_token"
+    t.string   "avatar",                      limit: 255
+    t.string   "confirmation_token",          limit: 255
     t.datetime "confirmed_at"
     t.datetime "confirmation_sent_at"
-    t.string   "unconfirmed_email"
-    t.boolean  "hide_no_ssh_key",             default: false
-    t.string   "website_url",                 default: "",    null: false
+    t.string   "unconfirmed_email",           limit: 255
+    t.boolean  "hide_no_ssh_key",                         default: false
+    t.string   "website_url",                 limit: 255, default: "",    null: false
     t.datetime "admin_email_unsubscribed_at"
-    t.string   "notification_email"
-    t.boolean  "hide_no_password",            default: false
-    t.boolean  "password_automatically_set",  default: false
-    t.string   "location"
-    t.string   "encrypted_otp_secret"
-    t.string   "encrypted_otp_secret_iv"
-    t.string   "encrypted_otp_secret_salt"
-    t.boolean  "otp_required_for_login",      default: false, null: false
+    t.string   "notification_email",          limit: 255
+    t.boolean  "hide_no_password",                        default: false
+    t.boolean  "password_automatically_set",              default: false
+    t.string   "location",                    limit: 255
+    t.string   "encrypted_otp_secret",        limit: 255
+    t.string   "encrypted_otp_secret_iv",     limit: 255
+    t.string   "encrypted_otp_secret_salt",   limit: 255
+    t.boolean  "otp_required_for_login",                  default: false, null: false
     t.text     "otp_backup_codes"
-    t.string   "public_email",                default: "",    null: false
-    t.integer  "dashboard",                   default: 0
-    t.integer  "project_view",                default: 0
+    t.string   "public_email",                limit: 255, default: "",    null: false
+    t.integer  "dashboard",                               default: 0
+    t.integer  "project_view",                            default: 0
     t.integer  "consumed_timestep"
-    t.integer  "layout",                      default: 0
-    t.boolean  "hide_project_limit",          default: false
+    t.integer  "layout",                                  default: 0
     t.text     "note"
+    t.boolean  "hide_project_limit",                      default: false
     t.string   "unlock_token"
     t.datetime "otp_grace_period_started_at"
   end
@@ -968,20 +956,20 @@
   add_index "users_star_projects", ["user_id"], name: "index_users_star_projects_on_user_id", using: :btree
 
   create_table "web_hooks", force: :cascade do |t|
-    t.string   "url"
-    t.integer  "project_id"
-    t.datetime "created_at"
-    t.datetime "updated_at"
-    t.string   "type",                    default: "ProjectHook"
+    t.string   "url",                     limit: 255
+    t.integer  "project_id"
+    t.datetime "created_at"
+    t.datetime "updated_at"
+    t.string   "type",                    limit: 255, default: "ProjectHook"
     t.integer  "service_id"
-    t.boolean  "push_events",             default: true,          null: false
-    t.boolean  "issues_events",           default: false,         null: false
-    t.boolean  "merge_requests_events",   default: false,         null: false
-    t.boolean  "tag_push_events",         default: false
+    t.boolean  "push_events",                         default: true,          null: false
+    t.boolean  "issues_events",                       default: false,         null: false
+    t.boolean  "merge_requests_events",               default: false,         null: false
+    t.boolean  "tag_push_events",                     default: false
     t.integer  "group_id"
-    t.boolean  "note_events",             default: false,         null: false
-    t.boolean  "enable_ssl_verification", default: true
-    t.boolean  "build_events",            default: false,         null: false
+    t.boolean  "note_events",                         default: false,         null: false
+    t.boolean  "enable_ssl_verification",             default: true
+    t.boolean  "build_events",                        default: false,         null: false
   end
 
   add_index "web_hooks", ["created_at", "id"], name: "index_web_hooks_on_created_at_and_id", using: :btree
