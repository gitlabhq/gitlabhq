--- conflicted
+++ resolved
@@ -11,11 +11,7 @@
 #
 # It's strongly recommended that you check this file into your version control system.
 
-<<<<<<< HEAD
-ActiveRecord::Schema.define(version: 20170831092813) do
-=======
 ActiveRecord::Schema.define(version: 20170905112933) do
->>>>>>> b97f9629
 
   # These are extensions that must be enabled in order to support this database
   enable_extension "plpgsql"
@@ -344,11 +340,8 @@
     t.integer "auto_canceled_by_id"
     t.integer "pipeline_schedule_id"
     t.integer "source"
-<<<<<<< HEAD
     t.integer "config_source"
-=======
     t.boolean "protected"
->>>>>>> b97f9629
   end
 
   add_index "ci_pipelines", ["auto_canceled_by_id"], name: "index_ci_pipelines_on_auto_canceled_by_id", using: :btree
