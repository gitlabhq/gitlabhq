--- conflicted
+++ resolved
@@ -26,16 +26,10 @@
   config.verbose_retry = true
   config.display_try_failure_messages = true
 
-<<<<<<< HEAD
-  config.include Devise::TestHelpers, type: :controller
-  config.include LoginHelpers,        type: :feature
-  config.include LoginHelpers,        type: :request
-  config.include SearchHelpers,       type: :feature
-=======
   config.include Devise::TestHelpers,   type: :controller
   config.include Warden::Test::Helpers, type: :request
   config.include LoginHelpers,          type: :feature
->>>>>>> fd1741b4
+  config.include SearchHelpers,       type: :feature
   config.include StubConfiguration
   config.include EmailHelpers
   config.include TestEnv
