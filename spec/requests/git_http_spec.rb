require "spec_helper"

describe 'Git HTTP requests', lib: true do
  let(:user)    { create(:user) }
  let(:project) { create(:project, path: 'project.git-project') }

  it "gives WWW-Authenticate hints" do
    clone_get('doesnt/exist.git')

    expect(response.header['WWW-Authenticate']).to start_with('Basic ')
  end

  context "when the project doesn't exist" do
    context "when no authentication is provided" do
      it "responds with status 401 (no project existence information leak)" do
        download('doesnt/exist.git') do |response|
          expect(response).to have_http_status(401)
        end
      end
    end

    context "when username and password are provided" do
      context "when authentication fails" do
        it "responds with status 401" do
          download('doesnt/exist.git', user: user.username, password: "nope") do |response|
            expect(response).to have_http_status(401)
          end
        end
      end

      context "when authentication succeeds" do
        it "responds with status 404" do
          download('/doesnt/exist.git', user: user.username, password: user.password) do |response|
            expect(response).to have_http_status(404)
          end
        end
      end
    end
  end

  context "when the Wiki for a project exists" do
    it "responds with the right project" do
      wiki = ProjectWiki.new(project)
      project.update_attribute(:visibility_level, Project::PUBLIC)

      download("/#{wiki.repository.path_with_namespace}.git") do |response|
        json_body = ActiveSupport::JSON.decode(response.body)

        expect(response).to have_http_status(200)
        expect(json_body['RepoPath']).to include(wiki.repository.path_with_namespace)
      end
    end
  end

  context "when the project exists" do
    let(:path) { "#{project.path_with_namespace}.git" }

    context "when the project is public" do
      before do
        project.update_attribute(:visibility_level, Project::PUBLIC)
      end

      it "downloads get status 200" do
        download(path, {}) do |response|
          expect(response).to have_http_status(200)
        end
      end

      it "uploads get status 401" do
        upload(path, {}) do |response|
          expect(response).to have_http_status(401)
        end
      end

      context "with correct credentials" do
        let(:env) { { user: user.username, password: user.password } }

        it "uploads get status 200 (because Git hooks do the real check)" do
          upload(path, env) do |response|
            expect(response).to have_http_status(200)
          end
        end

        context 'but git-receive-pack is disabled' do
          it "responds with status 404" do
            allow(Gitlab.config.gitlab_shell).to receive(:receive_pack).and_return(false)

            upload(path, env) do |response|
              expect(response).to have_http_status(404)
            end
          end
        end
      end

      context 'but git-upload-pack is disabled' do
        it "responds with status 404" do
          allow(Gitlab.config.gitlab_shell).to receive(:upload_pack).and_return(false)

          download(path, {}) do |response|
<<<<<<< HEAD
            expect(response.status).to eq(401)
=======
            expect(response).to have_http_status(404)
>>>>>>> 2efee5f6
          end
        end
      end
    end

    context "when the project is private" do
      before do
        project.update_attribute(:visibility_level, Project::PRIVATE)
      end

      context "when no authentication is provided" do
        it "responds with status 401 to downloads" do
          download(path, {}) do |response|
            expect(response).to have_http_status(401)
          end
        end

        it "responds with status 401 to uploads" do
          upload(path, {}) do |response|
            expect(response).to have_http_status(401)
          end
        end
      end

      context "when username and password are provided" do
        let(:env) { { user: user.username, password: 'nope' } }

        context "when authentication fails" do
          it "responds with status 401" do
            download(path, env) do |response|
              expect(response).to have_http_status(401)
            end
          end

          context "when the user is IP banned" do
            it "responds with status 401" do
              expect(Rack::Attack::Allow2Ban).to receive(:filter).and_return(true)
              allow_any_instance_of(Rack::Request).to receive(:ip).and_return('1.2.3.4')

              clone_get(path, env)

              expect(response).to have_http_status(401)
            end
          end
        end

        context "when authentication succeeds" do
          let(:env) { { user: user.username, password: user.password } }

          context "when the user has access to the project" do
            before do
              project.team << [user, :master]
            end

            context "when the user is blocked" do
              it "responds with status 404" do
                user.block
                project.team << [user, :master]

                download(path, env) do |response|
                  expect(response).to have_http_status(404)
                end
              end
            end

            context "when the user isn't blocked" do
              it "downloads get status 200" do
                expect(Rack::Attack::Allow2Ban).to receive(:reset)

                clone_get(path, env)

                expect(response).to have_http_status(200)
              end

              it "uploads get status 200" do
                upload(path, env) do |response|
                  expect(response).to have_http_status(200)
                end
              end
            end

            context "when an oauth token is provided" do
              before do
                application = Doorkeeper::Application.create!(name: "MyApp", redirect_uri: "https://app.com", owner: user)
                @token = Doorkeeper::AccessToken.create!(application_id: application.id, resource_owner_id: user.id)
              end

              it "downloads get status 200" do
                clone_get "#{project.path_with_namespace}.git", user: 'oauth2', password: @token.token

                expect(response).to have_http_status(200)
              end

              it "uploads get status 401 (no project existence information leak)" do
                push_get "#{project.path_with_namespace}.git", user: 'oauth2', password: @token.token

                expect(response).to have_http_status(401)
              end
            end

            context "when blank password attempts follow a valid login" do
              def attempt_login(include_password)
                password = include_password ? user.password : ""
                clone_get path, user: user.username, password: password
                response.status
              end

              it "repeated attempts followed by successful attempt" do
                options = Gitlab.config.rack_attack.git_basic_auth
                maxretry = options[:maxretry] - 1
                ip = '1.2.3.4'

                allow_any_instance_of(Rack::Request).to receive(:ip).and_return(ip)
                Rack::Attack::Allow2Ban.reset(ip, options)

                maxretry.times.each do
                  expect(attempt_login(false)).to eq(401)
                end

                expect(attempt_login(true)).to eq(200)
                expect(Rack::Attack::Allow2Ban.banned?(ip)).to be_falsey

                maxretry.times.each do
                  expect(attempt_login(false)).to eq(401)
                end

                Rack::Attack::Allow2Ban.reset(ip, options)
              end
            end
          end

          context "when the user doesn't have access to the project" do
            it "downloads get status 404" do
              download(path, user: user.username, password: user.password) do |response|
                expect(response).to have_http_status(404)
              end
            end

            it "uploads get status 200 (because Git hooks do the real check)" do
              upload(path, user: user.username, password: user.password) do |response|
                expect(response).to have_http_status(200)
              end
            end
          end
        end
      end

      context "when a gitlab ci token is provided" do
        let(:token) { 123 }
        let(:project) { FactoryGirl.create :empty_project }

        before do
          project.update_attributes(runners_token: token, builds_enabled: true)
        end

        it "downloads get status 200" do
          clone_get "#{project.path_with_namespace}.git", user: 'gitlab-ci-token', password: token

          expect(response).to have_http_status(200)
        end

        it "uploads get status 401 (no project existence information leak)" do
          push_get "#{project.path_with_namespace}.git", user: 'gitlab-ci-token', password: token

          expect(response).to have_http_status(401)
        end
      end
    end
  end

  context "when the project path doesn't end in .git" do
    context "GET info/refs" do
      let(:path) { "/#{project.path_with_namespace}/info/refs" }

      context "when no params are added" do
        before { get path }

        it "redirects to the .git suffix version" do
          expect(response).to redirect_to("/#{project.path_with_namespace}.git/info/refs")
        end
      end

      context "when the upload-pack service is requested" do
        let(:params) { { service: 'git-upload-pack' } }
        before { get path, params }

        it "redirects to the .git suffix version" do
          expect(response).to redirect_to("/#{project.path_with_namespace}.git/info/refs?service=#{params[:service]}")
        end
      end

      context "when the receive-pack service is requested" do
        let(:params) { { service: 'git-receive-pack' } }
        before { get path, params }

        it "redirects to the .git suffix version" do
          expect(response).to redirect_to("/#{project.path_with_namespace}.git/info/refs?service=#{params[:service]}")
        end
      end

      context "when the params are anything else" do
        let(:params) { { service: 'git-implode-pack' } }
        before { get path, params }

        it "redirects to the sign-in page" do
          expect(response).to redirect_to(new_user_session_path)
        end
      end
    end

    context "POST git-upload-pack" do
      it "fails to find a route" do
        expect { clone_post(project.path_with_namespace) }.to raise_error(ActionController::RoutingError)
      end
    end

    context "POST git-receive-pack" do
      it "failes to find a route" do
        expect { push_post(project.path_with_namespace) }.to raise_error(ActionController::RoutingError)
      end
    end
  end

  context "retrieving an info/refs file" do
    before { project.update_attribute(:visibility_level, Project::PUBLIC) }

    context "when the file exists" do
      before do
        # Provide a dummy file in its place
        allow_any_instance_of(Repository).to receive(:blob_at).and_call_original
        allow_any_instance_of(Repository).to receive(:blob_at).with('5937ac0a7beb003549fc5fd26fc247adbce4a52e', 'info/refs') do
          Gitlab::Git::Blob.find(project.repository, 'master', '.gitignore')
        end

        get "/#{project.path_with_namespace}/blob/master/info/refs"
      end

      it "returns the file" do
        expect(response).to have_http_status(200)
      end
    end

    context "when the file does not exist" do
      before { get "/#{project.path_with_namespace}/blob/master/info/refs" }

      it "returns not found" do
        expect(response).to have_http_status(404)
      end
    end
  end

  def clone_get(project, options={})
    get "/#{project}/info/refs", { service: 'git-upload-pack' }, auth_env(*options.values_at(:user, :password))
  end

  def clone_post(project, options={})
    post "/#{project}/git-upload-pack", {}, auth_env(*options.values_at(:user, :password))
  end

  def push_get(project, options={})
    get "/#{project}/info/refs", { service: 'git-receive-pack' }, auth_env(*options.values_at(:user, :password))
  end

  def push_post(project, options={})
    post "/#{project}/git-receive-pack", {}, auth_env(*options.values_at(:user, :password))
  end

  def download(project, user: nil, password: nil)
    args = [project, { user: user, password: password }]

    clone_get(*args)
    yield response

    clone_post(*args)
    yield response
  end

  def upload(project, user: nil, password: nil)
    args = [project, { user: user, password: password }]

    push_get(*args)
    yield response

    push_post(*args)
    yield response
  end

  def auth_env(user, password)
    if user && password
      { 'HTTP_AUTHORIZATION' => ActionController::HttpAuthentication::Basic.encode_credentials(user, password) }
    else
      {}
    end
  end
end<|MERGE_RESOLUTION|>--- conflicted
+++ resolved
@@ -97,11 +97,7 @@
           allow(Gitlab.config.gitlab_shell).to receive(:upload_pack).and_return(false)
 
           download(path, {}) do |response|
-<<<<<<< HEAD
-            expect(response.status).to eq(401)
-=======
             expect(response).to have_http_status(404)
->>>>>>> 2efee5f6
           end
         end
       end
