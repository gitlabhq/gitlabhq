--- conflicted
+++ resolved
@@ -3,21 +3,12 @@
 describe API::V3::Builds do
   set(:user) { create(:user) }
   let(:api_user) { user }
-<<<<<<< HEAD
-  let!(:project) { create(:project, :repository, creator: user, public_builds: false) }
-  let!(:developer) { create(:project_member, :developer, user: user, project: project) }
-  let(:reporter) { create(:project_member, :reporter, project: project) }
-  let(:guest) { create(:project_member, :guest, project: project) }
-  let(:pipeline) { create(:ci_empty_pipeline, project: project, sha: project.commit.id, ref: project.default_branch) }
-  let(:build) { create(:ci_build, pipeline: pipeline) }
-=======
   set(:project) { create(:project, :repository, creator: user, public_builds: false) }
   set(:developer) { create(:project_member, :developer, user: user, project: project) }
   set(:reporter) { create(:project_member, :reporter, project: project) }
   set(:guest) { create(:project_member, :guest, project: project) }
   set(:pipeline) { create(:ci_empty_pipeline, project: project, sha: project.commit.id, ref: project.default_branch) }
   let!(:build) { create(:ci_build, pipeline: pipeline) }
->>>>>>> 11c67e7c
 
   describe 'GET /projects/:id/builds ' do
     let(:query) { '' }
