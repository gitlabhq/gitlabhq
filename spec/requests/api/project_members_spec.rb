require 'spec_helper'

describe API::API, api: true  do
  include ApiHelpers
  let(:user) { create(:user) }
  let(:user2) { create(:user) }
  let(:user3) { create(:user) }
  let(:project) { create(:project, creator_id: user.id, namespace: user.namespace) }
  let(:project_member) { create(:project_member, :master, user: user, project: project) }
  let(:project_member2) { create(:project_member, :developer, user: user3, project: project) }

  describe "GET /projects/:id/members" do
    before { project_member }
    before { project_member2 }

    it "should return project team members" do
      get api("/projects/#{project.id}/members", user)
      expect(response.status).to eq(200)
      expect(json_response).to be_an Array
      expect(json_response.count).to eq(2)
      expect(json_response.map { |u| u['username'] }).to include user.username
    end

    it "finds team members with query string" do
      get api("/projects/#{project.id}/members", user), query: user.username
      expect(response.status).to eq(200)
      expect(json_response).to be_an Array
      expect(json_response.count).to eq(1)
      expect(json_response.first['username']).to eq(user.username)
    end

    it "should return a 404 error if id not found" do
      get api("/projects/9999/members", user)
      expect(response.status).to eq(404)
    end
  end

  describe "GET /projects/:id/members/:user_id" do
    before { project_member }

    it "should return project team member" do
      get api("/projects/#{project.id}/members/#{user.id}", user)
      expect(response.status).to eq(200)
      expect(json_response['username']).to eq(user.username)
      expect(json_response['access_level']).to eq(ProjectMember::MASTER)
    end

    it "should return a 404 error if user id not found" do
      get api("/projects/#{project.id}/members/1234", user)
      expect(response.status).to eq(404)
    end
  end

  describe "POST /projects/:id/members" do
    it "should add user to project team" do
      expect do
        post api("/projects/#{project.id}/members", user), user_id: user2.id, access_level: ProjectMember::DEVELOPER
      end.to change { ProjectMember.count }.by(1)

      expect(response.status).to eq(201)
      expect(json_response['username']).to eq(user2.username)
      expect(json_response['access_level']).to eq(ProjectMember::DEVELOPER)
    end

    it "should return a 201 status if user is already project member" do
      post api("/projects/#{project.id}/members", user),
           user_id: user2.id,
           access_level: ProjectMember::DEVELOPER
      expect do
        post api("/projects/#{project.id}/members", user), user_id: user2.id, access_level: ProjectMember::DEVELOPER
      end.not_to change { ProjectMember.count }

      expect(response.status).to eq(201)
      expect(json_response['username']).to eq(user2.username)
      expect(json_response['access_level']).to eq(ProjectMember::DEVELOPER)
    end

    it "should return a 400 error when user id is not given" do
      post api("/projects/#{project.id}/members", user), access_level: ProjectMember::MASTER
      expect(response.status).to eq(400)
    end

    it "should return a 400 error when access level is not given" do
      post api("/projects/#{project.id}/members", user), user_id: user2.id
      expect(response.status).to eq(400)
    end

    it "should return a 422 error when access level is not known" do
      post api("/projects/#{project.id}/members", user), user_id: user2.id, access_level: 1234
      expect(response.status).to eq(422)
    end

    context 'project in a group' do
      before do
        project2 = create(:project, group: create(:group, membership_lock: true))
        project2.group.add_owner(user)
        post api("/projects/#{project2.id}/members", user), user_id: user2.id, access_level: ProjectMember::MASTER
      end

      it 'should return a 405 method not allowed error when group membership lock is enabled' do
        expect(response.status).to eq 405
      end
    end
  end

  describe "PUT /projects/:id/members/:user_id" do
    before { project_member2 }

    it "should update project team member" do
      put api("/projects/#{project.id}/members/#{user3.id}", user), access_level: ProjectMember::MASTER
      expect(response.status).to eq(200)
      expect(json_response['username']).to eq(user3.username)
      expect(json_response['access_level']).to eq(ProjectMember::MASTER)
    end

    it "should return a 404 error if user_id is not found" do
      put api("/projects/#{project.id}/members/1234", user), access_level: ProjectMember::MASTER
      expect(response.status).to eq(404)
    end

    it "should return a 400 error when access level is not given" do
      put api("/projects/#{project.id}/members/#{user3.id}", user)
      expect(response.status).to eq(400)
    end

    it "should return a 422 error when access level is not known" do
      put api("/projects/#{project.id}/members/#{user3.id}", user), access_level: 123
      expect(response.status).to eq(422)
    end
  end

  describe "DELETE /projects/:id/members/:user_id" do
    before do
      project_member
      project_member2
    end

    it "should remove user from project team" do
      expect do
        delete api("/projects/#{project.id}/members/#{user3.id}", user)
      end.to change { ProjectMember.count }.by(-1)
    end

    it "should return 200 if team member is not part of a project" do
      delete api("/projects/#{project.id}/members/#{user3.id}", user)
      expect do
        delete api("/projects/#{project.id}/members/#{user3.id}", user)
<<<<<<< HEAD
      end.not_to change { ProjectMember.count }
=======
      end.to_not change { ProjectMember.count }
      expect(response.status).to eq(200)
>>>>>>> badb3533
    end

    it "should return 200 if team member already removed" do
      delete api("/projects/#{project.id}/members/#{user3.id}", user)
      delete api("/projects/#{project.id}/members/#{user3.id}", user)
      expect(response.status).to eq(200)
    end

    it "should return 200 OK when the user was not member" do
      expect do
        delete api("/projects/#{project.id}/members/1000000", user)
      end.to change { ProjectMember.count }.by(0)
      expect(response.status).to eq(200)
      expect(json_response['id']).to eq(1000000)
      expect(json_response['message']).to eq('Access revoked')
    end

    context 'when the user is not an admin or owner' do
      it 'can leave the project' do
        expect do
          delete api("/projects/#{project.id}/members/#{user3.id}", user3)
        end.to change { ProjectMember.count }.by(-1)

        expect(response.status).to eq(200)
        expect(json_response['id']).to eq(project_member2.id)
      end
    end
  end
end<|MERGE_RESOLUTION|>--- conflicted
+++ resolved
@@ -145,12 +145,8 @@
       delete api("/projects/#{project.id}/members/#{user3.id}", user)
       expect do
         delete api("/projects/#{project.id}/members/#{user3.id}", user)
-<<<<<<< HEAD
-      end.not_to change { ProjectMember.count }
-=======
       end.to_not change { ProjectMember.count }
       expect(response.status).to eq(200)
->>>>>>> badb3533
     end
 
     it "should return 200 if team member already removed" do
