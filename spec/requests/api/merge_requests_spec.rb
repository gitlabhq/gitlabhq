require "spec_helper"

describe API::API, api: true  do
  include ApiHelpers
  let(:base_time)   { Time.now }
  let(:user)        { create(:user) }
  let(:admin)       { create(:user, :admin) }
  let(:non_member)  { create(:user) }
  let!(:project)    { create(:project, creator_id: user.id, namespace: user.namespace) }
  let!(:merge_request) { create(:merge_request, :simple, author: user, assignee: user, source_project: project, target_project: project, title: "Test", created_at: base_time) }
  let!(:merge_request_closed) { create(:merge_request, state: "closed", author: user, assignee: user, source_project: project, target_project: project, title: "Closed test", created_at: base_time + 1.second) }
  let!(:merge_request_merged) { create(:merge_request, state: "merged", author: user, assignee: user, source_project: project, target_project: project, title: "Merged test", created_at: base_time + 2.seconds, merge_commit_sha: '9999999999999999999999999999999999999999') }
  let!(:note)       { create(:note_on_merge_request, author: user, project: project, noteable: merge_request, note: "a comment on a MR") }
  let!(:note2)      { create(:note_on_merge_request, author: user, project: project, noteable: merge_request, note: "another comment on a MR") }
  let(:milestone)   { create(:milestone, title: '1.0.0', project: project) }

  before do
    project.team << [user, :reporter]
  end

  describe "GET /projects/:id/merge_requests" do
    context "when unauthenticated" do
      it "returns authentication error" do
        get api("/projects/#{project.id}/merge_requests")
        expect(response).to have_http_status(401)
      end
    end

    context "when authenticated" do
      it "returns an array of all merge_requests" do
        get api("/projects/#{project.id}/merge_requests", user)
        expect(response).to have_http_status(200)
        expect(json_response).to be_an Array
        expect(json_response.length).to eq(3)
        expect(json_response.last['title']).to eq(merge_request.title)
        expect(json_response.last).to have_key('web_url')
        expect(json_response.last['sha']).to eq(merge_request.diff_head_sha)
        expect(json_response.last['merge_commit_sha']).to be_nil
        expect(json_response.last['merge_commit_sha']).to eq(merge_request.merge_commit_sha)
        expect(json_response.first['title']).to eq(merge_request_merged.title)
        expect(json_response.first['sha']).to eq(merge_request_merged.diff_head_sha)
        expect(json_response.first['merge_commit_sha']).not_to be_nil
        expect(json_response.first['merge_commit_sha']).to eq(merge_request_merged.merge_commit_sha)
      end

      it "returns an array of all merge_requests" do
        get api("/projects/#{project.id}/merge_requests?state", user)
        expect(response).to have_http_status(200)
        expect(json_response).to be_an Array
        expect(json_response.length).to eq(3)
        expect(json_response.last['title']).to eq(merge_request.title)
      end

      it "returns an array of open merge_requests" do
        get api("/projects/#{project.id}/merge_requests?state=opened", user)
        expect(response).to have_http_status(200)
        expect(json_response).to be_an Array
        expect(json_response.length).to eq(1)
        expect(json_response.last['title']).to eq(merge_request.title)
      end

      it "returns an array of closed merge_requests" do
        get api("/projects/#{project.id}/merge_requests?state=closed", user)
        expect(response).to have_http_status(200)
        expect(json_response).to be_an Array
        expect(json_response.length).to eq(1)
        expect(json_response.first['title']).to eq(merge_request_closed.title)
      end

      it "returns an array of merged merge_requests" do
        get api("/projects/#{project.id}/merge_requests?state=merged", user)
        expect(response).to have_http_status(200)
        expect(json_response).to be_an Array
        expect(json_response.length).to eq(1)
        expect(json_response.first['title']).to eq(merge_request_merged.title)
      end

      context "with ordering" do
        before do
          @mr_later = mr_with_later_created_and_updated_at_time
          @mr_earlier = mr_with_earlier_created_and_updated_at_time
        end

        it "returns an array of merge_requests in ascending order" do
          get api("/projects/#{project.id}/merge_requests?sort=asc", user)
          expect(response).to have_http_status(200)
          expect(json_response).to be_an Array
          expect(json_response.length).to eq(3)
          response_dates = json_response.map{ |merge_request| merge_request['created_at'] }
          expect(response_dates).to eq(response_dates.sort)
        end

        it "returns an array of merge_requests in descending order" do
          get api("/projects/#{project.id}/merge_requests?sort=desc", user)
          expect(response).to have_http_status(200)
          expect(json_response).to be_an Array
          expect(json_response.length).to eq(3)
          response_dates = json_response.map{ |merge_request| merge_request['created_at'] }
          expect(response_dates).to eq(response_dates.sort.reverse)
        end

        it "returns an array of merge_requests ordered by updated_at" do
          get api("/projects/#{project.id}/merge_requests?order_by=updated_at", user)
          expect(response).to have_http_status(200)
          expect(json_response).to be_an Array
          expect(json_response.length).to eq(3)
          response_dates = json_response.map{ |merge_request| merge_request['updated_at'] }
          expect(response_dates).to eq(response_dates.sort.reverse)
        end

        it "returns an array of merge_requests ordered by created_at" do
          get api("/projects/#{project.id}/merge_requests?order_by=created_at&sort=asc", user)
          expect(response).to have_http_status(200)
          expect(json_response).to be_an Array
          expect(json_response.length).to eq(3)
          response_dates = json_response.map{ |merge_request| merge_request['created_at'] }
          expect(response_dates).to eq(response_dates.sort)
        end
      end
    end
  end

  describe "GET /projects/:id/merge_requests/:merge_request_id" do
    it 'exposes known attributes' do
      get api("/projects/#{project.id}/merge_requests/#{merge_request.id}", user)

      expect(response).to have_http_status(200)
      expect(json_response['id']).to eq(merge_request.id)
      expect(json_response['iid']).to eq(merge_request.iid)
      expect(json_response['project_id']).to eq(merge_request.project.id)
      expect(json_response['title']).to eq(merge_request.title)
      expect(json_response['description']).to eq(merge_request.description)
      expect(json_response['state']).to eq(merge_request.state)
      expect(json_response['created_at']).to be_present
      expect(json_response['updated_at']).to be_present
      expect(json_response['labels']).to eq(merge_request.label_names)
      expect(json_response['milestone']).to be_nil
      expect(json_response['assignee']).to be_a Hash
      expect(json_response['author']).to be_a Hash
      expect(json_response['target_branch']).to eq(merge_request.target_branch)
      expect(json_response['source_branch']).to eq(merge_request.source_branch)
      expect(json_response['upvotes']).to eq(0)
      expect(json_response['downvotes']).to eq(0)
      expect(json_response['source_project_id']).to eq(merge_request.source_project.id)
      expect(json_response['target_project_id']).to eq(merge_request.target_project.id)
      expect(json_response['work_in_progress']).to be_falsy
      expect(json_response['merge_when_build_succeeds']).to be_falsy
      expect(json_response['merge_status']).to eq('can_be_merged')
      expect(json_response['should_close_merge_request']).to be_falsy
      expect(json_response['force_close_merge_request']).to be_falsy
    end

    it "returns merge_request" do
      get api("/projects/#{project.id}/merge_requests/#{merge_request.id}", user)
      expect(response).to have_http_status(200)
      expect(json_response['title']).to eq(merge_request.title)
      expect(json_response['iid']).to eq(merge_request.iid)
      expect(json_response['work_in_progress']).to eq(false)
      expect(json_response['merge_status']).to eq('can_be_merged')
      expect(json_response['should_close_merge_request']).to be_falsy
      expect(json_response['force_close_merge_request']).to be_falsy
    end

    it 'returns merge_request by iid' do
      url = "/projects/#{project.id}/merge_requests?iid=#{merge_request.iid}"
      get api(url, user)
      expect(response.status).to eq 200
      expect(json_response.first['title']).to eq merge_request.title
      expect(json_response.first['id']).to eq merge_request.id
    end

    it "returns a 404 error if merge_request_id not found" do
      get api("/projects/#{project.id}/merge_requests/999", user)
      expect(response).to have_http_status(404)
    end

    context 'Work in Progress' do
      let!(:merge_request_wip) { create(:merge_request, author: user, assignee: user, source_project: project, target_project: project, title: "WIP: Test", created_at: base_time + 1.second) }

      it "returns merge_request" do
        get api("/projects/#{project.id}/merge_requests/#{merge_request_wip.id}", user)
        expect(response).to have_http_status(200)
        expect(json_response['work_in_progress']).to eq(true)
      end
    end
  end

  describe 'GET /projects/:id/merge_requests/:merge_request_id/commits' do
    context 'valid merge request' do
      before { get api("/projects/#{project.id}/merge_requests/#{merge_request.id}/commits", user) }
      let(:commit) { merge_request.commits.first }

      it { expect(response.status).to eq 200 }
      it { expect(json_response.size).to eq(merge_request.commits.size) }
      it { expect(json_response.first['id']).to eq(commit.id) }
      it { expect(json_response.first['title']).to eq(commit.title) }
    end

    it 'returns a 404 when merge_request_id not found' do
      get api("/projects/#{project.id}/merge_requests/999/commits", user)
      expect(response).to have_http_status(404)
    end
  end

  describe 'GET /projects/:id/merge_requests/:merge_request_id/changes' do
    it 'returns the change information of the merge_request' do
      get api("/projects/#{project.id}/merge_requests/#{merge_request.id}/changes", user)
      expect(response.status).to eq 200
      expect(json_response['changes'].size).to eq(merge_request.diffs.size)
    end

    it 'returns a 404 when merge_request_id not found' do
      get api("/projects/#{project.id}/merge_requests/999/changes", user)
      expect(response).to have_http_status(404)
    end
  end

  describe "POST /projects/:id/merge_requests" do
    context 'between branches projects' do
      it "returns merge_request" do
        post api("/projects/#{project.id}/merge_requests", user),
             title: 'Test merge_request',
             source_branch: 'feature_conflict',
             target_branch: 'master',
             author: user,
             labels: 'label, label2',
             milestone_id: milestone.id,
             remove_source_branch: false

        expect(response).to have_http_status(201)
        expect(json_response['title']).to eq('Test merge_request')
        expect(json_response['labels']).to eq(['label', 'label2'])
        expect(json_response['milestone']['id']).to eq(milestone.id)
        expect(json_response['should_remove_source_branch?']).to be false
      end

      it "returns 422 when source_branch equals target_branch" do
        post api("/projects/#{project.id}/merge_requests", user),
        title: "Test merge_request", source_branch: "master", target_branch: "master", author: user
        expect(response).to have_http_status(422)
      end

      it "returns 400 when source_branch is missing" do
        post api("/projects/#{project.id}/merge_requests", user),
        title: "Test merge_request", target_branch: "master", author: user
        expect(response).to have_http_status(400)
      end

      it "returns 400 when target_branch is missing" do
        post api("/projects/#{project.id}/merge_requests", user),
        title: "Test merge_request", source_branch: "markdown", author: user
        expect(response).to have_http_status(400)
      end

      it "returns 400 when title is missing" do
        post api("/projects/#{project.id}/merge_requests", user),
        target_branch: 'master', source_branch: 'markdown'
        expect(response).to have_http_status(400)
      end

      it 'allows special label names' do
        post api("/projects/#{project.id}/merge_requests", user),
             title: 'Test merge_request',
             source_branch: 'markdown',
             target_branch: 'master',
             author: user,
             labels: 'label, label?, label&foo, ?, &'
        expect(response.status).to eq(201)
        expect(json_response['labels']).to include 'label'
        expect(json_response['labels']).to include 'label?'
        expect(json_response['labels']).to include 'label&foo'
        expect(json_response['labels']).to include '?'
        expect(json_response['labels']).to include '&'
      end

      context 'with existing MR' do
        before do
          post api("/projects/#{project.id}/merge_requests", user),
               title: 'Test merge_request',
               source_branch: 'feature_conflict',
               target_branch: 'master',
               author: user
          @mr = MergeRequest.all.last
        end

        it 'returns 409 when MR already exists for source/target' do
          expect do
            post api("/projects/#{project.id}/merge_requests", user),
                 title: 'New test merge_request',
                 source_branch: 'feature_conflict',
                 target_branch: 'master',
                 author: user
          end.to change { MergeRequest.count }.by(0)
          expect(response).to have_http_status(409)
        end
      end
    end

    context 'forked projects' do
      let!(:user2) { create(:user) }
      let!(:fork_project) { create(:project, forked_from_project: project,  namespace: user2.namespace, creator_id: user2.id) }
      let!(:unrelated_project) { create(:project,  namespace: create(:user).namespace, creator_id: user2.id) }

      before :each do |each|
        fork_project.team << [user2, :reporter]
      end

      it "returns merge_request" do
        post api("/projects/#{fork_project.id}/merge_requests", user2),
          title: 'Test merge_request', source_branch: "feature_conflict", target_branch: "master",
          author: user2, target_project_id: project.id, description: 'Test description for Test merge_request'
        expect(response).to have_http_status(201)
        expect(json_response['title']).to eq('Test merge_request')
        expect(json_response['description']).to eq('Test description for Test merge_request')
      end

      it "does not return 422 when source_branch equals target_branch" do
        expect(project.id).not_to eq(fork_project.id)
        expect(fork_project.forked?).to be_truthy
        expect(fork_project.forked_from_project).to eq(project)
        post api("/projects/#{fork_project.id}/merge_requests", user2),
        title: 'Test merge_request', source_branch: "master", target_branch: "master", author: user2, target_project_id: project.id
        expect(response).to have_http_status(201)
        expect(json_response['title']).to eq('Test merge_request')
      end

      it "returns 400 when source_branch is missing" do
        post api("/projects/#{fork_project.id}/merge_requests", user2),
        title: 'Test merge_request', target_branch: "master", author: user2, target_project_id: project.id
        expect(response).to have_http_status(400)
      end

      it "returns 400 when target_branch is missing" do
        post api("/projects/#{fork_project.id}/merge_requests", user2),
        title: 'Test merge_request', target_branch: "master", author: user2, target_project_id: project.id
        expect(response).to have_http_status(400)
      end

      it "returns 400 when title is missing" do
        post api("/projects/#{fork_project.id}/merge_requests", user2),
        target_branch: 'master', source_branch: 'markdown', author: user2, target_project_id: project.id
        expect(response).to have_http_status(400)
      end

      context 'when target_branch is specified' do
        it 'returns 422 if not a forked project' do
          post api("/projects/#{project.id}/merge_requests", user),
               title: 'Test merge_request',
               target_branch: 'master',
               source_branch: 'markdown',
               author: user,
               target_project_id: fork_project.id
          expect(response).to have_http_status(422)
        end

        it 'returns 422 if targeting a different fork' do
          post api("/projects/#{fork_project.id}/merge_requests", user2),
               title: 'Test merge_request',
               target_branch: 'master',
               source_branch: 'markdown',
               author: user2,
               target_project_id: unrelated_project.id
          expect(response).to have_http_status(422)
        end
      end

      it "returns 201 when target_branch is specified and for the same project" do
        post api("/projects/#{fork_project.id}/merge_requests", user2),
        title: 'Test merge_request', target_branch: 'master', source_branch: 'markdown', author: user2, target_project_id: fork_project.id
        expect(response).to have_http_status(201)
      end
    end
  end

  describe "DELETE /projects/:id/merge_requests/:merge_request_id" do
    context "when the user is developer" do
      let(:developer) { create(:user) }

      before do
        project.team << [developer, :developer]
      end

      it "denies the deletion of the merge request" do
        delete api("/projects/#{project.id}/merge_requests/#{merge_request.id}", developer)
        expect(response).to have_http_status(403)
      end
    end

    context "when the user is project owner" do
      it "destroys the merge request owners can destroy" do
        delete api("/projects/#{project.id}/merge_requests/#{merge_request.id}", user)

        expect(response).to have_http_status(200)
      end
    end
  end

<<<<<<< HEAD
=======
  describe "PUT /projects/:id/merge_requests/:merge_request_id to close MR" do
    it "returns merge_request" do
      put api("/projects/#{project.id}/merge_requests/#{merge_request.id}", user), state_event: "close"
      expect(response).to have_http_status(200)
      expect(json_response['state']).to eq('closed')
    end
  end

>>>>>>> fd2b79b6
  describe "PUT /projects/:id/merge_requests/:merge_request_id/merge" do
    let(:pipeline) { create(:ci_pipeline_without_jobs) }

    it "returns merge_request in case of success" do
      put api("/projects/#{project.id}/merge_requests/#{merge_request.id}/merge", user)

      expect(response).to have_http_status(200)
    end

    it "returns 406 if branch can't be merged" do
      allow_any_instance_of(MergeRequest).
        to receive(:can_be_merged?).and_return(false)

      put api("/projects/#{project.id}/merge_requests/#{merge_request.id}/merge", user)

      expect(response).to have_http_status(406)
      expect(json_response['message']).to eq('Branch cannot be merged')
    end

    it "returns 405 if merge_request is not open" do
      merge_request.close
      put api("/projects/#{project.id}/merge_requests/#{merge_request.id}/merge", user)
      expect(response).to have_http_status(405)
      expect(json_response['message']).to eq('405 Method Not Allowed')
    end

    it "returns 405 if merge_request is a work in progress" do
      merge_request.update_attribute(:title, "WIP: #{merge_request.title}")
      put api("/projects/#{project.id}/merge_requests/#{merge_request.id}/merge", user)
      expect(response).to have_http_status(405)
      expect(json_response['message']).to eq('405 Method Not Allowed')
    end

    it 'returns 405 if the build failed for a merge request that requires success' do
      allow_any_instance_of(MergeRequest).to receive(:mergeable_ci_state?).and_return(false)

      put api("/projects/#{project.id}/merge_requests/#{merge_request.id}/merge", user)

      expect(response).to have_http_status(405)
      expect(json_response['message']).to eq('405 Method Not Allowed')
    end

    it "returns 401 if user has no permissions to merge" do
      user2 = create(:user)
      project.team << [user2, :reporter]
      put api("/projects/#{project.id}/merge_requests/#{merge_request.id}/merge", user2)
      expect(response).to have_http_status(401)
      expect(json_response['message']).to eq('401 Unauthorized')
    end

    it "returns 409 if the SHA parameter doesn't match" do
      put api("/projects/#{project.id}/merge_requests/#{merge_request.id}/merge", user), sha: merge_request.diff_head_sha.reverse

      expect(response).to have_http_status(409)
      expect(json_response['message']).to start_with('SHA does not match HEAD of source branch')
    end

    it "succeeds if the SHA parameter matches" do
      put api("/projects/#{project.id}/merge_requests/#{merge_request.id}/merge", user), sha: merge_request.diff_head_sha

      expect(response).to have_http_status(200)
    end

    it "enables merge when build succeeds if the ci is active" do
      allow_any_instance_of(MergeRequest).to receive(:pipeline).and_return(pipeline)
      allow(pipeline).to receive(:active?).and_return(true)

      put api("/projects/#{project.id}/merge_requests/#{merge_request.id}/merge", user), merge_when_build_succeeds: true

      expect(response).to have_http_status(200)
      expect(json_response['title']).to eq('Test')
      expect(json_response['merge_when_build_succeeds']).to eq(true)
    end
  end

  describe "PUT /projects/:id/merge_requests/:merge_request_id" do
    it "updates title and returns merge_request" do
      put api("/projects/#{project.id}/merge_requests/#{merge_request.id}", user), title: "New title"

      expect(response).to have_http_status(200)
      expect(json_response['title']).to eq('New title')
    end

    it "updates the state of the merge_request" do
      put api("/projects/#{project.id}/merge_requests/#{merge_request.id}", user), state_event: "close"

      expect(response).to have_http_status(200)
      expect(json_response['state']).to eq('closed')
    end

    it 'updates the remove source branch setting' do
      put api("/projects/#{project.id}/merge_requests/#{merge_request.id}", user), remove_source_branch: false

      expect(response).to have_http_status(200)
      expect(json_response['should_remove_source_branch?']).to be false
    end

    it "updates description and returns merge_request" do
      put api("/projects/#{project.id}/merge_requests/#{merge_request.id}", user), description: "New description"
      expect(response).to have_http_status(200)
      expect(json_response['description']).to eq('New description')
    end

    it "updates milestone_id and returns merge_request" do
      put api("/projects/#{project.id}/merge_requests/#{merge_request.id}", user), milestone_id: milestone.id

      expect(response).to have_http_status(200)
      expect(json_response['milestone']['id']).to eq(milestone.id)
    end

    it "returns 400 when source_branch is specified" do
      put api("/projects/#{project.id}/merge_requests/#{merge_request.id}", user),

      source_branch: "master", target_branch: "master"
      expect(response).to have_http_status(400)
    end

    it "returns merge_request with renamed target_branch" do
      put api("/projects/#{project.id}/merge_requests/#{merge_request.id}", user), target_branch: "wiki"

      expect(response).to have_http_status(200)
      expect(json_response['target_branch']).to eq('wiki')
    end

    it 'allows special label names' do
      put api("/projects/#{project.id}/merge_requests/#{merge_request.id}",
              user),
          title: 'new issue',
          labels: 'label, label?, label&foo, ?, &'

      expect(response.status).to eq(200)
      expect(json_response['labels']).to include 'label'
      expect(json_response['labels']).to include 'label?'
      expect(json_response['labels']).to include 'label&foo'
      expect(json_response['labels']).to include '?'
      expect(json_response['labels']).to include '&'
    end
  end

  describe "POST /projects/:id/merge_requests/:merge_request_id/comments" do
    it "returns comment" do
      original_count = merge_request.notes.size

      post api("/projects/#{project.id}/merge_requests/#{merge_request.id}/comments", user), note: "My comment"
      expect(response).to have_http_status(201)
      expect(json_response['note']).to eq('My comment')
      expect(json_response['author']['name']).to eq(user.name)
      expect(json_response['author']['username']).to eq(user.username)
      expect(merge_request.notes.size).to eq(original_count + 1)
    end

    it "returns 400 if note is missing" do
      post api("/projects/#{project.id}/merge_requests/#{merge_request.id}/comments", user)
      expect(response).to have_http_status(400)
    end

    it "returns 404 if note is attached to non existent merge request" do
      post api("/projects/#{project.id}/merge_requests/404/comments", user),
           note: 'My comment'
      expect(response).to have_http_status(404)
    end
  end

  describe "GET :id/merge_requests/:merge_request_id/comments" do
    it "returns merge_request comments ordered by created_at" do
      get api("/projects/#{project.id}/merge_requests/#{merge_request.id}/comments", user)
      expect(response).to have_http_status(200)
      expect(json_response).to be_an Array
      expect(json_response.length).to eq(2)
      expect(json_response.first['note']).to eq("a comment on a MR")
      expect(json_response.first['author']['id']).to eq(user.id)
      expect(json_response.last['note']).to eq("another comment on a MR")
    end

    it "returns a 404 error if merge_request_id not found" do
      get api("/projects/#{project.id}/merge_requests/999/comments", user)
      expect(response).to have_http_status(404)
    end
  end

  describe 'GET :id/merge_requests/:merge_request_id/closes_issues' do
    it 'returns the issue that will be closed on merge' do
      issue = create(:issue, project: project)
      mr = merge_request.tap do |mr|
        mr.update_attribute(:description, "Closes #{issue.to_reference(mr.project)}")
      end

      get api("/projects/#{project.id}/merge_requests/#{mr.id}/closes_issues", user)
      expect(response).to have_http_status(200)
      expect(json_response).to be_an Array
      expect(json_response.length).to eq(1)
      expect(json_response.first['id']).to eq(issue.id)
    end

    it 'returns an empty array when there are no issues to be closed' do
      get api("/projects/#{project.id}/merge_requests/#{merge_request.id}/closes_issues", user)
      expect(response).to have_http_status(200)
      expect(json_response).to be_an Array
      expect(json_response.length).to eq(0)
    end

    it 'handles external issues' do
      jira_project = create(:jira_project, :public, name: 'JIR_EXT1')
      issue = ExternalIssue.new("#{jira_project.name}-123", jira_project)
      merge_request = create(:merge_request, :simple, author: user, assignee: user, source_project: jira_project)
      merge_request.update_attribute(:description, "Closes #{issue.to_reference(jira_project)}")

      get api("/projects/#{jira_project.id}/merge_requests/#{merge_request.id}/closes_issues", user)

      expect(response).to have_http_status(200)
      expect(json_response).to be_an Array
      expect(json_response.length).to eq(1)
      expect(json_response.first['title']).to eq(issue.title)
      expect(json_response.first['id']).to eq(issue.id)
    end
  end

  describe 'POST :id/merge_requests/:merge_request_id/subscription' do
    it 'subscribes to a merge request' do
      post api("/projects/#{project.id}/merge_requests/#{merge_request.id}/subscription", admin)

      expect(response).to have_http_status(201)
      expect(json_response['subscribed']).to eq(true)
    end

    it 'returns 304 if already subscribed' do
      post api("/projects/#{project.id}/merge_requests/#{merge_request.id}/subscription", user)

      expect(response).to have_http_status(304)
    end

    it 'returns 404 if the merge request is not found' do
      post api("/projects/#{project.id}/merge_requests/123/subscription", user)

      expect(response).to have_http_status(404)
    end
  end

  describe 'DELETE :id/merge_requests/:merge_request_id/subscription' do
    it 'unsubscribes from a merge request' do
      delete api("/projects/#{project.id}/merge_requests/#{merge_request.id}/subscription", user)

      expect(response).to have_http_status(200)
      expect(json_response['subscribed']).to eq(false)
    end

    it 'returns 304 if not subscribed' do
      delete api("/projects/#{project.id}/merge_requests/#{merge_request.id}/subscription", admin)

      expect(response).to have_http_status(304)
    end

    it 'returns 404 if the merge request is not found' do
      post api("/projects/#{project.id}/merge_requests/123/subscription", user)

      expect(response).to have_http_status(404)
    end
  end

  def mr_with_later_created_and_updated_at_time
    merge_request
    merge_request.created_at += 1.hour
    merge_request.updated_at += 30.minutes
    merge_request.save
    merge_request
  end

  def mr_with_earlier_created_and_updated_at_time
    merge_request_closed
    merge_request_closed.created_at -= 1.hour
    merge_request_closed.updated_at -= 30.minutes
    merge_request_closed.save
    merge_request_closed
  end
end<|MERGE_RESOLUTION|>--- conflicted
+++ resolved
@@ -395,8 +395,6 @@
     end
   end
 
-<<<<<<< HEAD
-=======
   describe "PUT /projects/:id/merge_requests/:merge_request_id to close MR" do
     it "returns merge_request" do
       put api("/projects/#{project.id}/merge_requests/#{merge_request.id}", user), state_event: "close"
@@ -405,7 +403,6 @@
     end
   end
 
->>>>>>> fd2b79b6
   describe "PUT /projects/:id/merge_requests/:merge_request_id/merge" do
     let(:pipeline) { create(:ci_pipeline_without_jobs) }
 
