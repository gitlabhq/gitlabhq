--- conflicted
+++ resolved
@@ -146,19 +146,6 @@
 
         expect(response).to have_http_status(400)
       end
-<<<<<<< HEAD
-
-      context 'with project path in URL' do
-        let(:url) { "/projects/#{project.full_path.gsub('/', '%2F')}/repository/commits" }
-
-        it 'a new file in project repo' do
-          post api(url, user), valid_c_params
-
-          expect(response).to have_http_status(201)
-        end
-      end
-=======
->>>>>>> 8d61b32e
     end
 
     context :delete do
