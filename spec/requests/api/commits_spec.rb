require 'spec_helper'
require 'mime/types'

describe API::Commits, api: true  do
  include ApiHelpers
  let(:user) { create(:user) }
  let(:user2) { create(:user) }
  let!(:project) { create(:project, :repository, creator: user, namespace: user.namespace) }
  let!(:master) { create(:project_member, :master, user: user, project: project) }
  let!(:guest) { create(:project_member, :guest, user: user2, project: project) }
  let!(:note) { create(:note_on_commit, author: user, project: project, commit_id: project.repository.commit.id, note: 'a comment on a commit') }
  let!(:another_note) { create(:note_on_commit, author: user, project: project, commit_id: project.repository.commit.id, note: 'another comment on a commit') }

  before { project.team << [user, :reporter] }

  describe "List repository commits" do
    context "authorized user" do
      before { project.team << [user2, :reporter] }

      it "returns project commits" do
        commit = project.repository.commit

        get api("/projects/#{project.id}/repository/commits", user)

        expect(response).to have_http_status(200)
        expect(json_response).to be_an Array
        expect(json_response.first['id']).to eq(commit.id)
        expect(json_response.first['committer_name']).to eq(commit.committer_name)
        expect(json_response.first['committer_email']).to eq(commit.committer_email)
      end

      it 'include correct pagination headers' do
        commit_count = project.repository.count_commits(ref: 'master').to_s

        get api("/projects/#{project.id}/repository/commits", user)

        expect(response).to include_pagination_headers
        expect(response.headers['X-Total']).to eq(commit_count)
        expect(response.headers['X-Page']).to eql('1')
      end
    end

    context "unauthorized user" do
      it "does not return project commits" do
        get api("/projects/#{project.id}/repository/commits")
        expect(response).to have_http_status(401)
      end
    end

    context "since optional parameter" do
      it "returns project commits since provided parameter" do
        commits = project.repository.commits("master")
        after = commits.second.created_at

        get api("/projects/#{project.id}/repository/commits?since=#{after.utc.iso8601}", user)

        expect(json_response.size).to eq 2
        expect(json_response.first["id"]).to eq(commits.first.id)
        expect(json_response.second["id"]).to eq(commits.second.id)
      end

      it 'include correct pagination headers' do
        commits = project.repository.commits("master")
        after = commits.second.created_at
        commit_count = project.repository.count_commits(ref: 'master', after: after).to_s

        get api("/projects/#{project.id}/repository/commits?since=#{after.utc.iso8601}", user)

        expect(response).to include_pagination_headers
        expect(response.headers['X-Total']).to eq(commit_count)
        expect(response.headers['X-Page']).to eql('1')
      end
    end

    context "until optional parameter" do
      it "returns project commits until provided parameter" do
        commits = project.repository.commits("master")
        before = commits.second.created_at

        get api("/projects/#{project.id}/repository/commits?until=#{before.utc.iso8601}", user)

        if commits.size >= 20
          expect(json_response.size).to eq(20)
        else
          expect(json_response.size).to eq(commits.size - 1)
        end

        expect(json_response.first["id"]).to eq(commits.second.id)
        expect(json_response.second["id"]).to eq(commits.third.id)
      end

      it 'include correct pagination headers' do
        commits = project.repository.commits("master")
        before = commits.second.created_at
        commit_count = project.repository.count_commits(ref: 'master', before: before).to_s

        get api("/projects/#{project.id}/repository/commits?until=#{before.utc.iso8601}", user)

        expect(response).to include_pagination_headers
        expect(response.headers['X-Total']).to eq(commit_count)
        expect(response.headers['X-Page']).to eql('1')
      end
    end

    context "invalid xmlschema date parameters" do
      it "returns an invalid parameter error message" do
        get api("/projects/#{project.id}/repository/commits?since=invalid-date", user)

        expect(response).to have_http_status(400)
        expect(json_response['error']).to eq('since is invalid')
      end
    end

    context "path optional parameter" do
      it "returns project commits matching provided path parameter" do
        path = 'files/ruby/popen.rb'
        commit_count = project.repository.count_commits(ref: 'master', path: path).to_s

        get api("/projects/#{project.id}/repository/commits?path=#{path}", user)

        expect(json_response.size).to eq(3)
        expect(json_response.first["id"]).to eq("570e7b2abdd848b95f2f578043fc23bd6f6fd24d")
        expect(response).to include_pagination_headers
        expect(response.headers['X-Total']).to eq(commit_count)
      end

      it 'include correct pagination headers' do
        path = 'files/ruby/popen.rb'
        commit_count = project.repository.count_commits(ref: 'master', path: path).to_s

        get api("/projects/#{project.id}/repository/commits?path=#{path}", user)

        expect(response).to include_pagination_headers
        expect(response.headers['X-Total']).to eq(commit_count)
        expect(response.headers['X-Page']).to eql('1')
      end
    end

    context 'with pagination params' do
      let(:page) { 1 }
      let(:per_page) { 5 }
      let(:ref_name) { 'master' }
      let!(:request) do
        get api("/projects/#{project.id}/repository/commits?page=#{page}&per_page=#{per_page}&ref_name=#{ref_name}", user)
      end

      it 'returns correct headers' do
        commit_count = project.repository.count_commits(ref: ref_name).to_s

        expect(response).to include_pagination_headers
        expect(response.headers['X-Total']).to eq(commit_count)
        expect(response.headers['X-Page']).to eq('1')
        expect(response.headers['Link']).to match(/page=1&per_page=5/)
        expect(response.headers['Link']).to match(/page=2&per_page=5/)
      end

      context 'viewing the first page' do
        it 'returns the first 5 commits' do
          commit = project.repository.commit

          expect(json_response.size).to eq(per_page)
          expect(json_response.first['id']).to eq(commit.id)
          expect(response.headers['X-Page']).to eq('1')
        end
      end

      context 'viewing the third page' do
        let(:page) { 3 }

        it 'returns the third 5 commits' do
          commit = project.repository.commits('HEAD', offset: (page - 1) * per_page).first

          expect(json_response.size).to eq(per_page)
          expect(json_response.first['id']).to eq(commit.id)
          expect(response.headers['X-Page']).to eq('3')
        end
      end
    end
  end

  describe "POST /projects/:id/repository/commits" do
    let!(:url) { "/projects/#{project.id}/repository/commits" }

    it 'returns a 403 unauthorized for user without permissions' do
      post api(url, user2)

      expect(response).to have_http_status(403)
    end

    it 'returns a 400 bad request if no params are given' do
      post api(url, user)

      expect(response).to have_http_status(400)
    end

    describe 'create' do
      let(:message) { 'Created file' }
      let!(:invalid_c_params) do
        {
          branch: 'master',
          commit_message: message,
          actions: [
            {
              action: 'create',
              file_path: 'files/ruby/popen.rb',
              content: 'puts 8'
            }
          ]
        }
      end
      let!(:valid_c_params) do
        {
          branch: 'master',
          commit_message: message,
          actions: [
            {
              action: 'create',
              file_path: 'foo/bar/baz.txt',
              content: 'puts 8'
            }
          ]
        }
      end

      it 'a new file in project repo' do
        post api(url, user), valid_c_params

        expect(response).to have_http_status(201)
        expect(json_response['title']).to eq(message)
        expect(json_response['committer_name']).to eq(user.name)
        expect(json_response['committer_email']).to eq(user.email)
      end

      it 'returns a 400 bad request if file exists' do
        post api(url, user), invalid_c_params

        expect(response).to have_http_status(400)
      end
<<<<<<< HEAD
=======

      context 'with project path containing a dot in URL' do
        let(:url) { "/projects/#{CGI.escape(project.full_path)}/repository/commits" }

        it 'a new file in project repo' do
          post api(url, user), valid_c_params

          expect(response).to have_http_status(201)
        end
      end
>>>>>>> cd3e4101
    end

    describe 'delete' do
      let(:message) { 'Deleted file' }
      let!(:invalid_d_params) do
        {
          branch: 'markdown',
          commit_message: message,
          actions: [
            {
              action: 'delete',
              file_path: 'doc/api/projects.md'
            }
          ]
        }
      end
      let!(:valid_d_params) do
        {
          branch: 'markdown',
          commit_message: message,
          actions: [
            {
              action: 'delete',
              file_path: 'doc/api/users.md'
            }
          ]
        }
      end

      it 'an existing file in project repo' do
        post api(url, user), valid_d_params

        expect(response).to have_http_status(201)
        expect(json_response['title']).to eq(message)
      end

      it 'returns a 400 bad request if file does not exist' do
        post api(url, user), invalid_d_params

        expect(response).to have_http_status(400)
      end
    end

    describe 'move' do
      let(:message) { 'Moved file' }
      let!(:invalid_m_params) do
        {
          branch: 'feature',
          commit_message: message,
          actions: [
            {
              action: 'move',
              file_path: 'CHANGELOG',
              previous_path: 'VERSION',
              content: '6.7.0.pre'
            }
          ]
        }
      end
      let!(:valid_m_params) do
        {
          branch: 'feature',
          commit_message: message,
          actions: [
            {
              action: 'move',
              file_path: 'VERSION.txt',
              previous_path: 'VERSION',
              content: '6.7.0.pre'
            }
          ]
        }
      end

      it 'an existing file in project repo' do
        post api(url, user), valid_m_params

        expect(response).to have_http_status(201)
        expect(json_response['title']).to eq(message)
      end

      it 'returns a 400 bad request if file does not exist' do
        post api(url, user), invalid_m_params

        expect(response).to have_http_status(400)
      end
    end

    describe 'update' do
      let(:message) { 'Updated file' }
      let!(:invalid_u_params) do
        {
          branch: 'master',
          commit_message: message,
          actions: [
            {
              action: 'update',
              file_path: 'foo/bar.baz',
              content: 'puts 8'
            }
          ]
        }
      end
      let!(:valid_u_params) do
        {
          branch: 'master',
          commit_message: message,
          actions: [
            {
              action: 'update',
              file_path: 'files/ruby/popen.rb',
              content: 'puts 8'
            }
          ]
        }
      end

      it 'an existing file in project repo' do
        post api(url, user), valid_u_params

        expect(response).to have_http_status(201)
        expect(json_response['title']).to eq(message)
      end

      it 'returns a 400 bad request if file does not exist' do
        post api(url, user), invalid_u_params

        expect(response).to have_http_status(400)
      end
    end

    describe 'multiple operations' do
      let(:message) { 'Multiple actions' }
      let!(:invalid_mo_params) do
        {
          branch: 'master',
          commit_message: message,
          actions: [
            {
              action: 'create',
              file_path: 'files/ruby/popen.rb',
              content: 'puts 8'
            },
            {
              action: 'delete',
              file_path: 'doc/api/projects.md'
            },
            {
              action: 'move',
              file_path: 'CHANGELOG',
              previous_path: 'VERSION',
              content: '6.7.0.pre'
            },
            {
              action: 'update',
              file_path: 'foo/bar.baz',
              content: 'puts 8'
            }
          ]
        }
      end
      let!(:valid_mo_params) do
        {
          branch: 'master',
          commit_message: message,
          actions: [
            {
              action: 'create',
              file_path: 'foo/bar/baz.txt',
              content: 'puts 8'
            },
            {
              action: 'delete',
              file_path: 'Gemfile.zip'
            },
            {
              action: 'move',
              file_path: 'VERSION.txt',
              previous_path: 'VERSION',
              content: '6.7.0.pre'
            },
            {
              action: 'update',
              file_path: 'files/ruby/popen.rb',
              content: 'puts 8'
            }
          ]
        }
      end

      it 'are commited as one in project repo' do
        post api(url, user), valid_mo_params

        expect(response).to have_http_status(201)
        expect(json_response['title']).to eq(message)
      end

      it 'return a 400 bad request if there are any issues' do
        post api(url, user), invalid_mo_params

        expect(response).to have_http_status(400)
      end
    end
  end

  describe "Get a single commit" do
    context "authorized user" do
      it "returns a commit by sha" do
        get api("/projects/#{project.id}/repository/commits/#{project.repository.commit.id}", user)

        expect(response).to have_http_status(200)
        commit = project.repository.commit
        expect(json_response['id']).to eq(commit.id)
        expect(json_response['short_id']).to eq(commit.short_id)
        expect(json_response['title']).to eq(commit.title)
        expect(json_response['message']).to eq(commit.safe_message)
        expect(json_response['author_name']).to eq(commit.author_name)
        expect(json_response['author_email']).to eq(commit.author_email)
        expect(json_response['authored_date']).to eq(commit.authored_date.iso8601(3))
        expect(json_response['committer_name']).to eq(commit.committer_name)
        expect(json_response['committer_email']).to eq(commit.committer_email)
        expect(json_response['committed_date']).to eq(commit.committed_date.iso8601(3))
        expect(json_response['parent_ids']).to eq(commit.parent_ids)
        expect(json_response['stats']['additions']).to eq(commit.stats.additions)
        expect(json_response['stats']['deletions']).to eq(commit.stats.deletions)
        expect(json_response['stats']['total']).to eq(commit.stats.total)
      end

      it "returns a 404 error if not found" do
        get api("/projects/#{project.id}/repository/commits/invalid_sha", user)
        expect(response).to have_http_status(404)
      end

      it "returns nil for commit without CI" do
        get api("/projects/#{project.id}/repository/commits/#{project.repository.commit.id}", user)

        expect(response).to have_http_status(200)
        expect(json_response['status']).to be_nil
      end

      it "returns status for CI" do
        pipeline = project.ensure_pipeline('master', project.repository.commit.sha)
        pipeline.update(status: 'success')

        get api("/projects/#{project.id}/repository/commits/#{project.repository.commit.id}", user)

        expect(response).to have_http_status(200)
        expect(json_response['status']).to eq(pipeline.status)
      end

      it "returns status for CI when pipeline is created" do
        project.ensure_pipeline('master', project.repository.commit.sha)

        get api("/projects/#{project.id}/repository/commits/#{project.repository.commit.id}", user)

        expect(response).to have_http_status(200)
        expect(json_response['status']).to eq("created")
      end
    end

    context "unauthorized user" do
      it "does not return the selected commit" do
        get api("/projects/#{project.id}/repository/commits/#{project.repository.commit.id}")
        expect(response).to have_http_status(401)
      end
    end
  end

  describe "Get the diff of a commit" do
    context "authorized user" do
      before { project.team << [user2, :reporter] }

      it "returns the diff of the selected commit" do
        get api("/projects/#{project.id}/repository/commits/#{project.repository.commit.id}/diff", user)
        expect(response).to have_http_status(200)

        expect(json_response).to be_an Array
        expect(json_response.length).to be >= 1
        expect(json_response.first.keys).to include "diff"
      end

      it "returns a 404 error if invalid commit" do
        get api("/projects/#{project.id}/repository/commits/invalid_sha/diff", user)
        expect(response).to have_http_status(404)
      end
    end

    context "unauthorized user" do
      it "does not return the diff of the selected commit" do
        get api("/projects/#{project.id}/repository/commits/#{project.repository.commit.id}/diff")
        expect(response).to have_http_status(401)
      end
    end
  end

  describe 'Get the comments of a commit' do
    context 'authorized user' do
      it 'returns merge_request comments' do
        get api("/projects/#{project.id}/repository/commits/#{project.repository.commit.id}/comments", user)
        expect(response).to have_http_status(200)
        expect(response).to include_pagination_headers
        expect(json_response).to be_an Array
        expect(json_response.length).to eq(2)
        expect(json_response.first['note']).to eq('a comment on a commit')
        expect(json_response.first['author']['id']).to eq(user.id)
      end

      it 'returns a 404 error if merge_request_id not found' do
        get api("/projects/#{project.id}/repository/commits/1234ab/comments", user)
        expect(response).to have_http_status(404)
      end
    end

    context 'unauthorized user' do
      it 'does not return the diff of the selected commit' do
        get api("/projects/#{project.id}/repository/commits/1234ab/comments")
        expect(response).to have_http_status(401)
      end
    end

    context 'when the commit is present on two projects' do
      let(:forked_project) { create(:project, :repository, creator: user2, namespace: user2.namespace) }
      let!(:forked_project_note) { create(:note_on_commit, author: user2, project: forked_project, commit_id: forked_project.repository.commit.id, note: 'a comment on a commit for fork') }

      it 'returns the comments for the target project' do
        get api("/projects/#{forked_project.id}/repository/commits/#{forked_project.repository.commit.id}/comments", user2)

        expect(response).to have_http_status(200)
        expect(json_response.length).to eq(1)
        expect(json_response.first['note']).to eq('a comment on a commit for fork')
        expect(json_response.first['author']['id']).to eq(user2.id)
      end
    end
  end

  describe 'POST :id/repository/commits/:sha/cherry_pick' do
    let(:master_pickable_commit)  { project.commit('7d3b0f7cff5f37573aea97cebfd5692ea1689924') }

    context 'authorized user' do
      it 'cherry picks a commit' do
        post api("/projects/#{project.id}/repository/commits/#{master_pickable_commit.id}/cherry_pick", user), branch: 'master'

        expect(response).to have_http_status(201)
        expect(json_response['title']).to eq(master_pickable_commit.title)
        expect(json_response['message']).to eq(master_pickable_commit.message)
        expect(json_response['author_name']).to eq(master_pickable_commit.author_name)
        expect(json_response['committer_name']).to eq(user.name)
      end

      it 'returns 400 if commit is already included in the target branch' do
        post api("/projects/#{project.id}/repository/commits/#{master_pickable_commit.id}/cherry_pick", user), branch: 'markdown'

        expect(response).to have_http_status(400)
        expect(json_response['message']).to eq('Sorry, we cannot cherry-pick this commit automatically.
                     A cherry-pick may have already been performed with this commit, or a more recent commit may have updated some of its content.')
      end

      it 'returns 400 if you are not allowed to push to the target branch' do
        project.team << [user2, :developer]
        protected_branch = create(:protected_branch, project: project, name: 'feature')

        post api("/projects/#{project.id}/repository/commits/#{master_pickable_commit.id}/cherry_pick", user2), branch: protected_branch.name

        expect(response).to have_http_status(400)
        expect(json_response['message']).to eq('You are not allowed to push into this branch')
      end

      it 'returns 400 for missing parameters' do
        post api("/projects/#{project.id}/repository/commits/#{master_pickable_commit.id}/cherry_pick", user)

        expect(response).to have_http_status(400)
        expect(json_response['error']).to eq('branch is missing')
      end

      it 'returns 404 if commit is not found' do
        post api("/projects/#{project.id}/repository/commits/abcd0123/cherry_pick", user), branch: 'master'

        expect(response).to have_http_status(404)
        expect(json_response['message']).to eq('404 Commit Not Found')
      end

      it 'returns 404 if branch is not found' do
        post api("/projects/#{project.id}/repository/commits/#{master_pickable_commit.id}/cherry_pick", user), branch: 'foo'

        expect(response).to have_http_status(404)
        expect(json_response['message']).to eq('404 Branch Not Found')
      end

      it 'returns 400 for missing parameters' do
        post api("/projects/#{project.id}/repository/commits/#{master_pickable_commit.id}/cherry_pick", user)

        expect(response).to have_http_status(400)
        expect(json_response['error']).to eq('branch is missing')
      end
    end

    context 'unauthorized user' do
      it 'does not cherry pick the commit' do
        post api("/projects/#{project.id}/repository/commits/#{master_pickable_commit.id}/cherry_pick"), branch: 'master'

        expect(response).to have_http_status(401)
      end
    end
  end

  describe 'Post comment to commit' do
    context 'authorized user' do
      it 'returns comment' do
        post api("/projects/#{project.id}/repository/commits/#{project.repository.commit.id}/comments", user), note: 'My comment'
        expect(response).to have_http_status(201)
        expect(json_response['note']).to eq('My comment')
        expect(json_response['path']).to be_nil
        expect(json_response['line']).to be_nil
        expect(json_response['line_type']).to be_nil
      end

      it 'returns the inline comment' do
        post api("/projects/#{project.id}/repository/commits/#{project.repository.commit.id}/comments", user), note: 'My comment', path: project.repository.commit.raw_diffs.first.new_path, line: 1, line_type: 'new'

        expect(response).to have_http_status(201)
        expect(json_response['note']).to eq('My comment')
        expect(json_response['path']).to eq(project.repository.commit.raw_diffs.first.new_path)
        expect(json_response['line']).to eq(1)
        expect(json_response['line_type']).to eq('new')
      end

      it 'returns 400 if note is missing' do
        post api("/projects/#{project.id}/repository/commits/#{project.repository.commit.id}/comments", user)
        expect(response).to have_http_status(400)
      end

      it 'returns 404 if note is attached to non existent commit' do
        post api("/projects/#{project.id}/repository/commits/1234ab/comments", user), note: 'My comment'
        expect(response).to have_http_status(404)
      end
    end

    context 'unauthorized user' do
      it 'does not return the diff of the selected commit' do
        post api("/projects/#{project.id}/repository/commits/#{project.repository.commit.id}/comments")
        expect(response).to have_http_status(401)
      end
    end
  end
end<|MERGE_RESOLUTION|>--- conflicted
+++ resolved
@@ -236,8 +236,6 @@
 
         expect(response).to have_http_status(400)
       end
-<<<<<<< HEAD
-=======
 
       context 'with project path containing a dot in URL' do
         let(:url) { "/projects/#{CGI.escape(project.full_path)}/repository/commits" }
@@ -248,7 +246,6 @@
           expect(response).to have_http_status(201)
         end
       end
->>>>>>> cd3e4101
     end
 
     describe 'delete' do
