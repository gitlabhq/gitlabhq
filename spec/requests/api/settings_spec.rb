--- conflicted
+++ resolved
@@ -31,20 +31,15 @@
 
       it "updates application settings" do
         put api("/application/settings", admin),
-<<<<<<< HEAD
           default_projects_limit: 3,
           signin_enabled: false,
-          repository_storage: 'custom',
+          repository_storages: ['custom'],
           koding_enabled: true,
           koding_url: 'http://koding.example.com',
           plantuml_enabled: true,
           plantuml_url: 'http://plantuml.example.com',
           default_artifacts_expire_in: '2 days'
-=======
-          default_projects_limit: 3, signin_enabled: false, repository_storages: ['custom'], koding_enabled: true, koding_url: 'http://koding.example.com',
-          plantuml_enabled: true, plantuml_url: 'http://plantuml.example.com'
 
->>>>>>> 02b67f1f
         expect(response).to have_http_status(200)
         expect(json_response['default_projects_limit']).to eq(3)
         expect(json_response['signin_enabled']).to be_falsey
