require 'spec_helper'

describe API::Members do
  let(:maintainer) { create(:user, username: 'maintainer_user') }
  let(:developer) { create(:user) }
  let(:access_requester) { create(:user) }
  let(:stranger) { create(:user) }

  let(:project) do
    create(:project, :public, :access_requestable, creator_id: maintainer.id, namespace: maintainer.namespace) do |project|
      project.add_developer(developer)
      project.add_maintainer(maintainer)
      project.request_access(access_requester)
    end
  end

  let!(:group) do
    create(:group, :public, :access_requestable) do |group|
      group.add_developer(developer)
      group.add_owner(maintainer)
      group.request_access(access_requester)
    end
  end

  shared_examples 'GET /:source_type/:id/members/(all)' do |source_type, all|
    let(:members_url) do
      "/#{source_type.pluralize}/#{source.id}/members".tap do |url|
        url << "/all" if all
      end
    end

    context "with :source_type == #{source_type.pluralize}" do
      it_behaves_like 'a 404 response when source is private' do
        let(:route) { get api(members_url, stranger) }
      end

      %i[maintainer developer access_requester stranger].each do |type|
        context "when authenticated as a #{type}" do
          it 'returns 200' do
            user = public_send(type)

            get api(members_url, user)

            expect(response).to have_gitlab_http_status(200)
            expect(response).to include_pagination_headers
            expect(json_response).to be_an Array
            expect(json_response.size).to eq(2)
            expect(json_response.map { |u| u['id'] }).to match_array [maintainer.id, developer.id]
          end
        end
      end

      it 'avoids N+1 queries' do
        # Establish baseline
        get api(members_url, maintainer)

        control = ActiveRecord::QueryRecorder.new do
          get api(members_url, maintainer)
        end

        project.add_developer(create(:user))

        expect do
          get api(members_url, maintainer)
        end.not_to exceed_query_limit(control)
      end

      it 'does not return invitees' do
        create(:"#{source_type}_member", invite_token: '123', invite_email: 'test@abc.com', source: source, user: nil)

        get api(members_url, developer)

        expect(response).to have_gitlab_http_status(200)
        expect(response).to include_pagination_headers
        expect(json_response).to be_an Array
        expect(json_response.size).to eq(2)
        expect(json_response.map { |u| u['id'] }).to match_array [maintainer.id, developer.id]
      end

      it 'finds members with query string' do
        get api(members_url, developer), query: maintainer.username

        expect(response).to have_gitlab_http_status(200)
        expect(response).to include_pagination_headers
        expect(json_response).to be_an Array
        expect(json_response.count).to eq(1)
        expect(json_response.first['username']).to eq(maintainer.username)
      end

      it 'finds all members with no query specified' do
        get api(members_url, developer), query: ''

        expect(response).to have_gitlab_http_status(200)
        expect(response).to include_pagination_headers
        expect(json_response).to be_an Array
        expect(json_response.count).to eq(2)
        expect(json_response.map { |u| u['id'] }).to match_array [maintainer.id, developer.id]
      end
    end
  end

  describe 'GET /:source_type/:id/members/all', :nested_groups do
    let(:nested_user) { create(:user) }
    let(:project_user) { create(:user) }
    let(:linked_group_user) { create(:user) }
    let!(:project_group_link) { create(:project_group_link, project: project, group: linked_group) }

    let(:project) do
      create(:project, :public, group: nested_group) do |project|
        project.add_developer(project_user)
      end
    end

    let(:linked_group) do
      create(:group) do |linked_group|
        linked_group.add_developer(linked_group_user)
      end
    end

    let(:nested_group) do
      create(:group, parent: group) do |nested_group|
        nested_group.add_developer(nested_user)
      end
    end

    it 'finds all project members including inherited members' do
      get api("/projects/#{project.id}/members/all", developer)

      expect(response).to have_gitlab_http_status(200)
      expect(response).to include_pagination_headers
      expect(json_response).to be_an Array
      expect(json_response.map { |u| u['id'] }).to match_array [maintainer.id, developer.id, nested_user.id, project_user.id, linked_group_user.id]
    end

    it 'finds all group members including inherited members' do
      get api("/groups/#{nested_group.id}/members/all", developer)

      expect(response).to have_gitlab_http_status(200)
      expect(response).to include_pagination_headers
      expect(json_response).to be_an Array
      expect(json_response.map { |u| u['id'] }).to match_array [maintainer.id, developer.id, nested_user.id]
    end
  end

  shared_examples 'GET /:source_type/:id/members/:user_id' do |source_type|
    context "with :source_type == #{source_type.pluralize}" do
      it_behaves_like 'a 404 response when source is private' do
        let(:route) { get api("/#{source_type.pluralize}/#{source.id}/members/#{developer.id}", stranger) }
      end

      context 'when authenticated as a non-member' do
        %i[access_requester stranger].each do |type|
          context "as a #{type}" do
            it 'returns 200' do
              user = public_send(type)
              get api("/#{source_type.pluralize}/#{source.id}/members/#{developer.id}", user)

              expect(response).to have_gitlab_http_status(200)
              # User attributes
              expect(json_response['id']).to eq(developer.id)
              expect(json_response['name']).to eq(developer.name)
              expect(json_response['username']).to eq(developer.username)
              expect(json_response['state']).to eq(developer.state)
              expect(json_response['avatar_url']).to eq(developer.avatar_url)
              expect(json_response['web_url']).to eq(Gitlab::Routing.url_helpers.user_url(developer))

              # Member attributes
              expect(json_response['access_level']).to eq(Member::DEVELOPER)
            end
          end
        end
      end
    end
  end

  shared_examples 'POST /:source_type/:id/members' do |source_type|
    context "with :source_type == #{source_type.pluralize}" do
      it_behaves_like 'a 404 response when source is private' do
        let(:route) do
          post api("/#{source_type.pluralize}/#{source.id}/members", stranger),
               user_id: access_requester.id, access_level: Member::MAINTAINER
        end
      end

      context 'when authenticated as a non-member or member with insufficient rights' do
        %i[access_requester stranger developer].each do |type|
          context "as a #{type}" do
            it 'returns 403' do
              user = public_send(type)
              post api("/#{source_type.pluralize}/#{source.id}/members", user),
                   user_id: access_requester.id, access_level: Member::MAINTAINER

              expect(response).to have_gitlab_http_status(403)
            end
          end
        end
      end

      context 'when authenticated as a maintainer/owner' do
        context 'and new member is already a requester' do
          it 'transforms the requester into a proper member' do
            expect do
              post api("/#{source_type.pluralize}/#{source.id}/members", maintainer),
                   user_id: access_requester.id, access_level: Member::MAINTAINER

              expect(response).to have_gitlab_http_status(201)
            end.to change { source.members.count }.by(1)
            expect(source.requesters.count).to eq(0)
            expect(json_response['id']).to eq(access_requester.id)
            expect(json_response['access_level']).to eq(Member::MAINTAINER)
          end
        end

        it 'creates a new member' do
          expect do
            post api("/#{source_type.pluralize}/#{source.id}/members", maintainer),
                 user_id: stranger.id, access_level: Member::DEVELOPER, expires_at: '2016-08-05'

            expect(response).to have_gitlab_http_status(201)
          end.to change { source.members.count }.by(1)
          expect(json_response['id']).to eq(stranger.id)
          expect(json_response['access_level']).to eq(Member::DEVELOPER)
          expect(json_response['expires_at']).to eq('2016-08-05')
        end
      end

      it "returns 409 if member already exists" do
        post api("/#{source_type.pluralize}/#{source.id}/members", maintainer),
             user_id: maintainer.id, access_level: Member::MAINTAINER

        expect(response).to have_gitlab_http_status(409)
      end

      it 'returns 400 when user_id is not given' do
        post api("/#{source_type.pluralize}/#{source.id}/members", maintainer),
             access_level: Member::MAINTAINER

        expect(response).to have_gitlab_http_status(400)
      end

      it 'returns 400 when access_level is not given' do
        post api("/#{source_type.pluralize}/#{source.id}/members", maintainer),
             user_id: stranger.id

        expect(response).to have_gitlab_http_status(400)
      end

      it 'returns 400  when access_level is not valid' do
        post api("/#{source_type.pluralize}/#{source.id}/members", maintainer),
             user_id: stranger.id, access_level: 1234

        expect(response).to have_gitlab_http_status(400)
      end
    end
  end

<<<<<<< HEAD
  ## EE specific
  shared_examples 'POST /projects/:id/members with the project group membership locked' do
    context 'project in a group' do
      it 'returns a 405 method not allowed error when group membership lock is enabled' do
        group_with_membership_locked = create(:group, membership_lock: true)
        project = create(:project, group: group_with_membership_locked)
        project.group.add_owner(maintainer)

        post api("/projects/#{project.id}/members", maintainer),
             user_id: developer.id, access_level: Member::MAINTAINER

        expect(response.status).to eq 405
      end
    end
  end
  ## EE specific

  shared_examples 'PUT /:sources/:id/members/:user_id' do |source_type|
    context "with :sources == #{source_type.pluralize}" do
=======
  shared_examples 'PUT /:source_type/:id/members/:user_id' do |source_type|
    context "with :source_type == #{source_type.pluralize}" do
>>>>>>> f6453690
      it_behaves_like 'a 404 response when source is private' do
        let(:route) do
          put api("/#{source_type.pluralize}/#{source.id}/members/#{developer.id}", stranger),
              access_level: Member::MAINTAINER
        end
      end

      context 'when authenticated as a non-member or member with insufficient rights' do
        %i[access_requester stranger developer].each do |type|
          context "as a #{type}" do
            it 'returns 403' do
              user = public_send(type)
              put api("/#{source_type.pluralize}/#{source.id}/members/#{developer.id}", user),
                  access_level: Member::MAINTAINER

              expect(response).to have_gitlab_http_status(403)
            end
          end
        end
      end

      context 'when authenticated as a maintainer/owner' do
        it 'updates the member' do
          put api("/#{source_type.pluralize}/#{source.id}/members/#{developer.id}", maintainer),
              access_level: Member::MAINTAINER, expires_at: '2016-08-05'

          expect(response).to have_gitlab_http_status(200)
          expect(json_response['id']).to eq(developer.id)
          expect(json_response['access_level']).to eq(Member::MAINTAINER)
          expect(json_response['expires_at']).to eq('2016-08-05')
        end
      end

      it 'returns 409 if member does not exist' do
        put api("/#{source_type.pluralize}/#{source.id}/members/123", maintainer),
            access_level: Member::MAINTAINER

        expect(response).to have_gitlab_http_status(404)
      end

      it 'returns 400 when access_level is not given' do
        put api("/#{source_type.pluralize}/#{source.id}/members/#{developer.id}", maintainer)

        expect(response).to have_gitlab_http_status(400)
      end

      it 'returns 400  when access level is not valid' do
        put api("/#{source_type.pluralize}/#{source.id}/members/#{developer.id}", maintainer),
            access_level: 1234

        expect(response).to have_gitlab_http_status(400)
      end
    end
  end

  shared_examples 'DELETE /:source_type/:id/members/:user_id' do |source_type|
    context "with :source_type == #{source_type.pluralize}" do
      it_behaves_like 'a 404 response when source is private' do
        let(:route) { delete api("/#{source_type.pluralize}/#{source.id}/members/#{developer.id}", stranger) }
      end

      context 'when authenticated as a non-member or member with insufficient rights' do
        %i[access_requester stranger].each do |type|
          context "as a #{type}" do
            it 'returns 403' do
              user = public_send(type)
              delete api("/#{source_type.pluralize}/#{source.id}/members/#{developer.id}", user)

              expect(response).to have_gitlab_http_status(403)
            end
          end
        end
      end

      context 'when authenticated as a member and deleting themself' do
        it 'deletes the member' do
          expect do
            delete api("/#{source_type.pluralize}/#{source.id}/members/#{developer.id}", developer)

            expect(response).to have_gitlab_http_status(204)
          end.to change { source.members.count }.by(-1)
        end
      end

      context 'when authenticated as a maintainer/owner' do
        context 'and member is a requester' do
          it 'returns 404' do
            expect do
              delete api("/#{source_type.pluralize}/#{source.id}/members/#{access_requester.id}", maintainer)

              expect(response).to have_gitlab_http_status(404)
            end.not_to change { source.requesters.count }
          end
        end

        it 'deletes the member' do
          expect do
            delete api("/#{source_type.pluralize}/#{source.id}/members/#{developer.id}", maintainer)

            expect(response).to have_gitlab_http_status(204)
          end.to change { source.members.count }.by(-1)
        end

        it_behaves_like '412 response' do
          let(:request) { api("/#{source_type.pluralize}/#{source.id}/members/#{developer.id}", maintainer) }
        end
      end

      it 'returns 404 if member does not exist' do
        delete api("/#{source_type.pluralize}/#{source.id}/members/123", maintainer)

        expect(response).to have_gitlab_http_status(404)
      end
    end
  end

  [false, true].each do |all|
    it_behaves_like 'GET /:source_type/:id/members/(all)', 'project', all do
      let(:source) { project }
    end

    it_behaves_like 'GET /:source_type/:id/members/(all)', 'group', all do
      let(:source) { group }
    end
  end

  it_behaves_like 'GET /:source_type/:id/members/:user_id', 'project' do
    let(:source) { project }
  end

  it_behaves_like 'GET /:source_type/:id/members/:user_id', 'group' do
    let(:source) { group }
  end

  it_behaves_like 'POST /:source_type/:id/members', 'project' do
    let(:source) { project }
  end

<<<<<<< HEAD
  ## EE specific
  it_behaves_like 'POST /projects/:id/members with the project group membership locked'
  ## EE specific

  it_behaves_like 'POST /:sources/:id/members', 'group' do
=======
  it_behaves_like 'POST /:source_type/:id/members', 'group' do
>>>>>>> f6453690
    let(:source) { group }
  end

  it_behaves_like 'PUT /:source_type/:id/members/:user_id', 'project' do
    let(:source) { project }
  end

  it_behaves_like 'PUT /:source_type/:id/members/:user_id', 'group' do
    let(:source) { group }
  end

  it_behaves_like 'DELETE /:source_type/:id/members/:user_id', 'project' do
    let(:source) { project }
  end

  it_behaves_like 'DELETE /:source_type/:id/members/:user_id', 'group' do
    let(:source) { group }
  end

  context 'Adding owner to project' do
    it 'returns 403' do
      expect do
        post api("/projects/#{project.id}/members", maintainer),
             user_id: stranger.id, access_level: Member::OWNER

        expect(response).to have_gitlab_http_status(400)
      end.to change { project.members.count }.by(0)
    end
  end
end<|MERGE_RESOLUTION|>--- conflicted
+++ resolved
@@ -254,7 +254,6 @@
     end
   end
 
-<<<<<<< HEAD
   ## EE specific
   shared_examples 'POST /projects/:id/members with the project group membership locked' do
     context 'project in a group' do
@@ -272,12 +271,8 @@
   end
   ## EE specific
 
-  shared_examples 'PUT /:sources/:id/members/:user_id' do |source_type|
-    context "with :sources == #{source_type.pluralize}" do
-=======
   shared_examples 'PUT /:source_type/:id/members/:user_id' do |source_type|
     context "with :source_type == #{source_type.pluralize}" do
->>>>>>> f6453690
       it_behaves_like 'a 404 response when source is private' do
         let(:route) do
           put api("/#{source_type.pluralize}/#{source.id}/members/#{developer.id}", stranger),
@@ -416,15 +411,11 @@
     let(:source) { project }
   end
 
-<<<<<<< HEAD
   ## EE specific
   it_behaves_like 'POST /projects/:id/members with the project group membership locked'
   ## EE specific
 
-  it_behaves_like 'POST /:sources/:id/members', 'group' do
-=======
   it_behaves_like 'POST /:source_type/:id/members', 'group' do
->>>>>>> f6453690
     let(:source) { group }
   end
 
