require 'spec_helper'

describe API::Jobs do
  include HttpIOHelpers

  set(:project) do
    create(:project, :repository, public_builds: false)
  end

  set(:pipeline) do
    create(:ci_empty_pipeline, project: project,
                               sha: project.commit.id,
                               ref: project.default_branch)
  end

  let!(:job) { create(:ci_build, :success, pipeline: pipeline) }

  let(:user) { create(:user) }
  let(:api_user) { user }
  let(:reporter) { create(:project_member, :reporter, project: project).user }
  let(:guest) { create(:project_member, :guest, project: project).user }
  let(:cross_project_pipeline_enabled) { true }
  let(:object_storage_enabled) { true }

  before do
    stub_licensed_features(cross_project_pipelines: cross_project_pipeline_enabled,
                           object_storage: object_storage_enabled)
    project.add_developer(user)
  end

  describe 'GET /projects/:id/jobs' do
    let(:query) { Hash.new }

<<<<<<< HEAD
    before do
      job
      get api("/projects/#{project.id}/jobs", api_user), query
=======
    before do |example|
      unless example.metadata[:skip_before_request]
        get api("/projects/#{project.id}/jobs", api_user), query
      end
>>>>>>> 8af23def
    end

    context 'authorized user' do
      it 'returns project jobs' do
        expect(response).to have_gitlab_http_status(200)
        expect(response).to include_pagination_headers
        expect(json_response).to be_an Array
      end

      it 'returns correct values' do
        expect(json_response).not_to be_empty
        expect(json_response.first['commit']['id']).to eq project.commit.id
      end

      it 'returns pipeline data' do
        json_job = json_response.first

        expect(json_job['pipeline']).not_to be_empty
        expect(json_job['pipeline']['id']).to eq job.pipeline.id
        expect(json_job['pipeline']['ref']).to eq job.pipeline.ref
        expect(json_job['pipeline']['sha']).to eq job.pipeline.sha
        expect(json_job['pipeline']['status']).to eq job.pipeline.status
      end

      it 'avoids N+1 queries', :skip_before_request do
        first_build = create(:ci_build, :artifacts, pipeline: pipeline)
        first_build.runner = create(:ci_runner)
        first_build.user = create(:user)
        first_build.save

        control_count = ActiveRecord::QueryRecorder.new { go }.count

        second_pipeline = create(:ci_empty_pipeline, project: project, sha: project.commit.id, ref: project.default_branch)
        second_build = create(:ci_build, :artifacts, pipeline: second_pipeline)
        second_build.runner = create(:ci_runner)
        second_build.user = create(:user)
        second_build.save

        expect { go }.not_to exceed_query_limit(control_count)
      end

      context 'filter project with one scope element' do
        let(:query) { { 'scope' => 'pending' } }

        it do
          expect(response).to have_gitlab_http_status(200)
          expect(json_response).to be_an Array
        end
      end

      context 'filter project with array of scope elements' do
        let(:query) { { scope: %w(pending running) } }

        it do
          expect(response).to have_gitlab_http_status(200)
          expect(json_response).to be_an Array
        end
      end

      context 'respond 400 when scope contains invalid state' do
        let(:query) { { scope: %w(unknown running) } }

        it { expect(response).to have_gitlab_http_status(400) }
      end
    end

    context 'unauthorized user' do
      let(:api_user) { nil }

      it 'does not return project jobs' do
        expect(response).to have_gitlab_http_status(401)
      end
    end

    def go
      get api("/projects/#{project.id}/jobs", api_user), query
    end
  end

  describe 'GET /projects/:id/pipelines/:pipeline_id/jobs' do
    let(:query) { Hash.new }

    before do
      job
      get api("/projects/#{project.id}/pipelines/#{pipeline.id}/jobs", api_user), query
    end

    context 'authorized user' do
      it 'returns pipeline jobs' do
        expect(response).to have_gitlab_http_status(200)
        expect(response).to include_pagination_headers
        expect(json_response).to be_an Array
      end

      it 'returns correct values' do
        expect(json_response).not_to be_empty
        expect(json_response.first['commit']['id']).to eq project.commit.id
      end

      it 'returns pipeline data' do
        json_job = json_response.first

        expect(json_job['pipeline']).not_to be_empty
        expect(json_job['pipeline']['id']).to eq job.pipeline.id
        expect(json_job['pipeline']['ref']).to eq job.pipeline.ref
        expect(json_job['pipeline']['sha']).to eq job.pipeline.sha
        expect(json_job['pipeline']['status']).to eq job.pipeline.status
      end

      context 'filter jobs with one scope element' do
        let(:query) { { 'scope' => 'pending' } }

        it do
          expect(response).to have_gitlab_http_status(200)
          expect(json_response).to be_an Array
        end
      end

      context 'filter jobs with array of scope elements' do
        let(:query) { { scope: %w(pending running) } }

        it do
          expect(response).to have_gitlab_http_status(200)
          expect(json_response).to be_an Array
        end
      end

      context 'respond 400 when scope contains invalid state' do
        let(:query) { { scope: %w(unknown running) } }

        it { expect(response).to have_gitlab_http_status(400) }
      end

      context 'jobs in different pipelines' do
        let!(:pipeline2) { create(:ci_empty_pipeline, project: project) }
        let!(:job2) { create(:ci_build, pipeline: pipeline2) }

        it 'excludes jobs from other pipelines' do
          json_response.each { |job| expect(job['pipeline']['id']).to eq(pipeline.id) }
        end
      end
    end

    context 'unauthorized user' do
      let(:api_user) { nil }

      it 'does not return jobs' do
        expect(response).to have_gitlab_http_status(401)
      end
    end
  end

  describe 'GET /projects/:id/jobs/:job_id' do
    before do
      get api("/projects/#{project.id}/jobs/#{job.id}", api_user)
    end

    context 'authorized user' do
      it 'returns specific job data' do
        expect(response).to have_gitlab_http_status(200)
        expect(json_response['id']).to eq(job.id)
        expect(json_response['status']).to eq(job.status)
        expect(json_response['stage']).to eq(job.stage)
        expect(json_response['name']).to eq(job.name)
        expect(json_response['ref']).to eq(job.ref)
        expect(json_response['tag']).to eq(job.tag)
        expect(json_response['coverage']).to eq(job.coverage)
        expect(Time.parse(json_response['created_at'])).to be_like_time(job.created_at)
        expect(Time.parse(json_response['started_at'])).to be_like_time(job.started_at)
        expect(Time.parse(json_response['finished_at'])).to be_like_time(job.finished_at)
        expect(json_response['duration']).to eq(job.duration)
      end

      it 'returns pipeline data' do
        json_job = json_response

        expect(json_job['pipeline']).not_to be_empty
        expect(json_job['pipeline']['id']).to eq job.pipeline.id
        expect(json_job['pipeline']['ref']).to eq job.pipeline.ref
        expect(json_job['pipeline']['sha']).to eq job.pipeline.sha
        expect(json_job['pipeline']['status']).to eq job.pipeline.status
      end
    end

    context 'unauthorized user' do
      let(:api_user) { nil }

      it 'does not return specific job data' do
        expect(response).to have_gitlab_http_status(401)
      end
    end
  end

  describe 'GET /projects/:id/jobs/:job_id/artifacts/:artifact_path' do
    context 'when job has artifacts' do
      let(:job) { create(:ci_build, :artifacts, pipeline: pipeline) }

      let(:artifact) do
        'other_artifacts_0.1.2/another-subdirectory/banana_sample.gif'
      end

      context 'when user is anonymous' do
        let(:api_user) { nil }

        context 'when project is public' do
          it 'allows to access artifacts' do
            project.update_column(:visibility_level,
                                  Gitlab::VisibilityLevel::PUBLIC)
            project.update_column(:public_builds, true)

            get_artifact_file(artifact)

            expect(response).to have_gitlab_http_status(200)
          end
        end

        context 'when project is public with builds access disabled' do
          it 'rejects access to artifacts' do
            project.update_column(:visibility_level,
                                  Gitlab::VisibilityLevel::PUBLIC)
            project.update_column(:public_builds, false)

            get_artifact_file(artifact)

            expect(response).to have_gitlab_http_status(403)
          end
        end

        context 'when project is private' do
          it 'rejects access and hides existence of artifacts' do
            project.update_column(:visibility_level,
                                  Gitlab::VisibilityLevel::PRIVATE)
            project.update_column(:public_builds, true)

            get_artifact_file(artifact)

            expect(response).to have_gitlab_http_status(404)
          end
        end
      end

      context 'when user is authorized' do
        it 'returns a specific artifact file for a valid path' do
          expect(Gitlab::Workhorse)
            .to receive(:send_artifacts_entry)
            .and_call_original

          get_artifact_file(artifact)

          expect(response).to have_gitlab_http_status(200)
          expect(response.headers)
            .to include('Content-Type' => 'application/json',
                        'Gitlab-Workhorse-Send-Data' => /artifacts-entry/)
        end
      end
    end

    context 'when job does not have artifacts' do
      it 'does not return job artifact file' do
        get_artifact_file('some/artifact')

        expect(response).to have_gitlab_http_status(404)
      end
    end

    def get_artifact_file(artifact_path)
      get api("/projects/#{project.id}/jobs/#{job.id}/" \
              "artifacts/#{artifact_path}", api_user)
    end
  end

  describe 'GET /projects/:id/jobs/:job_id/artifacts' do
<<<<<<< HEAD
    before do
      stub_artifacts_object_storage
      get api("/projects/#{project.id}/jobs/#{job.id}/artifacts", api_user)
    end

    context 'normal authentication' do
      before do
        stub_artifacts_object_storage
      end

      context 'job with artifacts' do
        context 'when artifacts are stored locally' do
          let(:job) { create(:ci_build, :artifacts, pipeline: pipeline) }

          before do
            get api("/projects/#{project.id}/jobs/#{job.id}/artifacts", api_user)
          end

          context 'authorized user' do
            it_behaves_like 'downloads artifact'
          end

          it 'returns specific job artifacts' do
            expect(response).to have_http_status(200)
            expect(response.headers).to include(download_headers)
            expect(response.body).to match_file(job.artifacts_file.file.file)
          end
        end

        context 'when artifacts are stored remotely' do
          let(:job) { create(:ci_build, pipeline: pipeline) }
          let!(:artifact) { create(:ci_job_artifact, :archive, :remote_store, job: job) }

          before do
            job.reload

            get api("/projects/#{project.id}/jobs/#{job.id}/artifacts", api_user)
          end

          it 'does not return specific job artifacts' do
            expect(response).to have_http_status(401)
=======
    shared_examples 'downloads artifact' do
      let(:download_headers) do
        { 'Content-Transfer-Encoding' => 'binary',
          'Content-Disposition' => 'attachment; filename=ci_build_artifacts.zip' }
      end

      it 'returns specific job artifacts' do
        expect(response).to have_gitlab_http_status(200)
        expect(response.headers).to include(download_headers)
        expect(response.body).to match_file(job.artifacts_file.file.file)
      end
    end

    context 'normal authentication' do
      context 'job with artifacts' do
        context 'when artifacts are stored locally' do
          let(:job) { create(:ci_build, :artifacts, pipeline: pipeline) }

          before do
            get api("/projects/#{project.id}/jobs/#{job.id}/artifacts", api_user)
          end

          context 'authorized user' do
            it_behaves_like 'downloads artifact'
          end

          context 'unauthorized user' do
            let(:api_user) { nil }

            it 'does not return specific job artifacts' do
              expect(response).to have_gitlab_http_status(404)
            end
>>>>>>> 8af23def
          end
        end

        it 'does not return job artifacts if not uploaded' do
          get api("/projects/#{project.id}/jobs/#{job.id}/artifacts", api_user)

          expect(response).to have_gitlab_http_status(404)
        end
      end
    end
<<<<<<< HEAD

    context 'authorized by job_token' do
      let(:job) { create(:ci_build, :artifacts, pipeline: pipeline, user: api_user) }

      before do
        get api("/projects/#{project.id}/jobs/#{job.id}/artifacts"), job_token: job.token
      end

      context 'user is developer' do
        let(:api_user) { user }

        it_behaves_like 'downloads artifact'
      end

      context 'when artifacts are stored remotely' do
        let(:job) { create(:ci_build, :artifacts, :remote_store, pipeline: pipeline) }

        it 'returns location redirect' do
          expect(response).to have_http_status(302)
        end
      end
    end

    it 'does not return job artifacts if not uploaded' do
      expect(response).to have_gitlab_http_status(404)
    end
=======
>>>>>>> 8af23def
  end

  describe 'GET /projects/:id/artifacts/:ref_name/download?job=name' do
    let(:api_user) { reporter }
    let(:job) { create(:ci_build, :artifacts, pipeline: pipeline, user: api_user) }

    before do
      stub_artifacts_object_storage(licensed: :skip)
      job.success
    end

    def get_for_ref(ref = pipeline.ref, job_name = job.name)
      get api("/projects/#{project.id}/jobs/artifacts/#{ref}/download", api_user), job: job_name
    end

    context 'when not logged in' do
      let(:api_user) { nil }

      before do
        get_for_ref
      end

      it 'does not find a resource in a private project' do
        expect(project).to be_private
        expect(response).to have_gitlab_http_status(404)
      end
    end

    context 'when logging as guest' do
      let(:api_user) { guest }

      before do
        get_for_ref
      end

      it 'gives 403' do
        expect(response).to have_gitlab_http_status(403)
      end
    end

    context 'non-existing job' do
      shared_examples 'not found' do
        it { expect(response).to have_gitlab_http_status(:not_found) }
      end

      context 'has no such ref' do
        before do
          get_for_ref('TAIL')
        end

        it_behaves_like 'not found'
      end

      context 'has no such job' do
        before do
          get_for_ref(pipeline.ref, 'NOBUILD')
        end

        it_behaves_like 'not found'
      end
    end

    context 'find proper job' do
      shared_examples 'a valid file' do
        context 'when artifacts are stored locally' do
          let(:download_headers) do
            { 'Content-Transfer-Encoding' => 'binary',
              'Content-Disposition' =>
                "attachment; filename=#{job.artifacts_file.filename}" }
          end
<<<<<<< HEAD

          it { expect(response).to have_http_status(200) }
          it { expect(response.headers).to include(download_headers) }
        end

        context 'when artifacts are stored remotely' do
          let(:job) { create(:ci_build, pipeline: pipeline, user: api_user) }
          let!(:artifact) { create(:ci_job_artifact, :archive, :remote_store, job: job) }

          before do
            job.reload

            get api("/projects/#{project.id}/jobs/#{job.id}/artifacts", api_user)
          end

          it 'returns location redirect' do
            expect(response).to have_http_status(302)
          end
=======

          it { expect(response).to have_gitlab_http_status(200) }
          it { expect(response.headers).to include(download_headers) }
>>>>>>> 8af23def
        end
      end

      context 'with regular branch' do
        before do
          pipeline.reload
          pipeline.update(ref: 'master',
                          sha: project.commit('master').sha)

          get_for_ref('master')
        end

        it_behaves_like 'a valid file'
      end

      context 'with branch name containing slash' do
        before do
          pipeline.reload
          pipeline.update(ref: 'improve/awesome',
                          sha: project.commit('improve/awesome').sha)
        end

        before do
          get_for_ref('improve/awesome')
        end

        it_behaves_like 'a valid file'
      end
    end
  end

  describe 'GET /projects/:id/jobs/:job_id/trace' do
    before do
      get api("/projects/#{project.id}/jobs/#{job.id}/trace", api_user)
    end

    context 'authorized user' do
      context 'when trace is in ObjectStorage' do
        let!(:job) { create(:ci_build, :trace_artifact, pipeline: pipeline) }

        before do
          stub_remote_trace_206
          allow_any_instance_of(JobArtifactUploader).to receive(:file_storage?) { false }
          allow_any_instance_of(JobArtifactUploader).to receive(:url) { remote_trace_url }
          allow_any_instance_of(JobArtifactUploader).to receive(:size) { remote_trace_size }
        end

        it 'returns specific job trace' do
          expect(response).to have_gitlab_http_status(200)
          expect(response.body).to eq(job.trace.raw)
        end
      end

      context 'when trace is artifact' do
        let(:job) { create(:ci_build, :trace_artifact, pipeline: pipeline) }

        it 'returns specific job trace' do
          expect(response).to have_gitlab_http_status(200)
          expect(response.body).to eq(job.trace.raw)
        end
      end

      context 'when trace is file' do
        let(:job) { create(:ci_build, :trace_live, pipeline: pipeline) }

        it 'returns specific job trace' do
          expect(response).to have_gitlab_http_status(200)
          expect(response.body).to eq(job.trace.raw)
        end
      end
    end

    context 'unauthorized user' do
      let(:api_user) { nil }

      it 'does not return specific job trace' do
        expect(response).to have_gitlab_http_status(401)
      end
    end
  end

  describe 'POST /projects/:id/jobs/:job_id/cancel' do
    before do
      post api("/projects/#{project.id}/jobs/#{job.id}/cancel", api_user)
    end

    context 'authorized user' do
      context 'user with :update_build persmission' do
        it 'cancels running or pending job' do
          expect(response).to have_gitlab_http_status(201)
          expect(project.builds.first.status).to eq('success')
        end
      end

      context 'user without :update_build permission' do
        let(:api_user) { reporter }

        it 'does not cancel job' do
          expect(response).to have_gitlab_http_status(403)
        end
      end
    end

    context 'unauthorized user' do
      let(:api_user) { nil }

      it 'does not cancel job' do
        expect(response).to have_gitlab_http_status(401)
      end
    end
  end

  describe 'POST /projects/:id/jobs/:job_id/retry' do
    let(:job) { create(:ci_build, :canceled, pipeline: pipeline) }

    before do
      post api("/projects/#{project.id}/jobs/#{job.id}/retry", api_user)
    end

    context 'authorized user' do
      context 'user with :update_build permission' do
        it 'retries non-running job' do
          expect(response).to have_gitlab_http_status(201)
          expect(project.builds.first.status).to eq('canceled')
          expect(json_response['status']).to eq('pending')
        end
      end

      context 'user without :update_build permission' do
        let(:api_user) { reporter }

        it 'does not retry job' do
          expect(response).to have_gitlab_http_status(403)
        end
      end
    end

    context 'unauthorized user' do
      let(:api_user) { nil }

      it 'does not retry job' do
        expect(response).to have_gitlab_http_status(401)
      end
    end
  end

  describe 'POST /projects/:id/jobs/:job_id/erase' do
    let(:role) { :master }

    before do
      project.add_role(user, role)

      post api("/projects/#{project.id}/jobs/#{job.id}/erase", user)
    end

    context 'job is erasable' do
      let(:job) { create(:ci_build, :trace_artifact, :artifacts, :success, project: project, pipeline: pipeline) }

      it 'erases job content' do
        expect(response).to have_gitlab_http_status(201)
        expect(job.trace.exist?).to be_falsy
        expect(job.artifacts_file.exists?).to be_falsy
        expect(job.artifacts_metadata.exists?).to be_falsy
      end

      it 'updates job' do
        job.reload

        expect(job.erased_at).to be_truthy
        expect(job.erased_by).to eq(user)
      end
    end

    context 'job is not erasable' do
      let(:job) { create(:ci_build, :trace_live, project: project, pipeline: pipeline) }

      it 'responds with forbidden' do
        expect(response).to have_gitlab_http_status(403)
      end
    end

    context 'when a developer erases a build' do
      let(:role) { :developer }
      let(:job) { create(:ci_build, :trace_artifact, :artifacts, :success, project: project, pipeline: pipeline, user: owner) }

      context 'when the build was created by the developer' do
        let(:owner) { user }

        it { expect(response).to have_gitlab_http_status(201) }
      end

      context 'when the build was created by the other' do
        let(:owner) { create(:user) }

        it { expect(response).to have_gitlab_http_status(403) }
      end
    end
  end

  describe 'POST /projects/:id/jobs/:job_id/artifacts/keep' do
    before do
      post api("/projects/#{project.id}/jobs/#{job.id}/artifacts/keep", user)
    end

    context 'artifacts did not expire' do
      let(:job) do
        create(:ci_build, :trace_artifact, :artifacts, :success,
               project: project, pipeline: pipeline, artifacts_expire_at: Time.now + 7.days)
      end

      it 'keeps artifacts' do
        expect(response).to have_gitlab_http_status(200)
        expect(job.reload.artifacts_expire_at).to be_nil
      end
    end

    context 'no artifacts' do
      let(:job) { create(:ci_build, project: project, pipeline: pipeline) }

      it 'responds with not found' do
        expect(response).to have_gitlab_http_status(404)
      end
    end
  end

  describe 'POST /projects/:id/jobs/:job_id/play' do
    before do
      post api("/projects/#{project.id}/jobs/#{job.id}/play", api_user)
    end

    context 'on an playable job' do
      let(:job) { create(:ci_build, :manual, project: project, pipeline: pipeline) }

      context 'when user is authorized to trigger a manual action' do
        it 'plays the job' do
          expect(response).to have_gitlab_http_status(200)
          expect(json_response['user']['id']).to eq(user.id)
          expect(json_response['id']).to eq(job.id)
          expect(job.reload).to be_pending
        end
      end

      context 'when user is not authorized to trigger a manual action' do
        context 'when user does not have access to the project' do
          let(:api_user) { create(:user) }

          it 'does not trigger a manual action' do
            expect(job.reload).to be_manual
            expect(response).to have_gitlab_http_status(404)
          end
        end

        context 'when user is not allowed to trigger the manual action' do
          let(:api_user) { reporter }

          it 'does not trigger a manual action' do
            expect(job.reload).to be_manual
            expect(response).to have_gitlab_http_status(403)
          end
        end
      end
    end

    context 'on a non-playable job' do
      it 'returns a status code 400, Bad Request' do
        expect(response).to have_gitlab_http_status 400
        expect(response.body).to match("Unplayable Job")
      end
    end
  end
end<|MERGE_RESOLUTION|>--- conflicted
+++ resolved
@@ -31,16 +31,10 @@
   describe 'GET /projects/:id/jobs' do
     let(:query) { Hash.new }
 
-<<<<<<< HEAD
-    before do
-      job
-      get api("/projects/#{project.id}/jobs", api_user), query
-=======
     before do |example|
       unless example.metadata[:skip_before_request]
         get api("/projects/#{project.id}/jobs", api_user), query
       end
->>>>>>> 8af23def
     end
 
     context 'authorized user' do
@@ -313,7 +307,6 @@
   end
 
   describe 'GET /projects/:id/jobs/:job_id/artifacts' do
-<<<<<<< HEAD
     before do
       stub_artifacts_object_storage
       get api("/projects/#{project.id}/jobs/#{job.id}/artifacts", api_user)
@@ -355,40 +348,6 @@
 
           it 'does not return specific job artifacts' do
             expect(response).to have_http_status(401)
-=======
-    shared_examples 'downloads artifact' do
-      let(:download_headers) do
-        { 'Content-Transfer-Encoding' => 'binary',
-          'Content-Disposition' => 'attachment; filename=ci_build_artifacts.zip' }
-      end
-
-      it 'returns specific job artifacts' do
-        expect(response).to have_gitlab_http_status(200)
-        expect(response.headers).to include(download_headers)
-        expect(response.body).to match_file(job.artifacts_file.file.file)
-      end
-    end
-
-    context 'normal authentication' do
-      context 'job with artifacts' do
-        context 'when artifacts are stored locally' do
-          let(:job) { create(:ci_build, :artifacts, pipeline: pipeline) }
-
-          before do
-            get api("/projects/#{project.id}/jobs/#{job.id}/artifacts", api_user)
-          end
-
-          context 'authorized user' do
-            it_behaves_like 'downloads artifact'
-          end
-
-          context 'unauthorized user' do
-            let(:api_user) { nil }
-
-            it 'does not return specific job artifacts' do
-              expect(response).to have_gitlab_http_status(404)
-            end
->>>>>>> 8af23def
           end
         end
 
@@ -399,35 +358,6 @@
         end
       end
     end
-<<<<<<< HEAD
-
-    context 'authorized by job_token' do
-      let(:job) { create(:ci_build, :artifacts, pipeline: pipeline, user: api_user) }
-
-      before do
-        get api("/projects/#{project.id}/jobs/#{job.id}/artifacts"), job_token: job.token
-      end
-
-      context 'user is developer' do
-        let(:api_user) { user }
-
-        it_behaves_like 'downloads artifact'
-      end
-
-      context 'when artifacts are stored remotely' do
-        let(:job) { create(:ci_build, :artifacts, :remote_store, pipeline: pipeline) }
-
-        it 'returns location redirect' do
-          expect(response).to have_http_status(302)
-        end
-      end
-    end
-
-    it 'does not return job artifacts if not uploaded' do
-      expect(response).to have_gitlab_http_status(404)
-    end
-=======
->>>>>>> 8af23def
   end
 
   describe 'GET /projects/:id/artifacts/:ref_name/download?job=name' do
@@ -498,7 +428,6 @@
               'Content-Disposition' =>
                 "attachment; filename=#{job.artifacts_file.filename}" }
           end
-<<<<<<< HEAD
 
           it { expect(response).to have_http_status(200) }
           it { expect(response.headers).to include(download_headers) }
@@ -517,11 +446,6 @@
           it 'returns location redirect' do
             expect(response).to have_http_status(302)
           end
-=======
-
-          it { expect(response).to have_gitlab_http_status(200) }
-          it { expect(response.headers).to include(download_headers) }
->>>>>>> 8af23def
         end
       end
 
