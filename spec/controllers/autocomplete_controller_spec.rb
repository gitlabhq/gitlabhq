require 'spec_helper'

describe AutocompleteController do
  let!(:project) { create(:project) }
  let!(:user)    { create(:user) }
  let!(:user2)   { create(:user) }
  let!(:non_member)   { create(:user) }

  context 'project members' do
    before do
      sign_in(user)
      project.team << [user, :master]
      project.team << [user2, :developer]
    end

    describe 'GET #users with project ID' do
      before do
        get(:users, project_id: project.id)
      end

      let(:body) { JSON.parse(response.body) }

      it { expect(body).to be_kind_of(Array) }
      it { expect(body.size).to eq 2 }
      it { expect(body.map { |u| u["username"] }).to include(user.username) }
    end

    describe 'GET #users with unknown project' do
      before do
        get(:users, project_id: 'unknown')
      end

      it { expect(response).to have_http_status(404) }
    end

    describe "GET #users that can push to protected branches" do
      before do
        get(:users, project_id: project.id, push_code_to_protected_branches: 'true')
      end

      let(:body) { JSON.parse(response.body) }

      it { expect(body).to be_kind_of(Array) }
      it { expect(body.size).to eq 1 }
      it { expect(body.first["username"]).to eq user.username }
    end
  end

  context 'group members' do
    let(:group) { create(:group) }

    before do
      sign_in(user)
      group.add_owner(user)
    end

    let(:body) { JSON.parse(response.body) }

    describe 'GET #users with group ID' do
      before do
        get(:users, group_id: group.id)
      end

      it { expect(body).to be_kind_of(Array) }
      it { expect(body.size).to eq 1 }
      it { expect(body.first["username"]).to eq user.username }
    end

    describe 'GET #users with unknown group ID' do
      before do
        get(:users, group_id: 'unknown')
      end

      it { expect(response).to have_http_status(404) }
    end
  end

  context 'non-member login for public project' do
    let!(:project) { create(:project, :public) }

    before do
      sign_in(non_member)
      project.team << [user, :master]
    end

    let(:body) { JSON.parse(response.body) }

    describe 'GET #users with project ID' do
      before do
        get(:users, project_id: project.id, current_user: true)
      end

      it { expect(body).to be_kind_of(Array) }
      it { expect(body.size).to eq 2 }
      it { expect(body.map { |u| u['username'] }).to match_array([user.username, non_member.username]) }
    end
  end

  context 'all users' do
    before do
      sign_in(user)
      get(:users)
    end

    let(:body) { JSON.parse(response.body) }

    it { expect(body).to be_kind_of(Array) }
    it { expect(body.size).to eq User.count }
  end

  context 'unauthenticated user' do
    let(:public_project) { create(:project, :public) }
    let(:body) { JSON.parse(response.body) }

    describe 'GET #users with public project' do
      before do
        public_project.team << [user, :guest]
        get(:users, project_id: public_project.id)
      end

      it { expect(body).to be_kind_of(Array) }
      it { expect(body.size).to eq 1 }
    end

    describe 'GET #users with project' do
      before do
        get(:users, project_id: project.id)
      end

      it { expect(response).to have_http_status(404) }
    end

    describe 'GET #users with unknown project' do
      before do
        get(:users, project_id: 'unknown')
      end

      it { expect(response).to have_http_status(404) }
    end

    describe 'GET #users with inaccessible group' do
      before do
        project.team << [user, :guest]
        get(:users, group_id: user.namespace.id)
      end

      it { expect(response).to have_http_status(404) }
    end

    describe 'GET #users with no project' do
      before do
        get(:users)
      end

      it { expect(body).to be_kind_of(Array) }
      it { expect(body.size).to eq 0 }
    end
  end

  context 'author of issuable included' do
    before do
      sign_in(user)
    end

    let(:body) { JSON.parse(response.body) }

    it 'includes the author' do
      get(:users, author_id: non_member.id)

      expect(body.first["username"]).to eq non_member.username
    end

    it 'rejects non existent user ids' do
      get(:users, author_id: 99999)

      expect(body.collect { |u| u['id'] }).not_to include(99999)
    end
  end

  context 'skip_users parameter included' do
    before { sign_in(user) }

<<<<<<< HEAD
    let(:response_user_ids) { JSON.parse(response.body).map { |user| user['id'] } }

    it 'skips the user IDs passed' do
      get(:users, skip_users: [user, user2].map(&:id))

      expect(response_user_ids).not_to include(user.id)
      expect(response_user_ids).not_to include(user2.id)
      expect(response_user_ids).not_to be_empty
=======
    it 'skips the user IDs passed' do
      get(:users, skip_users: [user, user2].map(&:id))

      other_user_ids = [non_member, project.owner, project.creator].map(&:id)
      response_user_ids = JSON.parse(response.body).map { |user| user['id'] }

      expect(response_user_ids).to contain_exactly(*other_user_ids)
>>>>>>> 7b015fd8
    end
  end
end<|MERGE_RESOLUTION|>--- conflicted
+++ resolved
@@ -180,16 +180,6 @@
   context 'skip_users parameter included' do
     before { sign_in(user) }
 
-<<<<<<< HEAD
-    let(:response_user_ids) { JSON.parse(response.body).map { |user| user['id'] } }
-
-    it 'skips the user IDs passed' do
-      get(:users, skip_users: [user, user2].map(&:id))
-
-      expect(response_user_ids).not_to include(user.id)
-      expect(response_user_ids).not_to include(user2.id)
-      expect(response_user_ids).not_to be_empty
-=======
     it 'skips the user IDs passed' do
       get(:users, skip_users: [user, user2].map(&:id))
 
@@ -197,7 +187,6 @@
       response_user_ids = JSON.parse(response.body).map { |user| user['id'] }
 
       expect(response_user_ids).to contain_exactly(*other_user_ids)
->>>>>>> 7b015fd8
     end
   end
 end