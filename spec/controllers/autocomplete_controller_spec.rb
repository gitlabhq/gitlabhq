--- conflicted
+++ resolved
@@ -5,21 +5,14 @@
   let!(:user) { create(:user) }
 
   context 'users and members' do
-<<<<<<< HEAD
-    let(:user2) { create(:user) }
-=======
     let!(:user2) { create(:user) }
->>>>>>> 671f7e85
     let!(:non_member) { create(:user) }
 
     context 'project members' do
       before do
         sign_in(user)
         project.team << [user, :master]
-<<<<<<< HEAD
         project.team << [user2, :developer]
-=======
->>>>>>> 671f7e85
       end
 
       describe 'GET #users with project ID' do
@@ -30,12 +23,8 @@
         let(:body) { JSON.parse(response.body) }
 
         it { expect(body).to be_kind_of(Array) }
-<<<<<<< HEAD
         it { expect(body.size).to eq 2 }
-=======
-        it { expect(body.size).to eq 1 }
->>>>>>> 671f7e85
-        it { expect(body.map { |u| u["username"] }).to include(user.username) }
+        it { expect(body.map { |u| u["username"] }).to match_array([user.username, user2.username]) }
       end
 
       describe 'GET #users with unknown project' do
@@ -69,13 +58,8 @@
         let(:body) { JSON.parse(response.body) }
 
         it { expect(body).to be_kind_of(Array) }
-<<<<<<< HEAD
         it { expect(body.size).to eq 2 }
         it { expect(body.map { |user| user["username"] }).to match_array([user.username, user2.username]) }
-=======
-        it { expect(body.size).to eq 1 }
-        it { expect(body.map { |user| user["username"] }).to match_array([user.username]) }
->>>>>>> 671f7e85
       end
     end
 
