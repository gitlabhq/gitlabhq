--- conflicted
+++ resolved
@@ -20,7 +20,6 @@
         let(:enabled_cluster) { create(:cluster, :provided_by_gcp, projects: [project]) }
         let(:disabled_cluster) { create(:cluster, :disabled, :provided_by_gcp, projects: [project]) }
 
-<<<<<<< HEAD
         it 'lists available clusters' do
           go
 
@@ -85,13 +84,6 @@
           expect(assigns(:active_count)).to eq(0)
           expect(assigns(:inactive_count)).to eq(0)
         end
-=======
-        it { expect(go).to redirect_to(project_cluster_path(project, project.cluster)) }
-      end
-
-      context 'when project does not have a cluster' do
-        it { expect(go).to redirect_to(new_project_cluster_path(project)) }
->>>>>>> 3138fcdc
       end
     end
 
@@ -267,7 +259,6 @@
             it "updates and redirects back to show page" do
               go_json
 
-<<<<<<< HEAD
               cluster.reload
               expect(response).to have_http_status(:no_content)
               expect(cluster.enabled).to be_falsey
@@ -322,15 +313,6 @@
             expect(cluster.platform_kubernetes.namespace).to eq('my-namespace')
           end
         end
-=======
-          cluster.reload
-          expect(response).to redirect_to(project_cluster_path(project, project.cluster))
-          expect(flash[:notice]).to eq('Cluster was successfully updated.')
-          expect(cluster.enabled).to be_falsey
-          expect(cluster.name).to eq('my-new-cluster-name')
-          expect(cluster.platform_kubernetes.namespace).to eq('my-namespace')
-        end
->>>>>>> 3138fcdc
       end
     end
 
