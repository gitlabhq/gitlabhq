--- conflicted
+++ resolved
@@ -126,11 +126,7 @@
 
           recorded = ActiveRecord::QueryRecorder.new { go(format: :json) }
 
-<<<<<<< HEAD
-          expect(recorded.count).to be_within(1).of(51)
-=======
           expect(recorded.count).to be_within(5).of(50)
->>>>>>> abc61f26
           expect(recorded.cached_count).to eq(0)
         end
       end
