--- conflicted
+++ resolved
@@ -239,18 +239,6 @@
         merge_request.update_attribute(:discussion_locked, true)
       end
 
-<<<<<<< HEAD
-      context 'when a noteable is not found' do
-        it 'returns 404 status' do
-          request_params[:note][:noteable_id] = 9999
-          post :create, request_params.merge(format: :json)
-
-          expect(response).to have_http_status(404)
-        end
-      end
-
-=======
->>>>>>> 811c60bd
       context 'when a user is a team member' do
         it 'returns 302 status for html' do
           post :create, request_params
@@ -265,11 +253,7 @@
         end
 
         it 'creates a new note' do
-<<<<<<< HEAD
-          expect { post :create, request_params }.to change { Note.count }.by(1)
-=======
           expect{ post :create, request_params }.to change { Note.count }.by(1)
->>>>>>> 811c60bd
         end
       end
 
@@ -277,19 +261,10 @@
         before do
           project.project_member(user).destroy
         end
-
-        it 'returns 404 status' do
-          post :create, request_params
-
-          expect(response).to have_http_status(404)
         end
 
         it 'does not create a new note' do
-<<<<<<< HEAD
-          expect { post :create, request_params }.not_to change { Note.count }
-=======
           expect{ post :create, request_params }.not_to change { Note.count }
->>>>>>> 811c60bd
         end
       end
     end
