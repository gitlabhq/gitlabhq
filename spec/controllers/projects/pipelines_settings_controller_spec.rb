require 'spec_helper'

describe Projects::PipelinesSettingsController do
  set(:user) { create(:user) }
  set(:project_auto_devops) { create(:project_auto_devops) }
  let(:project) { project_auto_devops.project }

  before do
    project.add_master(user)

    sign_in(user)
  end

  describe 'GET show' do
    it 'redirects with 302 status code' do
      get :show, namespace_id: project.namespace, project_id: project

<<<<<<< HEAD
          subject
        end
      end

      context 'when auto_devops_conflicts_custom_yml is true' do
        before do
          expect_any_instance_of(Projects::UpdateService).to receive(:auto_devops_conflicts_custom_yml?).and_return(true)
        end

        it 'sets a warning flash' do
          expect(subject).to set_flash[:warning]
        end
      end

      context 'when auto_devops_conflicts_custom_yml is not true' do
        before do
          expect_any_instance_of(Projects::UpdateService).to receive(:auto_devops_conflicts_custom_yml?).and_return(false)
        end

        it 'does not set a warning flash' do
          expect(subject).not_to set_flash[:warning]
        end
      end
=======
      expect(response).to have_gitlab_http_status(302)
>>>>>>> 38bf1922
    end
  end
end<|MERGE_RESOLUTION|>--- conflicted
+++ resolved
@@ -15,33 +15,7 @@
     it 'redirects with 302 status code' do
       get :show, namespace_id: project.namespace, project_id: project
 
-<<<<<<< HEAD
-          subject
-        end
-      end
-
-      context 'when auto_devops_conflicts_custom_yml is true' do
-        before do
-          expect_any_instance_of(Projects::UpdateService).to receive(:auto_devops_conflicts_custom_yml?).and_return(true)
-        end
-
-        it 'sets a warning flash' do
-          expect(subject).to set_flash[:warning]
-        end
-      end
-
-      context 'when auto_devops_conflicts_custom_yml is not true' do
-        before do
-          expect_any_instance_of(Projects::UpdateService).to receive(:auto_devops_conflicts_custom_yml?).and_return(false)
-        end
-
-        it 'does not set a warning flash' do
-          expect(subject).not_to set_flash[:warning]
-        end
-      end
-=======
       expect(response).to have_gitlab_http_status(302)
->>>>>>> 38bf1922
     end
   end
 end