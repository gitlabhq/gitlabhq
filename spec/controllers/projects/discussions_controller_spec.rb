--- conflicted
+++ resolved
@@ -74,11 +74,7 @@
 
         context "when vue_mr_discussions cookie is present" do
           before do
-<<<<<<< HEAD
-            allow(controller).to receive(:cookies).and_return({ vue_mr_discussions: 'true' })
-=======
             allow(controller).to receive(:cookies).and_return(vue_mr_discussions: 'true')
->>>>>>> 34a211a1
           end
 
           it "renders discussion with serializer" do
