require 'spec_helper'

describe Projects::DeploymentsController do
  include ApiHelpers

  let(:user) { create(:user) }
  let(:project) { create(:empty_project) }
  let(:environment) { create(:environment, name: 'production', project: project) }

  before do
    project.team << [user, :master]

    sign_in(user)
  end

  describe 'GET #index' do
    it 'returns list of deployments from last 8 hours' do
      create(:deployment, environment: environment, created_at: 9.hours.ago)
      create(:deployment, environment: environment, created_at: 7.hours.ago)
      create(:deployment, environment: environment)

      get :index, deployment_params(after: 8.hours.ago)

      expect(response).to be_ok

      expect(json_response['deployments'].count).to eq(2)
    end

    it 'returns a list with deployments information' do
      create(:deployment, environment: environment)

      get :index, deployment_params

      expect(response).to be_ok
      expect(response).to match_response_schema('deployments')
    end
  end

  describe 'GET #metrics' do
    let(:deployment) { create(:deployment, project: project, environment: environment) }

    before do
      allow(controller).to receive(:deployment).and_return(deployment)
    end
<<<<<<< HEAD

    context 'when environment has no metrics' do
      before do
        expect(deployment).to receive(:metrics).and_return(nil)
      end

      it 'returns a empty response 204 resposne' do
        get :metrics, deployment_params(id: deployment.id)
        expect(response).to have_http_status(204)
        expect(response.body).to eq('')
      end
    end

    context 'when environment has some metrics' do
      let(:empty_metrics) do
        {
          success: true,
          metrics: {},
          last_update: 42
        }
      end

      before do
        expect(deployment).to receive(:metrics).and_return(empty_metrics)
      end

      it 'returns a metrics JSON document' do
        get :metrics, deployment_params(id: deployment.id)

        expect(response).to be_ok
        expect(json_response['success']).to be(true)
        expect(json_response['metrics']).to eq({})
        expect(json_response['last_update']).to eq(42)
=======
    context 'when metrics are disabled' do
      before do
        allow(deployment).to receive(:has_metrics?).and_return false
      end

      it 'responds with not found' do
        get :metrics, deployment_params(id: deployment.id)

        expect(response).to be_not_found
      end
    end

    context 'when metrics are enabled' do
      before do
        allow(deployment).to receive(:has_metrics?).and_return true
      end

      context 'when environment has no metrics' do
        before do
          expect(deployment).to receive(:metrics).and_return(nil)
        end

        it 'returns a empty response 204 resposne' do
          get :metrics, deployment_params(id: deployment.id)
          expect(response).to have_http_status(204)
          expect(response.body).to eq('')
        end
      end

      context 'when environment has some metrics' do
        let(:empty_metrics) do
          {
            success: true,
            metrics: {},
            last_update: 42
          }
        end

        before do
          expect(deployment).to receive(:metrics).and_return(empty_metrics)
        end

        it 'returns a metrics JSON document' do
          get :metrics, deployment_params(id: deployment.id)

          expect(response).to be_ok
          expect(json_response['success']).to be(true)
          expect(json_response['metrics']).to eq({})
          expect(json_response['last_update']).to eq(42)
        end
      end

      context 'when metrics service does not implement deployment metrics' do
        before do
          allow(deployment).to receive(:metrics).and_raise(NotImplementedError)
        end

        it 'responds with not found' do
          get :metrics, deployment_params(id: deployment.id)

          expect(response).to be_not_found
        end
>>>>>>> abc61f26
      end
    end
  end

  def deployment_params(opts = {})
    opts.reverse_merge(namespace_id: project.namespace,
                       project_id: project,
                       environment_id: environment.id)
  end
end<|MERGE_RESOLUTION|>--- conflicted
+++ resolved
@@ -42,41 +42,6 @@
     before do
       allow(controller).to receive(:deployment).and_return(deployment)
     end
-<<<<<<< HEAD
-
-    context 'when environment has no metrics' do
-      before do
-        expect(deployment).to receive(:metrics).and_return(nil)
-      end
-
-      it 'returns a empty response 204 resposne' do
-        get :metrics, deployment_params(id: deployment.id)
-        expect(response).to have_http_status(204)
-        expect(response.body).to eq('')
-      end
-    end
-
-    context 'when environment has some metrics' do
-      let(:empty_metrics) do
-        {
-          success: true,
-          metrics: {},
-          last_update: 42
-        }
-      end
-
-      before do
-        expect(deployment).to receive(:metrics).and_return(empty_metrics)
-      end
-
-      it 'returns a metrics JSON document' do
-        get :metrics, deployment_params(id: deployment.id)
-
-        expect(response).to be_ok
-        expect(json_response['success']).to be(true)
-        expect(json_response['metrics']).to eq({})
-        expect(json_response['last_update']).to eq(42)
-=======
     context 'when metrics are disabled' do
       before do
         allow(deployment).to receive(:has_metrics?).and_return false
@@ -139,7 +104,6 @@
 
           expect(response).to be_not_found
         end
->>>>>>> abc61f26
       end
     end
   end
