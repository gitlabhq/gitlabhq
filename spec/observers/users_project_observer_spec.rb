--- conflicted
+++ resolved
@@ -16,11 +16,7 @@
 
     it "should send email to user" do
       subject.should_receive(:notification)
-<<<<<<< HEAD
-      Event.stub(:create => true)
-=======
       Event.stub(create: true)
->>>>>>> a9975336
 
       create(:users_project)
     end
