require "spec_helper"

describe ProjectTeam, models: true do
  let(:master) { create(:user) }
  let(:reporter) { create(:user) }
  let(:guest) { create(:user) }
  let(:nonmember) { create(:user) }

  context 'personal project' do
    let(:project) { create(:empty_project) }

    before do
      project.add_master(master)
      project.add_reporter(reporter)
      project.add_guest(guest)
    end

    describe 'members collection' do
      it { expect(project.team.masters).to include(master) }
      it { expect(project.team.masters).not_to include(guest) }
      it { expect(project.team.masters).not_to include(reporter) }
      it { expect(project.team.masters).not_to include(nonmember) }
    end

    describe 'access methods' do
      it { expect(project.team.master?(master)).to be_truthy }
      it { expect(project.team.master?(guest)).to be_falsey }
      it { expect(project.team.master?(reporter)).to be_falsey }
      it { expect(project.team.master?(nonmember)).to be_falsey }
      it { expect(project.team.member?(nonmember)).to be_falsey }
      it { expect(project.team.member?(guest)).to be_truthy }
      it { expect(project.team.member?(reporter, Gitlab::Access::REPORTER)).to be_truthy }
      it { expect(project.team.member?(guest, Gitlab::Access::REPORTER)).to be_falsey }
      it { expect(project.team.member?(nonmember, Gitlab::Access::GUEST)).to be_falsey }
    end
  end

  context 'group project' do
    let(:group) { create(:group) }
    let!(:project) { create(:empty_project, group: group) }

    before do
      group.add_master(master)
      group.add_reporter(reporter)
      group.add_guest(guest)

      # If user is a group and a project member - GitLab uses highest permission
      # So we add group guest as master and add group master as guest
      # to this project to test highest access
      project.add_master(guest)
      project.add_guest(master)
    end

    describe 'members collection' do
      it { expect(project.team.reporters).to include(reporter) }
      it { expect(project.team.masters).to include(master) }
      it { expect(project.team.masters).to include(guest) }
      it { expect(project.team.masters).not_to include(reporter) }
      it { expect(project.team.masters).not_to include(nonmember) }
    end

    describe 'access methods' do
      it { expect(project.team.reporter?(reporter)).to be_truthy }
      it { expect(project.team.master?(master)).to be_truthy }
      it { expect(project.team.master?(guest)).to be_truthy }
      it { expect(project.team.master?(reporter)).to be_falsey }
      it { expect(project.team.master?(nonmember)).to be_falsey }
      it { expect(project.team.member?(nonmember)).to be_falsey }
      it { expect(project.team.member?(guest)).to be_truthy }
      it { expect(project.team.member?(guest, Gitlab::Access::MASTER)).to be_truthy }
      it { expect(project.team.member?(reporter, Gitlab::Access::MASTER)).to be_falsey }
      it { expect(project.team.member?(nonmember, Gitlab::Access::GUEST)).to be_falsey }
    end
  end

  describe '#fetch_members' do
    context 'personal project' do
      let(:project) { create(:empty_project) }

      it 'returns project members' do
        user = create(:user)
        project.add_guest(user)

        expect(project.team.members).to contain_exactly(user, project.owner)
      end

      it 'returns project members of a specified level' do
        user = create(:user)
        project.add_reporter(user)

        expect(project.team.guests).to be_empty
        expect(project.team.reporters).to contain_exactly(user)
      end

      it 'returns invited members of a group' do
        group_member = create(:group_member)

        project.project_group_links.create!(
          group: group_member.group,
          group_access: Gitlab::Access::GUEST
        )

<<<<<<< HEAD
        expect(project.team.members).
          to contain_exactly(group_member.user, project.owner)
=======
        expect(project.team.members)
          .to contain_exactly(group_member.user, project.owner)
>>>>>>> 134ba0b5
      end

      it 'returns invited members of a group of a specified level' do
        group_member = create(:group_member)

        project.project_group_links.create!(
          group: group_member.group,
          group_access: Gitlab::Access::REPORTER
        )

        expect(project.team.guests).to be_empty
        expect(project.team.reporters).to contain_exactly(group_member.user)
      end
    end

    context 'group project' do
      let(:group) { create(:group) }
      let!(:project) { create(:empty_project, group: group) }

      it 'returns project members' do
        group_member = create(:group_member, group: group)

        expect(project.team.members).to contain_exactly(group_member.user)
      end

      it 'returns project members of a specified level' do
        group_member = create(:group_member, :reporter, group: group)

        expect(project.team.guests).to be_empty
        expect(project.team.reporters).to contain_exactly(group_member.user)
      end
    end
  end

  describe '#find_member' do
    context 'personal project' do
      let(:project) do
        create(:empty_project, :public, :access_requestable)
      end

      let(:requester) { create(:user) }

      before do
        project.add_master(master)
        project.add_reporter(reporter)
        project.add_guest(guest)
        project.request_access(requester)
      end

      it { expect(project.team.find_member(master.id)).to be_a(ProjectMember) }
      it { expect(project.team.find_member(reporter.id)).to be_a(ProjectMember) }
      it { expect(project.team.find_member(guest.id)).to be_a(ProjectMember) }
      it { expect(project.team.find_member(nonmember.id)).to be_nil }
      it { expect(project.team.find_member(requester.id)).to be_nil }
    end

    context 'group project' do
      let(:group) { create(:group, :access_requestable) }
      let(:project) { create(:empty_project, group: group) }
      let(:requester) { create(:user) }

      before do
        group.add_master(master)
        group.add_reporter(reporter)
        group.add_guest(guest)
        group.request_access(requester)
      end

      it { expect(project.team.find_member(master.id)).to be_a(GroupMember) }
      it { expect(project.team.find_member(reporter.id)).to be_a(GroupMember) }
      it { expect(project.team.find_member(guest.id)).to be_a(GroupMember) }
      it { expect(project.team.find_member(nonmember.id)).to be_nil }
      it { expect(project.team.find_member(requester.id)).to be_nil }
    end
  end

  describe "#human_max_access" do
    it 'returns Master role' do
      user = create(:user)
      group = create(:group)
      project = create(:empty_project, namespace: group)

      group.add_master(user)

      expect(project.team.human_max_access(user.id)).to eq 'Master'
    end

    it 'returns Owner role' do
      user = create(:user)
      group = create(:group)
      project = create(:empty_project, namespace: group)

      group.add_owner(user)

      expect(project.team.human_max_access(user.id)).to eq 'Owner'
    end
  end

  describe '#max_member_access' do
    let(:requester) { create(:user) }

    context 'personal project' do
      let(:project) do
        create(:empty_project, :public, :access_requestable)
      end

      context 'when project is not shared with group' do
        before do
          project.add_master(master)
          project.add_reporter(reporter)
          project.add_guest(guest)
          project.request_access(requester)
        end

        it { expect(project.team.max_member_access(master.id)).to eq(Gitlab::Access::MASTER) }
        it { expect(project.team.max_member_access(reporter.id)).to eq(Gitlab::Access::REPORTER) }
        it { expect(project.team.max_member_access(guest.id)).to eq(Gitlab::Access::GUEST) }
        it { expect(project.team.max_member_access(nonmember.id)).to eq(Gitlab::Access::NO_ACCESS) }
        it { expect(project.team.max_member_access(requester.id)).to eq(Gitlab::Access::NO_ACCESS) }
      end

      context 'when project is shared with group' do
        before do
          group = create(:group)
          project.project_group_links.create(
            group: group,
            group_access: Gitlab::Access::DEVELOPER)

          group.add_master(master)
          group.add_reporter(reporter)
        end

        it { expect(project.team.max_member_access(master.id)).to eq(Gitlab::Access::DEVELOPER) }
        it { expect(project.team.max_member_access(reporter.id)).to eq(Gitlab::Access::REPORTER) }
        it { expect(project.team.max_member_access(nonmember.id)).to eq(Gitlab::Access::NO_ACCESS) }
        it { expect(project.team.max_member_access(requester.id)).to eq(Gitlab::Access::NO_ACCESS) }

        context 'but share_with_group_lock is true' do
          before do
            project.namespace.update(share_with_group_lock: true)
          end

          it { expect(project.team.max_member_access(master.id)).to eq(Gitlab::Access::NO_ACCESS) }
          it { expect(project.team.max_member_access(reporter.id)).to eq(Gitlab::Access::NO_ACCESS) }
        end
      end
    end

    context 'group project' do
      let(:group) { create(:group, :access_requestable) }
      let!(:project) do
        create(:empty_project, group: group)
      end

      before do
        group.add_master(master)
        group.add_reporter(reporter)
        group.add_guest(guest)
        group.request_access(requester)
      end

      it { expect(project.team.max_member_access(master.id)).to eq(Gitlab::Access::MASTER) }
      it { expect(project.team.max_member_access(reporter.id)).to eq(Gitlab::Access::REPORTER) }
      it { expect(project.team.max_member_access(guest.id)).to eq(Gitlab::Access::GUEST) }
      it { expect(project.team.max_member_access(nonmember.id)).to eq(Gitlab::Access::NO_ACCESS) }
      it { expect(project.team.max_member_access(requester.id)).to eq(Gitlab::Access::NO_ACCESS) }
    end
  end

  describe '#member?' do
    let(:group) { create(:group) }
    let(:developer) { create(:user) }
    let(:master) { create(:user) }

    let(:personal_project) do
      create(:empty_project, namespace: developer.namespace)
    end

    let(:group_project) do
      create(:empty_project, namespace: group)
    end

    let(:members_project) { create(:empty_project) }
    let(:shared_project) { create(:empty_project) }

    before do
      group.add_master(master)
      group.add_developer(developer)

      members_project.team << [developer, :developer]
      members_project.team << [master, :master]

      create(:project_group_link, project: shared_project, group: group)
    end

    it 'returns false for no user' do
      expect(personal_project.team.member?(nil)).to be(false)
    end

    it 'returns true for personal projects of the user' do
      expect(personal_project.team.member?(developer)).to be(true)
    end

    it 'returns true for projects of groups the user is a member of' do
      expect(group_project.team.member?(developer)).to be(true)
    end

    it 'returns true for projects for which the user is a member of' do
      expect(members_project.team.member?(developer)).to be(true)
    end

    it 'returns true for projects shared on a group the user is a member of' do
      expect(shared_project.team.member?(developer)).to be(true)
    end

    it 'checks for the correct minimum level access' do
      expect(group_project.team.member?(developer, Gitlab::Access::MASTER)).to be(false)
      expect(group_project.team.member?(master, Gitlab::Access::MASTER)).to be(true)
      expect(members_project.team.member?(developer, Gitlab::Access::MASTER)).to be(false)
      expect(members_project.team.member?(master, Gitlab::Access::MASTER)).to be(true)
      expect(shared_project.team.member?(developer, Gitlab::Access::MASTER)).to be(false)
      expect(shared_project.team.member?(master, Gitlab::Access::MASTER)).to be(false)
      expect(shared_project.team.member?(developer, Gitlab::Access::DEVELOPER)).to be(true)
      expect(shared_project.team.member?(master, Gitlab::Access::DEVELOPER)).to be(true)
    end
  end

  shared_examples 'max member access for users' do
    let(:project) { create(:project) }
    let(:group) { create(:group) }
    let(:second_group) { create(:group) }

    let(:master) { create(:user) }
    let(:reporter) { create(:user) }
    let(:guest) { create(:user) }

    let(:promoted_guest) { create(:user) }

    let(:group_developer) { create(:user) }
    let(:second_developer) { create(:user) }

    let(:user_without_access) { create(:user) }
    let(:second_user_without_access) { create(:user) }

    let(:users) do
      [master, reporter, promoted_guest, guest, group_developer, second_developer, user_without_access].map(&:id)
    end

    let(:expected) do
      {
        master.id => Gitlab::Access::MASTER,
        reporter.id => Gitlab::Access::REPORTER,
        promoted_guest.id => Gitlab::Access::DEVELOPER,
        guest.id => Gitlab::Access::GUEST,
        group_developer.id => Gitlab::Access::DEVELOPER,
        second_developer.id => Gitlab::Access::MASTER,
        user_without_access.id => Gitlab::Access::NO_ACCESS
      }
    end

    before do
      project.add_master(master)
      project.add_reporter(reporter)
      project.add_guest(promoted_guest)
      project.add_guest(guest)

      project.project_group_links.create(
        group: group,
        group_access: Gitlab::Access::DEVELOPER
      )

      group.add_master(promoted_guest)
      group.add_developer(group_developer)
      group.add_developer(second_developer)

      project.project_group_links.create(
        group: second_group,
        group_access: Gitlab::Access::MASTER
      )

      second_group.add_master(second_developer)
    end

    it 'returns correct roles for different users' do
      expect(project.team.max_member_access_for_user_ids(users)).to eq(expected)
    end
  end

  describe '#max_member_access_for_user_ids' do
    context 'with RequestStore enabled', :request_store do
      include_examples 'max member access for users'

      def access_levels(users)
        project.team.max_member_access_for_user_ids(users)
      end

      it 'does not perform extra queries when asked for users who have already been found' do
        access_levels(users)

        expect { access_levels(users) }.not_to exceed_query_limit(0)

        expect(access_levels(users)).to eq(expected)
      end

      it 'only requests the extra users when uncached users are passed' do
        new_user = create(:user)
        second_new_user = create(:user)
        all_users = users + [new_user.id, second_new_user.id]

        expected_all = expected.merge(new_user.id => Gitlab::Access::NO_ACCESS,
                                      second_new_user.id => Gitlab::Access::NO_ACCESS)

        access_levels(users)

        queries = ActiveRecord::QueryRecorder.new { access_levels(all_users) }

        expect(queries.count).to eq(1)
        expect(queries.log_message).to match(/\W#{new_user.id}\W/)
        expect(queries.log_message).to match(/\W#{second_new_user.id}\W/)
        expect(queries.log_message).not_to match(/\W#{promoted_guest.id}\W/)
        expect(access_levels(all_users)).to eq(expected_all)
      end
    end

    context 'with RequestStore disabled' do
      include_examples 'max member access for users'
    end
  end
end<|MERGE_RESOLUTION|>--- conflicted
+++ resolved
@@ -100,13 +100,8 @@
           group_access: Gitlab::Access::GUEST
         )
 
-<<<<<<< HEAD
-        expect(project.team.members).
-          to contain_exactly(group_member.user, project.owner)
-=======
         expect(project.team.members)
           .to contain_exactly(group_member.user, project.owner)
->>>>>>> 134ba0b5
       end
 
       it 'returns invited members of a group of a specified level' do
