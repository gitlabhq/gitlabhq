require 'spec_helper'

describe Ci::JobArtifact do
  set(:artifact) { create(:ci_job_artifact, :archive) }

  describe "Associations" do
    it { is_expected.to belong_to(:project) }
    it { is_expected.to belong_to(:job) }
  end

  it { is_expected.to respond_to(:file) }
  it { is_expected.to respond_to(:created_at) }
  it { is_expected.to respond_to(:updated_at) }

  it { is_expected.to delegate_method(:open).to(:file) }
  it { is_expected.to delegate_method(:exists?).to(:file) }

  describe 'callbacks' do
    subject { create(:ci_job_artifact, :archive) }

    describe '#schedule_background_upload' do
      context 'when object storage is disabled' do
        before do
          stub_artifacts_object_storage(enabled: false)
        end

        it 'does not schedule the migration' do
<<<<<<< HEAD
          expect(ObjectStorage::BackgroundMoveWorker).not_to receive(:perform_async)
=======
          expect(ObjectStorageUploadWorker).not_to receive(:perform_async)
>>>>>>> e1f076ec

          subject
        end
      end

      context 'when object storage is enabled' do
        context 'when background upload is enabled' do
<<<<<<< HEAD
          context 'when is licensed' do
            before do
              stub_artifacts_object_storage(background_upload: true)
            end

            it 'schedules the model for migration' do
              expect(ObjectStorage::BackgroundMoveWorker).to receive(:perform_async).with('JobArtifactUploader', described_class.name, :file, kind_of(Numeric))

              subject
            end
          end

          context 'when is unlicensed' do
            before do
              stub_artifacts_object_storage(background_upload: true, licensed: false)
            end

            it 'does not schedule the migration' do
              expect(ObjectStorage::BackgroundMoveWorker).not_to receive(:perform_async)

              subject
            end
=======
          before do
            stub_artifacts_object_storage(background_upload: true)
          end

          it 'schedules the model for migration' do
            expect(ObjectStorage::BackgroundMoveWorker).to receive(:perform_async).with('JobArtifactUploader', described_class.name, :file, kind_of(Numeric))

            subject
>>>>>>> e1f076ec
          end
        end

        context 'when background upload is disabled' do
          before do
            stub_artifacts_object_storage(background_upload: false)
          end

          it 'schedules the model for migration' do
            expect(ObjectStorage::BackgroundMoveWorker).not_to receive(:perform_async)

            subject
          end
        end
      end
    end
  end

  describe '#set_size' do
    it 'sets the size' do
      expect(artifact.size).to eq(106365)
    end
  end

  describe '#file' do
    subject { artifact.file }

    context 'the uploader api' do
      it { is_expected.to respond_to(:store_dir) }
      it { is_expected.to respond_to(:cache_dir) }
      it { is_expected.to respond_to(:work_dir) }
    end
  end

  describe '#expire_in' do
    subject { artifact.expire_in }

    it { is_expected.to be_nil }

    context 'when expire_at is specified' do
      let(:expire_at) { Time.now + 7.days }

      before do
        artifact.expire_at = expire_at
      end

      it { is_expected.to be_within(5).of(expire_at - Time.now) }
    end
  end

  describe '#expire_in=' do
    subject { artifact.expire_in }

    it 'when assigning valid duration' do
      artifact.expire_in = '7 days'

      is_expected.to be_within(10).of(7.days.to_i)
    end

    it 'when assigning invalid duration' do
      expect { artifact.expire_in = '7 elephants' }.to raise_error(ChronicDuration::DurationParseError)

      is_expected.to be_nil
    end

    it 'when resetting value' do
      artifact.expire_in = nil

      is_expected.to be_nil
    end

    it 'when setting to 0' do
      artifact.expire_in = '0'

      is_expected.to be_nil
    end
  end
end<|MERGE_RESOLUTION|>--- conflicted
+++ resolved
@@ -25,11 +25,7 @@
         end
 
         it 'does not schedule the migration' do
-<<<<<<< HEAD
           expect(ObjectStorage::BackgroundMoveWorker).not_to receive(:perform_async)
-=======
-          expect(ObjectStorageUploadWorker).not_to receive(:perform_async)
->>>>>>> e1f076ec
 
           subject
         end
@@ -37,30 +33,6 @@
 
       context 'when object storage is enabled' do
         context 'when background upload is enabled' do
-<<<<<<< HEAD
-          context 'when is licensed' do
-            before do
-              stub_artifacts_object_storage(background_upload: true)
-            end
-
-            it 'schedules the model for migration' do
-              expect(ObjectStorage::BackgroundMoveWorker).to receive(:perform_async).with('JobArtifactUploader', described_class.name, :file, kind_of(Numeric))
-
-              subject
-            end
-          end
-
-          context 'when is unlicensed' do
-            before do
-              stub_artifacts_object_storage(background_upload: true, licensed: false)
-            end
-
-            it 'does not schedule the migration' do
-              expect(ObjectStorage::BackgroundMoveWorker).not_to receive(:perform_async)
-
-              subject
-            end
-=======
           before do
             stub_artifacts_object_storage(background_upload: true)
           end
@@ -69,7 +41,6 @@
             expect(ObjectStorage::BackgroundMoveWorker).to receive(:perform_async).with('JobArtifactUploader', described_class.name, :file, kind_of(Numeric))
 
             subject
->>>>>>> e1f076ec
           end
         end
 
