require 'spec_helper'

describe Ci::Pipeline, models: true do
  let(:project) { FactoryGirl.create :empty_project }
<<<<<<< HEAD
  let(:pipeline) { FactoryGirl.create :ci_empty_pipeline, status: 'created', project: project }
=======
  let(:pipeline) { FactoryGirl.create :ci_empty_pipeline, project: project }
>>>>>>> ad3e1edc

  it { is_expected.to belong_to(:project) }
  it { is_expected.to belong_to(:user) }

  it { is_expected.to have_many(:statuses) }
  it { is_expected.to have_many(:trigger_requests) }
  it { is_expected.to have_many(:builds) }

  it { is_expected.to validate_presence_of :sha }
  it { is_expected.to validate_presence_of :status }

  it { is_expected.to respond_to :git_author_name }
  it { is_expected.to respond_to :git_author_email }
  it { is_expected.to respond_to :short_sha }

  it { is_expected.to delegate_method(:stages).to(:statuses) }

  describe '#valid_commit_sha' do
    context 'commit.sha can not start with 00000000' do
      before do
        pipeline.sha = '0' * 40
        pipeline.valid_commit_sha
      end

      it('commit errors should not be empty') { expect(pipeline.errors).not_to be_empty }
    end
  end

  describe '#short_sha' do
    subject { pipeline.short_sha }

    it 'has 8 items' do
      expect(subject.size).to eq(8)
    end
    it { expect(pipeline.sha).to start_with(subject) }
  end

  describe '#retried' do
    subject { pipeline.retried }

    before do
      @build1 = FactoryGirl.create :ci_build, pipeline: pipeline, name: 'deploy'
      @build2 = FactoryGirl.create :ci_build, pipeline: pipeline, name: 'deploy'
    end

    it 'returns old builds' do
      is_expected.to contain_exactly(@build1)
    end
  end

  describe "coverage" do
    let(:project) { FactoryGirl.create :empty_project, build_coverage_regex: "/.*/" }
    let(:pipeline) { FactoryGirl.create :ci_empty_pipeline, project: project }

    it "calculates average when there are two builds with coverage" do
      FactoryGirl.create :ci_build, name: "rspec", coverage: 30, pipeline: pipeline
      FactoryGirl.create :ci_build, name: "rubocop", coverage: 40, pipeline: pipeline
      expect(pipeline.coverage).to eq("35.00")
    end

    it "calculates average when there are two builds with coverage and one with nil" do
      FactoryGirl.create :ci_build, name: "rspec", coverage: 30, pipeline: pipeline
      FactoryGirl.create :ci_build, name: "rubocop", coverage: 40, pipeline: pipeline
      FactoryGirl.create :ci_build, pipeline: pipeline
      expect(pipeline.coverage).to eq("35.00")
    end

    it "calculates average when there are two builds with coverage and one is retried" do
      FactoryGirl.create :ci_build, name: "rspec", coverage: 30, pipeline: pipeline
      FactoryGirl.create :ci_build, name: "rubocop", coverage: 30, pipeline: pipeline
      FactoryGirl.create :ci_build, name: "rubocop", coverage: 40, pipeline: pipeline
      expect(pipeline.coverage).to eq("35.00")
    end

    it "calculates average when there is one build without coverage" do
      FactoryGirl.create :ci_build, pipeline: pipeline
      expect(pipeline.coverage).to be_nil
    end
  end

  describe '#retryable?' do
    subject { pipeline.retryable? }

    context 'no failed builds' do
      before do
        FactoryGirl.create :ci_build, name: "rspec", pipeline: pipeline, status: 'success'
      end

      it 'be not retryable' do
        is_expected.to be_falsey
      end
    end

    context 'with failed builds' do
      before do
        FactoryGirl.create :ci_build, name: "rspec", pipeline: pipeline, status: 'running'
        FactoryGirl.create :ci_build, name: "rubocop", pipeline: pipeline, status: 'failed'
      end

      it 'be retryable' do
        is_expected.to be_truthy
      end
    end
  end

  describe '#stages' do
    let(:pipeline2) { FactoryGirl.create :ci_pipeline, project: project }
    subject { CommitStatus.where(pipeline: [pipeline, pipeline2]).stages }

    before do
      FactoryGirl.create :ci_build, pipeline: pipeline2, stage: 'test', stage_idx: 1
      FactoryGirl.create :ci_build, pipeline: pipeline, stage: 'build', stage_idx: 0
    end

    it 'return all stages' do
      is_expected.to eq(%w(build test))
    end
  end

  describe 'state machine' do
    let(:current) { Time.now.change(usec: 0) }
    let(:build) { create :ci_build, name: 'build1', pipeline: pipeline, started_at: current - 60, finished_at: current }
    let(:build2) { create :ci_build, name: 'build2', pipeline: pipeline, started_at: current - 60, finished_at: current }

    describe '#duration' do
      before do
        build.skip
        build2.skip
      end

      it 'matches sum of builds duration' do
        expect(pipeline.reload.duration).to eq(build.duration + build2.duration)
      end
    end

    describe '#started_at' do
      it 'updates on transitioning to running' do
        build.run

        expect(pipeline.reload.started_at).not_to be_nil
      end

      it 'do not update on transitioning to success' do
        build.success

        expect(pipeline.reload.started_at).to be_nil
      end
    end

    describe '#finished_at' do
      it 'updates on transitioning to success' do
        build.success

        expect(pipeline.reload.finished_at).not_to be_nil
      end

      it 'do not update on transitioning to running' do
        build.run

        expect(pipeline.reload.finished_at).to be_nil
      end
    end
  end

  describe '#branch?' do
    subject { pipeline.branch? }

    context 'is not a tag' do
      before do
        pipeline.tag = false
      end

      it 'return true when tag is set to false' do
        is_expected.to be_truthy
      end
    end

    context 'is not a tag' do
      before do
        pipeline.tag = true
      end

      it 'return false when tag is set to true' do
        is_expected.to be_falsey
      end
    end
  end

  describe '#manual_actions' do
    subject { pipeline.manual_actions }

    it 'when none defined' do
      is_expected.to be_empty
    end

    context 'when action defined' do
      let!(:manual) { create(:ci_build, :manual, pipeline: pipeline, name: 'deploy') }

      it 'returns one action' do
        is_expected.to contain_exactly(manual)
      end

      context 'there are multiple of the same name' do
        let!(:manual2) { create(:ci_build, :manual, pipeline: pipeline, name: 'deploy') }

        it 'returns latest one' do
          is_expected.to contain_exactly(manual2)
        end
      end
    end
  end

  describe '#has_warnings?' do
    subject { pipeline.has_warnings? }

    context 'build which is allowed to fail fails' do
      before do
        create :ci_build, :success, pipeline: pipeline, name: 'rspec'
        create :ci_build, :allowed_to_fail, :failed, pipeline: pipeline, name: 'rubocop'
      end

      it 'returns true' do
        is_expected.to be_truthy
      end
    end

    context 'build which is allowed to fail succeeds' do
      before do
        create :ci_build, :success, pipeline: pipeline, name: 'rspec'
        create :ci_build, :allowed_to_fail, :success, pipeline: pipeline, name: 'rubocop'
      end

      it 'returns false' do
        is_expected.to be_falsey
      end
    end

    context 'build is retried and succeeds' do
      before do
        create :ci_build, :success, pipeline: pipeline, name: 'rubocop'
        create :ci_build, :failed, pipeline: pipeline, name: 'rspec'
        create :ci_build, :success, pipeline: pipeline, name: 'rspec'
      end

      it 'returns false' do
        is_expected.to be_falsey
      end
    end
  end

  describe '#status' do
    let!(:build) { create(:ci_build, :created, pipeline: pipeline, name: 'test') }

    subject { pipeline.reload.status }

    context 'on queuing' do
      before { build.queue }

      it { is_expected.to eq('pending') }
    end

    context 'on run' do
      before do
        build.queue
        build.run
      end

      it { is_expected.to eq('running') }
    end

    context 'on drop' do
      before do
        build.drop
      end

      it { is_expected.to eq('failed') }
    end

    context 'on success' do
      before do
        build.success
      end

      it { is_expected.to eq('success') }
    end

    context 'on cancel' do
      before do
        build.cancel
      end

      it { is_expected.to eq('canceled') }
    end
  end
<<<<<<< HEAD

  describe '#execute_hooks' do
    let!(:build_a) { create_build('a') }
    let!(:build_b) { create_build('b') }

    let!(:hook) do
      create(:project_hook, project: project, pipeline_events: enabled)
    end

    before do
      ProjectWebHookWorker.drain
    end

    context 'with pipeline hooks enabled' do
      let(:enabled) { true }

      before do
        WebMock.stub_request(:post, hook.url)
      end

      context 'with multiple builds' do
        context 'when build is queued' do
          before do
            build_a.queue
            build_b.queue
          end

          it 'receive a pending event once' do
            expect(WebMock).to have_requested_pipeline_hook('pending').once
          end
        end

        context 'when build is run' do
          before do
            build_a.queue
            build_a.run
            build_b.queue
            build_b.run
          end

          it 'receive a running event once' do
            expect(WebMock).to have_requested_pipeline_hook('running').once
          end
        end

        context 'when all builds succeed' do
          before do
            build_a.success
            build_b.success
          end

          it 'receive a success event once' do
            expect(WebMock).to have_requested_pipeline_hook('success').once
          end
        end

        def have_requested_pipeline_hook(status)
          have_requested(:post, hook.url).with do |req|
            json_body = JSON.parse(req.body)
            json_body['object_attributes']['status'] == status &&
              json_body['builds'].length == 2
          end
        end
      end
    end

    context 'with pipeline hooks disabled' do
      let(:enabled) { false }

      before do
        build_a.queue
        build_b.queue
      end

      it 'did not execute pipeline_hook after touched' do
        expect(WebMock).not_to have_requested(:post, hook.url)
      end
    end

    def create_build(name)
      create(:ci_build, :created, pipeline: pipeline, name: name)
    end
  end
=======
>>>>>>> ad3e1edc
end<|MERGE_RESOLUTION|>--- conflicted
+++ resolved
@@ -2,11 +2,7 @@
 
 describe Ci::Pipeline, models: true do
   let(:project) { FactoryGirl.create :empty_project }
-<<<<<<< HEAD
-  let(:pipeline) { FactoryGirl.create :ci_empty_pipeline, status: 'created', project: project }
-=======
   let(:pipeline) { FactoryGirl.create :ci_empty_pipeline, project: project }
->>>>>>> ad3e1edc
 
   it { is_expected.to belong_to(:project) }
   it { is_expected.to belong_to(:user) }
@@ -301,7 +297,6 @@
       it { is_expected.to eq('canceled') }
     end
   end
-<<<<<<< HEAD
 
   describe '#execute_hooks' do
     let!(:build_a) { create_build('a') }
@@ -385,6 +380,4 @@
       create(:ci_build, :created, pipeline: pipeline, name: name)
     end
   end
-=======
->>>>>>> ad3e1edc
 end