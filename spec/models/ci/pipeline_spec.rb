require 'spec_helper'

describe Ci::Pipeline, :mailer do
  let(:user) { create(:user) }
  set(:project) { create(:project) }

  let(:pipeline) do
    create(:ci_empty_pipeline, status: :created, project: project)
  end

  it { is_expected.to belong_to(:project) }
  it { is_expected.to belong_to(:user) }
  it { is_expected.to belong_to(:auto_canceled_by) }
  it { is_expected.to belong_to(:pipeline_schedule) }

  it { is_expected.to have_many(:statuses) }
  it { is_expected.to have_many(:trigger_requests) }
  it { is_expected.to have_many(:variables) }
  it { is_expected.to have_many(:builds) }
  it { is_expected.to have_many(:auto_canceled_pipelines) }
  it { is_expected.to have_many(:auto_canceled_jobs) }
  it { is_expected.to have_one(:source_pipeline) }
  it { is_expected.to have_many(:sourced_pipelines) }
  it { is_expected.to have_one(:triggered_by_pipeline) }
  it { is_expected.to have_many(:triggered_pipelines) }

  it { is_expected.to validate_presence_of(:sha) }
  it { is_expected.to validate_presence_of(:status) }

  it { is_expected.to respond_to :git_author_name }
  it { is_expected.to respond_to :git_author_email }
  it { is_expected.to respond_to :short_sha }
  it { is_expected.to delegate_method(:full_path).to(:project).with_prefix }

  describe 'associations' do
    it 'has a bidirectional relationship with projects' do
      expect(described_class.reflect_on_association(:project).has_inverse?).to eq(:pipelines)
      expect(Project.reflect_on_association(:pipelines).has_inverse?).to eq(:project)
    end
  end

  describe '#source' do
    context 'when creating new pipeline' do
      let(:pipeline) do
        build(:ci_empty_pipeline, status: :created, project: project, source: nil)
      end

      it "prevents from creating an object" do
        expect(pipeline).not_to be_valid
      end
    end

    context 'when updating existing pipeline' do
      before do
        pipeline.update_attribute(:source, nil)
      end

      it "object is valid" do
        expect(pipeline).to be_valid
      end
    end
  end

  describe '#block' do
    it 'changes pipeline status to manual' do
      expect(pipeline.block).to be true
      expect(pipeline.reload).to be_manual
      expect(pipeline.reload).to be_blocked
    end
  end

  describe '#valid_commit_sha' do
    context 'commit.sha can not start with 00000000' do
      before do
        pipeline.sha = '0' * 40
        pipeline.valid_commit_sha
      end

      it('commit errors should not be empty') { expect(pipeline.errors).not_to be_empty }
    end
  end

  describe '#short_sha' do
    subject { pipeline.short_sha }

    it 'has 8 items' do
      expect(subject.size).to eq(8)
    end
    it { expect(pipeline.sha).to start_with(subject) }
  end

  describe '#retried' do
    subject { pipeline.retried }

    before do
      @build1 = create(:ci_build, pipeline: pipeline, name: 'deploy', retried: true)
      @build2 = create(:ci_build, pipeline: pipeline, name: 'deploy')
    end

    it 'returns old builds' do
      is_expected.to contain_exactly(@build1)
    end
  end

  describe "coverage" do
    let(:project) { create(:project, build_coverage_regex: "/.*/") }
    let(:pipeline) { create(:ci_empty_pipeline, project: project) }

    it "calculates average when there are two builds with coverage" do
      create(:ci_build, name: "rspec", coverage: 30, pipeline: pipeline)
      create(:ci_build, name: "rubocop", coverage: 40, pipeline: pipeline)
      expect(pipeline.coverage).to eq("35.00")
    end

    it "calculates average when there are two builds with coverage and one with nil" do
      create(:ci_build, name: "rspec", coverage: 30, pipeline: pipeline)
      create(:ci_build, name: "rubocop", coverage: 40, pipeline: pipeline)
      create(:ci_build, pipeline: pipeline)
      expect(pipeline.coverage).to eq("35.00")
    end

    it "calculates average when there are two builds with coverage and one is retried" do
      create(:ci_build, name: "rspec", coverage: 30, pipeline: pipeline)
      create(:ci_build, name: "rubocop", coverage: 30, pipeline: pipeline, retried: true)
      create(:ci_build, name: "rubocop", coverage: 40, pipeline: pipeline)
      expect(pipeline.coverage).to eq("35.00")
    end

    it "calculates average when there is one build without coverage" do
      FactoryBot.create(:ci_build, pipeline: pipeline)
      expect(pipeline.coverage).to be_nil
    end
  end

  describe '#retryable?' do
    subject { pipeline.retryable? }

    context 'no failed builds' do
      before do
        create_build('rspec', 'success')
      end

      it 'is not retryable' do
        is_expected.to be_falsey
      end

      context 'one canceled job' do
        before do
          create_build('rubocop', 'canceled')
        end

        it 'is retryable' do
          is_expected.to be_truthy
        end
      end
    end

    context 'with failed builds' do
      before do
        create_build('rspec', 'running')
        create_build('rubocop', 'failed')
      end

      it 'is retryable' do
        is_expected.to be_truthy
      end
    end

    def create_build(name, status)
      create(:ci_build, name: name, status: status, pipeline: pipeline)
    end
  end

  describe '#predefined_variables' do
    subject { pipeline.predefined_variables }

<<<<<<< HEAD
    it 'includes the defined keys' do
      keys = subject.map { |v| v[:key] }
=======
    it { is_expected.to be_an(Array) }

    it 'includes all predefined variables in a valid order' do
      keys = subject.map { |variable| variable.fetch(:key) }
>>>>>>> f3c32e8c

      expect(keys).to eq %w[CI_PIPELINE_ID CI_CONFIG_PATH CI_PIPELINE_SOURCE]
    end
  end

  describe '#auto_canceled?' do
    subject { pipeline.auto_canceled? }

    context 'when it is canceled' do
      before do
        pipeline.cancel
      end

      context 'when there is auto_canceled_by' do
        before do
          pipeline.update(auto_canceled_by: create(:ci_empty_pipeline))
        end

        it 'is auto canceled' do
          is_expected.to be_truthy
        end
      end

      context 'when there is no auto_canceled_by' do
        it 'is not auto canceled' do
          is_expected.to be_falsey
        end
      end

      context 'when it is retried and canceled manually' do
        before do
          pipeline.enqueue
          pipeline.cancel
        end

        it 'is not auto canceled' do
          is_expected.to be_falsey
        end
      end
    end
  end

  describe 'pipeline stages' do
    before do
      create(:commit_status, pipeline: pipeline,
                             stage: 'build',
                             name: 'linux',
                             stage_idx: 0,
                             status: 'success')

      create(:commit_status, pipeline: pipeline,
                             stage: 'build',
                             name: 'mac',
                             stage_idx: 0,
                             status: 'failed')

      create(:commit_status, pipeline: pipeline,
                             stage: 'deploy',
                             name: 'staging',
                             stage_idx: 2,
                             status: 'running')

      create(:commit_status, pipeline: pipeline,
                             stage: 'test',
                             name: 'rspec',
                             stage_idx: 1,
                             status: 'success')
    end

    describe '#stage_seeds' do
      let(:project) { create(:project, :repository) }
      let(:pipeline) do
        build(:ci_pipeline, project: project, config: { rspec: { script: 'rake' } })
      end

      it 'returns preseeded stage seeds object' do
        expect(pipeline.stage_seeds).to all(be_a Gitlab::Ci::Stage::Seed)
        expect(pipeline.stage_seeds.count).to eq 1
      end
    end

    describe '#seeds_size' do
      let(:project) { create(:project, :repository) }
      let(:pipeline) { build(:ci_pipeline_with_one_job, project: project) }

      it 'returns number of jobs in stage seeds' do
        expect(pipeline.seeds_size).to eq 1
      end
    end

    describe '#legacy_stages' do
      subject { pipeline.legacy_stages }

      context 'stages list' do
        it 'returns ordered list of stages' do
          expect(subject.map(&:name)).to eq(%w[build test deploy])
        end
      end

      context 'stages with statuses' do
        let(:statuses) do
          subject.map { |stage| [stage.name, stage.status] }
        end

        it 'returns list of stages with correct statuses' do
          expect(statuses).to eq([%w(build failed),
                                  %w(test success),
                                  %w(deploy running)])
        end

        context 'when commit status is retried' do
          before do
            create(:commit_status, pipeline: pipeline,
                                   stage: 'build',
                                   name: 'mac',
                                   stage_idx: 0,
                                   status: 'success')

            pipeline.process!
          end

          it 'ignores the previous state' do
            expect(statuses).to eq([%w(build success),
                                    %w(test success),
                                    %w(deploy running)])
          end
        end
      end

      context 'when there is a stage with warnings' do
        before do
          create(:commit_status, pipeline: pipeline,
                                 stage: 'deploy',
                                 name: 'prod:2',
                                 stage_idx: 2,
                                 status: 'failed',
                                 allow_failure: true)
        end

        it 'populates stage with correct number of warnings' do
          deploy_stage = pipeline.legacy_stages.third

          expect(deploy_stage).not_to receive(:statuses)
          expect(deploy_stage).to have_warnings
        end
      end
    end

    describe '#stages_count' do
      it 'returns a valid number of stages' do
        expect(pipeline.stages_count).to eq(3)
      end
    end

    describe '#stages_names' do
      it 'returns a valid names of stages' do
        expect(pipeline.stages_names).to eq(%w(build test deploy))
      end
    end
  end

  describe '#legacy_stage' do
    subject { pipeline.legacy_stage('test') }

    context 'with status in stage' do
      before do
        create(:commit_status, pipeline: pipeline, stage: 'test')
      end

      it { expect(subject).to be_a Ci::LegacyStage }
      it { expect(subject.name).to eq 'test' }
      it { expect(subject.statuses).not_to be_empty }
    end

    context 'without status in stage' do
      before do
        create(:commit_status, pipeline: pipeline, stage: 'build')
      end

      it 'return stage object' do
        is_expected.to be_nil
      end
    end
  end

  describe 'state machine' do
    let(:current) { Time.now.change(usec: 0) }
    let(:build) { create_build('build1', queued_at: 0) }
    let(:build_b) { create_build('build2', queued_at: 0) }
    let(:build_c) { create_build('build3', queued_at: 0) }

    describe '#duration' do
      context 'when multiple builds are finished' do
        before do
          travel_to(current + 30) do
            build.run!
            build.success!
            build_b.run!
            build_c.run!
          end

          travel_to(current + 40) do
            build_b.drop!
          end

          travel_to(current + 70) do
            build_c.success!
          end
        end

        it 'matches sum of builds duration' do
          pipeline.reload

          expect(pipeline.duration).to eq(40)
        end
      end

      context 'when pipeline becomes blocked' do
        let!(:build) { create_build('build:1') }
        let!(:action) { create_build('manual:action', :manual) }

        before do
          travel_to(current + 1.minute) do
            build.run!
          end

          travel_to(current + 5.minutes) do
            build.success!
          end
        end

        it 'recalculates pipeline duration' do
          pipeline.reload

          expect(pipeline).to be_manual
          expect(pipeline.duration).to eq 4.minutes
        end
      end
    end

    describe '#started_at' do
      it 'updates on transitioning to running' do
        build.run

        expect(pipeline.reload.started_at).not_to be_nil
      end

      it 'does not update on transitioning to success' do
        build.success

        expect(pipeline.reload.started_at).to be_nil
      end
    end

    describe '#finished_at' do
      it 'updates on transitioning to success' do
        build.success

        expect(pipeline.reload.finished_at).not_to be_nil
      end

      it 'does not update on transitioning to running' do
        build.run

        expect(pipeline.reload.finished_at).to be_nil
      end
    end

    describe 'merge request metrics' do
      let(:project) { create(:project, :repository) }
      let(:pipeline) { FactoryBot.create(:ci_empty_pipeline, status: 'created', project: project, ref: 'master', sha: project.repository.commit('master').id) }
      let!(:merge_request) { create(:merge_request, source_project: project, source_branch: pipeline.ref) }

      before do
        expect(PipelineMetricsWorker).to receive(:perform_async).with(pipeline.id)
      end

      context 'when transitioning to running' do
        it 'schedules metrics workers' do
          pipeline.run
        end
      end

      context 'when transitioning to success' do
        it 'schedules metrics workers' do
          pipeline.succeed
        end
      end
    end

    describe 'pipeline caching' do
      it 'performs ExpirePipelinesCacheWorker' do
        expect(ExpirePipelineCacheWorker).to receive(:perform_async).with(pipeline.id)

        pipeline.cancel
      end
    end

    def create_build(name, *traits, queued_at: current, started_from: 0, **opts)
      create(:ci_build, *traits,
             name: name,
             pipeline: pipeline,
             queued_at: queued_at,
             started_at: queued_at + started_from,
             **opts)
    end
  end

  describe '#branch?' do
    subject { pipeline.branch? }

    context 'is not a tag' do
      before do
        pipeline.tag = false
      end

      it 'return true when tag is set to false' do
        is_expected.to be_truthy
      end
    end

    context 'is not a tag' do
      before do
        pipeline.tag = true
      end

      it 'return false when tag is set to true' do
        is_expected.to be_falsey
      end
    end
  end

  context 'with non-empty project' do
    let(:project) { create(:project, :repository) }

    let(:pipeline) do
      create(:ci_pipeline,
             project: project,
             ref: project.default_branch,
             sha: project.commit.sha)
    end

    describe '#latest?' do
      context 'with latest sha' do
        it 'returns true' do
          expect(pipeline).to be_latest
        end
      end

      context 'with not latest sha' do
        before do
          pipeline.update(
            sha: project.commit("#{project.default_branch}~1").sha)
        end

        it 'returns false' do
          expect(pipeline).not_to be_latest
        end
      end
    end
  end

  describe '#manual_actions' do
    subject { pipeline.manual_actions }

    it 'when none defined' do
      is_expected.to be_empty
    end

    context 'when action defined' do
      let!(:manual) { create(:ci_build, :manual, pipeline: pipeline, name: 'deploy') }

      it 'returns one action' do
        is_expected.to contain_exactly(manual)
      end

      context 'there are multiple of the same name' do
        let!(:manual2) { create(:ci_build, :manual, pipeline: pipeline, name: 'deploy') }

        before do
          manual.update(retried: true)
        end

        it 'returns latest one' do
          is_expected.to contain_exactly(manual2)
        end
      end
    end
  end

  describe '#has_kubernetes_active?' do
    context 'when kubernetes is active' do
      shared_examples 'same behavior between KubernetesService and Platform::Kubernetes' do
        it 'returns true' do
          expect(pipeline).to have_kubernetes_active
        end
      end

      context 'when user configured kubernetes from Integration > Kubernetes' do
        let(:project) { create(:kubernetes_project) }

        it_behaves_like 'same behavior between KubernetesService and Platform::Kubernetes'
      end

      context 'when user configured kubernetes from CI/CD > Clusters' do
        let!(:cluster) { create(:cluster, :project, :provided_by_gcp) }
        let(:project) { cluster.project }

        it_behaves_like 'same behavior between KubernetesService and Platform::Kubernetes'
      end
    end

    context 'when kubernetes is not active' do
      it 'returns false' do
        expect(pipeline).not_to have_kubernetes_active
      end
    end
  end

  describe '#has_stage_seeds?' do
    context 'when pipeline has stage seeds' do
      let(:project) { create(:project, :repository) }
      subject { build(:ci_pipeline_with_one_job, project: project) }

      it { is_expected.to have_stage_seeds }
    end

    context 'when pipeline does not have stage seeds' do
      subject { create(:ci_pipeline_without_jobs) }

      it { is_expected.not_to have_stage_seeds }
    end
  end

  describe '#has_warnings?' do
    subject { pipeline.has_warnings? }

    context 'build which is allowed to fail fails' do
      before do
        create :ci_build, :success, pipeline: pipeline, name: 'rspec'
        create :ci_build, :allowed_to_fail, :failed, pipeline: pipeline, name: 'rubocop'
      end

      it 'returns true' do
        is_expected.to be_truthy
      end
    end

    context 'build which is allowed to fail succeeds' do
      before do
        create :ci_build, :success, pipeline: pipeline, name: 'rspec'
        create :ci_build, :allowed_to_fail, :success, pipeline: pipeline, name: 'rubocop'
      end

      it 'returns false' do
        is_expected.to be_falsey
      end
    end

    context 'build is retried and succeeds' do
      before do
        create :ci_build, :success, pipeline: pipeline, name: 'rubocop'
        create :ci_build, :failed, pipeline: pipeline, name: 'rspec'
        create :ci_build, :success, pipeline: pipeline, name: 'rspec'
      end

      it 'returns false' do
        is_expected.to be_falsey
      end
    end
  end

  shared_context 'with some outdated pipelines' do
    before do
      create_pipeline(:canceled, 'ref', 'A', project)
      create_pipeline(:success, 'ref', 'A', project)
      create_pipeline(:failed, 'ref', 'B', project)
      create_pipeline(:skipped, 'feature', 'C', project)
    end

    def create_pipeline(status, ref, sha, project)
      create(
        :ci_empty_pipeline,
        status: status,
        ref: ref,
        sha: sha,
        project: project
      )
    end
  end

  describe '.newest_first' do
    include_context 'with some outdated pipelines'

    it 'returns the pipelines from new to old' do
      expect(described_class.newest_first.pluck(:status))
        .to eq(%w[skipped failed success canceled])
    end
  end

  describe '.latest_status' do
    include_context 'with some outdated pipelines'

    context 'when no ref is specified' do
      it 'returns the status of the latest pipeline' do
        expect(described_class.latest_status).to eq('skipped')
      end
    end

    context 'when ref is specified' do
      it 'returns the status of the latest pipeline for the given ref' do
        expect(described_class.latest_status('ref')).to eq('failed')
      end
    end
  end

  describe '.latest_successful_for' do
    include_context 'with some outdated pipelines'

    let!(:latest_successful_pipeline) do
      create_pipeline(:success, 'ref', 'D', project)
    end

    it 'returns the latest successful pipeline' do
      expect(described_class.latest_successful_for('ref'))
        .to eq(latest_successful_pipeline)
    end
  end

  describe '.latest_successful_for_refs' do
    include_context 'with some outdated pipelines'

    let!(:latest_successful_pipeline1) do
      create_pipeline(:success, 'ref1', 'D', project)
    end

    let!(:latest_successful_pipeline2) do
      create_pipeline(:success, 'ref2', 'D', project)
    end

    it 'returns the latest successful pipeline for both refs' do
      refs = %w(ref1 ref2 ref3)

      expect(described_class.latest_successful_for_refs(refs)).to eq({ 'ref1' => latest_successful_pipeline1, 'ref2' => latest_successful_pipeline2 })
    end
  end

  describe '.latest_status_per_commit' do
    let(:project) { create(:project) }

    before do
      pairs = [
        %w[success ref1 123],
        %w[manual master 123],
        %w[failed ref 456]
      ]

      pairs.each do |(status, ref, sha)|
        create(
          :ci_empty_pipeline,
          status: status,
          ref: ref,
          sha: sha,
          project: project
        )
      end
    end

    context 'without a ref' do
      it 'returns a Hash containing the latest status per commit for all refs' do
        expect(described_class.latest_status_per_commit(%w[123 456]))
          .to eq({ '123' => 'manual', '456' => 'failed' })
      end

      it 'only includes the status of the given commit SHAs' do
        expect(described_class.latest_status_per_commit(%w[123]))
          .to eq({ '123' => 'manual' })
      end

      context 'when there are two pipelines for a ref and SHA' do
        it 'returns the status of the latest pipeline' do
          create(
            :ci_empty_pipeline,
            status: 'failed',
            ref: 'master',
            sha: '123',
            project: project
          )

          expect(described_class.latest_status_per_commit(%w[123]))
            .to eq({ '123' => 'failed' })
        end
      end
    end

    context 'with a ref' do
      it 'only includes the pipelines for the given ref' do
        expect(described_class.latest_status_per_commit(%w[123 456], 'master'))
          .to eq({ '123' => 'manual' })
      end
    end
  end

  describe '.internal_sources' do
    subject { described_class.internal_sources }

    it { is_expected.to be_an(Array) }
  end

  describe '#status' do
    let(:build) do
      create(:ci_build, :created, pipeline: pipeline, name: 'test')
    end

    subject { pipeline.reload.status }

    context 'on queuing' do
      before do
        build.enqueue
      end

      it { is_expected.to eq('pending') }
    end

    context 'on run' do
      before do
        build.enqueue
        build.run
      end

      it { is_expected.to eq('running') }
    end

    context 'on drop' do
      before do
        build.drop
      end

      it { is_expected.to eq('failed') }
    end

    context 'on success' do
      before do
        build.success
      end

      it { is_expected.to eq('success') }
    end

    context 'on cancel' do
      before do
        build.cancel
      end

      context 'when build is pending' do
        let(:build) do
          create(:ci_build, :pending, pipeline: pipeline)
        end

        it { is_expected.to eq('canceled') }
      end
    end

    context 'on failure and build retry' do
      before do
        stub_not_protect_default_branch

        build.drop
        project.add_developer(user)

        Ci::Build.retry(build, user)
      end

      # We are changing a state: created > failed > running
      # Instead of: created > failed > pending
      # Since the pipeline already run, so it should not be pending anymore

      it { is_expected.to eq('running') }
    end
  end

  describe '#ci_yaml_file_path' do
    subject { pipeline.ci_yaml_file_path }

    it 'returns the path from project' do
      allow(pipeline.project).to receive(:ci_config_path) { 'custom/path' }

      is_expected.to eq('custom/path')
    end

    it 'returns default when custom path is nil' do
      allow(pipeline.project).to receive(:ci_config_path) { nil }

      is_expected.to eq('.gitlab-ci.yml')
    end

    it 'returns default when custom path is empty' do
      allow(pipeline.project).to receive(:ci_config_path) { '' }

      is_expected.to eq('.gitlab-ci.yml')
    end
  end

  describe '#set_config_source' do
    context 'when pipelines does not contain needed data' do
      it 'defines source to be unknown' do
        pipeline.set_config_source

        expect(pipeline).to be_unknown_source
      end
    end

    context 'when pipeline contains all needed data' do
      let(:pipeline) do
        create(:ci_pipeline, project: project,
                             sha: '1234',
                             ref: 'master',
                             source: :push)
      end

      context 'when the repository has a config file' do
        before do
          allow(project.repository).to receive(:gitlab_ci_yml_for)
            .and_return('config')
        end

        it 'defines source to be from repository' do
          pipeline.set_config_source

          expect(pipeline).to be_repository_source
        end

        context 'when loading an object' do
          let(:new_pipeline) { Ci::Pipeline.find(pipeline.id) }

          it 'does not redefine the source' do
            # force to overwrite the source
            pipeline.unknown_source!

            expect(new_pipeline).to be_unknown_source
          end
        end
      end

      context 'when the repository does not have a config file' do
        let(:implied_yml) { Gitlab::Template::GitlabCiYmlTemplate.find('Auto-DevOps').content }

        context 'auto devops enabled' do
          before do
            stub_application_setting(auto_devops_enabled: true)
            allow(project).to receive(:ci_config_path) { 'custom' }
          end

          it 'defines source to be auto devops' do
            pipeline.set_config_source

            expect(pipeline).to be_auto_devops_source
          end
        end
      end
    end
  end

  describe '#ci_yaml_file' do
    let(:implied_yml) { Gitlab::Template::GitlabCiYmlTemplate.find('Auto-DevOps').content }

    context 'the source is unknown' do
      before do
        pipeline.unknown_source!
      end

      it 'returns the configuration if found' do
        allow(pipeline.project.repository).to receive(:gitlab_ci_yml_for)
          .and_return('config')

        expect(pipeline.ci_yaml_file).to be_a(String)
        expect(pipeline.ci_yaml_file).not_to eq(implied_yml)
        expect(pipeline.yaml_errors).to be_nil
      end

      it 'sets yaml errors if not found' do
        expect(pipeline.ci_yaml_file).to be_nil
        expect(pipeline.yaml_errors)
            .to start_with('Failed to load CI/CD config file')
      end
    end

    context 'the source is the repository' do
      before do
        pipeline.repository_source!
      end

      it 'returns the configuration if found' do
        allow(pipeline.project.repository).to receive(:gitlab_ci_yml_for)
          .and_return('config')

        expect(pipeline.ci_yaml_file).to be_a(String)
        expect(pipeline.ci_yaml_file).not_to eq(implied_yml)
        expect(pipeline.yaml_errors).to be_nil
      end
    end

    context 'when the source is auto_devops_source' do
      before do
        stub_application_setting(auto_devops_enabled: true)
        pipeline.auto_devops_source!
      end

      it 'finds the implied config' do
        expect(pipeline.ci_yaml_file).to eq(implied_yml)
        expect(pipeline.yaml_errors).to be_nil
      end
    end
  end

  describe '#detailed_status' do
    subject { pipeline.detailed_status(user) }

    context 'when pipeline is created' do
      let(:pipeline) { create(:ci_pipeline, status: :created) }

      it 'returns detailed status for created pipeline' do
        expect(subject.text).to eq 'created'
      end
    end

    context 'when pipeline is pending' do
      let(:pipeline) { create(:ci_pipeline, status: :pending) }

      it 'returns detailed status for pending pipeline' do
        expect(subject.text).to eq 'pending'
      end
    end

    context 'when pipeline is running' do
      let(:pipeline) { create(:ci_pipeline, status: :running) }

      it 'returns detailed status for running pipeline' do
        expect(subject.text).to eq 'running'
      end
    end

    context 'when pipeline is successful' do
      let(:pipeline) { create(:ci_pipeline, status: :success) }

      it 'returns detailed status for successful pipeline' do
        expect(subject.text).to eq 'passed'
      end
    end

    context 'when pipeline is failed' do
      let(:pipeline) { create(:ci_pipeline, status: :failed) }

      it 'returns detailed status for failed pipeline' do
        expect(subject.text).to eq 'failed'
      end
    end

    context 'when pipeline is canceled' do
      let(:pipeline) { create(:ci_pipeline, status: :canceled) }

      it 'returns detailed status for canceled pipeline' do
        expect(subject.text).to eq 'canceled'
      end
    end

    context 'when pipeline is skipped' do
      let(:pipeline) { create(:ci_pipeline, status: :skipped) }

      it 'returns detailed status for skipped pipeline' do
        expect(subject.text).to eq 'skipped'
      end
    end

    context 'when pipeline is blocked' do
      let(:pipeline) { create(:ci_pipeline, status: :manual) }

      it 'returns detailed status for blocked pipeline' do
        expect(subject.text).to eq 'blocked'
      end
    end

    context 'when pipeline is successful but with warnings' do
      let(:pipeline) { create(:ci_pipeline, status: :success) }

      before do
        create(:ci_build, :allowed_to_fail, :failed, pipeline: pipeline)
      end

      it 'retruns detailed status for successful pipeline with warnings' do
        expect(subject.label).to eq 'passed with warnings'
      end
    end
  end

  describe '#cancelable?' do
    %i[created running pending].each do |status0|
      context "when there is a build #{status0}" do
        before do
          create(:ci_build, status0, pipeline: pipeline)
        end

        it 'is cancelable' do
          expect(pipeline.cancelable?).to be_truthy
        end
      end

      context "when there is an external job #{status0}" do
        before do
          create(:generic_commit_status, status0, pipeline: pipeline)
        end

        it 'is cancelable' do
          expect(pipeline.cancelable?).to be_truthy
        end
      end

      %i[success failed canceled].each do |status1|
        context "when there are generic_commit_status jobs for #{status0} and #{status1}" do
          before do
            create(:generic_commit_status, status0, pipeline: pipeline)
            create(:generic_commit_status, status1, pipeline: pipeline)
          end

          it 'is cancelable' do
            expect(pipeline.cancelable?).to be_truthy
          end
        end

        context "when there are generic_commit_status and ci_build jobs for #{status0} and #{status1}" do
          before do
            create(:generic_commit_status, status0, pipeline: pipeline)
            create(:ci_build, status1, pipeline: pipeline)
          end

          it 'is cancelable' do
            expect(pipeline.cancelable?).to be_truthy
          end
        end

        context "when there are ci_build jobs for #{status0} and #{status1}" do
          before do
            create(:ci_build, status0, pipeline: pipeline)
            create(:ci_build, status1, pipeline: pipeline)
          end

          it 'is cancelable' do
            expect(pipeline.cancelable?).to be_truthy
          end
        end
      end
    end

    %i[success failed canceled].each do |status|
      context "when there is a build #{status}" do
        before do
          create(:ci_build, status, pipeline: pipeline)
        end

        it 'is not cancelable' do
          expect(pipeline.cancelable?).to be_falsey
        end
      end

      context "when there is an external job #{status}" do
        before do
          create(:generic_commit_status, status, pipeline: pipeline)
        end

        it 'is not cancelable' do
          expect(pipeline.cancelable?).to be_falsey
        end
      end
    end

    context 'when there is a manual action present in the pipeline' do
      before do
        create(:ci_build, :manual, pipeline: pipeline)
      end

      it 'is not cancelable' do
        expect(pipeline).not_to be_cancelable
      end
    end
  end

  describe '#cancel_running' do
    let(:latest_status) { pipeline.statuses.pluck(:status) }

    context 'when there is a running external job and a regular job' do
      before do
        create(:ci_build, :running, pipeline: pipeline)
        create(:generic_commit_status, :running, pipeline: pipeline)

        pipeline.cancel_running
      end

      it 'cancels both jobs' do
        expect(latest_status).to contain_exactly('canceled', 'canceled')
      end
    end

    context 'when jobs are in different stages' do
      before do
        create(:ci_build, :running, stage_idx: 0, pipeline: pipeline)
        create(:ci_build, :running, stage_idx: 1, pipeline: pipeline)

        pipeline.cancel_running
      end

      it 'cancels both jobs' do
        expect(latest_status).to contain_exactly('canceled', 'canceled')
      end
    end

    context 'when there are created builds present in the pipeline' do
      before do
        create(:ci_build, :running, stage_idx: 0, pipeline: pipeline)
        create(:ci_build, :created, stage_idx: 1, pipeline: pipeline)

        pipeline.cancel_running
      end

      it 'cancels created builds' do
        expect(latest_status).to eq %w(canceled canceled)
      end
    end
  end

  describe '#retry_failed' do
    let(:latest_status) { pipeline.statuses.latest.pluck(:status) }

    before do
      stub_not_protect_default_branch

      project.add_developer(user)
    end

    context 'when there is a failed build and failed external status' do
      before do
        create(:ci_build, :failed, name: 'build', pipeline: pipeline)
        create(:generic_commit_status, :failed, name: 'jenkins', pipeline: pipeline)

        pipeline.retry_failed(user)
      end

      it 'retries only build' do
        expect(latest_status).to contain_exactly('pending', 'failed')
      end
    end

    context 'when builds are in different stages' do
      before do
        create(:ci_build, :failed, name: 'build', stage_idx: 0, pipeline: pipeline)
        create(:ci_build, :failed, name: 'jenkins', stage_idx: 1, pipeline: pipeline)

        pipeline.retry_failed(user)
      end

      it 'retries both builds' do
        expect(latest_status).to contain_exactly('pending', 'created')
      end
    end

    context 'when there are canceled and failed' do
      before do
        create(:ci_build, :failed, name: 'build', stage_idx: 0, pipeline: pipeline)
        create(:ci_build, :canceled, name: 'jenkins', stage_idx: 1, pipeline: pipeline)

        pipeline.retry_failed(user)
      end

      it 'retries both builds' do
        expect(latest_status).to contain_exactly('pending', 'created')
      end
    end
  end

  describe '#execute_hooks' do
    let!(:build_a) { create_build('a', 0) }
    let!(:build_b) { create_build('b', 0) }

    let!(:hook) do
      create(:project_hook, project: project, pipeline_events: enabled)
    end

    before do
      WebHookWorker.drain
    end

    context 'with pipeline hooks enabled' do
      let(:enabled) { true }

      before do
        WebMock.stub_request(:post, hook.url)
      end

      context 'with multiple builds' do
        context 'when build is queued' do
          before do
            build_a.enqueue
            build_b.enqueue
          end

          it 'receives a pending event once' do
            expect(WebMock).to have_requested_pipeline_hook('pending').once
          end
        end

        context 'when build is run' do
          before do
            build_a.enqueue
            build_a.run
            build_b.enqueue
            build_b.run
          end

          it 'receives a running event once' do
            expect(WebMock).to have_requested_pipeline_hook('running').once
          end
        end

        context 'when all builds succeed' do
          before do
            build_a.success

            # We have to reload build_b as this is in next stage and it gets triggered by PipelineProcessWorker
            build_b.reload.success
          end

          it 'receives a success event once' do
            expect(WebMock).to have_requested_pipeline_hook('success').once
          end
        end

        context 'when stage one failed' do
          let!(:build_b) { create_build('b', 1) }

          before do
            build_a.drop
          end

          it 'receives a failed event once' do
            expect(WebMock).to have_requested_pipeline_hook('failed').once
          end
        end

        def have_requested_pipeline_hook(status)
          have_requested(:post, hook.url).with do |req|
            json_body = JSON.parse(req.body)
            json_body['object_attributes']['status'] == status &&
              json_body['builds'].length == 2
          end
        end
      end
    end

    context 'with pipeline hooks disabled' do
      let(:enabled) { false }

      before do
        build_a.enqueue
        build_b.enqueue
      end

      it 'did not execute pipeline_hook after touched' do
        expect(WebMock).not_to have_requested(:post, hook.url)
      end
    end

    def create_build(name, stage_idx)
      create(:ci_build,
             :created,
             pipeline: pipeline,
             name: name,
             stage_idx: stage_idx)
    end
  end

  describe "#merge_requests" do
    let(:project) { create(:project) }
    let(:pipeline) { create(:ci_empty_pipeline, status: 'created', project: project, ref: 'master', sha: 'a288a022a53a5a944fae87bcec6efc87b7061808') }

    it "returns merge requests whose `diff_head_sha` matches the pipeline's SHA" do
      allow_any_instance_of(MergeRequest).to receive(:diff_head_sha) { 'a288a022a53a5a944fae87bcec6efc87b7061808' }
      merge_request = create(:merge_request, source_project: project, head_pipeline: pipeline, source_branch: pipeline.ref)

      expect(pipeline.merge_requests).to eq([merge_request])
    end

    it "doesn't return merge requests whose source branch doesn't match the pipeline's ref" do
      create(:merge_request, source_project: project, source_branch: 'feature', target_branch: 'master')

      expect(pipeline.merge_requests).to be_empty
    end

    it "doesn't return merge requests whose `diff_head_sha` doesn't match the pipeline's SHA" do
      create(:merge_request, source_project: project, source_branch: pipeline.ref)
      allow_any_instance_of(MergeRequest).to receive(:diff_head_sha) { '97de212e80737a608d939f648d959671fb0a0142b' }

      expect(pipeline.merge_requests).to be_empty
    end
  end

  describe "#all_merge_requests" do
    let(:project) { create(:project) }
    let(:pipeline) { create(:ci_empty_pipeline, status: 'created', project: project, ref: 'master') }

    it "returns all merge requests having the same source branch" do
      merge_request = create(:merge_request, source_project: project, source_branch: pipeline.ref)

      expect(pipeline.all_merge_requests).to eq([merge_request])
    end

    it "doesn't return merge requests having a different source branch" do
      create(:merge_request, source_project: project, source_branch: 'feature', target_branch: 'master')

      expect(pipeline.all_merge_requests).to be_empty
    end
  end

  describe '#stuck?' do
    before do
      create(:ci_build, :pending, pipeline: pipeline)
    end

    context 'when pipeline is stuck' do
      it 'is stuck' do
        expect(pipeline).to be_stuck
      end
    end

    context 'when pipeline is not stuck' do
      before do
        create(:ci_runner, :shared, :online)
      end

      it 'is not stuck' do
        expect(pipeline).not_to be_stuck
      end
    end
  end

  describe '#has_yaml_errors?' do
    context 'when pipeline has errors' do
      let(:pipeline) do
        create(:ci_pipeline, config: { rspec: nil })
      end

      it 'contains yaml errors' do
        expect(pipeline).to have_yaml_errors
      end
    end

    context 'when pipeline does not have errors' do
      let(:project) { create(:project, :repository) }
      let(:pipeline) do
        create(:ci_pipeline, project: project, config: { rspec: { script: 'rake test' } })
      end

      it 'does not contain yaml errors' do
        expect(pipeline).not_to have_yaml_errors
      end
    end
  end

  describe 'notifications when pipeline success or failed' do
    let(:project) { create(:project, :repository) }

    let(:pipeline) do
      create(:ci_pipeline,
             project: project,
             sha: project.commit('master').sha,
             user: create(:user))
    end

    before do
      project.add_developer(pipeline.user)

      pipeline.user.global_notification_setting
        .update(level: 'custom', failed_pipeline: true, success_pipeline: true)

      perform_enqueued_jobs do
        pipeline.enqueue
        pipeline.run
      end
    end

    shared_examples 'sending a notification' do
      it 'sends an email' do
        should_only_email(pipeline.user, kind: :bcc)
      end
    end

    shared_examples 'not sending any notification' do
      it 'does not send any email' do
        should_not_email_anyone
      end
    end

    context 'with success pipeline' do
      before do
        perform_enqueued_jobs do
          pipeline.succeed
        end
      end

      it_behaves_like 'sending a notification'
    end

    context 'with failed pipeline' do
      before do
        perform_enqueued_jobs do
          create(:ci_build, :failed, pipeline: pipeline)
          create(:generic_commit_status, :failed, pipeline: pipeline)

          pipeline.drop
        end
      end

      it_behaves_like 'sending a notification'
    end

    context 'with skipped pipeline' do
      before do
        perform_enqueued_jobs do
          pipeline.skip
        end
      end

      it_behaves_like 'not sending any notification'
    end

    context 'with cancelled pipeline' do
      before do
        perform_enqueued_jobs do
          pipeline.cancel
        end
      end

      it_behaves_like 'not sending any notification'
    end
  end

  describe '#latest_builds_with_artifacts' do
    let!(:pipeline) { create(:ci_pipeline, :success) }

    let!(:build) do
      create(:ci_build, :success, :artifacts, pipeline: pipeline)
    end

    it 'returns an Array' do
      expect(pipeline.latest_builds_with_artifacts).to be_an_instance_of(Array)
    end

    it 'returns the latest builds' do
      expect(pipeline.latest_builds_with_artifacts).to eq([build])
    end

    it 'memoizes the returned relation' do
      query_count = ActiveRecord::QueryRecorder
        .new { 2.times { pipeline.latest_builds_with_artifacts.to_a } }
        .count

      expect(query_count).to eq(1)
    end
  end

  describe '#total_size' do
    let!(:build_job1) { create(:ci_build, pipeline: pipeline, stage_idx: 0) }
    let!(:build_job2) { create(:ci_build, pipeline: pipeline, stage_idx: 0) }
    let!(:test_job_failed_and_retried) { create(:ci_build, :failed, :retried, pipeline: pipeline, stage_idx: 1) }
    let!(:second_test_job) { create(:ci_build, pipeline: pipeline, stage_idx: 1) }
    let!(:deploy_job) { create(:ci_build, pipeline: pipeline, stage_idx: 2) }

    it 'returns all jobs (including failed and retried)' do
      expect(pipeline.total_size).to eq(5)
    end
  end
end<|MERGE_RESOLUTION|>--- conflicted
+++ resolved
@@ -174,15 +174,8 @@
   describe '#predefined_variables' do
     subject { pipeline.predefined_variables }
 
-<<<<<<< HEAD
-    it 'includes the defined keys' do
-      keys = subject.map { |v| v[:key] }
-=======
-    it { is_expected.to be_an(Array) }
-
     it 'includes all predefined variables in a valid order' do
       keys = subject.map { |variable| variable.fetch(:key) }
->>>>>>> f3c32e8c
 
       expect(keys).to eq %w[CI_PIPELINE_ID CI_CONFIG_PATH CI_PIPELINE_SOURCE]
     end
