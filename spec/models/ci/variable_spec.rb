--- conflicted
+++ resolved
@@ -3,8 +3,9 @@
 describe Ci::Variable, models: true do
   subject { build(:ci_variable) }
 
-<<<<<<< HEAD
   let(:secret_value) { 'secret' }
+
+  it { is_expected.to include_module(HasVariable) }
 
   describe 'validations' do
     # EE
@@ -19,10 +20,6 @@
     it { is_expected.not_to allow_value('foo bar').for(:key) }
     it { is_expected.not_to allow_value('foo/bar').for(:key) }
   end
-=======
-  it { is_expected.to include_module(HasVariable) }
-  it { is_expected.to validate_uniqueness_of(:key).scoped_to(:project_id) }
->>>>>>> c116f36c
 
   describe '.unprotected' do
     subject { described_class.unprotected }
