--- conflicted
+++ resolved
@@ -34,26 +34,27 @@
     end
   end
 
-<<<<<<< HEAD
+  describe :merged_to_root_ref? do
+    context 'merged branch' do
+      subject { repository.merged_to_root_ref?('improve/awesome') }
+
+      it { is_expected.to be_truthy }
+    end
+  end
+
   describe :can_be_merged? do
     context 'mergeable branches' do
       subject { repository.can_be_merged?('0b4bc9a49b562e85de7cc9e834518ea6828729b9', 'master') }
-=======
-  describe :merged_to_root_ref? do
-    context 'merged branch' do
-      subject { repository.merged_to_root_ref?('improve/awesome') }
->>>>>>> 9f7c7c85
 
       it { is_expected.to be_truthy }
     end
 
-<<<<<<< HEAD
     context 'non-mergeable branches' do
       subject { repository.can_be_merged?('bb5206fee213d983da88c47f9cf4cc6caf9c66dc', 'feature') }
 
       it { is_expected.to be_falsey }
     end
-=======
+
     context 'non merged branch' do
       subject { repository.merged_to_root_ref?('fix') }
 
@@ -65,7 +66,6 @@
 
       it { is_expected.to be_nil }
     end
->>>>>>> 9f7c7c85
   end
 
   describe "search_files" do
