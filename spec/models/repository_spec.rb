require 'spec_helper'

describe Repository, models: true do
  include RepoHelpers
  TestBlob = Struct.new(:path)

  let(:project) { create(:project, :repository) }
  let(:repository) { project.repository }
  let(:user) { create(:user) }

  let(:commit_options) do
    author = repository.user_to_committer(user)
    { message: 'Test message', committer: author, author: author }
  end

  let(:merge_commit) do
    merge_request = create(:merge_request, source_branch: 'feature', target_branch: 'master', source_project: project)

    merge_commit_id = repository.merge(user,
                                       merge_request.diff_head_sha,
                                       merge_request,
                                       commit_options)

    repository.commit(merge_commit_id)
  end

  let(:author_email) { 'user@example.org' }
  let(:author_name) { 'John Doe' }

  describe '#branch_names_contains' do
    subject { repository.branch_names_contains(sample_commit.id) }

    it { is_expected.to include('master') }
    it { is_expected.not_to include('feature') }
    it { is_expected.not_to include('fix') }
  end

  describe '#tag_names_contains' do
    subject { repository.tag_names_contains(sample_commit.id) }

    it { is_expected.to include('v1.1.0') }
    it { is_expected.not_to include('v1.0.0') }
  end

  describe 'tags_sorted_by' do
    context 'name' do
      subject { repository.tags_sorted_by('name').map(&:name) }

      it { is_expected.to eq(['v1.1.0', 'v1.0.0']) }
    end

    context 'updated' do
      let(:tag_a) { repository.find_tag('v1.0.0') }
      let(:tag_b) { repository.find_tag('v1.1.0') }

      context 'desc' do
        subject { repository.tags_sorted_by('updated_desc').map(&:name) }

        before do
          double_first = double(committed_date: Time.now)
          double_last = double(committed_date: Time.now - 1.second)

          allow(tag_a).to receive(:dereferenced_target).and_return(double_first)
          allow(tag_b).to receive(:dereferenced_target).and_return(double_last)
          allow(repository).to receive(:tags).and_return([tag_a, tag_b])
        end

        it { is_expected.to eq(['v1.0.0', 'v1.1.0']) }
      end

      context 'asc' do
        subject { repository.tags_sorted_by('updated_asc').map(&:name) }

        before do
          double_first = double(committed_date: Time.now - 1.second)
          double_last = double(committed_date: Time.now)

          allow(tag_a).to receive(:dereferenced_target).and_return(double_last)
          allow(tag_b).to receive(:dereferenced_target).and_return(double_first)
          allow(repository).to receive(:tags).and_return([tag_a, tag_b])
        end

        it { is_expected.to eq(['v1.1.0', 'v1.0.0']) }
      end

      context 'annotated tag pointing to a blob' do
        let(:annotated_tag_name) { 'annotated-tag' }

        subject { repository.tags_sorted_by('updated_asc').map(&:name) }

        before do
          options = { message: 'test tag message\n',
                      tagger: { name: 'John Smith', email: 'john@gmail.com' } }
          repository.rugged.tags.create(annotated_tag_name, 'a48e4fc218069f68ef2e769dd8dfea3991362175', options)

          double_first = double(committed_date: Time.now - 1.second)
          double_last = double(committed_date: Time.now)

          allow(tag_a).to receive(:dereferenced_target).and_return(double_last)
          allow(tag_b).to receive(:dereferenced_target).and_return(double_first)
        end

        it { is_expected.to eq(['v1.1.0', 'v1.0.0', annotated_tag_name]) }

        after do
          repository.rugged.tags.delete(annotated_tag_name)
        end
      end
    end
  end

  describe '#ref_name_for_sha' do
    it 'returns the ref' do
      allow(repository.raw_repository).to receive(:ref_name_for_sha).
        and_return('refs/environments/production/77')

      expect(repository.ref_name_for_sha('bla', '0' * 40)).to eq 'refs/environments/production/77'
    end
  end

  describe '#ref_exists?' do
    context 'when ref exists' do
      it 'returns true' do
        expect(repository.ref_exists?('refs/heads/master')).to be true
      end
    end

    context 'when ref does not exist' do
      it 'returns false' do
        expect(repository.ref_exists?('refs/heads/non-existent')).to be false
      end
    end

    context 'when ref format is incorrect' do
      it 'returns false' do
        expect(repository.ref_exists?('refs/heads/invalid:master')).to be false
      end
    end
  end

  describe '#last_commit_for_path' do
    subject { repository.last_commit_for_path(sample_commit.id, '.gitignore').id }

    it { is_expected.to eq('c1acaa58bbcbc3eafe538cb8274ba387047b69f8') }
  end

  describe '#last_commit_id_for_path' do
    subject { repository.last_commit_id_for_path(sample_commit.id, '.gitignore') }

    it "returns last commit id for a given path" do
      is_expected.to eq('c1acaa58bbcbc3eafe538cb8274ba387047b69f8')
    end

    it "caches last commit id for a given path" do
      cache = repository.send(:cache)
      key = "last_commit_id_for_path:#{sample_commit.id}:#{Digest::SHA1.hexdigest('.gitignore')}"

      expect(cache).to receive(:fetch).with(key).and_return('c1acaa5')
      is_expected.to eq('c1acaa5')
    end
  end

  describe '#commits' do
    it 'sets follow when path is a single path' do
      expect(Gitlab::Git::Commit).to receive(:where).with(a_hash_including(follow: true)).and_call_original.twice

      repository.commits('master', path: 'README.md')
      repository.commits('master', path: ['README.md'])
    end

    it 'does not set follow when path is multiple paths' do
      expect(Gitlab::Git::Commit).to receive(:where).with(a_hash_including(follow: false)).and_call_original

      repository.commits('master', path: ['README.md', 'CHANGELOG'])
    end

    it 'does not set follow when there are no paths' do
      expect(Gitlab::Git::Commit).to receive(:where).with(a_hash_including(follow: false)).and_call_original

      repository.commits('master')
    end
  end

  describe '#find_commits_by_message' do
    it 'returns commits with messages containing a given string' do
      commit_ids = repository.find_commits_by_message('submodule').map(&:id)

      expect(commit_ids).to include('5937ac0a7beb003549fc5fd26fc247adbce4a52e')
      expect(commit_ids).to include('6f6d7e7ed97bb5f0054f2b1df789b39ca89b6ff9')
      expect(commit_ids).to include('cfe32cf61b73a0d5e9f13e774abde7ff789b1660')
      expect(commit_ids).not_to include('913c66a37b4a45b9769037c55c2d238bd0942d2e')
    end

    it 'is case insensitive' do
      commit_ids = repository.find_commits_by_message('SUBMODULE').map(&:id)

      expect(commit_ids).to include('5937ac0a7beb003549fc5fd26fc247adbce4a52e')
    end
  end

  describe '#blob_at' do
    context 'blank sha' do
      subject { repository.blob_at(Gitlab::Git::BLANK_SHA, '.gitignore') }

      it { is_expected.to be_nil }
    end
  end

  describe '#merged_to_root_ref?' do
    context 'merged branch without ff' do
      subject { repository.merged_to_root_ref?('branch-merged') }

      it { is_expected.to be_truthy }
    end

    # If the HEAD was ff then it will be false
    context 'merged with ff' do
      subject { repository.merged_to_root_ref?('improve/awesome') }

      it { is_expected.to be_truthy }
    end

    context 'not merged branch' do
      subject { repository.merged_to_root_ref?('not-merged-branch') }

      it { is_expected.to be_falsey }
    end

    context 'default branch' do
      subject { repository.merged_to_root_ref?('master') }

      it { is_expected.to be_falsey }
    end
  end

  describe '#can_be_merged?' do
    context 'mergeable branches' do
      subject { repository.can_be_merged?('0b4bc9a49b562e85de7cc9e834518ea6828729b9', 'master') }

      it { is_expected.to be_truthy }
    end

    context 'non-mergeable branches' do
      subject { repository.can_be_merged?('bb5206fee213d983da88c47f9cf4cc6caf9c66dc', 'feature') }

      it { is_expected.to be_falsey }
    end

    context 'non merged branch' do
      subject { repository.merged_to_root_ref?('fix') }

      it { is_expected.to be_falsey }
    end

    context 'non existent branch' do
      subject { repository.merged_to_root_ref?('non_existent_branch') }

      it { is_expected.to be_nil }
    end
  end

  describe '#commit' do
    context 'when ref exists' do
      it 'returns commit object' do
        expect(repository.commit('master'))
          .to be_an_instance_of Commit
      end
    end

    context 'when ref does not exist' do
      it 'returns nil' do
        expect(repository.commit('non-existent-ref')).to be_nil
      end
    end

    context 'when ref is not valid' do
      context 'when preceding tree element exists' do
        it 'returns nil' do
          expect(repository.commit('master:ref')).to be_nil
        end
      end

      context 'when preceding tree element does not exist' do
        it 'returns nil' do
          expect(repository.commit('non-existent:ref')).to be_nil
        end
      end
    end
  end

  describe "#create_dir" do
    it "commits a change that creates a new directory" do
      expect do
        repository.create_dir(user, 'newdir',
          message: 'Create newdir', branch_name: 'master')
      end.to change { repository.commits('master').count }.by(1)

      newdir = repository.tree('master', 'newdir')
      expect(newdir.path).to eq('newdir')
    end

    context "when committing to another project" do
      let(:forked_project) { create(:project) }

      it "creates a fork and commit to the forked project" do
        expect do
          repository.create_dir(user, 'newdir',
            message: 'Create newdir', branch_name: 'patch',
            start_branch_name: 'master', start_project: forked_project)
        end.to change { repository.commits('master').count }.by(0)

        expect(repository.branch_exists?('patch')).to be_truthy
        expect(forked_project.repository.branch_exists?('patch')).to be_falsy

        newdir = repository.tree('patch', 'newdir')
        expect(newdir.path).to eq('newdir')
      end
    end

    context "when an author is specified" do
      it "uses the given email/name to set the commit's author" do
        expect do
          repository.create_dir(user, 'newdir',
            message: 'Add newdir',
            branch_name: 'master',
            author_email: author_email, author_name: author_name)
        end.to change { repository.commits('master').count }.by(1)

        last_commit = repository.commit

        expect(last_commit.author_email).to eq(author_email)
        expect(last_commit.author_name).to eq(author_name)
      end
    end
  end

  describe "#create_file" do
    it 'commits new file successfully' do
      expect do
        repository.create_file(user, 'NEWCHANGELOG', 'Changelog!',
                               message: 'Create changelog',
                               branch_name: 'master')
      end.to change { repository.commits('master').count }.by(1)

      blob = repository.blob_at('master', 'NEWCHANGELOG')

      expect(blob.data).to eq('Changelog!')
    end

    it 'respects the autocrlf setting' do
      repository.create_file(user, 'hello.txt', "Hello,\r\nWorld",
                             message: 'Add hello world',
                             branch_name: 'master')

      blob = repository.blob_at('master', 'hello.txt')

      expect(blob.data).to eq("Hello,\nWorld")
    end

    context "when an author is specified" do
      it "uses the given email/name to set the commit's author" do
        expect do
          repository.create_file(user, 'NEWREADME', 'README!',
                                 message: 'Add README',
                                 branch_name: 'master',
                                 author_email: author_email,
                                 author_name: author_name)
        end.to change { repository.commits('master').count }.by(1)

        last_commit = repository.commit

        expect(last_commit.author_email).to eq(author_email)
        expect(last_commit.author_name).to eq(author_name)
      end
    end
  end

  describe "#update_file" do
    it 'updates file successfully' do
      expect do
        repository.update_file(user, 'CHANGELOG', 'Changelog!',
                               message: 'Update changelog',
                               branch_name: 'master')
      end.to change { repository.commits('master').count }.by(1)

      blob = repository.blob_at('master', 'CHANGELOG')

      expect(blob.data).to eq('Changelog!')
    end

    it 'updates filename successfully' do
      expect do
        repository.update_file(user, 'NEWLICENSE', 'Copyright!',
                                     branch_name: 'master',
                                     previous_path: 'LICENSE',
                                     message: 'Changes filename')
      end.to change { repository.commits('master').count }.by(1)

      files = repository.ls_files('master')

      expect(files).not_to include('LICENSE')
      expect(files).to include('NEWLICENSE')
    end

    context "when an author is specified" do
      it "uses the given email/name to set the commit's author" do
        expect do
          repository.update_file(user, 'README', 'Updated README!',
                                 branch_name: 'master',
                                 previous_path: 'README',
                                 message: 'Update README',
                                 author_email: author_email,
                                 author_name: author_name)
        end.to change { repository.commits('master').count }.by(1)

        last_commit = repository.commit

        expect(last_commit.author_email).to eq(author_email)
        expect(last_commit.author_name).to eq(author_name)
      end
    end
  end

  describe "#delete_file" do
    it 'removes file successfully' do
      expect do
        repository.delete_file(user, 'README',
          message: 'Remove README', branch_name: 'master')
      end.to change { repository.commits('master').count }.by(1)

      expect(repository.blob_at('master', 'README')).to be_nil
    end

    context "when an author is specified" do
      it "uses the given email/name to set the commit's author" do
        expect do
          repository.delete_file(user, 'README',
            message: 'Remove README', branch_name: 'master',
            author_email: author_email, author_name: author_name)
        end.to change { repository.commits('master').count }.by(1)

        last_commit = repository.commit

        expect(last_commit.author_email).to eq(author_email)
        expect(last_commit.author_name).to eq(author_name)
      end
    end
  end

  describe '#get_committer_and_author' do
    it 'returns the committer and author data' do
      options = repository.get_committer_and_author(user)
      expect(options[:committer][:email]).to eq(user.email)
      expect(options[:author][:email]).to eq(user.email)
    end

    context 'when the email/name are given' do
      it 'returns an object containing the email/name' do
        options = repository.get_committer_and_author(user, email: author_email, name: author_name)
        expect(options[:author][:email]).to eq(author_email)
        expect(options[:author][:name]).to eq(author_name)
      end
    end

    context 'when the email is given but the name is not' do
      it 'returns the committer as the author' do
        options = repository.get_committer_and_author(user, email: author_email)
        expect(options[:author][:email]).to eq(user.email)
        expect(options[:author][:name]).to eq(user.name)
      end
    end

    context 'when the name is given but the email is not' do
      it 'returns nil' do
        options = repository.get_committer_and_author(user, name: author_name)
        expect(options[:author][:email]).to eq(user.email)
        expect(options[:author][:name]).to eq(user.name)
      end
    end
  end

  describe "search_files_by_content" do
    let(:results) { repository.search_files_by_content('feature', 'master') }
    subject { results }

    it { is_expected.to be_an Array }

    it 'regex-escapes the query string' do
      results = repository.search_files_by_content("test\\", 'master')

      expect(results.first).not_to start_with('fatal:')
    end

    it 'properly handles an unmatched parenthesis' do
      results = repository.search_files_by_content("test(", 'master')

      expect(results.first).not_to start_with('fatal:')
    end

    it 'properly handles when query is not present' do
      results = repository.search_files_by_content('', 'master')

      expect(results).to match_array([])
    end

    it 'properly handles query when repo is empty' do
      repository = create(:empty_project).repository
      results = repository.search_files_by_content('test', 'master')

      expect(results).to match_array([])
    end

    describe 'result' do
      subject { results.first }

      it { is_expected.to be_an String }
      it { expect(subject.lines[2]).to eq("master:CHANGELOG:190:  - Feature: Replace teams with group membership\n") }
    end
  end

  describe "search_files_by_name" do
    let(:results) { repository.search_files_by_name('files', 'master') }

    it 'returns result' do
      expect(results.first).to eq('files/html/500.html')
    end

    it 'properly handles when query is not present' do
      results = repository.search_files_by_name('', 'master')

      expect(results).to match_array([])
    end

    it 'properly handles query when repo is empty' do
      repository = create(:empty_project).repository

      results = repository.search_files_by_name('test', 'master')

      expect(results).to match_array([])
    end
  end

  describe '#create_ref' do
    it 'redirects the call to fetch_ref' do
      ref, ref_path = '1', '2'

      expect(repository).to receive(:fetch_ref).with(repository.path_to_repo, ref, ref_path)

      repository.create_ref(ref, ref_path)
    end
  end

  describe "#changelog", caching: true do
    it 'accepts changelog' do
      expect(repository.tree).to receive(:blobs).and_return([TestBlob.new('changelog')])

      expect(repository.changelog.path).to eq('changelog')
    end

    it 'accepts news instead of changelog' do
      expect(repository.tree).to receive(:blobs).and_return([TestBlob.new('news')])

      expect(repository.changelog.path).to eq('news')
    end

    it 'accepts history instead of changelog' do
      expect(repository.tree).to receive(:blobs).and_return([TestBlob.new('history')])

      expect(repository.changelog.path).to eq('history')
    end

    it 'accepts changes instead of changelog' do
      expect(repository.tree).to receive(:blobs).and_return([TestBlob.new('changes')])

      expect(repository.changelog.path).to eq('changes')
    end

    it 'is case-insensitive' do
      expect(repository.tree).to receive(:blobs).and_return([TestBlob.new('CHANGELOG')])

      expect(repository.changelog.path).to eq('CHANGELOG')
    end
  end

  describe "#license_blob", caching: true do
    before do
      repository.delete_file(
        user, 'LICENSE', message: 'Remove LICENSE', branch_name: 'master')
    end

    it 'handles when HEAD points to non-existent ref' do
      repository.create_file(
        user, 'LICENSE', 'Copyright!',
        message: 'Add LICENSE', branch_name: 'master')

      allow(repository).to receive(:file_on_head).
        and_raise(Rugged::ReferenceError)

      expect(repository.license_blob).to be_nil
    end

    it 'looks in the root_ref only' do
      repository.delete_file(user, 'LICENSE',
        message: 'Remove LICENSE', branch_name: 'markdown')
      repository.create_file(user, 'LICENSE',
        Licensee::License.new('mit').content,
        message: 'Add LICENSE', branch_name: 'markdown')

      expect(repository.license_blob).to be_nil
    end

    it 'detects license file with no recognizable open-source license content' do
      repository.create_file(user, 'LICENSE', 'Copyright!',
        message: 'Add LICENSE', branch_name: 'master')

      expect(repository.license_blob.path).to eq('LICENSE')
    end

    %w[LICENSE LICENCE LiCensE LICENSE.md LICENSE.foo COPYING COPYING.md].each do |filename|
      it "detects '#{filename}'" do
        repository.create_file(user, filename,
          Licensee::License.new('mit').content,
          message: "Add #{filename}", branch_name: 'master')

        expect(repository.license_blob.name).to eq(filename)
      end
    end
  end

  describe '#license_key', caching: true do
    before do
      repository.delete_file(user, 'LICENSE',
        message: 'Remove LICENSE', branch_name: 'master')
    end

    it 'returns nil when no license is detected' do
      expect(repository.license_key).to be_nil
    end

    it 'returns nil when the repository does not exist' do
      expect(repository).to receive(:exists?).and_return(false)

      expect(repository.license_key).to be_nil
    end

    it 'returns nil when the content is not recognizable' do
      repository.create_file(user, 'LICENSE', 'Copyright!',
        message: 'Add LICENSE', branch_name: 'master')

      expect(repository.license_key).to be_nil
    end

    it 'returns the license key' do
      repository.create_file(user, 'LICENSE',
        Licensee::License.new('mit').content,
        message: 'Add LICENSE', branch_name: 'master')

      expect(repository.license_key).to eq('mit')
    end
  end

  describe '#license' do
    before do
      repository.delete_file(user, 'LICENSE',
        message: 'Remove LICENSE', branch_name: 'master')
    end

    it 'returns nil when no license is detected' do
      expect(repository.license).to be_nil
    end

    it 'returns nil when the repository does not exist' do
      expect(repository).to receive(:exists?).and_return(false)

      expect(repository.license).to be_nil
    end

    it 'returns nil when the content is not recognizable' do
      repository.create_file(user, 'LICENSE', 'Copyright!',
        message: 'Add LICENSE', branch_name: 'master')

      expect(repository.license).to be_nil
    end

    it 'returns the license' do
      license = Licensee::License.new('mit')
      repository.create_file(user, 'LICENSE',
        license.content,
        message: 'Add LICENSE', branch_name: 'master')

      expect(repository.license).to eq(license)
    end
  end

  describe "#gitlab_ci_yml", caching: true do
    it 'returns valid file' do
      files = [TestBlob.new('file'), TestBlob.new('.gitlab-ci.yml'), TestBlob.new('copying')]
      expect(repository.tree).to receive(:blobs).and_return(files)

      expect(repository.gitlab_ci_yml.path).to eq('.gitlab-ci.yml')
    end

    it 'returns nil if not exists' do
      expect(repository.tree).to receive(:blobs).and_return([])
      expect(repository.gitlab_ci_yml).to be_nil
    end

    it 'returns nil for empty repository' do
      allow(repository).to receive(:file_on_head).and_raise(Rugged::ReferenceError)
      expect(repository.gitlab_ci_yml).to be_nil
    end
  end

  describe '#add_branch' do
    context 'when pre hooks were successful' do
      it 'runs without errors' do
        hook = double(trigger: [true, nil])
        expect(Gitlab::Git::Hook).to receive(:new).exactly(3).times.and_return(hook)

        expect { repository.add_branch(user, 'new_feature', 'master') }.not_to raise_error
      end

      it 'creates the branch' do
        allow_any_instance_of(Gitlab::Git::Hook).to receive(:trigger).and_return([true, nil])

        branch = repository.add_branch(user, 'new_feature', 'master')

        expect(branch.name).to eq('new_feature')
      end

      it 'calls the after_create_branch hook' do
        expect(repository).to receive(:after_create_branch)

        repository.add_branch(user, 'new_feature', 'master')
      end
    end

    context 'when pre hooks failed' do
      it 'gets an error' do
        allow_any_instance_of(Gitlab::Git::Hook).to receive(:trigger).and_return([false, ''])

        expect do
          repository.add_branch(user, 'new_feature', 'master')
        end.to raise_error(GitHooksService::PreReceiveError)
      end

      it 'does not create the branch' do
        allow_any_instance_of(Gitlab::Git::Hook).to receive(:trigger).and_return([false, ''])

        expect do
          repository.add_branch(user, 'new_feature', 'master')
        end.to raise_error(GitHooksService::PreReceiveError)
        expect(repository.find_branch('new_feature')).to be_nil
      end
    end
  end

  describe '#find_branch' do
    it 'loads a branch with a fresh repo' do
      expect(Gitlab::Git::Repository).to receive(:new).twice.and_call_original

      2.times do
        expect(repository.find_branch('feature')).not_to be_nil
      end
    end

    it 'loads a branch with a cached repo' do
      expect(Gitlab::Git::Repository).to receive(:new).once.and_call_original

      2.times do
        expect(repository.find_branch('feature', fresh_repo: false)).not_to be_nil
      end
    end
  end

  describe '#rm_branch' do
    let(:old_rev) { '0b4bc9a49b562e85de7cc9e834518ea6828729b9' } # git rev-parse feature
    let(:blank_sha) { '0000000000000000000000000000000000000000' }

    context 'when pre hooks were successful' do
      it 'runs without errors' do
        expect_any_instance_of(GitHooksService).to receive(:execute).
          with(user, project.repository.path_to_repo, old_rev, blank_sha, 'refs/heads/feature')

        expect { repository.rm_branch(user, 'feature') }.not_to raise_error
      end

      it 'deletes the branch' do
        allow_any_instance_of(Gitlab::Git::Hook).to receive(:trigger).and_return([true, nil])

        expect { repository.rm_branch(user, 'feature') }.not_to raise_error

        expect(repository.find_branch('feature')).to be_nil
      end
    end

    context 'when pre hooks failed' do
      it 'gets an error' do
        allow_any_instance_of(Gitlab::Git::Hook).to receive(:trigger).and_return([false, ''])

        expect do
          repository.rm_branch(user, 'feature')
        end.to raise_error(GitHooksService::PreReceiveError)
      end

      it 'does not delete the branch' do
        allow_any_instance_of(Gitlab::Git::Hook).to receive(:trigger).and_return([false, ''])

        expect do
          repository.rm_branch(user, 'feature')
        end.to raise_error(GitHooksService::PreReceiveError)
        expect(repository.find_branch('feature')).not_to be_nil
      end
    end
  end

  describe '#update_branch_with_hooks' do
    let(:old_rev) { '0b4bc9a49b562e85de7cc9e834518ea6828729b9' } # git rev-parse feature
    let(:new_rev) { 'a74ae73c1ccde9b974a70e82b901588071dc142a' } # commit whose parent is old_rev

    context 'when pre hooks were successful' do
      before do
        service = GitHooksService.new
        expect(GitHooksService).to receive(:new).and_return(service)
        expect(service).to receive(:execute).
          with(
            user,
            repository.path_to_repo,
            old_rev,
            new_rev,
            'refs/heads/feature').
          and_yield(service).and_return(true)
      end

      it 'runs without errors' do
        expect do
          GitOperationService.new(user, repository).with_branch('feature') do
            new_rev
          end
        end.not_to raise_error
      end

      it 'ensures the autocrlf Git option is set to :input' do
        service = GitOperationService.new(user, repository)

        expect(service).to receive(:update_autocrlf_option)

        service.with_branch('feature') { new_rev }
      end

      context "when the branch wasn't empty" do
        it 'updates the head' do
          expect(repository.find_branch('feature').dereferenced_target.id).to eq(old_rev)

          GitOperationService.new(user, repository).with_branch('feature') do
            new_rev
          end

          expect(repository.find_branch('feature').dereferenced_target.id).to eq(new_rev)
        end
      end
    end

    context 'when the update adds more than one commit' do
      let(:old_rev) { '33f3729a45c02fc67d00adb1b8bca394b0e761d9' }

      it 'runs without errors' do
        # old_rev is an ancestor of new_rev
        expect(repository.rugged.merge_base(old_rev, new_rev)).to eq(old_rev)

        # old_rev is not a direct ancestor (parent) of new_rev
        expect(repository.rugged.lookup(new_rev).parent_ids).not_to include(old_rev)

        branch = 'feature-ff-target'
        repository.add_branch(user, branch, old_rev)

        expect do
          GitOperationService.new(user, repository).with_branch(branch) do
            new_rev
          end
        end.not_to raise_error
      end
    end

    context 'when the update would remove commits from the target branch' do
      let(:branch) { 'master' }
      let(:old_rev) { repository.find_branch(branch).dereferenced_target.sha }

      it 'raises an exception' do
        # The 'master' branch is NOT an ancestor of new_rev.
        expect(repository.rugged.merge_base(old_rev, new_rev)).not_to eq(old_rev)

        # Updating 'master' to new_rev would lose the commits on 'master' that
        # are not contained in new_rev. This should not be allowed.
        expect do
          GitOperationService.new(user, repository).with_branch(branch) do
            new_rev
          end
        end.to raise_error(Repository::CommitError)
      end
    end

    context 'when pre hooks failed' do
      it 'gets an error' do
        allow_any_instance_of(Gitlab::Git::Hook).to receive(:trigger).and_return([false, ''])

        expect do
          GitOperationService.new(user, repository).with_branch('feature') do
            new_rev
          end
        end.to raise_error(GitHooksService::PreReceiveError)
      end
    end

    context 'when target branch is different from source branch' do
      before do
        allow_any_instance_of(Gitlab::Git::Hook).to receive(:trigger).and_return([true, ''])
      end

      it 'expires branch cache' do
        expect(repository).not_to receive(:expire_exists_cache)
        expect(repository).not_to receive(:expire_root_ref_cache)
        expect(repository).not_to receive(:expire_emptiness_caches)
        expect(repository).to     receive(:expire_branches_cache)

        GitOperationService.new(user, repository).
          with_branch('new-feature') do
            new_rev
          end
      end
    end

    context 'when repository is empty' do
      before do
        allow_any_instance_of(Gitlab::Git::Hook).to receive(:trigger).and_return([true, ''])
      end

      it 'expires creation and branch cache' do
        empty_repository = create(:empty_project, :empty_repo).repository

        expect(empty_repository).to receive(:expire_exists_cache)
        expect(empty_repository).to receive(:expire_root_ref_cache)
        expect(empty_repository).to receive(:expire_emptiness_caches)
        expect(empty_repository).to receive(:expire_branches_cache)

        empty_repository.create_file(user, 'CHANGELOG', 'Changelog!',
                                     message: 'Updates file content',
                                     branch_name: 'master')
      end
    end
  end

  describe '#exists?' do
    it 'returns true when a repository exists' do
      expect(repository.exists?).to eq(true)
    end

    it 'returns false when a repository does not exist' do
      allow(repository).to receive(:refs_directory_exists?).and_return(false)

      expect(repository.exists?).to eq(false)
    end

    it 'returns false when there is no namespace' do
      allow(repository).to receive(:path_with_namespace).and_return(nil)

      expect(repository.exists?).to eq(false)
    end
  end

  describe '#has_visible_content?' do
    subject { repository.has_visible_content? }

    describe 'when there are no branches' do
      before do
        allow(repository).to receive(:branch_count).and_return(0)
      end

      it { is_expected.to eq(false) }
    end

    describe 'when there are branches' do
      it 'returns true' do
        expect(repository).to receive(:branch_count).and_return(3)

        expect(subject).to eq(true)
      end
    end
  end

  describe '#update_autocrlf_option' do
    describe 'when autocrlf is not already set to :input' do
      before do
        repository.raw_repository.autocrlf = true
      end

      it 'sets autocrlf to :input' do
        GitOperationService.new(nil, repository).send(:update_autocrlf_option)

        expect(repository.raw_repository.autocrlf).to eq(:input)
      end
    end

    describe 'when autocrlf is already set to :input' do
      before do
        repository.raw_repository.autocrlf = :input
      end

      it 'does nothing' do
        expect(repository.raw_repository).not_to receive(:autocrlf=).
          with(:input)

        GitOperationService.new(nil, repository).send(:update_autocrlf_option)
      end
    end
  end

  describe '#empty?' do
    let(:empty_repository) { create(:project_empty_repo).repository }

    it 'returns true for an empty repository' do
      expect(empty_repository.empty?).to eq(true)
    end

    it 'returns false for a non-empty repository' do
      expect(repository.empty?).to eq(false)
    end

    it 'caches the output' do
      expect(repository.raw_repository).to receive(:empty?).
        once.
        and_return(false)

      repository.empty?
      repository.empty?
    end
  end

  describe '#root_ref' do
    it 'returns a branch name' do
      expect(repository.root_ref).to be_an_instance_of(String)
    end

    it 'caches the output' do
      expect(repository.raw_repository).to receive(:root_ref).
        once.
        and_return('master')

      repository.root_ref
      repository.root_ref
    end
  end

  describe '#expire_root_ref_cache' do
    it 'expires the root reference cache' do
      repository.root_ref

      expect(repository.raw_repository).to receive(:root_ref).
        once.
        and_return('foo')

      repository.expire_root_ref_cache

      expect(repository.root_ref).to eq('foo')
    end
  end

  describe '#expire_branch_cache' do
    # This method is private but we need it for testing purposes. Sadly there's
    # no other proper way of testing caching operations.
    let(:cache) { repository.send(:cache) }

    it 'expires the cache for all branches' do
      expect(cache).to receive(:expire).
        at_least(repository.branches.length * 2).
        times

      repository.expire_branch_cache
    end

    it 'expires the cache for all branches when the root branch is given' do
      expect(cache).to receive(:expire).
        at_least(repository.branches.length * 2).
        times

      repository.expire_branch_cache(repository.root_ref)
    end

    it 'expires the cache for a specific branch' do
      expect(cache).to receive(:expire).twice

      repository.expire_branch_cache('foo')
    end
  end

  describe '#expire_emptiness_caches' do
    let(:cache) { repository.send(:cache) }

    it 'expires the caches for an empty repository' do
      allow(repository).to receive(:empty?).and_return(true)

      expect(cache).to receive(:expire).with(:empty?)

      repository.expire_emptiness_caches
    end

    it 'does not expire the cache for a non-empty repository' do
      allow(repository).to receive(:empty?).and_return(false)

      expect(cache).not_to receive(:expire).with(:empty?)

      repository.expire_emptiness_caches
    end
  end

  describe 'skip_merges option' do
    subject { repository.commits(Gitlab::Git::BRANCH_REF_PREFIX + "'test'", limit: 100, skip_merges: true).map{ |k| k.id } }

    it { is_expected.not_to include('e56497bb5f03a90a51293fc6d516788730953899') }
  end

  describe '#merge' do
    let(:merge_request) { create(:merge_request, source_branch: 'feature', target_branch: 'master', source_project: project) }

    let(:commit_options) do
      author = repository.user_to_committer(user)
      { message: 'Test \r\n\r\n message', committer: author, author: author }
    end

    it 'merges the code and returns the commit id' do
      expect(merge_commit).to be_present
      expect(repository.blob_at(merge_commit.id, 'files/ruby/feature.rb')).to be_present
    end

    it 'sets the `in_progress_merge_commit_sha` flag for the given merge request' do
      merge_commit_id = merge(repository, user, merge_request, commit_options)

      expect(merge_request.in_progress_merge_commit_sha).to eq(merge_commit_id)
    end

    it 'removes carriage returns from commit message' do
      merge_commit_id = merge(repository, user, merge_request, commit_options)

      expect(repository.commit(merge_commit_id).message).to eq(commit_options[:message].delete("\r"))
    end

    def merge(repository, user, merge_request, options = {})
      repository.merge(user, merge_request.diff_head_sha, merge_request, options)
    end
  end

  describe '#revert' do
    let(:new_image_commit) { repository.commit('33f3729a45c02fc67d00adb1b8bca394b0e761d9') }
    let(:update_image_commit) { repository.commit('2f63565e7aac07bcdadb654e253078b727143ec4') }

    context 'when there is a conflict' do
      it 'raises an error' do
        expect { repository.revert(user, new_image_commit, 'master') }.to raise_error(/Failed to/)
      end
    end

    context 'when commit was already reverted' do
      it 'raises an error' do
        repository.revert(user, update_image_commit, 'master')

        expect { repository.revert(user, update_image_commit, 'master') }.to raise_error(/Failed to/)
      end
    end

    context 'when commit can be reverted' do
      it 'reverts the changes' do
        expect(repository.revert(user, update_image_commit, 'master')).to be_truthy
      end
    end

    context 'reverting a merge commit' do
      it 'reverts the changes' do
        merge_commit
        expect(repository.blob_at_branch('master', 'files/ruby/feature.rb')).to be_present

        repository.revert(user, merge_commit, 'master')
        expect(repository.blob_at_branch('master', 'files/ruby/feature.rb')).not_to be_present
      end
    end
  end

  describe '#cherry_pick' do
    let(:conflict_commit) { repository.commit('c642fe9b8b9f28f9225d7ea953fe14e74748d53b') }
    let(:pickable_commit) { repository.commit('7d3b0f7cff5f37573aea97cebfd5692ea1689924') }
    let(:pickable_merge) { repository.commit('e56497bb5f03a90a51293fc6d516788730953899') }

    context 'when there is a conflict' do
      it 'raises an error' do
        expect { repository.cherry_pick(user, conflict_commit, 'master') }.to raise_error(/Failed to/)
      end
    end

    context 'when commit was already cherry-picked' do
      it 'raises an error' do
        repository.cherry_pick(user, pickable_commit, 'master')

        expect { repository.cherry_pick(user, pickable_commit, 'master') }.to raise_error(/Failed to/)
      end
    end

    context 'when commit can be cherry-picked' do
      it 'cherry-picks the changes' do
        expect(repository.cherry_pick(user, pickable_commit, 'master')).to be_truthy
      end
    end

    context 'cherry-picking a merge commit' do
      it 'cherry-picks the changes' do
        expect(repository.blob_at_branch('improve/awesome', 'foo/bar/.gitkeep')).to be_nil

        repository.cherry_pick(user, pickable_merge, 'improve/awesome')
        expect(repository.blob_at_branch('improve/awesome', 'foo/bar/.gitkeep')).not_to be_nil
      end
    end
  end

  describe '#before_delete' do
    describe 'when a repository does not exist' do
      before do
        allow(repository).to receive(:exists?).and_return(false)
      end

      it 'does not flush caches that depend on repository data' do
        expect(repository).not_to receive(:expire_cache)

        repository.before_delete
      end

      it 'flushes the tags cache' do
        expect(repository).to receive(:expire_tags_cache)

        repository.before_delete
      end

      it 'flushes the branches cache' do
        expect(repository).to receive(:expire_branches_cache)

        repository.before_delete
      end

      it 'flushes the root ref cache' do
        expect(repository).to receive(:expire_root_ref_cache)

        repository.before_delete
      end

      it 'flushes the emptiness caches' do
        expect(repository).to receive(:expire_emptiness_caches)

        repository.before_delete
      end

      it 'flushes the exists cache' do
        expect(repository).to receive(:expire_exists_cache).twice

        repository.before_delete
      end
    end

    describe 'when a repository exists' do
      before do
        allow(repository).to receive(:exists?).and_return(true)
      end

      it 'flushes the tags cache' do
        expect(repository).to receive(:expire_tags_cache)

        repository.before_delete
      end

      it 'flushes the branches cache' do
        expect(repository).to receive(:expire_branches_cache)

        repository.before_delete
      end

      it 'flushes the root ref cache' do
        expect(repository).to receive(:expire_root_ref_cache)

        repository.before_delete
      end

      it 'flushes the emptiness caches' do
        expect(repository).to receive(:expire_emptiness_caches)

        repository.before_delete
      end
    end
  end

  describe '#before_change_head' do
    it 'flushes the branch cache' do
      expect(repository).to receive(:expire_branch_cache)

      repository.before_change_head
    end

    it 'flushes the root ref cache' do
      expect(repository).to receive(:expire_root_ref_cache)

      repository.before_change_head
    end
  end

  describe '#after_change_head' do
    it 'flushes the readme cache' do
      expect(repository).to receive(:expire_method_caches).with([
        :readme,
        :changelog,
        :license,
        :contributing,
        :gitignore,
        :koding,
        :gitlab_ci,
        :avatar
      ])

      repository.after_change_head
    end
  end

  describe '#before_push_tag' do
    it 'flushes the cache' do
      expect(repository).to receive(:expire_statistics_caches)
      expect(repository).to receive(:expire_emptiness_caches)
      expect(repository).to receive(:expire_tags_cache)

      repository.before_push_tag
    end
  end

  describe '#after_import' do
    it 'flushes and builds the cache' do
      expect(repository).to receive(:expire_content_cache)

      repository.after_import
    end
  end

  describe '#after_push_commit' do
    it 'expires statistics caches' do
      expect(repository).to receive(:expire_statistics_caches).
        and_call_original

      expect(repository).to receive(:expire_branch_cache).
        with('master').
        and_call_original

      repository.after_push_commit('master')
    end
  end

  describe '#after_create_branch' do
    it 'expires the branch caches' do
      expect(repository).to receive(:expire_branches_cache)

      repository.after_create_branch
    end
  end

  describe '#after_remove_branch' do
    it 'expires the branch caches' do
      expect(repository).to receive(:expire_branches_cache)

      repository.after_remove_branch
    end
  end

  describe '#after_create' do
    it 'flushes the exists cache' do
      expect(repository).to receive(:expire_exists_cache)

      repository.after_create
    end

    it 'flushes the root ref cache' do
      expect(repository).to receive(:expire_root_ref_cache)

      repository.after_create
    end

    it 'flushes the emptiness caches' do
      expect(repository).to receive(:expire_emptiness_caches)

      repository.after_create
    end
  end

  describe "#copy_gitattributes" do
    it 'returns true with a valid ref' do
      expect(repository.copy_gitattributes('master')).to be_truthy
    end

    it 'returns false with an invalid ref' do
      expect(repository.copy_gitattributes('invalid')).to be_falsey
    end
  end

  describe '#before_remove_tag' do
    it 'flushes the tag cache' do
      expect(repository).to receive(:expire_tags_cache).and_call_original
      expect(repository).to receive(:expire_statistics_caches).and_call_original

      repository.before_remove_tag
    end
  end

  describe '#branch_count' do
    it 'returns the number of branches' do
      expect(repository.branch_count).to be_an(Integer)

      # NOTE: Until rugged goes away, make sure rugged and gitaly are in sync
      rugged_count = repository.raw_repository.rugged.branches.count

      expect(repository.branch_count).to eq(rugged_count)
    end
  end

  describe '#tag_count' do
    it 'returns the number of tags' do
      expect(repository.tag_count).to be_an(Integer)

      # NOTE: Until rugged goes away, make sure rugged and gitaly are in sync
      rugged_count = repository.raw_repository.rugged.tags.count

      expect(repository.tag_count).to eq(rugged_count)
    end
  end

  describe '#expire_branches_cache' do
    it 'expires the cache' do
      expect(repository).to receive(:expire_method_caches).
        with(%i(branch_names branch_count)).
        and_call_original

      repository.expire_branches_cache
    end
  end

  describe '#expire_tags_cache' do
    it 'expires the cache' do
      expect(repository).to receive(:expire_method_caches).
        with(%i(tag_names tag_count)).
        and_call_original

      repository.expire_tags_cache
    end
  end

  describe '#add_tag' do
    context 'with a valid target' do
      let(:user) { build_stubbed(:user) }

      it 'creates the tag using rugged' do
        expect(repository.rugged.tags).to receive(:create).
          with('8.5', repository.commit('master').id,
            hash_including(message: 'foo',
                           tagger: hash_including(name: user.name, email: user.email))).
          and_call_original

        repository.add_tag(user, '8.5', 'master', 'foo')
      end

      it 'returns a Gitlab::Git::Tag object' do
        tag = repository.add_tag(user, '8.5', 'master', 'foo')

        expect(tag).to be_a(Gitlab::Git::Tag)
      end

      it 'passes commit SHA to pre-receive and update hooks,\
        and tag SHA to post-receive hook' do
        pre_receive_hook = Gitlab::Git::Hook.new('pre-receive', repository.path_to_repo)
        update_hook = Gitlab::Git::Hook.new('update', repository.path_to_repo)
        post_receive_hook = Gitlab::Git::Hook.new('post-receive', repository.path_to_repo)

        allow(Gitlab::Git::Hook).to receive(:new).
          and_return(pre_receive_hook, update_hook, post_receive_hook)

        allow(pre_receive_hook).to receive(:trigger).and_call_original
        allow(update_hook).to receive(:trigger).and_call_original
        allow(post_receive_hook).to receive(:trigger).and_call_original

        tag = repository.add_tag(user, '8.5', 'master', 'foo')

        commit_sha = repository.commit('master').id
        tag_sha = tag.target

        expect(pre_receive_hook).to have_received(:trigger).
          with(anything, anything, commit_sha, anything)
        expect(update_hook).to have_received(:trigger).
          with(anything, anything, commit_sha, anything)
        expect(post_receive_hook).to have_received(:trigger).
          with(anything, anything, tag_sha, anything)
      end
    end

    context 'with an invalid target' do
      it 'returns false' do
        expect(repository.add_tag(user, '8.5', 'bar', 'foo')).to be false
      end
    end
  end

  describe '#rm_branch' do
    let(:user) { create(:user) }

    it 'removes a branch' do
      expect(repository).to receive(:before_remove_branch)
      expect(repository).to receive(:after_remove_branch)

      repository.rm_branch(user, 'feature')
    end
  end

  describe '#rm_tag' do
    it 'removes a tag' do
      expect(repository).to receive(:before_remove_tag)

      repository.rm_tag(create(:user), 'v1.1.0')

      expect(repository.find_tag('v1.1.0')).to be_nil
    end
  end

  describe '#avatar' do
    it 'returns nil if repo does not exist' do
      expect(repository).to receive(:file_on_head).
        and_raise(Rugged::ReferenceError)

      expect(repository.avatar).to eq(nil)
    end

    it 'returns the first avatar file found in the repository' do
      expect(repository).to receive(:file_on_head).
        with(:avatar).
        and_return(double(:tree, path: 'logo.png'))

      expect(repository.avatar).to eq('logo.png')
    end

    it 'caches the output' do
      expect(repository).to receive(:file_on_head).
        with(:avatar).
        once.
        and_return(double(:tree, path: 'logo.png'))

      2.times { expect(repository.avatar).to eq('logo.png') }
    end
  end

  describe '#expire_exists_cache' do
    let(:cache) { repository.send(:cache) }

    it 'expires the cache' do
      expect(cache).to receive(:expire).with(:exists?)

      repository.expire_exists_cache
    end
  end

  describe "#keep_around" do
    it "does not fail if we attempt to reference bad commit" do
      expect(repository.kept_around?('abc1234')).to be_falsey
    end

    it "stores a reference to the specified commit sha so it isn't garbage collected" do
      repository.keep_around(sample_commit.id)

      expect(repository.kept_around?(sample_commit.id)).to be_truthy
    end

    it "attempting to call keep_around on truncated ref does not fail" do
      repository.keep_around(sample_commit.id)
      ref = repository.send(:keep_around_ref_name, sample_commit.id)
      path = File.join(repository.path, ref)
      # Corrupt the reference
      File.truncate(path, 0)

      expect(repository.kept_around?(sample_commit.id)).to be_falsey

      repository.keep_around(sample_commit.id)

      expect(repository.kept_around?(sample_commit.id)).to be_falsey

      File.delete(path)
    end
  end

  describe '#update_ref' do
    it 'can create a ref' do
      GitOperationService.new(nil, repository).send(:update_ref, 'refs/heads/foobar', 'refs/heads/master', Gitlab::Git::BLANK_SHA)

      expect(repository.find_branch('foobar')).not_to be_nil
    end

    it 'raises CommitError when the ref update fails' do
      expect do
        GitOperationService.new(nil, repository).send(:update_ref, 'refs/heads/master', 'refs/heads/master', Gitlab::Git::BLANK_SHA)
      end.to raise_error(Repository::CommitError)
    end
  end

  describe '#contribution_guide', caching: true do
    it 'returns and caches the output' do
      expect(repository).to receive(:file_on_head).
        with(:contributing).
        and_return(Gitlab::Git::Tree.new(path: 'CONTRIBUTING.md')).
        once

      2.times do
        expect(repository.contribution_guide).
          to be_an_instance_of(Gitlab::Git::Tree)
      end
    end
  end

  describe '#gitignore', caching: true do
    it 'returns and caches the output' do
      expect(repository).to receive(:file_on_head).
        with(:gitignore).
        and_return(Gitlab::Git::Tree.new(path: '.gitignore')).
        once

      2.times do
        expect(repository.gitignore).to be_an_instance_of(Gitlab::Git::Tree)
      end
    end
  end

  describe '#koding_yml', caching: true do
    it 'returns and caches the output' do
      expect(repository).to receive(:file_on_head).
        with(:koding).
        and_return(Gitlab::Git::Tree.new(path: '.koding.yml')).
        once

      2.times do
        expect(repository.koding_yml).to be_an_instance_of(Gitlab::Git::Tree)
      end
    end
  end

  describe '#readme', caching: true do
    context 'with a non-existing repository' do
      it 'returns nil' do
        allow(repository).to receive(:tree).with(:head).and_return(nil)

        expect(repository.readme).to be_nil
      end
    end

    context 'with an existing repository' do
      context 'when no README exists' do
        it 'returns nil' do
          allow_any_instance_of(Tree).to receive(:readme).and_return(nil)

          expect(repository.readme).to be_nil
        end
      end

      context 'when a README exists' do
        it 'returns the README' do
          expect(repository.readme).to be_an_instance_of(ReadmeBlob)
        end
      end
    end
  end

  describe '#expire_statistics_caches' do
    it 'expires the caches' do
      expect(repository).to receive(:expire_method_caches).
        with(%i(size commit_count))

      repository.expire_statistics_caches
    end
  end

  describe '#expire_method_caches' do
    it 'expires the caches of the given methods' do
      expect_any_instance_of(RepositoryCache).to receive(:expire).with(:readme)
      expect_any_instance_of(RepositoryCache).to receive(:expire).with(:gitignore)

      repository.expire_method_caches(%i(readme gitignore))
    end
  end

  describe '#expire_all_method_caches' do
    it 'expires the caches of all methods' do
      expect(repository).to receive(:expire_method_caches).
        with(Repository::CACHED_METHODS)

      repository.expire_all_method_caches
    end
  end

  describe '#file_on_head' do
    context 'with a non-existing repository' do
      it 'returns nil' do
        expect(repository).to receive(:tree).with(:head).and_return(nil)

        expect(repository.file_on_head(:readme)).to be_nil
      end
    end

    context 'with a repository that has no blobs' do
      it 'returns nil' do
        expect_any_instance_of(Tree).to receive(:blobs).and_return([])

        expect(repository.file_on_head(:readme)).to be_nil
      end
    end

    context 'with an existing repository' do
      it 'returns a Gitlab::Git::Tree' do
        expect(repository.file_on_head(:readme)).
          to be_an_instance_of(Gitlab::Git::Tree)
      end
    end
  end

  describe '#head_tree' do
    context 'with an existing repository' do
      it 'returns a Tree' do
        expect(repository.head_tree).to be_an_instance_of(Tree)
      end
    end

    context 'with a non-existing repository' do
      it 'returns nil' do
        expect(repository).to receive(:head_commit).and_return(nil)

        expect(repository.head_tree).to be_nil
      end
    end
  end

  describe '#tree' do
    context 'using a non-existing repository' do
      before do
        allow(repository).to receive(:head_commit).and_return(nil)
      end

      it 'returns nil' do
        expect(repository.tree(:head)).to be_nil
      end

      it 'returns nil when using a path' do
        expect(repository.tree(:head, 'README.md')).to be_nil
      end
    end

    context 'using an existing repository' do
      it 'returns a Tree' do
        expect(repository.tree(:head)).to be_an_instance_of(Tree)
      end
    end
  end

  describe '#size' do
    context 'with a non-existing repository' do
      it 'returns 0' do
        expect(repository).to receive(:exists?).and_return(false)

        expect(repository.size).to eq(0.0)
      end
    end

    context 'with an existing repository' do
      it 'returns the repository size as a Float' do
        expect(repository.size).to be_an_instance_of(Float)
      end
    end
  end

  describe '#commit_count' do
    context 'with a non-existing repository' do
      it 'returns 0' do
        expect(repository).to receive(:root_ref).and_return(nil)

        expect(repository.commit_count).to eq(0)
      end
    end

    context 'with an existing repository' do
      it 'returns the commit count' do
        expect(repository.commit_count).to be_an(Integer)
      end
    end
  end

  describe '#commit_count_for_ref' do
    let(:project) { create :empty_project }

    context 'with a non-existing repository' do
      it 'returns 0' do
        expect(project.repository.commit_count_for_ref('master')).to eq(0)
      end
    end

    context 'with empty repository' do
      it 'returns 0' do
        project.create_repository
        expect(project.repository.commit_count_for_ref('master')).to eq(0)
      end
    end

    context 'when searching for the root ref' do
      it 'returns the same count as #commit_count' do
        expect(repository.commit_count_for_ref(repository.root_ref)).to eq(repository.commit_count)
      end
    end
  end

  describe '#cache_method_output', caching: true do
    context 'with a non-existing repository' do
      let(:value) do
        repository.cache_method_output(:cats, fallback: 10) do
          raise Rugged::ReferenceError
        end
      end

      it 'returns a fallback value' do
        expect(value).to eq(10)
      end

      it 'does not cache the data' do
        value

        expect(repository.instance_variable_defined?(:@cats)).to eq(false)
        expect(repository.send(:cache).exist?(:cats)).to eq(false)
      end
    end

    context 'with an existing repository' do
      it 'caches the output' do
        object = double

        expect(object).to receive(:number).once.and_return(10)

        2.times do
          val = repository.cache_method_output(:cats) { object.number }

          expect(val).to eq(10)
        end

        expect(repository.send(:cache).exist?(:cats)).to eq(true)
        expect(repository.instance_variable_get(:@cats)).to eq(10)
      end
    end
  end

  describe '#refresh_method_caches' do
    it 'refreshes the caches of the given types' do
      expect(repository).to receive(:expire_method_caches).
        with(%i(rendered_readme license_blob license_key license))

      expect(repository).to receive(:rendered_readme)
      expect(repository).to receive(:license_blob)
      expect(repository).to receive(:license_key)
      expect(repository).to receive(:license)

      repository.refresh_method_caches(%i(readme license))
    end
  end

  describe '#gitlab_ci_yml_for' do
    before do
      repository.create_file(User.last, '.gitlab-ci.yml', 'CONTENT', message: 'Add .gitlab-ci.yml', branch_name: 'master')
    end

    context 'when there is a .gitlab-ci.yml at the commit' do
      it 'returns the content' do
        expect(repository.gitlab_ci_yml_for(repository.commit.sha)).to eq('CONTENT')
      end
    end

    context 'when there is no .gitlab-ci.yml at the commit' do
      it 'returns nil' do
        expect(repository.gitlab_ci_yml_for(repository.commit.parent.sha)).to be_nil
      end
    end
  end

  describe '#route_map_for' do
    before do
      repository.create_file(User.last, '.gitlab/route-map.yml', 'CONTENT', message: 'Add .gitlab/route-map.yml', branch_name: 'master')
    end

    context 'when there is a .gitlab/route-map.yml at the commit' do
      it 'returns the content' do
        expect(repository.route_map_for(repository.commit.sha)).to eq('CONTENT')
      end
    end

    context 'when there is no .gitlab/route-map.yml at the commit' do
      it 'returns nil' do
        expect(repository.route_map_for(repository.commit.parent.sha)).to be_nil
      end
    end
  end

  describe '#is_ancestor?' do
<<<<<<< HEAD
    context 'Gitaly is_ancestor feature enabled' do
      let(:commit) { repository.commit }
      let(:ancestor) { commit.parents.first }

      before do
        allow(Gitlab::GitalyClient).to receive(:enabled?).and_return(true)
        allow(Gitlab::GitalyClient).to receive(:feature_enabled?).with(:is_ancestor).and_return(true)
      end

      it "asks Gitaly server if it's an ancestor" do
        expect_any_instance_of(Gitlab::GitalyClient::Commit).to receive(:is_ancestor).with(ancestor.id, commit.id)

        repository.is_ancestor?(ancestor.id, commit.id)
=======
    let(:commit) { repository.commit }
    let(:ancestor) { commit.parents.first }

    context 'with Gitaly enabled' do
      it 'it is an ancestor' do
        expect(repository.is_ancestor?(ancestor.id, commit.id)).to eq(true)
      end

      it 'it is not an ancestor' do
        expect(repository.is_ancestor?(commit.id, ancestor.id)).to eq(false)
      end

      it 'returns false on nil-values' do
        expect(repository.is_ancestor?(nil, commit.id)).to eq(false)
        expect(repository.is_ancestor?(ancestor.id, nil)).to eq(false)
        expect(repository.is_ancestor?(nil, nil)).to eq(false)
      end
    end

    context 'with Gitaly disabled' do
      before do
        allow(Gitlab::GitalyClient).to receive(:enabled?).and_return(false)
        allow(Gitlab::GitalyClient).to receive(:feature_enabled?).with(:is_ancestor).and_return(false)
      end

      it 'it is an ancestor' do
        expect(repository.is_ancestor?(ancestor.id, commit.id)).to eq(true)
      end

      it 'it is not an ancestor' do
        expect(repository.is_ancestor?(commit.id, ancestor.id)).to eq(false)
      end

      it 'returns false on nil-values' do
        expect(repository.is_ancestor?(nil, commit.id)).to eq(false)
        expect(repository.is_ancestor?(ancestor.id, nil)).to eq(false)
        expect(repository.is_ancestor?(nil, nil)).to eq(false)
>>>>>>> abc61f26
      end
    end
  end
end<|MERGE_RESOLUTION|>--- conflicted
+++ resolved
@@ -1905,21 +1905,6 @@
   end
 
   describe '#is_ancestor?' do
-<<<<<<< HEAD
-    context 'Gitaly is_ancestor feature enabled' do
-      let(:commit) { repository.commit }
-      let(:ancestor) { commit.parents.first }
-
-      before do
-        allow(Gitlab::GitalyClient).to receive(:enabled?).and_return(true)
-        allow(Gitlab::GitalyClient).to receive(:feature_enabled?).with(:is_ancestor).and_return(true)
-      end
-
-      it "asks Gitaly server if it's an ancestor" do
-        expect_any_instance_of(Gitlab::GitalyClient::Commit).to receive(:is_ancestor).with(ancestor.id, commit.id)
-
-        repository.is_ancestor?(ancestor.id, commit.id)
-=======
     let(:commit) { repository.commit }
     let(:ancestor) { commit.parents.first }
 
@@ -1957,7 +1942,6 @@
         expect(repository.is_ancestor?(nil, commit.id)).to eq(false)
         expect(repository.is_ancestor?(ancestor.id, nil)).to eq(false)
         expect(repository.is_ancestor?(nil, nil)).to eq(false)
->>>>>>> abc61f26
       end
     end
   end
