require 'spec_helper'

<<<<<<< HEAD
describe MattermostSlashCommandsService, models: true do
  describe "Associations" do
    it { is_expected.to respond_to :token }
  end

  describe '#valid_token?' do
    subject { described_class.new }

    context 'when the token is empty' do
      it 'is false' do
        expect(subject.valid_token?('wer')).to be_falsey
      end
    end

    context 'when there is a token' do
      before do
        subject.token = '123'
      end

      it 'accepts equal tokens' do
        expect(subject.valid_token?('123')).to be_truthy
      end
    end
  end

  describe '#trigger' do
    subject { described_class.new }

    context 'no token is passed' do
      let(:params) { Hash.new }

      it 'returns nil' do
        expect(subject.trigger(params)).to be_nil
      end
    end

    context 'with a token passed' do
      let(:project) { create(:empty_project) }
      let(:params) { { token: 'token' } }

      before do
        allow(subject).to receive(:token).and_return('token')
      end

      context 'no user can be found' do
        context 'when no url can be generated' do
          it 'responds with the authorize url' do
            response = subject.trigger(params)

            expect(response[:response_type]).to eq :ephemeral
            expect(response[:text]).to start_with ":sweat_smile: Couldn't identify you"
          end
        end

        context 'when an auth url can be generated' do
          let(:params) do
            {
              team_domain: 'http://domain.tld',
              team_id: 'T3423423',
              user_id: 'U234234',
              user_name: 'mepmep',
              token: 'token'
            }
          end

          let(:service) do
            project.create_mattermost_slash_commands_service(
              properties: { token: 'token' }
            )
          end

          it 'generates the url' do
            response = service.trigger(params)

            expect(response[:text]).to start_with(':wave: Hi there!')
          end
        end
      end

      context 'when the user is authenticated' do
        let!(:chat_name) { create(:chat_name, service: service) }
        let(:service) do
          project.create_mattermost_slash_commands_service(
            properties: { token: 'token' }
          )
        end
        let(:params) { { token: 'token', team_id: chat_name.team_id, user_id: chat_name.chat_id } }

        it 'triggers the command' do
          expect_any_instance_of(Gitlab::ChatCommands::Command).to receive(:execute)

          service.trigger(params)
        end
      end
    end
  end

  describe '#configure' do
    let(:project) { create(:empty_project) }
    let(:service) { project.build_mattermost_slash_commands_service }

    subject do
      service.configure('http://localhost:8065', team_id: 'abc', trigger: 'gitlab', url: 'http://trigger.url', icon_url: 'http://icon.url/icon.png')
    end

    context 'the requests succeeds' do
      before do
        allow_any_instance_of(Mattermost::Session).to receive(:with_session).
          and_return('token' => 'mynewtoken')
      end

      it 'saves the service' do
        expect_any_instance_of(Mattermost::Session).to receive(:with_session)
        expect { subject }.to change { project.services.count }.by(1)
      end

      it 'saves the token' do
        subject

        expect(service.reload.token).to eq('mynewtoken')
      end
    end

    context 'an error is received' do
      it 'shows error messages' do
        allow_any_instance_of(Mattermost::Session).to receive(:with_session).
          and_return('token' => 'mynewtoken', 'message' => "Error")

        expect(subject).to eq("Error")
      end
    end
  end
=======
describe MattermostSlashCommandsService, :models do
  it_behaves_like "chat slash commands service"
>>>>>>> deb74f73
end<|MERGE_RESOLUTION|>--- conflicted
+++ resolved
@@ -1,140 +1,5 @@
 require 'spec_helper'
 
-<<<<<<< HEAD
-describe MattermostSlashCommandsService, models: true do
-  describe "Associations" do
-    it { is_expected.to respond_to :token }
-  end
-
-  describe '#valid_token?' do
-    subject { described_class.new }
-
-    context 'when the token is empty' do
-      it 'is false' do
-        expect(subject.valid_token?('wer')).to be_falsey
-      end
-    end
-
-    context 'when there is a token' do
-      before do
-        subject.token = '123'
-      end
-
-      it 'accepts equal tokens' do
-        expect(subject.valid_token?('123')).to be_truthy
-      end
-    end
-  end
-
-  describe '#trigger' do
-    subject { described_class.new }
-
-    context 'no token is passed' do
-      let(:params) { Hash.new }
-
-      it 'returns nil' do
-        expect(subject.trigger(params)).to be_nil
-      end
-    end
-
-    context 'with a token passed' do
-      let(:project) { create(:empty_project) }
-      let(:params) { { token: 'token' } }
-
-      before do
-        allow(subject).to receive(:token).and_return('token')
-      end
-
-      context 'no user can be found' do
-        context 'when no url can be generated' do
-          it 'responds with the authorize url' do
-            response = subject.trigger(params)
-
-            expect(response[:response_type]).to eq :ephemeral
-            expect(response[:text]).to start_with ":sweat_smile: Couldn't identify you"
-          end
-        end
-
-        context 'when an auth url can be generated' do
-          let(:params) do
-            {
-              team_domain: 'http://domain.tld',
-              team_id: 'T3423423',
-              user_id: 'U234234',
-              user_name: 'mepmep',
-              token: 'token'
-            }
-          end
-
-          let(:service) do
-            project.create_mattermost_slash_commands_service(
-              properties: { token: 'token' }
-            )
-          end
-
-          it 'generates the url' do
-            response = service.trigger(params)
-
-            expect(response[:text]).to start_with(':wave: Hi there!')
-          end
-        end
-      end
-
-      context 'when the user is authenticated' do
-        let!(:chat_name) { create(:chat_name, service: service) }
-        let(:service) do
-          project.create_mattermost_slash_commands_service(
-            properties: { token: 'token' }
-          )
-        end
-        let(:params) { { token: 'token', team_id: chat_name.team_id, user_id: chat_name.chat_id } }
-
-        it 'triggers the command' do
-          expect_any_instance_of(Gitlab::ChatCommands::Command).to receive(:execute)
-
-          service.trigger(params)
-        end
-      end
-    end
-  end
-
-  describe '#configure' do
-    let(:project) { create(:empty_project) }
-    let(:service) { project.build_mattermost_slash_commands_service }
-
-    subject do
-      service.configure('http://localhost:8065', team_id: 'abc', trigger: 'gitlab', url: 'http://trigger.url', icon_url: 'http://icon.url/icon.png')
-    end
-
-    context 'the requests succeeds' do
-      before do
-        allow_any_instance_of(Mattermost::Session).to receive(:with_session).
-          and_return('token' => 'mynewtoken')
-      end
-
-      it 'saves the service' do
-        expect_any_instance_of(Mattermost::Session).to receive(:with_session)
-        expect { subject }.to change { project.services.count }.by(1)
-      end
-
-      it 'saves the token' do
-        subject
-
-        expect(service.reload.token).to eq('mynewtoken')
-      end
-    end
-
-    context 'an error is received' do
-      it 'shows error messages' do
-        allow_any_instance_of(Mattermost::Session).to receive(:with_session).
-          and_return('token' => 'mynewtoken', 'message' => "Error")
-
-        expect(subject).to eq("Error")
-      end
-    end
-  end
-=======
 describe MattermostSlashCommandsService, :models do
   it_behaves_like "chat slash commands service"
->>>>>>> deb74f73
 end