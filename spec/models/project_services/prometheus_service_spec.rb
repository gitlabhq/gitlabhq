--- conflicted
+++ resolved
@@ -53,33 +53,11 @@
       Timecop.freeze { example.run }
     end
 
-<<<<<<< HEAD
-    context 'with valid data without time range' do
-      subject { service.metrics(environment) }
-
-      before do
-        stub_reactive_cache(service, prometheus_data, 'env-slug', nil, nil)
-      end
-
-      it 'returns reactive data' do
-        is_expected.to eq(prometheus_data)
-      end
-    end
-
-    context 'with valid data with time range' do
-      let(:t_start) { 1.hour.ago.utc }
-      let(:t_end) { Time.now.utc }
-      subject { service.metrics(environment, timeframe_start: t_start, timeframe_end: t_end) }
-
-      before do
-        stub_reactive_cache(service, prometheus_data, 'env-slug', t_start, t_end)
-=======
     context 'with valid data' do
       subject { service.environment_metrics(environment) }
 
       before do
         stub_reactive_cache(service, prometheus_data, environment_query, environment.id)
->>>>>>> abc61f26
       end
 
       it 'returns reactive data' do
@@ -117,11 +95,7 @@
     end
 
     subject do
-<<<<<<< HEAD
-      service.calculate_reactive_cache(environment.slug, nil, nil)
-=======
       service.calculate_reactive_cache(environment_query.to_s, environment.id)
->>>>>>> abc61f26
     end
 
     context 'when service is inactive' do
