require 'spec_helper'

describe Project, models: true do
  describe 'associations' do
    it { is_expected.to belong_to(:group) }
    it { is_expected.to belong_to(:namespace) }
    it { is_expected.to belong_to(:creator).class_name('User') }
    it { is_expected.to have_many(:users) }
    it { is_expected.to have_many(:events).dependent(:destroy) }
    it { is_expected.to have_many(:merge_requests).dependent(:destroy) }
    it { is_expected.to have_many(:issues).dependent(:destroy) }
    it { is_expected.to have_many(:milestones).dependent(:destroy) }
    it { is_expected.to have_many(:project_members).dependent(:destroy) }
    it { is_expected.to have_many(:users).through(:project_members) }
    it { is_expected.to have_many(:requesters).dependent(:destroy) }
    it { is_expected.to have_many(:notes).dependent(:destroy) }
    it { is_expected.to have_many(:snippets).class_name('ProjectSnippet').dependent(:destroy) }
    it { is_expected.to have_many(:deploy_keys_projects).dependent(:destroy) }
    it { is_expected.to have_many(:deploy_keys) }
    it { is_expected.to have_many(:hooks).dependent(:destroy) }
    it { is_expected.to have_many(:protected_branches).dependent(:destroy) }
    it { is_expected.to have_one(:forked_project_link).dependent(:destroy) }
    it { is_expected.to have_one(:slack_service).dependent(:destroy) }
    it { is_expected.to have_one(:pushover_service).dependent(:destroy) }
    it { is_expected.to have_one(:asana_service).dependent(:destroy) }
    it { is_expected.to have_one(:board).dependent(:destroy) }
    it { is_expected.to have_many(:commit_statuses) }
    it { is_expected.to have_many(:pipelines) }
    it { is_expected.to have_many(:builds) }
    it { is_expected.to have_many(:runner_projects) }
    it { is_expected.to have_many(:runners) }
    it { is_expected.to have_many(:variables) }
    it { is_expected.to have_many(:triggers) }
    it { is_expected.to have_many(:pages_domains) }
    it { is_expected.to have_many(:environments).dependent(:destroy) }
    it { is_expected.to have_many(:deployments).dependent(:destroy) }
    it { is_expected.to have_many(:todos).dependent(:destroy) }
    it { is_expected.to have_many(:path_locks).dependent(:destroy) }

    describe '#members & #requesters' do
      let(:project) { create(:project) }
      let(:requester) { create(:user) }
      let(:developer) { create(:user) }
      before do
        project.request_access(requester)
        project.team << [developer, :developer]
      end

      describe '#members' do
        it 'includes members and exclude requesters' do
          member_user_ids = project.members.pluck(:user_id)

          expect(member_user_ids).to include(developer.id)
          expect(member_user_ids).not_to include(requester.id)
        end
      end

      describe '#requesters' do
        it 'does not include requesters' do
          requester_user_ids = project.requesters.pluck(:user_id)

          expect(requester_user_ids).to include(requester.id)
          expect(requester_user_ids).not_to include(developer.id)
        end
      end
    end
  end

  describe 'modules' do
    subject { described_class }

    it { is_expected.to include_module(Gitlab::ConfigHelper) }
    it { is_expected.to include_module(Gitlab::ShellAdapter) }
    it { is_expected.to include_module(Gitlab::VisibilityLevel) }
    it { is_expected.to include_module(Gitlab::CurrentSettings) }
    it { is_expected.to include_module(Referable) }
    it { is_expected.to include_module(Sortable) }
  end

  describe 'validation' do
    let!(:project) { create(:project) }

    it { is_expected.to validate_presence_of(:name) }
    it { is_expected.to validate_uniqueness_of(:name).scoped_to(:namespace_id) }
    it { is_expected.to validate_length_of(:name).is_within(0..255) }

    it { is_expected.to validate_presence_of(:path) }
    it { is_expected.to validate_uniqueness_of(:path).scoped_to(:namespace_id) }
    it { is_expected.to validate_length_of(:path).is_within(0..255) }
    it { is_expected.to validate_length_of(:description).is_within(0..2000) }
    it { is_expected.to validate_presence_of(:creator) }
    it { is_expected.to validate_presence_of(:namespace) }
    it { is_expected.to validate_presence_of(:repository_storage) }

    it 'does not allow new projects beyond user limits' do
      project2 = build(:project)
      allow(project2).to receive(:creator).and_return(double(can_create_project?: false, projects_limit: 0).as_null_object)
      expect(project2).not_to be_valid
      expect(project2.errors[:limit_reached].first).to match(/Personal project creation is not allowed/)
    end

    describe 'wiki path conflict' do
      context "when the new path has been used by the wiki of other Project" do
        it 'has an error on the name attribute' do
          new_project = build_stubbed(:project, namespace_id: project.namespace_id, path: "#{project.path}.wiki")

          expect(new_project).not_to be_valid
          expect(new_project.errors[:name].first).to eq('has already been taken')
        end
      end

      context "when the new wiki path has been used by the path of other Project" do
        it 'has an error on the name attribute' do
          project_with_wiki_suffix = create(:project, path: 'foo.wiki')
          new_project = build_stubbed(:project, namespace_id: project_with_wiki_suffix.namespace_id, path: 'foo')

          expect(new_project).not_to be_valid
          expect(new_project.errors[:name].first).to eq('has already been taken')
        end
      end
    end

    context 'repository storages inclussion' do
      let(:project2) { build(:project, repository_storage: 'missing') }

      before do
        storages = { 'custom' => 'tmp/tests/custom_repositories' }
        allow(Gitlab.config.repositories).to receive(:storages).and_return(storages)
      end

      it "does not allow repository storages that don't match a label in the configuration" do
        expect(project2).not_to be_valid
        expect(project2.errors[:repository_storage].first).to match(/is not included in the list/)
      end
    end

    it 'does not allow an invalid URI as import_url' do
      project2 = build(:project, import_url: 'invalid://')

      expect(project2).not_to be_valid
    end

    it 'does allow a valid URI as import_url' do
      project2 = build(:project, import_url: 'ssh://test@gitlab.com/project.git')

      expect(project2).to be_valid
    end

    it 'allows an empty URI' do
      project2 = build(:project, import_url: '')

      expect(project2).to be_valid
    end

    it 'does not produce import data on an empty URI' do
      project2 = build(:project, import_url: '')

      expect(project2.import_data).to be_nil
    end

    it 'does not produce import data on an invalid URI' do
      project2 = build(:project, import_url: 'test://')

      expect(project2.import_data).to be_nil
    end
  end

  describe 'default_scope' do
    it 'excludes projects pending deletion from the results' do
      project = create(:empty_project)
      create(:empty_project, pending_delete: true)

      expect(Project.all).to eq [project]
    end
  end

  describe 'project token' do
    it 'sets an random token if none provided' do
      project = FactoryGirl.create :empty_project, runners_token: ''
      expect(project.runners_token).not_to eq('')
    end

    it 'does not set an random toke if one provided' do
      project = FactoryGirl.create :empty_project, runners_token: 'my-token'
      expect(project.runners_token).to eq('my-token')
    end
  end

  describe 'Respond to' do
    it { is_expected.to respond_to(:url_to_repo) }
    it { is_expected.to respond_to(:repo_exists?) }
    it { is_expected.to respond_to(:update_merge_requests) }
    it { is_expected.to respond_to(:execute_hooks) }
    it { is_expected.to respond_to(:owner) }
    it { is_expected.to respond_to(:path_with_namespace) }
  end

  describe '#name_with_namespace' do
    let(:project) { build_stubbed(:empty_project) }

    it { expect(project.name_with_namespace).to eq "#{project.namespace.human_name} / #{project.name}" }
    it { expect(project.human_name).to eq project.name_with_namespace }
  end

  describe '#to_reference' do
    let(:project) { create(:empty_project) }

    it 'returns a String reference to the object' do
      expect(project.to_reference).to eq project.path_with_namespace
    end
  end

  describe '#repository_storage_path' do
    let(:project) { create(:project, repository_storage: 'custom') }

    before do
      FileUtils.mkdir('tmp/tests/custom_repositories')
      storages = { 'custom' => 'tmp/tests/custom_repositories' }
      allow(Gitlab.config.repositories).to receive(:storages).and_return(storages)
    end

    after do
      FileUtils.rm_rf('tmp/tests/custom_repositories')
    end

    it 'returns the repository storage path' do
      expect(project.repository_storage_path).to eq('tmp/tests/custom_repositories')
    end
  end

  it 'returns valid url to repo' do
    project = Project.new(path: 'somewhere')
    expect(project.url_to_repo).to eq(Gitlab.config.gitlab_shell.ssh_path_prefix + 'somewhere.git')
  end

  describe "#web_url" do
    let(:project) { create(:empty_project, path: "somewhere") }

    it 'returns the full web URL for this repo' do
      expect(project.web_url).to eq("#{Gitlab.config.gitlab.url}/#{project.namespace.path}/somewhere")
    end
  end

  describe "#web_url_without_protocol" do
    let(:project) { create(:empty_project, path: "somewhere") }

    it 'returns the web URL without the protocol for this repo' do
      expect(project.web_url_without_protocol).to eq("#{Gitlab.config.gitlab.url.split('://')[1]}/#{project.namespace.path}/somewhere")
    end
  end

  describe "#kerberos_url_to_repo" do
    let(:project) { create(:empty_project, path: "somewhere") }

    it 'returns valid kerberos url for this repo' do
      expect(project.kerberos_url_to_repo).to eq("#{Gitlab.config.build_gitlab_kerberos_url}/#{project.namespace.path}/somewhere.git")
    end
  end

<<<<<<< HEAD
  describe "#new_issue_address" do
=======
  xdescribe "#new_issue_address" do
>>>>>>> 671f7e85
    let(:project) { create(:empty_project, path: "somewhere") }
    let(:user) { create(:user) }

    context 'incoming email enabled' do
      before do
        stub_incoming_email_setting(enabled: true, address: "p+%{key}@gl.ab")
      end

      it 'returns the address to create a new issue' do
        token = user.authentication_token
        address = "p+#{project.namespace.path}/#{project.path}+#{token}@gl.ab"

        expect(project.new_issue_address(user)).to eq(address)
      end
    end

    context 'incoming email disabled' do
      before do
        stub_incoming_email_setting(enabled: false)
      end

      it 'returns nil' do
        expect(project.new_issue_address(user)).to be_nil
      end
    end
  end

  describe 'last_activity methods' do
    let(:project) { create(:project) }
    let(:last_event) { double(created_at: Time.now) }

    describe 'last_activity' do
      it 'alias last_activity to last_event' do
        allow(project).to receive(:last_event).and_return(last_event)
        expect(project.last_activity).to eq(last_event)
      end
    end

    describe 'last_activity_date' do
      it 'returns the creation date of the project\'s last event if present' do
        create(:event, project: project)
        expect(project.last_activity_at.to_i).to eq(last_event.created_at.to_i)
      end

      it 'returns the project\'s last update date if it has no events' do
        expect(project.last_activity_date).to eq(project.updated_at)
      end
    end
  end

  describe '#get_issue' do
    let(:project) { create(:empty_project) }
    let!(:issue)  { create(:issue, project: project) }

    context 'with default issues tracker' do
      it 'returns an issue' do
        expect(project.get_issue(issue.iid)).to eq issue
      end

      it 'returns count of open issues' do
        expect(project.open_issues_count).to eq(1)
      end

      it 'returns nil when no issue found' do
        expect(project.get_issue(999)).to be_nil
      end
    end

    context 'with external issues tracker' do
      before do
        allow(project).to receive(:default_issues_tracker?).and_return(false)
      end

      it 'returns an ExternalIssue' do
        issue = project.get_issue('FOO-1234')
        expect(issue).to be_kind_of(ExternalIssue)
        expect(issue.iid).to eq 'FOO-1234'
        expect(issue.project).to eq project
      end
    end
  end

  describe '#issue_exists?' do
    let(:project) { create(:empty_project) }

    it 'is truthy when issue exists' do
      expect(project).to receive(:get_issue).and_return(double)
      expect(project.issue_exists?(1)).to be_truthy
    end

    it 'is falsey when issue does not exist' do
      expect(project).to receive(:get_issue).and_return(nil)
      expect(project.issue_exists?(1)).to be_falsey
    end
  end

  describe '#update_merge_requests' do
    let(:project) { create(:project) }
    let(:merge_request) { create(:merge_request, source_project: project, target_project: project) }
    let(:key) { create(:key, user_id: project.owner.id) }
    let(:prev_commit_id) { merge_request.commits.last.id }
    let(:commit_id) { merge_request.commits.first.id }

    it 'closes merge request if last commit from source branch was pushed to target branch' do
      project.update_merge_requests(prev_commit_id, commit_id, "refs/heads/#{merge_request.target_branch}", key.user)
      merge_request.reload
      expect(merge_request.merged?).to be_truthy
    end

    it 'updates merge request commits with new one if pushed to source branch' do
      project.update_merge_requests(prev_commit_id, commit_id, "refs/heads/#{merge_request.source_branch}", key.user)
      merge_request.reload
      expect(merge_request.diff_head_sha).to eq(commit_id)
    end
  end

  describe '.find_with_namespace' do
    context 'with namespace' do
      before do
        @group = create :group, name: 'gitlab'
        @project = create(:project, name: 'gitlabhq', namespace: @group)
      end

      it { expect(Project.find_with_namespace('gitlab/gitlabhq')).to eq(@project) }
      it { expect(Project.find_with_namespace('GitLab/GitlabHQ')).to eq(@project) }
      it { expect(Project.find_with_namespace('gitlab-ci')).to be_nil }
    end

    context 'when multiple projects using a similar name exist' do
      let(:group) { create(:group, name: 'gitlab') }

      let!(:project1) do
        create(:empty_project, name: 'gitlab1', path: 'gitlab', namespace: group)
      end

      let!(:project2) do
        create(:empty_project, name: 'gitlab2', path: 'GITLAB', namespace: group)
      end

      it 'returns the row where the path matches literally' do
        expect(Project.find_with_namespace('gitlab/GITLAB')).to eq(project2)
      end
    end
  end

  describe '#to_param' do
    context 'with namespace' do
      before do
        @group = create :group, name: 'gitlab'
        @project = create(:project, name: 'gitlabhq', namespace: @group)
      end

      it { expect(@project.to_param).to eq('gitlabhq') }
    end

    context 'with invalid path' do
      it 'returns previous path to keep project suitable for use in URLs when persisted' do
        project = create(:empty_project, path: 'gitlab')
        project.path = 'foo&bar'

        expect(project).not_to be_valid
        expect(project.to_param).to eq 'gitlab'
      end

      it 'returns current path when new record' do
        project = build(:empty_project, path: 'gitlab')
        project.path = 'foo&bar'

        expect(project).not_to be_valid
        expect(project.to_param).to eq 'foo&bar'
      end
    end
  end

  describe '#repository' do
    let(:project) { create(:project) }

    it 'returns valid repo' do
      expect(project.repository).to be_kind_of(Repository)
    end
  end

  describe '#default_issues_tracker?' do
    let(:project) { create(:project) }
    let(:ext_project) { create(:redmine_project) }

    it "is true if used internal tracker" do
      expect(project.default_issues_tracker?).to be_truthy
    end

    it "is false if used other tracker" do
      expect(ext_project.default_issues_tracker?).to be_falsey
    end
  end

  describe '#external_issue_tracker' do
    let(:project) { create(:project) }
    let(:ext_project) { create(:redmine_project) }

    context 'on existing projects with no value for has_external_issue_tracker' do
      before(:each) do
        project.update_column(:has_external_issue_tracker, nil)
        ext_project.update_column(:has_external_issue_tracker, nil)
      end

      it 'updates the has_external_issue_tracker boolean' do
        expect do
          project.external_issue_tracker
        end.to change { project.reload.has_external_issue_tracker }.to(false)

        expect do
          ext_project.external_issue_tracker
        end.to change { ext_project.reload.has_external_issue_tracker }.to(true)
      end
    end

    it 'returns nil and does not query services when there is no external issue tracker' do
      project.build_missing_services
      project.reload

      expect(project).not_to receive(:services)

      expect(project.external_issue_tracker).to eq(nil)
    end

    it 'retrieves external_issue_tracker querying services and cache it when there is external issue tracker' do
      ext_project.reload # Factory returns a project with changed attributes
      ext_project.build_missing_services
      ext_project.reload

      expect(ext_project).to receive(:services).once.and_call_original

      2.times { expect(ext_project.external_issue_tracker).to be_a_kind_of(RedmineService) }
    end
  end

  describe '#cache_has_external_issue_tracker' do
    let(:project) { create(:project) }

    it 'stores true if there is any external_issue_tracker' do
      services = double(:service, external_issue_trackers: [RedmineService.new])
      expect(project).to receive(:services).and_return(services)

      expect do
        project.cache_has_external_issue_tracker
      end.to change { project.has_external_issue_tracker}.to(true)
    end

    it 'stores false if there is no external_issue_tracker' do
      services = double(:service, external_issue_trackers: [])
      expect(project).to receive(:services).and_return(services)

      expect do
        project.cache_has_external_issue_tracker
      end.to change { project.has_external_issue_tracker}.to(false)
    end
  end

  describe '#external_wiki' do
    let(:project) { create(:project) }

    context 'with an active external wiki' do
      before do
        create(:service, project: project, type: 'ExternalWikiService', active: true)
        project.external_wiki
      end

      it 'sets :has_external_wiki as true' do
        expect(project.has_external_wiki).to be(true)
      end

      it 'sets :has_external_wiki as false if an external wiki service is destroyed later' do
        expect(project.has_external_wiki).to be(true)

        project.services.external_wikis.first.destroy

        expect(project.has_external_wiki).to be(false)
      end
    end

    context 'with an inactive external wiki' do
      before do
        create(:service, project: project, type: 'ExternalWikiService', active: false)
      end

      it 'sets :has_external_wiki as false' do
        expect(project.has_external_wiki).to be(false)
      end
    end

    context 'with no external wiki' do
      before do
        project.external_wiki
      end

      it 'sets :has_external_wiki as false' do
        expect(project.has_external_wiki).to be(false)
      end

      it 'sets :has_external_wiki as true if an external wiki service is created later' do
        expect(project.has_external_wiki).to be(false)

        create(:service, project: project, type: 'ExternalWikiService', active: true)

        expect(project.has_external_wiki).to be(true)
      end
    end
  end

  describe '#open_branches' do
    let(:project) { create(:project) }

    before do
      project.protected_branches.create(name: 'master')
    end

    it { expect(project.open_branches.map(&:name)).to include('feature') }
    it { expect(project.open_branches.map(&:name)).not_to include('master') }

    it "includes branches matching a protected branch wildcard" do
      expect(project.open_branches.map(&:name)).to include('feature')

      create(:protected_branch, name: 'feat*', project: project)

      expect(Project.find(project.id).open_branches.map(&:name)).to include('feature')
    end
  end

  describe '#star_count' do
    it 'counts stars from multiple users' do
      user1 = create :user
      user2 = create :user
      project = create :project, :public

      expect(project.star_count).to eq(0)

      user1.toggle_star(project)
      expect(project.reload.star_count).to eq(1)

      user2.toggle_star(project)
      project.reload
      expect(project.reload.star_count).to eq(2)

      user1.toggle_star(project)
      project.reload
      expect(project.reload.star_count).to eq(1)

      user2.toggle_star(project)
      project.reload
      expect(project.reload.star_count).to eq(0)
    end

    it 'counts stars on the right project' do
      user = create :user
      project1 = create :project, :public
      project2 = create :project, :public

      expect(project1.star_count).to eq(0)
      expect(project2.star_count).to eq(0)

      user.toggle_star(project1)
      project1.reload
      project2.reload
      expect(project1.star_count).to eq(1)
      expect(project2.star_count).to eq(0)

      user.toggle_star(project1)
      project1.reload
      project2.reload
      expect(project1.star_count).to eq(0)
      expect(project2.star_count).to eq(0)

      user.toggle_star(project2)
      project1.reload
      project2.reload
      expect(project1.star_count).to eq(0)
      expect(project2.star_count).to eq(1)

      user.toggle_star(project2)
      project1.reload
      project2.reload
      expect(project1.star_count).to eq(0)
      expect(project2.star_count).to eq(0)
    end
  end

  describe '#avatar_type' do
    let(:project) { create(:project) }

    it 'is true if avatar is image' do
      project.update_attribute(:avatar, 'uploads/avatar.png')
      expect(project.avatar_type).to be_truthy
    end

    it 'is false if avatar is html page' do
      project.update_attribute(:avatar, 'uploads/avatar.html')
      expect(project.avatar_type).to eq(['only images allowed'])
    end
  end

  describe '#execute_hooks' do
    it "triggers project and group hooks" do
      group = create :group, name: 'gitlab'
      project = create(:project, name: 'gitlabhq', namespace: group)
      project_hook = create(:project_hook, push_events: true, project: project)
      group_hook = create(:group_hook, push_events: true, group: group)

      stub_request(:post, project_hook.url)
      stub_request(:post, group_hook.url)

      expect_any_instance_of(GroupHook).to receive(:async_execute).and_return(true)
      expect_any_instance_of(ProjectHook).to receive(:async_execute).and_return(true)

      project.execute_hooks({}, :push_hooks)
    end
  end

  describe '#avatar_url' do
    subject { project.avatar_url }

    let(:project) { create(:project) }

    context 'When avatar file is uploaded' do
      before do
        project.update_columns(avatar: 'uploads/avatar.png')
        allow(project.avatar).to receive(:present?) { true }
      end

      let(:avatar_path) do
        "/uploads/project/avatar/#{project.id}/uploads/avatar.png"
      end

      it { should eq "http://localhost#{avatar_path}" }
    end

    context 'When avatar file in git' do
      before do
        allow(project).to receive(:avatar_in_git) { true }
      end

      let(:avatar_path) do
        "/#{project.namespace.name}/#{project.path}/avatar"
      end

      it { should eq "http://localhost#{avatar_path}" }
    end

    context 'when git repo is empty' do
      let(:project) { create(:empty_project) }

      it { should eq nil }
    end
  end

  describe '#allowed_to_share_with_group?' do
    let(:project) { create(:project) }

    it "returns true" do
      expect(project.allowed_to_share_with_group?).to be_truthy
    end

    it "returns false" do
      project.namespace.update(share_with_group_lock: true)
      expect(project.allowed_to_share_with_group?).to be_falsey
    end
  end

  describe '#pipeline' do
    let(:project) { create :project }
    let(:pipeline) { create :ci_pipeline, project: project, ref: 'master' }

    subject { project.pipeline(pipeline.sha, 'master') }

    it { is_expected.to eq(pipeline) }

    context 'return latest' do
      let(:pipeline2) { create :ci_pipeline, project: project, ref: 'master' }

      before do
        pipeline
        pipeline2
      end

      it { is_expected.to eq(pipeline2) }
    end
  end

  describe '#builds_enabled' do
    let(:project) { create :project }

    before { project.builds_enabled = true }

    subject { project.builds_enabled }

    it { expect(project.builds_enabled?).to be_truthy }
  end

  describe '.cached_count', caching: true do
    let(:group)     { create(:group, :public) }
    let!(:project1) { create(:empty_project, :public, group: group) }
    let!(:project2) { create(:empty_project, :public, group: group) }

    it 'returns total project count' do
      expect(Project).to receive(:count).once.and_call_original

      3.times do
        expect(Project.cached_count).to eq(2)
      end
    end
  end

  describe '.trending' do
    let(:group)    { create(:group, :public) }
    let(:project1) { create(:empty_project, :public, group: group) }
    let(:project2) { create(:empty_project, :public, group: group) }

    before do
      2.times do
        create(:note_on_commit, project: project1)
      end

      create(:note_on_commit, project: project2)
    end

    describe 'without an explicit start date' do
      subject { described_class.trending.to_a }

      it 'sorts Projects by the amount of notes in descending order' do
        expect(subject).to eq([project1, project2])
      end
    end

    describe 'with an explicit start date' do
      let(:date) { 2.months.ago }

      subject { described_class.trending(date).to_a }

      before do
        2.times do
          # Little fix for special issue related to Fractional Seconds support for MySQL.
          # See: https://github.com/rails/rails/pull/14359/files
          create(:note_on_commit, project: project2, created_at: date + 1)
        end
      end

      it 'sorts Projects by the amount of notes in descending order' do
        expect(subject).to eq([project2, project1])
      end
    end
  end

  describe '.visible_to_user' do
    let!(:project) { create(:project, :private) }
    let!(:user)    { create(:user) }

    subject { described_class.visible_to_user(user) }

    describe 'when a user has access to a project' do
      before do
        project.team.add_user(user, Gitlab::Access::MASTER)
      end

      it { is_expected.to eq([project]) }
    end

    describe 'when a user does not have access to any projects' do
      it { is_expected.to eq([]) }
    end
  end

  context 'repository storage by default' do
    let(:project) { create(:empty_project) }

    subject { project.repository_storage }

    before do
      storages = { 'alternative_storage' => '/some/path' }
      allow(Gitlab.config.repositories).to receive(:storages).and_return(storages)
      stub_application_setting(repository_storage: 'alternative_storage')
      allow_any_instance_of(Project).to receive(:ensure_dir_exist).and_return(true)
    end

    it { is_expected.to eq('alternative_storage') }
  end

  context 'shared runners by default' do
    let(:project) { create(:empty_project) }

    subject { project.shared_runners_enabled }

    context 'are enabled' do
      before { stub_application_setting(shared_runners_enabled: true) }

      it { is_expected.to be_truthy }
    end

    context 'are disabled' do
      before { stub_application_setting(shared_runners_enabled: false) }

      it { is_expected.to be_falsey }
    end
  end

  describe '#any_runners' do
    let(:project) { create(:empty_project, shared_runners_enabled: shared_runners_enabled) }
    let(:specific_runner) { create(:ci_runner) }
    let(:shared_runner) { create(:ci_runner, :shared) }

    context 'for shared runners disabled' do
      let(:shared_runners_enabled) { false }

      it 'has no runners available' do
        expect(project.any_runners?).to be_falsey
      end

      it 'has a specific runner' do
        project.runners << specific_runner
        expect(project.any_runners?).to be_truthy
      end

      it 'has a shared runner, but they are prohibited to use' do
        shared_runner
        expect(project.any_runners?).to be_falsey
      end

      it 'checks the presence of specific runner' do
        project.runners << specific_runner
        expect(project.any_runners? { |runner| runner == specific_runner }).to be_truthy
      end
    end

    context 'for shared runners enabled' do
      let(:shared_runners_enabled) { true }

      it 'has a shared runner' do
        shared_runner
        expect(project.any_runners?).to be_truthy
      end

      it 'checks the presence of shared runner' do
        shared_runner
        expect(project.any_runners? { |runner| runner == shared_runner }).to be_truthy
      end
    end
  end

  describe '#visibility_level_allowed?' do
    let(:project) { create(:project, :internal) }

    context 'when checking on non-forked project' do
      it { expect(project.visibility_level_allowed?(Gitlab::VisibilityLevel::PRIVATE)).to be_truthy }
      it { expect(project.visibility_level_allowed?(Gitlab::VisibilityLevel::INTERNAL)).to be_truthy }
      it { expect(project.visibility_level_allowed?(Gitlab::VisibilityLevel::PUBLIC)).to be_truthy }
    end

    context 'when checking on forked project' do
      let(:project)        { create(:project, :internal) }
      let(:forked_project) { create(:project, forked_from_project: project) }

      it { expect(forked_project.visibility_level_allowed?(Gitlab::VisibilityLevel::PRIVATE)).to be_truthy }
      it { expect(forked_project.visibility_level_allowed?(Gitlab::VisibilityLevel::INTERNAL)).to be_truthy }
      it { expect(forked_project.visibility_level_allowed?(Gitlab::VisibilityLevel::PUBLIC)).to be_falsey }
    end
  end

  describe '#pages_deployed?' do
    let(:project) { create :empty_project }

    subject { project.pages_deployed? }

    context 'if public folder does exist' do
      before { allow(Dir).to receive(:exist?).with(project.public_pages_path).and_return(true) }

      it { is_expected.to be_truthy }
    end

    context "if public folder doesn't exist" do
      it { is_expected.to be_falsey }
    end
  end

  describe '#pages_url' do
    let(:group) { create :group, name: group_name }
    let(:project) { create :empty_project, namespace: group, name: project_name }
    let(:domain) { 'Example.com' }

    subject { project.pages_url }

    before do
      allow(Settings.pages).to receive(:host).and_return(domain)
      allow(Gitlab.config.pages).to receive(:url).and_return('http://example.com')
    end

    context 'group page' do
      let(:group_name) { 'Group' }
      let(:project_name) { 'group.example.com' }

      it { is_expected.to eq("http://group.example.com") }
    end

    context 'project page' do
      let(:group_name) { 'Group' }
      let(:project_name) { 'Project' }

      it { is_expected.to eq("http://group.example.com/project") }
    end
  end

  describe '.search' do
    let(:project) { create(:project, description: 'kitten mittens') }

    it 'returns projects with a matching name' do
      expect(described_class.search(project.name)).to eq([project])
    end

    it 'returns projects with a partially matching name' do
      expect(described_class.search(project.name[0..2])).to eq([project])
    end

    it 'returns projects with a matching name regardless of the casing' do
      expect(described_class.search(project.name.upcase)).to eq([project])
    end

    it 'returns projects with a matching description' do
      expect(described_class.search(project.description)).to eq([project])
    end

    it 'returns projects with a partially matching description' do
      expect(described_class.search('kitten')).to eq([project])
    end

    it 'returns projects with a matching description regardless of the casing' do
      expect(described_class.search('KITTEN')).to eq([project])
    end

    it 'returns projects with a matching path' do
      expect(described_class.search(project.path)).to eq([project])
    end

    it 'returns projects with a partially matching path' do
      expect(described_class.search(project.path[0..2])).to eq([project])
    end

    it 'returns projects with a matching path regardless of the casing' do
      expect(described_class.search(project.path.upcase)).to eq([project])
    end

    it 'returns projects with a matching namespace name' do
      expect(described_class.search(project.namespace.name)).to eq([project])
    end

    it 'returns projects with a partially matching namespace name' do
      expect(described_class.search(project.namespace.name[0..2])).to eq([project])
    end

    it 'returns projects with a matching namespace name regardless of the casing' do
      expect(described_class.search(project.namespace.name.upcase)).to eq([project])
    end

    it 'returns projects when eager loading namespaces' do
      relation = described_class.all.includes(:namespace)

      expect(relation.search(project.namespace.name)).to eq([project])
    end
  end

  describe '#rename_repo' do
    let(:project) { create(:project) }
    let(:gitlab_shell) { Gitlab::Shell.new }

    before do
      # Project#gitlab_shell returns a new instance of Gitlab::Shell on every
      # call. This makes testing a bit easier.
      allow(project).to receive(:gitlab_shell).and_return(gitlab_shell)

      allow(project).to receive(:previous_changes).and_return('path' => ['foo'])
    end

    it 'renames a repository' do
      ns = project.namespace_dir

      expect(gitlab_shell).to receive(:mv_repository).
        ordered.
        with(project.repository_storage_path, "#{ns}/foo", "#{ns}/#{project.path}").
        and_return(true)

      expect(gitlab_shell).to receive(:mv_repository).
        ordered.
        with(project.repository_storage_path, "#{ns}/foo.wiki", "#{ns}/#{project.path}.wiki").
        and_return(true)

      expect_any_instance_of(SystemHooksService).
        to receive(:execute_hooks_for).
        with(project, :rename)

      expect_any_instance_of(Gitlab::UploadsTransfer).
        to receive(:rename_project).
        with('foo', project.path, ns)

      expect(project).to receive(:expire_caches_before_rename)

      project.rename_repo
    end

    context 'container registry with tags' do
      before do
        stub_container_registry_config(enabled: true)
        stub_container_registry_tags('tag')
      end

      subject { project.rename_repo }

      it { expect{subject}.to raise_error(Exception) }
    end
  end

  describe '#expire_caches_before_rename' do
    let(:project) { create(:project) }
    let(:repo)    { double(:repo, exists?: true) }
    let(:wiki)    { double(:wiki, exists?: true) }

    it 'expires the caches of the repository and wiki' do
      allow(Repository).to receive(:new).
        with('foo', project).
        and_return(repo)

      allow(Repository).to receive(:new).
        with('foo.wiki', project).
        and_return(wiki)

      expect(repo).to receive(:before_delete)
      expect(wiki).to receive(:before_delete)

      project.expire_caches_before_rename('foo')
    end
  end

  describe '.search_by_title' do
    let(:project) { create(:project, name: 'kittens') }

    it 'returns projects with a matching name' do
      expect(described_class.search_by_title(project.name)).to eq([project])
    end

    it 'returns projects with a partially matching name' do
      expect(described_class.search_by_title('kitten')).to eq([project])
    end

    it 'returns projects with a matching name regardless of the casing' do
      expect(described_class.search_by_title('KITTENS')).to eq([project])
    end
  end

  context 'when checking projects from groups' do
    let(:private_group)    { create(:group, visibility_level: 0)  }
    let(:internal_group)   { create(:group, visibility_level: 10) }

    let(:private_project)  { create :project, :private, group: private_group }
    let(:internal_project) { create :project, :internal, group: internal_group }

    context 'when group is private project can not be internal' do
      it { expect(private_project.visibility_level_allowed?(Gitlab::VisibilityLevel::INTERNAL)).to be_falsey }
    end

    context 'when group is internal project can not be public' do
      it { expect(internal_project.visibility_level_allowed?(Gitlab::VisibilityLevel::PUBLIC)).to be_falsey }
    end
  end

  describe '#create_repository' do
    let(:project) { create(:project) }
    let(:shell) { Gitlab::Shell.new }

    before do
      allow(project).to receive(:gitlab_shell).and_return(shell)
    end

    context 'using a regular repository' do
      it 'creates the repository' do
        expect(shell).to receive(:add_repository).
          with(project.repository_storage_path, project.path_with_namespace).
          and_return(true)

        expect(project.repository).to receive(:after_create)

        expect(project.create_repository).to eq(true)
      end

      it 'adds an error if the repository could not be created' do
        expect(shell).to receive(:add_repository).
          with(project.repository_storage_path, project.path_with_namespace).
          and_return(false)

        expect(project.repository).not_to receive(:after_create)

        expect(project.create_repository).to eq(false)
        expect(project.errors).not_to be_empty
      end
    end

    context 'using a forked repository' do
      it 'does nothing' do
        expect(project).to receive(:forked?).and_return(true)
        expect(shell).not_to receive(:add_repository)

        project.create_repository
      end
    end
  end

  describe 'handling import URL' do
    context 'when project is a mirror' do
      it 'returns the full URL' do
        project = create(:project, :mirror, import_url: 'http://user:pass@test.com')

        project.import_finish

        expect(project.reload.import_url).to eq('http://user:pass@test.com')
      end
    end

    context 'when project is not a mirror' do
      it 'returns the sanitized URL' do
        project = create(:project, import_status: 'started', import_url: 'http://user:pass@test.com')

        project.import_finish

        expect(project.reload.import_url).to eq('http://test.com')
      end
    end
  end

  describe '#protected_branch?' do
    context 'existing project' do
      let(:project) { create(:project) }

      it 'returns true when the branch matches a protected branch via direct match' do
        create(:protected_branch, project: project, name: "foo")

        expect(project.protected_branch?('foo')).to eq(true)
      end

      it 'returns true when the branch matches a protected branch via wildcard match' do
        create(:protected_branch, project: project, name: "production/*")

        expect(project.protected_branch?('production/some-branch')).to eq(true)
      end

      it 'returns false when the branch does not match a protected branch via direct match' do
        expect(project.protected_branch?('foo')).to eq(false)
      end

      it 'returns false when the branch does not match a protected branch via wildcard match' do
        create(:protected_branch, project: project, name: "production/*")

        expect(project.protected_branch?('staging/some-branch')).to eq(false)
      end
    end

    context "new project" do
      let(:project) { create(:empty_project) }

      it 'returns false when default_protected_branch is unprotected' do
        stub_application_setting(default_branch_protection: Gitlab::Access::PROTECTION_NONE)

        expect(project.protected_branch?('master')).to be false
      end

      it 'returns false when default_protected_branch lets developers push' do
        stub_application_setting(default_branch_protection: Gitlab::Access::PROTECTION_DEV_CAN_PUSH)

        expect(project.protected_branch?('master')).to be false
      end

      it 'returns true when default_branch_protection does not let developers push but let developer merge branches' do
        stub_application_setting(default_branch_protection: Gitlab::Access::PROTECTION_DEV_CAN_MERGE)

        expect(project.protected_branch?('master')).to be true
      end

      it 'returns true when default_branch_protection is in full protection' do
        stub_application_setting(default_branch_protection: Gitlab::Access::PROTECTION_FULL)

        expect(project.protected_branch?('master')).to be true
      end
    end
  end

  describe '#user_can_push_to_empty_repo?' do
    let(:project) { create(:empty_project) }
    let(:user)    { create(:user) }

    it 'returns false when default_branch_protection is in full protection and user is developer' do
      project.team << [user, :developer]
      stub_application_setting(default_branch_protection: Gitlab::Access::PROTECTION_FULL)

      expect(project.user_can_push_to_empty_repo?(user)).to be_falsey
    end

    it 'returns false when default_branch_protection only lets devs merge and user is dev' do
      project.team << [user, :developer]
      stub_application_setting(default_branch_protection: Gitlab::Access::PROTECTION_DEV_CAN_MERGE)

      expect(project.user_can_push_to_empty_repo?(user)).to be_falsey
    end

    it 'returns true when default_branch_protection lets devs push and user is developer' do
      project.team << [user, :developer]
      stub_application_setting(default_branch_protection: Gitlab::Access::PROTECTION_DEV_CAN_PUSH)

      expect(project.user_can_push_to_empty_repo?(user)).to be_truthy
    end

    it 'returns true when default_branch_protection is unprotected and user is developer' do
      project.team << [user, :developer]
      stub_application_setting(default_branch_protection: Gitlab::Access::PROTECTION_NONE)

      expect(project.user_can_push_to_empty_repo?(user)).to be_truthy
    end

    it 'returns true when user is master' do
      project.team << [user, :master]

      expect(project.user_can_push_to_empty_repo?(user)).to be_truthy
    end
  end

  describe '#container_registry_path_with_namespace' do
    let(:project) { create(:empty_project, path: 'PROJECT') }

    subject { project.container_registry_path_with_namespace }

    it { is_expected.not_to eq(project.path_with_namespace) }
    it { is_expected.to eq(project.path_with_namespace.downcase) }
  end

  describe '#container_registry_repository' do
    let(:project) { create(:empty_project) }

    before { stub_container_registry_config(enabled: true) }

    subject { project.container_registry_repository }

    it { is_expected.not_to be_nil }
  end

  describe '#container_registry_repository_url' do
    let(:project) { create(:empty_project) }

    subject { project.container_registry_repository_url }

    before { stub_container_registry_config(**registry_settings) }

    context 'for enabled registry' do
      let(:registry_settings) do
        {
          enabled: true,
          host_port: 'example.com',
        }
      end

      it { is_expected.not_to be_nil }
    end

    context 'for disabled registry' do
      let(:registry_settings) do
        {
          enabled: false
        }
      end

      it { is_expected.to be_nil }
    end
  end

  describe '#has_container_registry_tags?' do
    let(:project) { create(:empty_project) }

    subject { project.has_container_registry_tags? }

    context 'for enabled registry' do
      before { stub_container_registry_config(enabled: true) }

      context 'with tags' do
        before { stub_container_registry_tags('test', 'test2') }

        it { is_expected.to be_truthy }
      end

      context 'when no tags' do
        before { stub_container_registry_tags }

        it { is_expected.to be_falsey }
      end
    end

    context 'for disabled registry' do
      before { stub_container_registry_config(enabled: false) }

      it { is_expected.to be_falsey }
    end
  end

  describe 'Project import job' do
    let(:project) { create(:empty_project) }
    let(:mirror) { false }

    before do
      allow_any_instance_of(Gitlab::Shell).to receive(:import_repository).with(project.repository_storage_path, project.path_with_namespace, project.import_url).and_return(true)
      allow(project).to receive(:repository_exists?).and_return(true)
    end

    it 'imports a project' do
      expect_any_instance_of(RepositoryImportWorker).to receive(:perform).and_call_original

      project.import_start
      project.add_import_job

      expect(project.reload.import_status).to eq('finished')
    end

    it 'imports a mirrored project' do
      allow_any_instance_of(RepositoryUpdateMirrorWorker).to receive(:perform)
      expect_any_instance_of(RepositoryImportWorker).to receive(:perform).and_call_original

      project.import_start

      project.mirror = true

      project.add_import_job

      expect(project.reload.import_status).to eq('finished')
    end
  end

  describe '#latest_successful_builds_for' do
    def create_pipeline(status = 'success')
      create(:ci_pipeline, project: project,
                           sha: project.commit.sha,
                           ref: project.default_branch,
                           status: status)
    end

    def create_build(new_pipeline = pipeline, name = 'test')
      create(:ci_build, :success, :artifacts,
             pipeline: new_pipeline,
             status: new_pipeline.status,
             name: name)
    end

    let(:project) { create(:project) }
    let(:pipeline) { create_pipeline }

    context 'with many builds' do
      it 'gives the latest builds from latest pipeline' do
        pipeline1 = create_pipeline
        pipeline2 = create_pipeline
        build1_p2 = create_build(pipeline2, 'test')
        create_build(pipeline1, 'test')
        create_build(pipeline1, 'test2')
        build2_p2 = create_build(pipeline2, 'test2')

        latest_builds = project.latest_successful_builds_for

        expect(latest_builds).to contain_exactly(build2_p2, build1_p2)
      end
    end

    context 'with succeeded pipeline' do
      let!(:build) { create_build }

      context 'standalone pipeline' do
        it 'returns builds for ref for default_branch' do
          builds = project.latest_successful_builds_for

          expect(builds).to contain_exactly(build)
        end

        it 'returns empty relation if the build cannot be found' do
          builds = project.latest_successful_builds_for('TAIL')

          expect(builds).to be_kind_of(ActiveRecord::Relation)
          expect(builds).to be_empty
        end
      end

      context 'with some pending pipeline' do
        before do
          create_build(create_pipeline('pending'))
        end

        it 'gives the latest build from latest pipeline' do
          latest_build = project.latest_successful_builds_for

          expect(latest_build).to contain_exactly(build)
        end
      end
    end

    context 'with pending pipeline' do
      before do
        pipeline.update(status: 'pending')
        create_build(pipeline)
      end

      it 'returns empty relation' do
        builds = project.latest_successful_builds_for

        expect(builds).to be_kind_of(ActiveRecord::Relation)
        expect(builds).to be_empty
      end
    end
  end

  describe '#add_import_job' do
    context 'forked' do
      let(:forked_project_link) { create(:forked_project_link) }
      let(:forked_from_project) { forked_project_link.forked_from_project }
      let(:project) { forked_project_link.forked_to_project }

      it 'schedules a RepositoryForkWorker job' do
        expect(RepositoryForkWorker).to receive(:perform_async).
          with(project.id, forked_from_project.repository_storage_path,
              forked_from_project.path_with_namespace, project.namespace.path)

        project.add_import_job
      end
    end

    context 'not forked' do
      let(:project) { create(:project) }

      it 'schedules a RepositoryImportWorker job' do
        expect(RepositoryImportWorker).to receive(:perform_async).with(project.id)

        project.add_import_job
      end
    end
  end

  describe '.where_paths_in' do
    context 'without any paths' do
      it 'returns an empty relation' do
        expect(Project.where_paths_in([])).to eq([])
      end
    end

    context 'without any valid paths' do
      it 'returns an empty relation' do
        expect(Project.where_paths_in(%w[foo])).to eq([])
      end
    end

    context 'with valid paths' do
      let!(:project1) { create(:project) }
      let!(:project2) { create(:project) }

      it 'returns the projects matching the paths' do
        projects = Project.where_paths_in([project1.path_with_namespace,
                                           project2.path_with_namespace])

        expect(projects).to contain_exactly(project1, project2)
      end

      it 'returns projects regardless of the casing of paths' do
        projects = Project.where_paths_in([project1.path_with_namespace.upcase,
                                           project2.path_with_namespace.upcase])

        expect(projects).to contain_exactly(project1, project2)
      end
    end
  end

  describe '#find_path_lock' do
    let(:project) { create :empty_project }
    let(:path_lock) { create :path_lock, project: project }
    let(:path) { path_lock.path }

    it 'returns path_lock' do
      expect(project.find_path_lock(path)).to eq(path_lock)
    end

    it 'returns nil' do
      expect(project.find_path_lock('app/controllers')).to be_falsey
    end
  end

  describe 'authorized_for_user' do
    let(:group) { create(:group) }
    let(:developer) { create(:user) }
    let(:master) { create(:user) }
    let(:personal_project) { create(:project, namespace: developer.namespace) }
    let(:group_project) { create(:project, namespace: group) }
    let(:members_project) { create(:project) }
    let(:shared_project) { create(:project) }

    before do
      group.add_master(master)
      group.add_developer(developer)

      members_project.team << [developer, :developer]
      members_project.team << [master, :master]

      create(:project_group_link, project: shared_project, group: group)
    end

    it 'returns false for no user' do
      expect(personal_project.authorized_for_user?(nil)).to be(false)
    end

    it 'returns true for personal projects of the user' do
      expect(personal_project.authorized_for_user?(developer)).to be(true)
    end

    it 'returns true for projects of groups the user is a member of' do
      expect(group_project.authorized_for_user?(developer)).to be(true)
    end

    it 'returns true for projects for which the user is a member of' do
      expect(members_project.authorized_for_user?(developer)).to be(true)
    end

    it 'returns true for projects shared on a group the user is a member of' do
      expect(shared_project.authorized_for_user?(developer)).to be(true)
    end

    it 'checks for the correct minimum level access' do
      expect(group_project.authorized_for_user?(developer, Gitlab::Access::MASTER)).to be(false)
      expect(group_project.authorized_for_user?(master, Gitlab::Access::MASTER)).to be(true)
      expect(members_project.authorized_for_user?(developer, Gitlab::Access::MASTER)).to be(false)
      expect(members_project.authorized_for_user?(master, Gitlab::Access::MASTER)).to be(true)
      expect(shared_project.authorized_for_user?(developer, Gitlab::Access::MASTER)).to be(false)
      expect(shared_project.authorized_for_user?(master, Gitlab::Access::MASTER)).to be(true)
    end
  end

  describe '#change_repository_storage' do
    let(:project) { create(:project, repository_storage: 'a') }
    let(:read_only_project) { create(:project, repository_storage: 'a', repository_read_only: true) }

    before do
      FileUtils.mkdir('tmp/tests/storage_a')
      FileUtils.mkdir('tmp/tests/storage_b')

      storages = { 'a' => 'tmp/tests/storage_a', 'b' => 'tmp/tests/storage_b' }
      allow(Gitlab.config.repositories).to receive(:storages).and_return(storages)
    end

    after do
      FileUtils.rm_rf('tmp/tests/storage_a')
      FileUtils.rm_rf('tmp/tests/storage_b')
    end

    it 'schedule the transfer of the repository to the new storage and locks the project' do
      expect(ProjectUpdateRepositoryStorageWorker).to receive(:perform_async).with(project.id, 'b')

      project.change_repository_storage('b')
      project.save

      expect(project).to be_repository_read_only
    end

    it "doesn't schedule the transfer if the repository is already read-only" do
      expect(ProjectUpdateRepositoryStorageWorker).not_to receive(:perform_async)

      read_only_project.change_repository_storage('b')
      read_only_project.save
    end

    it "doesn't lock or schedule the transfer if the storage hasn't changed" do
      expect(ProjectUpdateRepositoryStorageWorker).not_to receive(:perform_async)

      project.change_repository_storage('a')
      project.save

      expect(project).not_to be_repository_read_only
    end

    it 'throws an error if an invalid repository storage is provided' do
      expect { project.change_repository_storage('c') }.to raise_error
    end
  end
end<|MERGE_RESOLUTION|>--- conflicted
+++ resolved
@@ -257,11 +257,7 @@
     end
   end
 
-<<<<<<< HEAD
-  describe "#new_issue_address" do
-=======
   xdescribe "#new_issue_address" do
->>>>>>> 671f7e85
     let(:project) { create(:empty_project, path: "somewhere") }
     let(:user) { create(:user) }
 
