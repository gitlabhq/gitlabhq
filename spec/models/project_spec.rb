--- conflicted
+++ resolved
@@ -420,7 +420,6 @@
     end
   end
 
-<<<<<<< HEAD
   describe :allowed_to_share_with_group? do
     let(:project) { create(:project) }
 
@@ -431,7 +430,9 @@
     it "returns false" do
       project.namespace.update(share_with_group_lock: true)
       expect(project.allowed_to_share_with_group?).to be_falsey
-=======
+    end
+  end
+
   describe :ci_commit do
     let(:project) { create :project }
     let(:commit) { create :ci_commit, gl_project: project }
@@ -488,7 +489,6 @@
       it 'sorts Projects by the amount of notes in descending order' do
         expect(subject).to eq([project2, project1])
       end
->>>>>>> c0a6836b
     end
   end
 end