--- conflicted
+++ resolved
@@ -1271,7 +1271,6 @@
     end
   end
 
-<<<<<<< HEAD
   describe 'Project import job' do
 
     let(:project) { create(:empty_project) }
@@ -1302,7 +1301,9 @@
       project.add_import_job
 
       expect(project.reload.import_status).to eq('finished')
-=======
+    end
+  end
+
   describe '#latest_successful_builds_for' do
     def create_pipeline(status = 'success')
       create(:ci_pipeline, project: project,
@@ -1379,7 +1380,6 @@
         expect(builds).to be_kind_of(ActiveRecord::Relation)
         expect(builds).to be_empty
       end
->>>>>>> 2af769c3
     end
   end
 
@@ -1416,7 +1416,6 @@
     end
   end
 
-<<<<<<< HEAD
   describe '#find_path_lock' do
     let(:project) { create :empty_project }
     let(:path_lock) { create :path_lock, project: project }
@@ -1429,8 +1428,8 @@
     it 'returns nil' do
       expect(project.find_path_lock('app/controllers')).to be_falsey
     end
-
-=======
+  end
+
   describe 'authorized_for_user' do
     let(:group) { create(:group) }
     let(:developer) { create(:user) }
@@ -1478,6 +1477,5 @@
       expect(shared_project.authorized_for_user?(developer, Gitlab::Access::MASTER)).to be(false)
       expect(shared_project.authorized_for_user?(master, Gitlab::Access::MASTER)).to be(true)
     end
->>>>>>> 2af769c3
   end
 end