--- conflicted
+++ resolved
@@ -375,15 +375,6 @@
     end
   end
 
-<<<<<<< HEAD
-  describe "#web_url_without_protocol" do
-    let(:project) { create(:empty_project, path: "somewhere") }
-
-    it 'returns the web URL without the protocol for this repo' do
-      expect(project.web_url_without_protocol).to eq("#{Gitlab.config.gitlab.url.split('://')[1]}/#{project.namespace.path}/somewhere")
-    end
-  end
-
   describe "#kerberos_url_to_repo" do
     let(:project) { create(:empty_project, path: "somewhere") }
 
@@ -392,8 +383,6 @@
     end
   end
 
-=======
->>>>>>> 0bfd3609
   describe "#new_issue_address" do
     let(:project) { create(:empty_project, path: "somewhere") }
     let(:user) { create(:user) }
