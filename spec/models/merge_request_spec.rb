require 'spec_helper'

describe MergeRequest, models: true do
  include RepoHelpers

  subject { create(:merge_request) }

  describe 'associations' do
    it { is_expected.to belong_to(:target_project).class_name('Project') }
    it { is_expected.to belong_to(:source_project).class_name('Project') }
    it { is_expected.to belong_to(:merge_user).class_name("User") }
    it { is_expected.to belong_to(:assignee) }
    it { is_expected.to have_many(:merge_request_diffs).dependent(:destroy) }
  end

  describe 'modules' do
    subject { described_class }

    it { is_expected.to include_module(InternalId) }
    it { is_expected.to include_module(Issuable) }
    it { is_expected.to include_module(Referable) }
    it { is_expected.to include_module(Sortable) }
    it { is_expected.to include_module(Taskable) }
  end

  describe "act_as_paranoid" do
    it { is_expected.to have_db_column(:deleted_at) }
    it { is_expected.to have_db_index(:deleted_at) }
  end

  describe 'validation' do
    it { is_expected.to validate_presence_of(:target_branch) }
    it { is_expected.to validate_presence_of(:source_branch) }

    context "Validation of merge user with Merge When Pipeline Succeeds" do
      it "allows user to be nil when the feature is disabled" do
        expect(subject).to be_valid
      end

      it "is invalid without merge user" do
        subject.merge_when_pipeline_succeeds = true
        expect(subject).not_to be_valid
      end

      it "is valid with merge user" do
        subject.merge_when_pipeline_succeeds = true
        subject.merge_user = build(:user)

        expect(subject).to be_valid
      end
    end
  end

  describe 'respond to' do
    it { is_expected.to respond_to(:unchecked?) }
    it { is_expected.to respond_to(:can_be_merged?) }
    it { is_expected.to respond_to(:cannot_be_merged?) }
    it { is_expected.to respond_to(:merge_params) }
    it { is_expected.to respond_to(:merge_when_pipeline_succeeds) }
  end

  describe '.in_projects' do
    it 'returns the merge requests for a set of projects' do
      expect(described_class.in_projects(Project.all)).to eq([subject])
    end
  end

  describe '#target_branch_sha' do
    let(:project) { create(:project, :repository) }

    subject { create(:merge_request, source_project: project, target_project: project) }

    context 'when the target branch does not exist' do
      before do
        project.repository.raw_repository.delete_branch(subject.target_branch)
      end

      it 'returns nil' do
        expect(subject.target_branch_sha).to be_nil
      end
    end

    it 'returns memoized value' do
      subject.target_branch_sha = '8ffb3c15a5475e59ae909384297fede4badcb4c7'

      expect(subject.target_branch_sha).to eq '8ffb3c15a5475e59ae909384297fede4badcb4c7'
    end
  end

  describe '#card_attributes' do
    it 'includes the author name' do
      allow(subject).to receive(:author).and_return(double(name: 'Robert'))
      allow(subject).to receive(:assignee).and_return(nil)

      expect(subject.card_attributes).
        to eq({ 'Author' => 'Robert', 'Assignee' => nil })
    end

    it 'includes the assignee name' do
      allow(subject).to receive(:author).and_return(double(name: 'Robert'))
      allow(subject).to receive(:assignee).and_return(double(name: 'Douwe'))

      expect(subject.card_attributes).
        to eq({ 'Author' => 'Robert', 'Assignee' => 'Douwe' })
    end
  end

  describe '#assignee_or_author?' do
    let(:user) { create(:user) }

    it 'returns true for a user that is assigned to a merge request' do
      subject.assignee = user

      expect(subject.assignee_or_author?(user)).to eq(true)
    end

    it 'returns true for a user that is the author of a merge request' do
      subject.author = user

      expect(subject.assignee_or_author?(user)).to eq(true)
    end

    it 'returns false for a user that is not the assignee or author' do
      expect(subject.assignee_or_author?(user)).to eq(false)
    end
  end

  describe '#cache_merge_request_closes_issues!' do
    before do
      subject.project.team << [subject.author, :developer]
      subject.target_branch = subject.project.default_branch
    end

    it 'caches closed issues' do
      issue  = create :issue, project: subject.project
      commit = double('commit1', safe_message: "Fixes #{issue.to_reference}")
      allow(subject).to receive(:commits).and_return([commit])

      expect { subject.cache_merge_request_closes_issues!(subject.author) }.to change(subject.merge_requests_closing_issues, :count).by(1)
    end

    it 'does not cache issues from external trackers' do
      subject.project.update_attribute(:has_external_issue_tracker, true)
      issue  = ExternalIssue.new('JIRA-123', subject.project)
      commit = double('commit1', safe_message: "Fixes #{issue.to_reference}")
      allow(subject).to receive(:commits).and_return([commit])

      expect { subject.cache_merge_request_closes_issues!(subject.author) }.not_to change(subject.merge_requests_closing_issues, :count)
    end
  end

  describe '#source_branch_sha' do
    let(:last_branch_commit) { subject.source_project.repository.commit(subject.source_branch) }

    context 'with diffs' do
      subject { create(:merge_request, :with_diffs) }
      it 'returns the sha of the source branch last commit' do
        expect(subject.source_branch_sha).to eq(last_branch_commit.sha)
      end
    end

    context 'without diffs' do
      subject { create(:merge_request, :without_diffs) }
      it 'returns the sha of the source branch last commit' do
        expect(subject.source_branch_sha).to eq(last_branch_commit.sha)
      end
    end

    context 'when the merge request is being created' do
      subject { build(:merge_request, source_branch: nil, compare_commits: []) }
      it 'returns nil' do
        expect(subject.source_branch_sha).to be_nil
      end
    end

    it 'returns memoized value' do
      subject.source_branch_sha = '2e5d3239642f9161dcbbc4b70a211a68e5e45e2b'

      expect(subject.source_branch_sha).to eq '2e5d3239642f9161dcbbc4b70a211a68e5e45e2b'
    end
  end

  describe '#to_reference' do
    let(:project) { build(:empty_project, name: 'sample-project') }
    let(:merge_request) { build(:merge_request, target_project: project, iid: 1) }

    it 'returns a String reference to the object' do
      expect(merge_request.to_reference).to eq "!1"
    end

    it 'supports a cross-project reference' do
      another_project = build(:empty_project, name: 'another-project', namespace: project.namespace)
      expect(merge_request.to_reference(another_project)).to eq "sample-project!1"
    end

    it 'returns a String reference with the full path' do
      expect(merge_request.to_reference(full: true)).to eq(project.path_with_namespace + '!1')
    end
  end

  describe '#raw_diffs' do
    let(:merge_request) { build(:merge_request) }
    let(:options) { { paths: ['a/b', 'b/a', 'c/*'] } }

    context 'when there are MR diffs' do
      it 'delegates to the MR diffs' do
        merge_request.merge_request_diff = MergeRequestDiff.new

        expect(merge_request.merge_request_diff).to receive(:raw_diffs).with(options)

        merge_request.raw_diffs(options)
      end
    end

    context 'when there are no MR diffs' do
      it 'delegates to the compare object' do
        merge_request.compare = double(:compare)

        expect(merge_request.compare).to receive(:raw_diffs).with(options)

        merge_request.raw_diffs(options)
      end
    end
  end

  describe '#diffs' do
    let(:merge_request) { build(:merge_request) }
    let(:options) { { paths: ['a/b', 'b/a', 'c/*'] } }

    context 'when there are MR diffs' do
      it 'delegates to the MR diffs' do
        merge_request.save

        expect(merge_request.merge_request_diff).to receive(:raw_diffs).with(hash_including(options))

        merge_request.diffs(options)
      end
    end

    context 'when there are no MR diffs' do
      it 'delegates to the compare object, setting no_collapse: true' do
        merge_request.compare = double(:compare)

        expect(merge_request.compare).to receive(:diffs).with(options.merge(no_collapse: true))

        merge_request.diffs(options)
      end
    end
  end

  describe '#diff_size' do
    let(:merge_request) do
      build(:merge_request, source_branch: 'expand-collapse-files', target_branch: 'master')
    end

    context 'when there are MR diffs' do
      it 'returns the correct count' do
        merge_request.save

        expect(merge_request.diff_size).to eq('105')
      end

      it 'returns the correct overflow count' do
        allow(Commit).to receive(:max_diff_options).and_return(max_files: 2)
        merge_request.save

        expect(merge_request.diff_size).to eq('2+')
      end

      it 'does not perform highlighting' do
        merge_request.save

        expect(Gitlab::Diff::Highlight).not_to receive(:new)

        merge_request.diff_size
      end
    end

    context 'when there are no MR diffs' do
      def set_compare(merge_request)
        merge_request.compare = CompareService.new(
          merge_request.source_project,
          merge_request.source_branch
        ).execute(
          merge_request.target_project,
          merge_request.target_branch
        )
      end

      it 'returns the correct count' do
        set_compare(merge_request)

        expect(merge_request.diff_size).to eq('105')
      end

      it 'returns the correct overflow count' do
        allow(Commit).to receive(:max_diff_options).and_return(max_files: 2)
        set_compare(merge_request)

        expect(merge_request.diff_size).to eq('2+')
      end

      it 'does not perform highlighting' do
        set_compare(merge_request)

        expect(Gitlab::Diff::Highlight).not_to receive(:new)

        merge_request.diff_size
      end
    end
  end

  describe "#related_notes" do
    let!(:merge_request) { create(:merge_request) }

    before do
      allow(merge_request).to receive(:commits) { [merge_request.source_project.repository.commit] }
      create(:note_on_commit, commit_id: merge_request.commits.first.id,
                              project: merge_request.project)
      create(:note, noteable: merge_request, project: merge_request.project)
    end

    it "includes notes for commits" do
      expect(merge_request.commits).not_to be_empty
      expect(merge_request.related_notes.count).to eq(2)
    end

    it "includes notes for commits from target project as well" do
      create(:note_on_commit, commit_id: merge_request.commits.first.id,
                              project: merge_request.target_project)

      expect(merge_request.commits).not_to be_empty
      expect(merge_request.related_notes.count).to eq(3)
    end
  end

  describe '#for_fork?' do
    it 'returns true if the merge request is for a fork' do
      subject.source_project = build_stubbed(:empty_project, namespace: create(:group))
      subject.target_project = build_stubbed(:empty_project, namespace: create(:group))

      expect(subject.for_fork?).to be_truthy
    end

    it 'returns false if is not for a fork' do
      expect(subject.for_fork?).to be_falsey
    end
  end

  describe '#closes_issues' do
    let(:issue0) { create :issue, project: subject.project }
    let(:issue1) { create :issue, project: subject.project }

    let(:commit0) { double('commit0', safe_message: "Fixes #{issue0.to_reference}") }
    let(:commit1) { double('commit1', safe_message: "Fixes #{issue0.to_reference}") }
    let(:commit2) { double('commit2', safe_message: "Fixes #{issue1.to_reference}") }

    before do
      subject.project.team << [subject.author, :developer]
      allow(subject).to receive(:commits).and_return([commit0, commit1, commit2])
    end

    it 'accesses the set of issues that will be closed on acceptance' do
      allow(subject.project).to receive(:default_branch).
        and_return(subject.target_branch)

      closed = subject.closes_issues

      expect(closed).to include(issue0, issue1)
    end

    it 'only lists issues as to be closed if it targets the default branch' do
      allow(subject.project).to receive(:default_branch).and_return('master')
      subject.target_branch = 'something-else'

      expect(subject.closes_issues).to be_empty
    end
  end

  describe '#issues_mentioned_but_not_closing' do
    let(:closing_issue) { create :issue, project: subject.project }
    let(:mentioned_issue) { create :issue, project: subject.project }

    let(:commit) { double('commit', safe_message: "Fixes #{closing_issue.to_reference}") }

    it 'detects issues mentioned in description but not closed' do
      subject.project.team << [subject.author, :developer]
      subject.description = "Is related to #{mentioned_issue.to_reference} and #{closing_issue.to_reference}"

      allow(subject).to receive(:commits).and_return([commit])
      allow(subject.project).to receive(:default_branch).
        and_return(subject.target_branch)

      expect(subject.issues_mentioned_but_not_closing(subject.author)).to match_array([mentioned_issue])
    end

    context 'when the project has an external issue tracker' do
      before do
        subject.project.team << [subject.author, :developer]
        commit = double(:commit, safe_message: 'Fixes TEST-3')

        create(:jira_service, project: subject.project)

        allow(subject).to receive(:commits).and_return([commit])
        allow(subject).to receive(:description).and_return('Is related to TEST-2 and TEST-3')
        allow(subject.project).to receive(:default_branch).and_return(subject.target_branch)
      end

      it 'detects issues mentioned in description but not closed' do
        expect(subject.issues_mentioned_but_not_closing(subject.author).map(&:to_s)).to match_array(['TEST-2'])
      end
    end
  end

  describe "#work_in_progress?" do
    ['WIP ', 'WIP:', 'WIP: ', '[WIP]', '[WIP] ', ' [WIP] WIP [WIP] WIP: WIP '].each do |wip_prefix|
      it "detects the '#{wip_prefix}' prefix" do
        subject.title = "#{wip_prefix}#{subject.title}"
        expect(subject.work_in_progress?).to eq true
      end
    end

    it "doesn't detect WIP for words starting with WIP" do
      subject.title = "Wipwap #{subject.title}"
      expect(subject.work_in_progress?).to eq false
    end

    it "doesn't detect WIP for words containing with WIP" do
      subject.title = "WupWipwap #{subject.title}"
      expect(subject.work_in_progress?).to eq false
    end

    it "doesn't detect WIP by default" do
      expect(subject.work_in_progress?).to eq false
    end
  end

  describe "#wipless_title" do
    ['WIP ', 'WIP:', 'WIP: ', '[WIP]', '[WIP] ', ' [WIP] WIP [WIP] WIP: WIP '].each do |wip_prefix|
      it "removes the '#{wip_prefix}' prefix" do
        wipless_title = subject.title
        subject.title = "#{wip_prefix}#{subject.title}"

        expect(subject.wipless_title).to eq wipless_title
      end

      it "is satisfies the #work_in_progress? method" do
        subject.title = "#{wip_prefix}#{subject.title}"
        subject.title = subject.wipless_title

        expect(subject.work_in_progress?).to eq false
      end
    end
  end

  describe "#wip_title" do
    it "adds the WIP: prefix to the title" do
      wip_title = "WIP: #{subject.title}"

      expect(subject.wip_title).to eq wip_title
    end

    it "does not add the WIP: prefix multiple times" do
      wip_title = "WIP: #{subject.title}"
      subject.title = subject.wip_title
      subject.title = subject.wip_title

      expect(subject.wip_title).to eq wip_title
    end

    it "is satisfies the #work_in_progress? method" do
      subject.title = subject.wip_title

      expect(subject.work_in_progress?).to eq true
    end
  end

  describe '#can_remove_source_branch?' do
    let(:user) { create(:user) }
    let(:user2) { create(:user) }

    before do
      subject.source_project.team << [user, :master]

      subject.source_branch = "feature"
      subject.target_branch = "master"
      subject.save!
    end

    it "can't be removed when its a protected branch" do
      allow(ProtectedBranch).to receive(:protected?).and_return(true)
      expect(subject.can_remove_source_branch?(user)).to be_falsey
    end

    it "can't remove a root ref" do
      subject.source_branch = "master"
      subject.target_branch = "feature"

      expect(subject.can_remove_source_branch?(user)).to be_falsey
    end

    it "is unable to remove the source branch for a project the user cannot push to" do
      expect(subject.can_remove_source_branch?(user2)).to be_falsey
    end

    it "can be removed if the last commit is the head of the source branch" do
      allow(subject).to receive(:source_branch_head).and_return(subject.diff_head_commit)

      expect(subject.can_remove_source_branch?(user)).to be_truthy
    end

    it "cannot be removed if the last commit is not also the head of the source branch" do
      subject.source_branch = "lfs"

      expect(subject.can_remove_source_branch?(user)).to be_falsey
    end
  end

  describe '#merge_commit_message' do
    it 'includes merge information as the title' do
      request = build(:merge_request, source_branch: 'source', target_branch: 'target')

      expect(request.merge_commit_message)
        .to match("Merge branch 'source' into 'target'\n\n")
    end

    it 'includes its title in the body' do
      request = build(:merge_request, title: 'Remove all technical debt')

      expect(request.merge_commit_message)
        .to match("Remove all technical debt\n\n")
    end

    it 'includes its closed issues in the body' do
      issue = create(:issue, project: subject.project)

      subject.project.team << [subject.author, :developer]
      subject.description = "This issue Closes #{issue.to_reference}"

      allow(subject.project).to receive(:default_branch).
        and_return(subject.target_branch)

      expect(subject.merge_commit_message)
        .to match("Closes #{issue.to_reference}")
    end

    it 'includes its reference in the body' do
      request = build_stubbed(:merge_request)

      expect(request.merge_commit_message)
        .to match("See merge request #{request.to_reference}")
    end

    it 'excludes multiple linebreak runs when description is blank' do
      request = build(:merge_request, title: 'Title', description: nil)

      expect(request.merge_commit_message).not_to match("Title\n\n\n\n")
    end

    it 'includes its description in the body' do
      request = build(:merge_request, description: 'By removing all code')

      expect(request.merge_commit_message(include_description: true))
        .to match("By removing all code\n\n")
    end

    it 'does not includes its description in the body' do
      request = build(:merge_request, description: 'By removing all code')

      expect(request.merge_commit_message)
        .not_to match("By removing all code\n\n")
    end
  end

  describe "#reset_merge_when_pipeline_succeeds" do
    let(:merge_if_green) do
      create :merge_request, merge_when_pipeline_succeeds: true, merge_user: create(:user),
                             merge_params: { "should_remove_source_branch" => "1", "commit_message" => "msg" }
    end

    it "sets the item to false" do
      merge_if_green.reset_merge_when_pipeline_succeeds
      merge_if_green.reload

      expect(merge_if_green.merge_when_pipeline_succeeds).to be_falsey
      expect(merge_if_green.merge_params["should_remove_source_branch"]).to be_nil
      expect(merge_if_green.merge_params["commit_message"]).to be_nil
    end
  end

  describe "#hook_attrs" do
    let(:attrs_hash) { subject.hook_attrs }

    [:source, :target].each do |key|
      describe "#{key} key" do
        include_examples 'project hook data', project_key: key do
          let(:data)    { attrs_hash }
          let(:project) { subject.send("#{key}_project") }
        end
      end
    end

    it "has all the required keys" do
      expect(attrs_hash).to include(:source)
      expect(attrs_hash).to include(:target)
      expect(attrs_hash).to include(:last_commit)
      expect(attrs_hash).to include(:work_in_progress)
      expect(attrs_hash).to include(:total_time_spent)
      expect(attrs_hash).to include(:human_time_estimate)
      expect(attrs_hash).to include(:human_total_time_spent)
      expect(attrs_hash).to include('time_estimate')
    end
  end

  describe '#diverged_commits_count' do
    let(:project)      { create(:project, :repository) }
    let(:fork_project) { create(:project, :repository, forked_from_project: project) }

    context 'when the target branch does not exist anymore' do
      subject { create(:merge_request, source_project: project, target_project: project) }

      before do
        project.repository.raw_repository.delete_branch(subject.target_branch)
        subject.reload
      end

      it 'does not crash' do
        expect{ subject.diverged_commits_count }.not_to raise_error
      end

      it 'returns 0' do
        expect(subject.diverged_commits_count).to eq(0)
      end
    end

    context 'diverged on same repository' do
      subject(:merge_request_with_divergence) { create(:merge_request, :diverged, source_project: project, target_project: project) }

      it 'counts commits that are on target branch but not on source branch' do
        expect(subject.diverged_commits_count).to eq(29)
      end
    end

    context 'diverged on fork' do
      subject(:merge_request_fork_with_divergence) { create(:merge_request, :diverged, source_project: fork_project, target_project: project) }

      it 'counts commits that are on target branch but not on source branch' do
        expect(subject.diverged_commits_count).to eq(29)
      end
    end

    context 'rebased on fork' do
      subject(:merge_request_rebased) { create(:merge_request, :rebased, source_project: fork_project, target_project: project) }

      it 'counts commits that are on target branch but not on source branch' do
        expect(subject.diverged_commits_count).to eq(0)
      end
    end

    describe 'caching' do
      before(:example) do
        allow(Rails).to receive(:cache).and_return(ActiveSupport::Cache::MemoryStore.new)
      end

      it 'caches the output' do
        expect(subject).to receive(:compute_diverged_commits_count).
          once.
          and_return(2)

        subject.diverged_commits_count
        subject.diverged_commits_count
      end

      it 'invalidates the cache when the source sha changes' do
        expect(subject).to receive(:compute_diverged_commits_count).
          twice.
          and_return(2)

        subject.diverged_commits_count
        allow(subject).to receive(:source_branch_sha).and_return('123abc')
        subject.diverged_commits_count
      end

      it 'invalidates the cache when the target sha changes' do
        expect(subject).to receive(:compute_diverged_commits_count).
          twice.
          and_return(2)

        subject.diverged_commits_count
        allow(subject).to receive(:target_branch_sha).and_return('123abc')
        subject.diverged_commits_count
      end
    end
  end

  it_behaves_like 'an editable mentionable' do
    subject { create(:merge_request, :simple) }

    let(:backref_text) { "merge request #{subject.to_reference}" }
    let(:set_mentionable_text) { ->(txt){ subject.description = txt } }
  end

  it_behaves_like 'a Taskable' do
    subject { create :merge_request, :simple }
  end

  describe '#commits_sha' do
    before do
      allow(subject.merge_request_diff).to receive(:commits_sha).
        and_return(['sha1'])
    end

    it 'delegates to merge request diff' do
      expect(subject.commits_sha).to eq ['sha1']
    end
  end

  describe '#head_pipeline' do
    describe 'when the source project exists' do
      it 'returns the latest pipeline' do
        pipeline = create(:ci_empty_pipeline, project: subject.source_project, ref: 'master', status: 'running', sha: "123abc", head_pipeline_of: subject)

        expect(subject.head_pipeline).to eq(pipeline)
      end
    end

    describe 'when the source project does not exist' do
      it 'returns nil' do
        allow(subject).to receive(:source_project).and_return(nil)

        expect(subject.head_pipeline).to be_nil
      end
    end
  end

  describe '#all_pipelines' do
    shared_examples 'returning pipelines with proper ordering' do
      let!(:all_pipelines) do
        subject.all_commits_sha.map do |sha|
          create(:ci_empty_pipeline,
                 project: subject.source_project,
                 sha: sha,
                 ref: subject.source_branch)
        end
      end

      it 'returns all pipelines' do
        expect(subject.all_pipelines).not_to be_empty
        expect(subject.all_pipelines).to eq(all_pipelines.reverse)
      end
    end

    context 'with single merge_request_diffs' do
      it_behaves_like 'returning pipelines with proper ordering'
    end

    context 'with multiple irrelevant merge_request_diffs' do
      before do
        subject.update(target_branch: 'v1.0.0')
      end

      it_behaves_like 'returning pipelines with proper ordering'
    end

    context 'with unsaved merge request' do
      subject { build(:merge_request) }

      let!(:pipeline) do
        create(:ci_empty_pipeline,
               project: subject.project,
               sha: subject.diff_head_sha,
               ref: subject.source_branch)
      end

      it 'returns pipelines from diff_head_sha' do
        expect(subject.all_pipelines).to contain_exactly(pipeline)
      end
    end
  end

  describe '#all_commits_sha' do
    context 'when merge request is persisted' do
      let(:all_commits_sha) do
        subject.merge_request_diffs.flat_map(&:commits).map(&:sha).uniq
      end

      shared_examples 'returning all SHA' do
        it 'returns all SHA from all merge_request_diffs' do
          expect(subject.merge_request_diffs.size).to eq(2)
          expect(subject.all_commits_sha).to eq(all_commits_sha)
        end
      end

      context 'with a completely different branch' do
        before do
          subject.update(target_branch: 'v1.0.0')
        end

        it_behaves_like 'returning all SHA'
      end

      context 'with a branch having no difference' do
        before do
          subject.update(target_branch: 'v1.1.0')
          subject.reload # make sure commits were not cached
        end

        it_behaves_like 'returning all SHA'
      end
    end

    context 'when merge request is not persisted' do
      context 'when compare commits are set in the service' do
        let(:commit) { spy('commit') }

        subject do
          build(:merge_request, compare_commits: [commit, commit])
        end

        it 'returns commits from compare commits temporary data' do
          expect(subject.all_commits_sha).to eq [commit, commit]
        end
      end

      context 'when compare commits are not set in the service' do
        subject { build(:merge_request) }

        it 'returns array with diff head sha element only' do
          expect(subject.all_commits_sha).to eq [subject.diff_head_sha]
        end
      end
    end
  end

  describe '#participants' do
    let(:project) { create(:empty_project, :public) }

    let(:mr) do
      create(:merge_request, source_project: project, target_project: project)
    end

    let!(:note1) do
      create(:note_on_merge_request, noteable: mr, project: project, note: 'a')
    end

    let!(:note2) do
      create(:note_on_merge_request, noteable: mr, project: project, note: 'b')
    end

    it 'includes the merge request author' do
      expect(mr.participants).to include(mr.author)
    end

    it 'includes the authors of the notes' do
      expect(mr.participants).to include(note1.author, note2.author)
    end
  end

  describe 'cached counts' do
    it 'updates when assignees change' do
      user1 = create(:user)
      user2 = create(:user)
      mr = create(:merge_request, assignee: user1)
      mr.project.add_developer(user1)
      mr.project.add_developer(user2)

      expect(user1.assigned_open_merge_requests_count).to eq(1)
      expect(user2.assigned_open_merge_requests_count).to eq(0)

      mr.assignee = user2
      mr.save

      expect(user1.assigned_open_merge_requests_count).to eq(0)
      expect(user2.assigned_open_merge_requests_count).to eq(1)
    end
  end

  describe '#check_if_can_be_merged' do
    let(:project) { create(:empty_project, only_allow_merge_if_pipeline_succeeds: true) }

    subject { create(:merge_request, source_project: project, merge_status: :unchecked) }

    context 'when it is not broken and has no conflicts' do
      before do
        allow(subject).to receive(:broken?) { false }
        allow(project.repository).to receive(:can_be_merged?).and_return(true)
      end

      it 'is marked as mergeable' do
        expect { subject.check_if_can_be_merged }.to change { subject.merge_status }.to('can_be_merged')
      end
    end

    context 'when broken' do
      before { allow(subject).to receive(:broken?) { true } }

      it 'becomes unmergeable' do
        expect { subject.check_if_can_be_merged }.to change { subject.merge_status }.to('cannot_be_merged')
      end
    end

    context 'when it has conflicts' do
      before do
        allow(subject).to receive(:broken?) { false }
        allow(project.repository).to receive(:can_be_merged?).and_return(false)
      end

      it 'becomes unmergeable' do
        expect { subject.check_if_can_be_merged }.to change { subject.merge_status }.to('cannot_be_merged')
      end
    end
  end

  describe '#mergeable?' do
    let(:project) { create(:empty_project) }

    subject { create(:merge_request, source_project: project) }

    it 'returns false if #mergeable_state? is false' do
      expect(subject).to receive(:mergeable_state?) { false }

      expect(subject.mergeable?).to be_falsey
    end

    it 'return true if #mergeable_state? is true and the MR #can_be_merged? is true' do
      allow(subject).to receive(:mergeable_state?) { true }
      expect(subject).to receive(:check_if_can_be_merged)
      expect(subject).to receive(:can_be_merged?) { true }

      expect(subject.mergeable?).to be_truthy
    end
  end

  describe '#mergeable_state?' do
    let(:project) { create(:project, :repository) }

    subject { create(:merge_request, source_project: project) }

    it 'checks if merge request can be merged' do
      allow(subject).to receive(:mergeable_ci_state?) { true }
      expect(subject).to receive(:check_if_can_be_merged)

      subject.mergeable?
    end

    context 'when not open' do
      before { subject.close }

      it 'returns false' do
        expect(subject.mergeable_state?).to be_falsey
      end
    end

    context 'when working in progress' do
      before { subject.title = 'WIP MR' }

      it 'returns false' do
        expect(subject.mergeable_state?).to be_falsey
      end
    end

    context 'when broken' do
      before { allow(subject).to receive(:broken?) { true } }

      it 'returns false' do
        expect(subject.mergeable_state?).to be_falsey
      end
    end

    context 'when failed' do
      context 'when #mergeable_ci_state? is false' do
        before do
          allow(subject).to receive(:mergeable_ci_state?) { false }
        end

        it 'returns false' do
          expect(subject.mergeable_state?).to be_falsey
        end
      end

      context 'when #mergeable_discussions_state? is false' do
        before do
          allow(subject).to receive(:mergeable_discussions_state?) { false }
        end

        it 'returns false' do
          expect(subject.mergeable_state?).to be_falsey
        end
      end
    end
  end

  describe '#mergeable_ci_state?' do
    let(:project) { create(:empty_project, only_allow_merge_if_pipeline_succeeds: true) }
    let(:pipeline) { create(:ci_empty_pipeline) }

    subject { build(:merge_request, target_project: project) }

    context 'when it is only allowed to merge when build is green' do
      context 'and a failed pipeline is associated' do
        before do
          pipeline.update(status: 'failed')
          allow(subject).to receive(:head_pipeline) { pipeline }
        end

        it { expect(subject.mergeable_ci_state?).to be_falsey }
      end

      context 'and a successful pipeline is associated' do
        before do
          pipeline.update(status: 'success')
          allow(subject).to receive(:head_pipeline) { pipeline }
        end

        it { expect(subject.mergeable_ci_state?).to be_truthy }
      end

      context 'and a skipped pipeline is associated' do
        before do
          pipeline.update(status: 'skipped')
          allow(subject).to receive(:head_pipeline) { pipeline }
        end

        it { expect(subject.mergeable_ci_state?).to be_truthy }
      end

      context 'when no pipeline is associated' do
        before do
          allow(subject).to receive(:head_pipeline) { nil }
        end

        it { expect(subject.mergeable_ci_state?).to be_truthy }
      end
    end

    context 'when merges are not restricted to green builds' do
      subject { build(:merge_request, target_project: build(:empty_project, only_allow_merge_if_pipeline_succeeds: false)) }

      context 'and a failed pipeline is associated' do
        before do
          pipeline.statuses << create(:commit_status, status: 'failed', project: project)
          allow(subject).to receive(:head_pipeline) { pipeline }
        end

        it { expect(subject.mergeable_ci_state?).to be_truthy }
      end

      context 'when no pipeline is associated' do
        before do
          allow(subject).to receive(:head_pipeline) { nil }
        end

        it { expect(subject.mergeable_ci_state?).to be_truthy }
      end
    end
  end

  describe '#mergeable_discussions_state?' do
    let(:merge_request) { create(:merge_request_with_diff_notes, source_project: project) }

    context 'when project.only_allow_merge_if_all_discussions_are_resolved == true' do
      let(:project) { create(:project, :repository, only_allow_merge_if_all_discussions_are_resolved: true) }

      context 'with all discussions resolved' do
        before do
          merge_request.discussions.each { |d| d.resolve!(merge_request.author) }
        end

        it 'returns true' do
          expect(merge_request.mergeable_discussions_state?).to be_truthy
        end
      end

      context 'with unresolved discussions' do
        before do
          merge_request.discussions.each(&:unresolve!)
        end

        it 'returns false' do
          expect(merge_request.mergeable_discussions_state?).to be_falsey
        end
      end

      context 'with no discussions' do
        before do
          merge_request.notes.destroy_all
        end

        it 'returns true' do
          expect(merge_request.mergeable_discussions_state?).to be_truthy
        end
      end
    end

    context 'when project.only_allow_merge_if_all_discussions_are_resolved == false' do
      let(:project) { create(:project, :repository, only_allow_merge_if_all_discussions_are_resolved: false) }

      context 'with unresolved discussions' do
        before do
          merge_request.discussions.each(&:unresolve!)
        end

        it 'returns true' do
          expect(merge_request.mergeable_discussions_state?).to be_truthy
        end
      end
    end
  end

  describe "#environments_for" do
    let(:project)       { create(:project, :repository) }
    let(:user)          { project.creator }
    let(:merge_request) { create(:merge_request, source_project: project) }

    before do
      merge_request.source_project.add_master(user)
      merge_request.target_project.add_master(user)
    end

    context 'with multiple environments' do
      let(:environments) { create_list(:environment, 3, project: project) }

      before do
        create(:deployment, environment: environments.first, ref: 'master', sha: project.commit('master').id)
        create(:deployment, environment: environments.second, ref: 'feature', sha: project.commit('feature').id)
      end

      it 'selects deployed environments' do
        expect(merge_request.environments_for(user)).to contain_exactly(environments.first)
      end
    end

    context 'with environments on source project' do
      let(:source_project) do
        create(:project, :repository) do |fork_project|
          fork_project.create_forked_project_link(forked_to_project_id: fork_project.id, forked_from_project_id: project.id)
        end
      end

      let(:merge_request) do
        create(:merge_request,
               source_project: source_project, source_branch: 'feature',
               target_project: project)
      end

      let(:source_environment) { create(:environment, project: source_project) }

      before do
        create(:deployment, environment: source_environment, ref: 'feature', sha: merge_request.diff_head_sha)
      end

      it 'selects deployed environments' do
        expect(merge_request.environments_for(user)).to contain_exactly(source_environment)
      end

      context 'with environments on target project' do
        let(:target_environment) { create(:environment, project: project) }

        before do
          create(:deployment, environment: target_environment, tag: true, sha: merge_request.diff_head_sha)
        end

        it 'selects deployed environments' do
          expect(merge_request.environments_for(user)).to contain_exactly(source_environment, target_environment)
        end
      end
    end

    context 'without a diff_head_commit' do
      before do
        expect(merge_request).to receive(:diff_head_commit).and_return(nil)
      end

      it 'returns an empty array' do
        expect(merge_request.environments_for(user)).to be_empty
      end
    end
  end

  describe "#reload_diff" do
    let(:note) { create(:diff_note_on_merge_request, project: subject.project, noteable: subject) }

    let(:commit) { subject.project.commit(sample_commit.id) }

    it "does not change existing merge request diff" do
      expect(subject.merge_request_diff).not_to receive(:save_git_content)
      subject.reload_diff
    end

    it "creates new merge request diff" do
      expect { subject.reload_diff }.to change { subject.merge_request_diffs.count }.by(1)
    end

    it "executs diff cache service" do
      expect_any_instance_of(MergeRequests::MergeRequestDiffCacheService).to receive(:execute).with(subject)

      subject.reload_diff
    end

    it "updates diff note positions" do
      old_diff_refs = subject.diff_refs

      # Update merge_request_diff so that #diff_refs will return commit.diff_refs
      allow(subject).to receive(:create_merge_request_diff) do
        subject.merge_request_diffs.create(
          base_commit_sha: commit.parent_id,
          start_commit_sha: commit.parent_id,
          head_commit_sha: commit.sha
        )

        subject.merge_request_diff(true)
      end

      expect(Notes::DiffPositionUpdateService).to receive(:new).with(
        subject.project,
        subject.author,
        old_diff_refs: old_diff_refs,
        new_diff_refs: commit.diff_refs,
        paths: note.position.paths
      ).and_call_original

      expect_any_instance_of(Notes::DiffPositionUpdateService).to receive(:execute).with(note)
      expect_any_instance_of(DiffNote).to receive(:save).once

      subject.reload_diff(subject.author)
    end
  end

  describe '#branch_merge_base_commit' do
    context 'source and target branch exist' do
      it { expect(subject.branch_merge_base_commit.sha).to eq('ae73cb07c9eeaf35924a10f713b364d32b2dd34f') }
      it { expect(subject.branch_merge_base_commit).to be_a(Commit) }
    end

    context 'when the target branch does not exist' do
      before do
        subject.project.repository.raw_repository.delete_branch(subject.target_branch)
      end

      it 'returns nil' do
        expect(subject.branch_merge_base_commit).to be_nil
      end
    end
  end

  describe "#diff_sha_refs" do
    context "with diffs" do
      subject { create(:merge_request, :with_diffs) }

      it "does not touch the repository" do
        subject # Instantiate the object

        expect_any_instance_of(Repository).not_to receive(:commit)

        subject.diff_sha_refs
      end

      it "returns expected diff_refs" do
        expected_diff_refs = Gitlab::Diff::DiffRefs.new(
          base_sha:  subject.merge_request_diff.base_commit_sha,
          start_sha: subject.merge_request_diff.start_commit_sha,
          head_sha:  subject.merge_request_diff.head_commit_sha
        )

        expect(subject.diff_sha_refs).to eq(expected_diff_refs)
      end
    end
  end

  describe "#source_project_missing?" do
    let(:project)      { create(:empty_project) }
    let(:fork_project) { create(:empty_project, forked_from_project: project) }
    let(:user)         { create(:user) }
    let(:unlink_project) { Projects::UnlinkForkService.new(fork_project, user) }

    context "when the fork exists" do
      let(:merge_request) do
        create(:merge_request,
          source_project: fork_project,
          target_project: project)
      end

      it { expect(merge_request.source_project_missing?).to be_falsey }
    end

    context "when the source project is the same as the target project" do
      let(:merge_request) { create(:merge_request, source_project: project) }

      it { expect(merge_request.source_project_missing?).to be_falsey }
    end

    context "when the fork does not exist" do
      let(:merge_request) do
        create(:merge_request,
          source_project: fork_project,
          target_project: project)
      end

      it "returns true" do
        unlink_project.execute
        merge_request.reload

        expect(merge_request.source_project_missing?).to be_truthy
      end
    end
  end

  describe "#closed_without_fork?" do
    let(:project)      { create(:empty_project) }
    let(:fork_project) { create(:empty_project, forked_from_project: project) }
    let(:user)         { create(:user) }
    let(:unlink_project) { Projects::UnlinkForkService.new(fork_project, user) }

    context "when the merge request is closed" do
      let(:closed_merge_request) do
        create(:closed_merge_request,
          source_project: fork_project,
          target_project: project)
      end

      it "returns false if the fork exist" do
        expect(closed_merge_request.closed_without_fork?).to be_falsey
      end

      it "returns true if the fork does not exist" do
        unlink_project.execute
        closed_merge_request.reload

        expect(closed_merge_request.closed_without_fork?).to be_truthy
      end
    end

    context "when the merge request is open" do
      let(:open_merge_request) do
        create(:merge_request,
          source_project: fork_project,
          target_project: project)
      end

      it "returns false" do
        expect(open_merge_request.closed_without_fork?).to be_falsey
      end
    end
  end

  describe '#reopenable?' do
    context 'when the merge request is closed' do
      it 'returns true' do
        subject.close

        expect(subject.reopenable?).to be_truthy
      end

      context 'forked project' do
        let(:project)      { create(:empty_project) }
        let(:user)         { create(:user) }
        let(:fork_project) { create(:empty_project, forked_from_project: project, namespace: user.namespace) }

        let!(:merge_request) do
          create(:closed_merge_request,
            source_project: fork_project,
            target_project: project)
        end

        it 'returns false if unforked' do
          Projects::UnlinkForkService.new(fork_project, user).execute

          expect(merge_request.reload.reopenable?).to be_falsey
        end

        it 'returns false if the source project is deleted' do
          Projects::DestroyService.new(fork_project, user).execute

          expect(merge_request.reload.reopenable?).to be_falsey
        end

        it 'returns false if the merge request is merged' do
          merge_request.update_attributes(state: 'merged')

          expect(merge_request.reload.reopenable?).to be_falsey
        end
      end
    end

    context 'when the merge request is opened' do
      it 'returns false' do
        expect(subject.reopenable?).to be_falsey
      end
    end
  end

  describe '#mergeable_with_slash_command?' do
    def create_pipeline(status)
      pipeline = create(:ci_pipeline_with_one_job,
        project: project,
        ref:     merge_request.source_branch,
        sha:     merge_request.diff_head_sha,
        status:  status,
        head_pipeline_of: merge_request)

      pipeline
    end

    let(:project)       { create(:project, :public, :repository, only_allow_merge_if_pipeline_succeeds: true) }
    let(:developer)     { create(:user) }
    let(:user)          { create(:user) }
    let(:merge_request) { create(:merge_request, source_project: project) }
    let(:mr_sha)        { merge_request.diff_head_sha }

    before do
      project.team << [developer, :developer]
    end

    context 'when autocomplete_precheck is set to true' do
      it 'is mergeable by developer' do
        expect(merge_request.mergeable_with_slash_command?(developer, autocomplete_precheck: true)).to be_truthy
      end

      it 'is not mergeable by normal user' do
        expect(merge_request.mergeable_with_slash_command?(user, autocomplete_precheck: true)).to be_falsey
      end
    end

    context 'when autocomplete_precheck is set to false' do
      it 'is mergeable by developer' do
        expect(merge_request.mergeable_with_slash_command?(developer, last_diff_sha: mr_sha)).to be_truthy
      end

      it 'is not mergeable by normal user' do
        expect(merge_request.mergeable_with_slash_command?(user, last_diff_sha: mr_sha)).to be_falsey
      end

      context 'closed MR'  do
        before do
          merge_request.update_attribute(:state, :closed)
        end

        it 'is not mergeable' do
          expect(merge_request.mergeable_with_slash_command?(developer, last_diff_sha: mr_sha)).to be_falsey
        end
      end

      context 'MR with WIP'  do
        before do
          merge_request.update_attribute(:title, 'WIP: some MR')
        end

        it 'is not mergeable' do
          expect(merge_request.mergeable_with_slash_command?(developer, last_diff_sha: mr_sha)).to be_falsey
        end
      end

      context 'sha differs from the MR diff_head_sha'  do
        it 'is not mergeable' do
          expect(merge_request.mergeable_with_slash_command?(developer, last_diff_sha: 'some other sha')).to be_falsey
        end
      end

      context 'sha is not provided'  do
        it 'is not mergeable' do
          expect(merge_request.mergeable_with_slash_command?(developer)).to be_falsey
        end
      end

      context 'with pipeline ok'  do
        before do
          create_pipeline(:success)
        end

        it 'is mergeable' do
          expect(merge_request.mergeable_with_slash_command?(developer, last_diff_sha: mr_sha)).to be_truthy
        end
      end

      context 'with failing pipeline'  do
        before do
          create_pipeline(:failed)
        end

        it 'is not mergeable' do
          expect(merge_request.mergeable_with_slash_command?(developer, last_diff_sha: mr_sha)).to be_falsey
        end
      end

      context 'with running pipeline'  do
        before do
          create_pipeline(:running)
        end

        it 'is mergeable' do
          expect(merge_request.mergeable_with_slash_command?(developer, last_diff_sha: mr_sha)).to be_truthy
        end
      end
    end
  end

  describe '#has_commits?' do
    before do
      allow(subject.merge_request_diff).to receive(:commits_count).
        and_return(2)
    end

    it 'returns true when merge request diff has commits' do
      expect(subject.has_commits?).to be_truthy
    end
  end

  describe '#has_no_commits?' do
    before do
      allow(subject.merge_request_diff).to receive(:commits_count).
        and_return(0)
    end

    it 'returns true when merge request diff has 0 commits' do
      expect(subject.has_no_commits?).to be_truthy
    end
  end

  describe '#merge_request_diff_for' do
    subject { create(:merge_request, importing: true) }
    let!(:merge_request_diff1) { subject.merge_request_diffs.create(head_commit_sha: '6f6d7e7ed97bb5f0054f2b1df789b39ca89b6ff9') }
    let!(:merge_request_diff2) { subject.merge_request_diffs.create(head_commit_sha: nil) }
    let!(:merge_request_diff3) { subject.merge_request_diffs.create(head_commit_sha: '5937ac0a7beb003549fc5fd26fc247adbce4a52e') }

    context 'with diff refs' do
      it 'returns the diffs' do
        expect(subject.merge_request_diff_for(merge_request_diff1.diff_refs)).to eq(merge_request_diff1)
      end
    end

    context 'with a commit SHA' do
      it 'returns the diffs' do
        expect(subject.merge_request_diff_for(merge_request_diff3.head_commit_sha)).to eq(merge_request_diff3)
      end
    end
  end

<<<<<<< HEAD
  describe '#base_pipeline' do
    let!(:pipeline) { create(:ci_empty_pipeline, project: subject.project, sha: subject.diff_base_sha) }

    it { expect(subject.base_pipeline).to eq(pipeline) }
=======
  describe '#version_params_for' do
    subject { create(:merge_request, importing: true) }
    let(:project) { subject.project }
    let!(:merge_request_diff1) { subject.merge_request_diffs.create(head_commit_sha: '6f6d7e7ed97bb5f0054f2b1df789b39ca89b6ff9') }
    let!(:merge_request_diff2) { subject.merge_request_diffs.create(head_commit_sha: nil) }
    let!(:merge_request_diff3) { subject.merge_request_diffs.create(head_commit_sha: '5937ac0a7beb003549fc5fd26fc247adbce4a52e') }

    context 'when the diff refs are for an older merge request version' do
      let(:diff_refs) { merge_request_diff1.diff_refs }

      it 'returns the diff ID for the version to show' do
        expect(subject.version_params_for(diff_refs)).to eq(diff_id: merge_request_diff1.id)
      end
    end

    context 'when the diff refs are for a comparison between merge request versions' do
      let(:diff_refs) { merge_request_diff3.compare_with(merge_request_diff1.head_commit_sha).diff_refs }

      it 'returns the diff ID and start sha of the versions to compare' do
        expect(subject.version_params_for(diff_refs)).to eq(diff_id: merge_request_diff3.id, start_sha: merge_request_diff1.head_commit_sha)
      end
    end

    context 'when the diff refs are not for a merge request version' do
      let(:diff_refs) { project.commit(sample_commit.id).diff_refs }

      it 'returns nil' do
        expect(subject.version_params_for(diff_refs)).to be_nil
      end
    end
>>>>>>> d70f7f5d
  end
end<|MERGE_RESOLUTION|>--- conflicted
+++ resolved
@@ -1535,12 +1535,12 @@
     end
   end
 
-<<<<<<< HEAD
   describe '#base_pipeline' do
     let!(:pipeline) { create(:ci_empty_pipeline, project: subject.project, sha: subject.diff_base_sha) }
 
     it { expect(subject.base_pipeline).to eq(pipeline) }
-=======
+  end
+
   describe '#version_params_for' do
     subject { create(:merge_request, importing: true) }
     let(:project) { subject.project }
@@ -1571,6 +1571,5 @@
         expect(subject.version_params_for(diff_refs)).to be_nil
       end
     end
->>>>>>> d70f7f5d
   end
 end