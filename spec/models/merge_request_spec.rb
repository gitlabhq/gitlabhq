require 'spec_helper'

describe MergeRequest, models: true do
  include RepoHelpers

  subject { create(:merge_request) }

  describe 'associations' do
    it { is_expected.to belong_to(:target_project).class_name('Project') }
    it { is_expected.to belong_to(:source_project).class_name('Project') }
    it { is_expected.to belong_to(:merge_user).class_name("User") }
    it { is_expected.to have_many(:merge_request_diffs).dependent(:destroy) }
    it { is_expected.to have_many(:approver_groups).dependent(:destroy) }
  end

  describe 'modules' do
    subject { described_class }

    it { is_expected.to include_module(InternalId) }
    it { is_expected.to include_module(Issuable) }
    it { is_expected.to include_module(Referable) }
    it { is_expected.to include_module(Sortable) }
    it { is_expected.to include_module(Taskable) }
  end

  describe "act_as_paranoid" do
    it { is_expected.to have_db_column(:deleted_at) }
    it { is_expected.to have_db_index(:deleted_at) }
  end

  describe 'validation' do
    it { is_expected.to validate_presence_of(:target_branch) }
    it { is_expected.to validate_presence_of(:source_branch) }

    context "Validation of merge user with Merge When Pipeline Succeeds" do
      it "allows user to be nil when the feature is disabled" do
        expect(subject).to be_valid
      end

      it "is invalid without merge user" do
        subject.merge_when_build_succeeds = true
        expect(subject).not_to be_valid
      end

      it "is valid with merge user" do
        subject.merge_when_build_succeeds = true
        subject.merge_user = build(:user)

        expect(subject).to be_valid
      end
    end
  end

  describe 'respond to' do
    it { is_expected.to respond_to(:unchecked?) }
    it { is_expected.to respond_to(:can_be_merged?) }
    it { is_expected.to respond_to(:cannot_be_merged?) }
    it { is_expected.to respond_to(:merge_params) }
    it { is_expected.to respond_to(:merge_when_build_succeeds) }
  end

  describe '.in_projects' do
    it 'returns the merge requests for a set of projects' do
      expect(described_class.in_projects(Project.all)).to eq([subject])
    end
  end

  describe '#target_branch_sha' do
    let(:project) { create(:project, :repository) }

    subject { create(:merge_request, source_project: project, target_project: project) }

    context 'when the target branch does not exist' do
      before do
        project.repository.raw_repository.delete_branch(subject.target_branch)
      end

      it 'returns nil' do
        expect(subject.target_branch_sha).to be_nil
      end
    end

    it 'returns memoized value' do
      subject.target_branch_sha = '8ffb3c15a5475e59ae909384297fede4badcb4c7'

      expect(subject.target_branch_sha).to eq '8ffb3c15a5475e59ae909384297fede4badcb4c7'
    end
  end

  describe '#cache_merge_request_closes_issues!' do
    before do
      subject.project.team << [subject.author, :developer]
      subject.target_branch = subject.project.default_branch
    end

    it 'caches closed issues' do
      issue  = create :issue, project: subject.project
      commit = double('commit1', safe_message: "Fixes #{issue.to_reference}")
      allow(subject).to receive(:commits).and_return([commit])

      expect { subject.cache_merge_request_closes_issues! }.to change(subject.merge_requests_closing_issues, :count).by(1)
    end

    it 'does not cache issues from external trackers' do
      subject.project.update_attribute(:has_external_issue_tracker, true)
      issue  = ExternalIssue.new('JIRA-123', subject.project)
      commit = double('commit1', safe_message: "Fixes #{issue.to_reference}")
      allow(subject).to receive(:commits).and_return([commit])

      expect { subject.cache_merge_request_closes_issues! }.not_to change(subject.merge_requests_closing_issues, :count)
    end
  end

  describe '#source_branch_sha' do
    let(:last_branch_commit) { subject.source_project.repository.commit(subject.source_branch) }

    context 'with diffs' do
      subject { create(:merge_request, :with_diffs) }
      it 'returns the sha of the source branch last commit' do
        expect(subject.source_branch_sha).to eq(last_branch_commit.sha)
      end
    end

    context 'without diffs' do
      subject { create(:merge_request, :without_diffs) }
      it 'returns the sha of the source branch last commit' do
        expect(subject.source_branch_sha).to eq(last_branch_commit.sha)
      end
    end

    context 'when the merge request is being created' do
      subject { build(:merge_request, source_branch: nil, compare_commits: []) }
      it 'returns nil' do
        expect(subject.source_branch_sha).to be_nil
      end
    end

    it 'returns memoized value' do
      subject.source_branch_sha = '2e5d3239642f9161dcbbc4b70a211a68e5e45e2b'

      expect(subject.source_branch_sha).to eq '2e5d3239642f9161dcbbc4b70a211a68e5e45e2b'
    end
  end

  describe '#to_reference' do
    let(:project) { build(:empty_project, name: 'sample-project') }
    let(:merge_request) { build(:merge_request, target_project: project, iid: 1) }

    it 'returns a String reference to the object' do
      expect(merge_request.to_reference).to eq "!1"
    end

    it 'supports a cross-project reference' do
      another_project = build(:empty_project, name: 'another-project', namespace: project.namespace)
      expect(merge_request.to_reference(another_project)).to eq "sample-project!1"
    end

    it 'returns a String reference with the full path' do
      expect(merge_request.to_reference(full: true)).to eq(project.path_with_namespace + '!1')
    end
  end

  describe '#raw_diffs' do
    let(:merge_request) { build(:merge_request) }
    let(:options) { { paths: ['a/b', 'b/a', 'c/*'] } }

    context 'when there are MR diffs' do
      it 'delegates to the MR diffs' do
        merge_request.merge_request_diff = MergeRequestDiff.new

        expect(merge_request.merge_request_diff).to receive(:raw_diffs).with(options)

        merge_request.raw_diffs(options)
      end
    end

    context 'when there are no MR diffs' do
      it 'delegates to the compare object' do
        merge_request.compare = double(:compare)

        expect(merge_request.compare).to receive(:raw_diffs).with(options)

        merge_request.raw_diffs(options)
      end
    end
  end

  describe '#diffs' do
    let(:merge_request) { build(:merge_request) }
    let(:options) { { paths: ['a/b', 'b/a', 'c/*'] } }

    context 'when there are MR diffs' do
      it 'delegates to the MR diffs' do
        merge_request.save

        expect(merge_request.merge_request_diff).to receive(:raw_diffs).with(hash_including(options))

        merge_request.diffs(options)
      end
    end

    context 'when there are no MR diffs' do
      it 'delegates to the compare object' do
        merge_request.compare = double(:compare)

        expect(merge_request.compare).to receive(:diffs).with(options)

        merge_request.diffs(options)
      end
    end
  end

  describe "#related_notes" do
    let!(:merge_request) { create(:merge_request) }

    before do
      allow(merge_request).to receive(:commits) { [merge_request.source_project.repository.commit] }
      create(:note_on_commit, commit_id: merge_request.commits.first.id,
                              project: merge_request.project)
      create(:note, noteable: merge_request, project: merge_request.project)
    end

    it "includes notes for commits" do
      expect(merge_request.commits).not_to be_empty
      expect(merge_request.related_notes.count).to eq(2)
    end

    it "includes notes for commits from target project as well" do
      create(:note_on_commit, commit_id: merge_request.commits.first.id,
                              project: merge_request.target_project)

      expect(merge_request.commits).not_to be_empty
      expect(merge_request.related_notes.count).to eq(3)
    end
  end

  describe '#is_being_reassigned?' do
    it 'returns true if the merge_request assignee has changed' do
      subject.assignee = create(:user)
      expect(subject.is_being_reassigned?).to be_truthy
    end
    it 'returns false if the merge request assignee has not changed' do
      expect(subject.is_being_reassigned?).to be_falsey
    end
  end

  describe '#for_fork?' do
    it 'returns true if the merge request is for a fork' do
      subject.source_project = build_stubbed(:empty_project, namespace: create(:group))
      subject.target_project = build_stubbed(:empty_project, namespace: create(:group))

      expect(subject.for_fork?).to be_truthy
    end

    it 'returns false if is not for a fork' do
      expect(subject.for_fork?).to be_falsey
    end
  end

  describe '#closes_issues' do
    let(:issue0) { create :issue, project: subject.project }
    let(:issue1) { create :issue, project: subject.project }

    let(:commit0) { double('commit0', safe_message: "Fixes #{issue0.to_reference}") }
    let(:commit1) { double('commit1', safe_message: "Fixes #{issue0.to_reference}") }
    let(:commit2) { double('commit2', safe_message: "Fixes #{issue1.to_reference}") }

    before do
      subject.project.team << [subject.author, :developer]
      allow(subject).to receive(:commits).and_return([commit0, commit1, commit2])
    end

    it 'accesses the set of issues that will be closed on acceptance' do
      allow(subject.project).to receive(:default_branch).
        and_return(subject.target_branch)

      closed = subject.closes_issues

      expect(closed).to include(issue0, issue1)
    end

    it 'only lists issues as to be closed if it targets the default branch' do
      allow(subject.project).to receive(:default_branch).and_return('master')
      subject.target_branch = 'something-else'

      expect(subject.closes_issues).to be_empty
    end
  end

  describe '#issues_mentioned_but_not_closing' do
    let(:closing_issue) { create :issue, project: subject.project }
    let(:mentioned_issue) { create :issue, project: subject.project }

    let(:commit) { double('commit', safe_message: "Fixes #{closing_issue.to_reference}") }

    it 'detects issues mentioned in description but not closed' do
      subject.project.team << [subject.author, :developer]
      subject.description = "Is related to #{mentioned_issue.to_reference} and #{closing_issue.to_reference}"

      allow(subject).to receive(:commits).and_return([commit])
      allow(subject.project).to receive(:default_branch).
        and_return(subject.target_branch)

      expect(subject.issues_mentioned_but_not_closing).to match_array([mentioned_issue])
    end
  end

  describe "#work_in_progress?" do
    ['WIP ', 'WIP:', 'WIP: ', '[WIP]', '[WIP] ', ' [WIP] WIP [WIP] WIP: WIP '].each do |wip_prefix|
      it "detects the '#{wip_prefix}' prefix" do
        subject.title = "#{wip_prefix}#{subject.title}"
        expect(subject.work_in_progress?).to eq true
      end
    end

    it "doesn't detect WIP for words starting with WIP" do
      subject.title = "Wipwap #{subject.title}"
      expect(subject.work_in_progress?).to eq false
    end

    it "doesn't detect WIP for words containing with WIP" do
      subject.title = "WupWipwap #{subject.title}"
      expect(subject.work_in_progress?).to eq false
    end

    it "doesn't detect WIP by default" do
      expect(subject.work_in_progress?).to eq false
    end
  end

  describe "#wipless_title" do
    ['WIP ', 'WIP:', 'WIP: ', '[WIP]', '[WIP] ', ' [WIP] WIP [WIP] WIP: WIP '].each do |wip_prefix|
      it "removes the '#{wip_prefix}' prefix" do
        wipless_title = subject.title
        subject.title = "#{wip_prefix}#{subject.title}"

        expect(subject.wipless_title).to eq wipless_title
      end

      it "is satisfies the #work_in_progress? method" do
        subject.title = "#{wip_prefix}#{subject.title}"
        subject.title = subject.wipless_title

        expect(subject.work_in_progress?).to eq false
      end
    end
  end

  describe "#wip_title" do
    it "adds the WIP: prefix to the title" do
      wip_title = "WIP: #{subject.title}"

      expect(subject.wip_title).to eq wip_title
    end

    it "does not add the WIP: prefix multiple times" do
      wip_title = "WIP: #{subject.title}"
      subject.title = subject.wip_title
      subject.title = subject.wip_title

      expect(subject.wip_title).to eq wip_title
    end

    it "is satisfies the #work_in_progress? method" do
      subject.title = subject.wip_title

      expect(subject.work_in_progress?).to eq true
    end
  end

  describe "#approvers_left" do
    let(:merge_request) {create :merge_request}

    it "returns correct value" do
      user = create(:user)
      user1 = create(:user)
      merge_request.approvers.create(user_id: user.id)
      merge_request.approvers.create(user_id: user1.id)
      merge_request.approvals.create(user_id: user1.id)

      expect(merge_request.approvers_left).to eq [user]
    end

    it "returns correct value when there is a group approver" do
      user = create(:user)
      user1 = create(:user)
      user2 = create(:user)
      group = create(:group)

      group.add_developer(user2)
      merge_request.approver_groups.create(group: group)
      merge_request.approvers.create(user_id: user.id)
      merge_request.approvers.create(user_id: user1.id)
      merge_request.approvals.create(user_id: user1.id)

      expect(merge_request.approvers_left).to match_array [user, user2]
    end

    it "returns correct value when there is only a group approver" do
      user = create(:user)
      group = create(:group)
      group.add_developer(user)

      merge_request.approver_groups.create(group: group)

      expect(merge_request.approvers_left).to eq [user]
    end
  end

  describe "#number_of_potential_approvers" do
    let(:project) { create(:empty_project) }
    let(:author) { create(:user) }
    let(:merge_request) { create(:merge_request, source_project: project, author: author) }

    it "includes approvers set on the MR" do
      expect do
        create(:approver, user: create(:user), target: merge_request)
      end.to change { merge_request.number_of_potential_approvers }.by(1)
    end

    it "includes approvers from group" do
      group = create(:group_with_members)

      expect do
        create(:approver_group, group: group, target: merge_request)
      end.to change { merge_request.number_of_potential_approvers }.by(1)
    end

    it "includes project members with developer access and up" do
      expect do
        project.team << [create(:user), :guest]
        project.team << [create(:user), :reporter]
        project.team << [create(:user), :developer]
        project.team << [create(:user), :master]
      end.to change { merge_request.number_of_potential_approvers }.by(2)
    end

    it "excludes users who have already approved the MR" do
      expect do
        approver = create(:user)
        create(:approver, user: approver, target: merge_request)
        create(:approval, user: approver, merge_request: merge_request)
      end.not_to change { merge_request.number_of_potential_approvers }
    end

    it "excludes the MR author" do
      expect do
        create(:approver, user: create(:user), target: merge_request)
        create(:approver, user: author, target: merge_request)
      end.to change { merge_request.number_of_potential_approvers }.by(1)
    end

    it "excludes blocked users" do
      developer = create(:user)
      blocked_developer = create(:user).tap { |u| u.block! }
      project.team << [developer, :developer]
      project.team << [blocked_developer, :developer]

      expect(merge_request.number_of_potential_approvers).to eq(1)
    end

    context "when the project is part of a group" do
      let(:group) { create(:group) }
      before { project.update_attributes(group: group) }

      it "includes group members with developer access and up" do
        expect do
          group.add_guest(create(:user))
          group.add_reporter(create(:user))
          group.add_developer(create(:user))
          group.add_master(create(:user))
          blocked_developer = create(:user).tap { |u| u.block! }
          group.add_developer(blocked_developer)
        end.to change { merge_request.number_of_potential_approvers }.by(2)
      end
    end
  end

  describe "#overall_approver_groups" do
    it 'returns a merge request group approver' do
      project = create :empty_project
      create :approver_group, target: project

      merge_request = create :merge_request, target_project: project, source_project: project
      approver_group2 = create :approver_group, target: merge_request

      expect(merge_request.overall_approver_groups).to eq([approver_group2])
    end

    it 'returns a project group approver' do
      project = create :empty_project
      approver_group1 = create :approver_group, target: project

      merge_request = create :merge_request, target_project: project, source_project: project

      expect(merge_request.overall_approver_groups).to eq([approver_group1])
    end

    it 'returns a merge request approver if there is no project group approver' do
      project = create :empty_project

      merge_request = create :merge_request, target_project: project, source_project: project
      approver_group1 = create :approver_group, target: merge_request

      expect(merge_request.overall_approver_groups).to eq([approver_group1])
    end
  end

  describe '#all_approvers_including_groups' do
    it 'returns correct set of users' do
      user = create :user
      user1 = create :user
      user2 = create :user
      create :user

      project = create :empty_project
      group = create :group
      group.add_master user
      create :approver_group, target: project, group: group

      merge_request = create :merge_request, target_project: project, source_project: project
      group1 = create :group
      group1.add_master user1
      create :approver_group, target: merge_request, group: group1

      create(:approver, user: user2, target: merge_request)

      expect(merge_request.all_approvers_including_groups).to match_array([user1, user2])
    end
  end

  describe '#approver_group_ids=' do
    it 'create approver_groups' do
      group = create :group
      group1 = create :group

      merge_request = create :merge_request

      merge_request.approver_group_ids = "#{group.id}, #{group1.id}"
      merge_request.save!

      expect(merge_request.approver_groups.map(&:group)).to match_array([group, group1])
    end
  end

  describe "#approvals_required" do
    let(:merge_request) { build(:merge_request) }
    before { merge_request.target_project.update_attributes(approvals_before_merge: 3) }

    context "when the MR has approvals_before_merge set" do
      before { merge_request.update_attributes(approvals_before_merge: 1) }

      it "uses the approvals_before_merge from the MR" do
        expect(merge_request.approvals_required).to eq(1)
      end
    end

    context "when the MR doesn't have approvals_before_merge set" do
      it "takes approvals_before_merge from the target project" do
        expect(merge_request.approvals_required).to eq(3)
      end
    end
  end

  describe '#can_remove_source_branch?' do
    let(:user) { create(:user) }
    let(:user2) { create(:user) }

    before do
      subject.source_project.team << [user, :master]

      subject.source_branch = "feature"
      subject.target_branch = "master"
      subject.save!
    end

    it "can't be removed when its a protected branch" do
      allow(subject.source_project).to receive(:protected_branch?).and_return(true)
      expect(subject.can_remove_source_branch?(user)).to be_falsey
    end

    it "can't remove a root ref" do
      subject.source_branch = "master"
      subject.target_branch = "feature"

      expect(subject.can_remove_source_branch?(user)).to be_falsey
    end

    it "is unable to remove the source branch for a project the user cannot push to" do
      expect(subject.can_remove_source_branch?(user2)).to be_falsey
    end

    it "can be removed if the last commit is the head of the source branch" do
      allow(subject).to receive(:source_branch_head).and_return(subject.diff_head_commit)

      expect(subject.can_remove_source_branch?(user)).to be_truthy
    end

    it "cannot be removed if the last commit is not also the head of the source branch" do
      subject.source_branch = "lfs"

      expect(subject.can_remove_source_branch?(user)).to be_falsey
    end
  end

  describe '#merge_commit_message' do
    it 'includes merge information as the title' do
      request = build(:merge_request, source_branch: 'source', target_branch: 'target')

      expect(request.merge_commit_message)
        .to match("Merge branch 'source' into 'target'\n\n")
    end

    it 'includes its title in the body' do
      request = build(:merge_request, title: 'Remove all technical debt')

      expect(request.merge_commit_message)
        .to match("Remove all technical debt\n\n")
    end

    it 'includes its closed issues in the body' do
      issue = create(:issue, project: subject.project)

      subject.project.team << [subject.author, :developer]
      subject.description = "This issue Closes #{issue.to_reference}"

      allow(subject.project).to receive(:default_branch).
        and_return(subject.target_branch)

      expect(subject.merge_commit_message)
        .to match("Closes #{issue.to_reference}")
    end

    it 'includes its reference in the body' do
      request = build_stubbed(:merge_request)

      expect(request.merge_commit_message)
        .to match("See merge request #{request.to_reference}")
    end

    it 'excludes multiple linebreak runs when description is blank' do
      request = build(:merge_request, title: 'Title', description: nil)

      expect(request.merge_commit_message).not_to match("Title\n\n\n\n")
    end

    it 'includes its description in the body' do
      request = build(:merge_request, description: 'By removing all code')

      expect(request.merge_commit_message(include_description: true))
        .to match("By removing all code\n\n")
    end

    it 'does not includes its description in the body' do
      request = build(:merge_request, description: 'By removing all code')

      expect(request.merge_commit_message)
        .not_to match("By removing all code\n\n")
    end
  end

  describe "#reset_merge_when_build_succeeds" do
    let(:merge_if_green) do
      create :merge_request, merge_when_build_succeeds: true, merge_user: create(:user),
                             merge_params: { "should_remove_source_branch" => "1", "commit_message" => "msg" }
    end

    it "sets the item to false" do
      merge_if_green.reset_merge_when_build_succeeds
      merge_if_green.reload

      expect(merge_if_green.merge_when_build_succeeds).to be_falsey
      expect(merge_if_green.merge_params["should_remove_source_branch"]).to be_nil
      expect(merge_if_green.merge_params["commit_message"]).to be_nil
    end
  end

  describe "#hook_attrs" do
    let(:attrs_hash) { subject.hook_attrs.to_h }

    [:source, :target].each do |key|
      describe "#{key} key" do
        include_examples 'project hook data', project_key: key do
          let(:data)    { attrs_hash }
          let(:project) { subject.send("#{key}_project") }
        end
      end
    end

    it "has all the required keys" do
      expect(attrs_hash).to include(:source)
      expect(attrs_hash).to include(:target)
      expect(attrs_hash).to include(:last_commit)
      expect(attrs_hash).to include(:work_in_progress)
    end
  end

  describe '#diverged_commits_count' do
    let(:project)      { create(:project, :repository) }
    let(:fork_project) { create(:project, :repository, forked_from_project: project) }

    context 'when the target branch does not exist anymore' do
      subject { create(:merge_request, source_project: project, target_project: project) }

      before do
        project.repository.raw_repository.delete_branch(subject.target_branch)
        subject.reload
      end

      it 'does not crash' do
        expect{ subject.diverged_commits_count }.not_to raise_error
      end

      it 'returns 0' do
        expect(subject.diverged_commits_count).to eq(0)
      end
    end

    context 'diverged on same repository' do
      subject(:merge_request_with_divergence) { create(:merge_request, :diverged, source_project: project, target_project: project) }

      it 'counts commits that are on target branch but not on source branch' do
        expect(subject.diverged_commits_count).to eq(29)
      end
    end

    context 'diverged on fork' do
      subject(:merge_request_fork_with_divergence) { create(:merge_request, :diverged, source_project: fork_project, target_project: project) }

      it 'counts commits that are on target branch but not on source branch' do
        expect(subject.diverged_commits_count).to eq(29)
      end
    end

    context 'rebased on fork' do
      subject(:merge_request_rebased) { create(:merge_request, :rebased, source_project: fork_project, target_project: project) }

      it 'counts commits that are on target branch but not on source branch' do
        expect(subject.diverged_commits_count).to eq(0)
      end
    end

    describe 'caching' do
      before(:example) do
        allow(Rails).to receive(:cache).and_return(ActiveSupport::Cache::MemoryStore.new)
      end

      it 'caches the output' do
        expect(subject).to receive(:compute_diverged_commits_count).
          once.
          and_return(2)

        subject.diverged_commits_count
        subject.diverged_commits_count
      end

      it 'invalidates the cache when the source sha changes' do
        expect(subject).to receive(:compute_diverged_commits_count).
          twice.
          and_return(2)

        subject.diverged_commits_count
        allow(subject).to receive(:source_branch_sha).and_return('123abc')
        subject.diverged_commits_count
      end

      it 'invalidates the cache when the target sha changes' do
        expect(subject).to receive(:compute_diverged_commits_count).
          twice.
          and_return(2)

        subject.diverged_commits_count
        allow(subject).to receive(:target_branch_sha).and_return('123abc')
        subject.diverged_commits_count
      end
    end
  end

  it_behaves_like 'an editable mentionable' do
    subject { create(:merge_request, :simple) }

    let(:backref_text) { "merge request #{subject.to_reference}" }
    let(:set_mentionable_text) { ->(txt){ subject.description = txt } }
  end

  it_behaves_like 'a Taskable' do
    subject { create :merge_request, :simple }
  end

  describe '#rebase_in_progress?' do
<<<<<<< HEAD
    it 'returns true' do
      allow(File).to receive(:exist?).and_return(true)
      allow(File).to receive(:new).and_return(double(:file, mtime: Time.now))
=======
    it 'returns true when there is a current rebase directory' do
      allow(File).to receive(:exist?).and_return(true)
      allow(File).to receive(:mtime).and_return(Time.now)
>>>>>>> d3c1f030

      expect(subject.rebase_in_progress?).to be_truthy
    end

<<<<<<< HEAD
    it 'returns false' do
=======
    it 'returns false when there is no rebase directory' do
>>>>>>> d3c1f030
      allow(File).to receive(:exist?).with(subject.rebase_dir_path).and_return(false)

      expect(subject.rebase_in_progress?).to be_falsey
    end

<<<<<<< HEAD
    it 'returns false if temporary file exists by is expired' do
      allow(File).to receive(:exist?).and_return(true)
      allow(File).to receive(:new).and_return(double(:file, mtime: Time.now - 2.hours))
=======
    it 'returns false when the rebase directory has expired' do
      allow(File).to receive(:exist?).and_return(true)
      allow(File).to receive(:mtime).and_return(20.minutes.ago)
>>>>>>> d3c1f030

      expect(subject.rebase_in_progress?).to be_falsey
    end

<<<<<<< HEAD
    it 'returns false if source_project is removed' do
      allow(subject).to receive(:source_project).and_return(nil)
      allow(File).to receive(:exist?).and_return(true)
      allow(File).to receive(:new).and_return(double(:file, mtime: Time.now))
=======
    it 'returns false when the source project has been removed' do
      allow(subject).to receive(:source_project).and_return(nil)
      allow(File).to receive(:exist?).and_return(true)
      allow(File).to receive(:mtime).and_return(Time.now)
>>>>>>> d3c1f030

      expect(File).not_to have_received(:exist?)
      expect(subject.rebase_in_progress?).to be_falsey
    end
  end

<<<<<<< HEAD
=======
  describe '#squash_in_progress?' do
    it 'returns true when there is a current squash directory' do
      allow(File).to receive(:exist?).and_return(true)
      allow(File).to receive(:mtime).and_return(Time.now)

      expect(subject.squash_in_progress?).to be_truthy
    end

    it 'returns false when there is no squash directory' do
      allow(File).to receive(:exist?).with(subject.squash_dir_path).and_return(false)

      expect(subject.squash_in_progress?).to be_falsey
    end

    it 'returns false when the squash directory has expired' do
      allow(File).to receive(:exist?).and_return(true)
      allow(File).to receive(:mtime).and_return(20.minutes.ago)

      expect(subject.squash_in_progress?).to be_falsey
    end

    it 'returns false when the source project has been removed' do
      allow(subject).to receive(:source_project).and_return(nil)
      allow(File).to receive(:exist?).and_return(true)
      allow(File).to receive(:mtime).and_return(Time.now)

      expect(File).not_to have_received(:exist?)
      expect(subject.squash_in_progress?).to be_falsey
    end
  end

>>>>>>> d3c1f030
  describe '#commits_sha' do
    before do
      allow(subject.merge_request_diff).to receive(:commits_sha).
        and_return(['sha1'])
    end

    it 'delegates to merge request diff' do
      expect(subject.commits_sha).to eq ['sha1']
    end
  end

  describe '#head_pipeline' do
    describe 'when the source project exists' do
      it 'returns the latest pipeline' do
        pipeline = double(:ci_pipeline, ref: 'master')

        allow(subject).to receive(:diff_head_sha).and_return('123abc')

        expect(subject.source_project).to receive(:pipeline_for).
          with('master', '123abc').
          and_return(pipeline)

        expect(subject.head_pipeline).to eq(pipeline)
      end
    end

    describe 'when the source project does not exist' do
      it 'returns nil' do
        allow(subject).to receive(:source_project).and_return(nil)

        expect(subject.head_pipeline).to be_nil
      end
    end
  end

  describe '#all_pipelines' do
    shared_examples 'returning pipelines with proper ordering' do
      let!(:all_pipelines) do
        subject.all_commits_sha.map do |sha|
          create(:ci_empty_pipeline,
                 project: subject.source_project,
                 sha: sha,
                 ref: subject.source_branch)
        end
      end

      it 'returns all pipelines' do
        expect(subject.all_pipelines).not_to be_empty
        expect(subject.all_pipelines).to eq(all_pipelines.reverse)
      end
    end

    context 'with single merge_request_diffs' do
      it_behaves_like 'returning pipelines with proper ordering'
    end

    context 'with multiple irrelevant merge_request_diffs' do
      before do
        subject.update(target_branch: 'v1.0.0')
      end

      it_behaves_like 'returning pipelines with proper ordering'
    end

    context 'with unsaved merge request' do
      subject { build(:merge_request) }

      let!(:pipeline) do
        create(:ci_empty_pipeline,
               project: subject.project,
               sha: subject.diff_head_sha,
               ref: subject.source_branch)
      end

      it 'returns pipelines from diff_head_sha' do
        expect(subject.all_pipelines).to contain_exactly(pipeline)
      end
    end
  end

  describe '#all_commits_sha' do
    context 'when merge request is persisted' do
      let(:all_commits_sha) do
        subject.merge_request_diffs.flat_map(&:commits).map(&:sha).uniq
      end

      shared_examples 'returning all SHA' do
        it 'returns all SHA from all merge_request_diffs' do
          expect(subject.merge_request_diffs.size).to eq(2)
          expect(subject.all_commits_sha).to eq(all_commits_sha)
        end
      end

      context 'with a completely different branch' do
        before do
          subject.update(target_branch: 'v1.0.0')
        end

        it_behaves_like 'returning all SHA'
      end

      context 'with a branch having no difference' do
        before do
          subject.update(target_branch: 'v1.1.0')
          subject.reload # make sure commits were not cached
        end

        it_behaves_like 'returning all SHA'
      end
    end

    context 'when merge request is not persisted' do
      context 'when compare commits are set in the service' do
        let(:commit) { spy('commit') }

        subject do
          build(:merge_request, compare_commits: [commit, commit])
        end

        it 'returns commits from compare commits temporary data' do
          expect(subject.all_commits_sha).to eq [commit, commit]
        end
      end

      context 'when compare commits are not set in the service' do
        subject { build(:merge_request) }

        it 'returns array with diff head sha element only' do
          expect(subject.all_commits_sha).to eq [subject.diff_head_sha]
        end
      end
    end
  end

  describe '#participants' do
    let(:project) { create(:empty_project, :public) }

    let(:mr) do
      create(:merge_request, source_project: project, target_project: project)
    end

    let!(:note1) do
      create(:note_on_merge_request, noteable: mr, project: project, note: 'a')
    end

    let!(:note2) do
      create(:note_on_merge_request, noteable: mr, project: project, note: 'b')
    end

    it 'includes the merge request author' do
      expect(mr.participants).to include(mr.author)
    end

    it 'includes the authors of the notes' do
      expect(mr.participants).to include(note1.author, note2.author)
    end
  end

  describe 'cached counts' do
    it 'updates when assignees change' do
      user1 = create(:user)
      user2 = create(:user)
      mr = create(:merge_request, assignee: user1)

      expect(user1.assigned_open_merge_request_count).to eq(1)
      expect(user2.assigned_open_merge_request_count).to eq(0)

      mr.assignee = user2
      mr.save

      expect(user1.assigned_open_merge_request_count).to eq(0)
      expect(user2.assigned_open_merge_request_count).to eq(1)
    end
  end

  describe '#check_if_can_be_merged' do
    let(:project) { create(:empty_project, only_allow_merge_if_build_succeeds: true) }

    subject { create(:merge_request, source_project: project, merge_status: :unchecked) }

    context 'when it is not broken and has no conflicts' do
      before do
        allow(subject).to receive(:broken?) { false }
        allow(project.repository).to receive(:can_be_merged?).and_return(true)
      end

      it 'is marked as mergeable' do
        expect { subject.check_if_can_be_merged }.to change { subject.merge_status }.to('can_be_merged')
      end
    end

    context 'when broken' do
      before { allow(subject).to receive(:broken?) { true } }

      it 'becomes unmergeable' do
        expect { subject.check_if_can_be_merged }.to change { subject.merge_status }.to('cannot_be_merged')
      end

      it 'creates Todo on unmergeability' do
        expect_any_instance_of(TodoService).to receive(:merge_request_became_unmergeable).with(subject)

        subject.check_if_can_be_merged
      end
    end

    context 'when it has conflicts' do
      before do
        allow(subject).to receive(:broken?) { false }
        allow(project.repository).to receive(:can_be_merged?).and_return(false)
      end

      it 'becomes unmergeable' do
        expect { subject.check_if_can_be_merged }.to change { subject.merge_status }.to('cannot_be_merged')
      end
    end
  end

  describe '#mergeable?' do
    let(:project) { create(:empty_project) }

    subject { create(:merge_request, source_project: project) }

    it 'returns false if #mergeable_state? is false' do
      expect(subject).to receive(:mergeable_state?) { false }

      expect(subject.mergeable?).to be_falsey
    end

    it 'return true if #mergeable_state? is true and the MR #can_be_merged? is true' do
      allow(subject).to receive(:mergeable_state?) { true }
      expect(subject).to receive(:check_if_can_be_merged)
      expect(subject).to receive(:can_be_merged?) { true }

      expect(subject.mergeable?).to be_truthy
    end
  end

  describe '#mergeable_state?' do
    let(:project) { create(:project, :repository) }

    subject { create(:merge_request, source_project: project) }

    it 'checks if merge request can be merged' do
      allow(subject).to receive(:mergeable_ci_state?) { true }
      expect(subject).to receive(:check_if_can_be_merged)

      subject.mergeable?
    end

    context 'when not open' do
      before { subject.close }

      it 'returns false' do
        expect(subject.mergeable_state?).to be_falsey
      end
    end

    context 'when working in progress' do
      before { subject.title = 'WIP MR' }

      it 'returns false' do
        expect(subject.mergeable_state?).to be_falsey
      end
    end

    context 'when broken' do
      before { allow(subject).to receive(:broken?) { true } }

      it 'returns false' do
        expect(subject.mergeable_state?).to be_falsey
      end
    end

    context 'when failed' do
      context 'when #mergeable_ci_state? is false' do
        before do
          allow(subject).to receive(:mergeable_ci_state?) { false }
        end

        it 'returns false' do
          expect(subject.mergeable_state?).to be_falsey
        end
      end

      context 'when #mergeable_discussions_state? is false' do
        before do
          allow(subject).to receive(:mergeable_discussions_state?) { false }
        end

        it 'returns false' do
          expect(subject.mergeable_state?).to be_falsey
        end
      end
    end
  end

  describe '#mergeable_ci_state?' do
    let(:project) { create(:empty_project, only_allow_merge_if_build_succeeds: true) }
    let(:pipeline) { create(:ci_empty_pipeline) }

    subject { build(:merge_request, target_project: project) }

    context 'when it is only allowed to merge when build is green' do
      context 'and a failed pipeline is associated' do
        before do
          pipeline.update(status: 'failed')
          allow(subject).to receive(:head_pipeline) { pipeline }
        end

        it { expect(subject.mergeable_ci_state?).to be_falsey }
      end

      context 'and a successful pipeline is associated' do
        before do
          pipeline.update(status: 'success')
          allow(subject).to receive(:head_pipeline) { pipeline }
        end

        it { expect(subject.mergeable_ci_state?).to be_truthy }
      end

      context 'and a skipped pipeline is associated' do
        before do
          pipeline.update(status: 'skipped')
          allow(subject).to receive(:head_pipeline) { pipeline }
        end

        it { expect(subject.mergeable_ci_state?).to be_truthy }
      end

      context 'when no pipeline is associated' do
        before do
          allow(subject).to receive(:head_pipeline) { nil }
        end

        it { expect(subject.mergeable_ci_state?).to be_truthy }
      end
    end

    context 'when merges are not restricted to green builds' do
      subject { build(:merge_request, target_project: build(:empty_project, only_allow_merge_if_build_succeeds: false)) }

      context 'and a failed pipeline is associated' do
        before do
          pipeline.statuses << create(:commit_status, status: 'failed', project: project)
          allow(subject).to receive(:head_pipeline) { pipeline }
        end

        it { expect(subject.mergeable_ci_state?).to be_truthy }
      end

      context 'when no pipeline is associated' do
        before do
          allow(subject).to receive(:head_pipeline) { nil }
        end

        it { expect(subject.mergeable_ci_state?).to be_truthy }
      end
    end
  end

  describe '#mergeable_discussions_state?' do
    let(:merge_request) { create(:merge_request_with_diff_notes, source_project: project) }

    context 'when project.only_allow_merge_if_all_discussions_are_resolved == true' do
      let(:project) { create(:project, :repository, only_allow_merge_if_all_discussions_are_resolved: true) }

      context 'with all discussions resolved' do
        before do
          merge_request.discussions.each { |d| d.resolve!(merge_request.author) }
        end

        it 'returns true' do
          expect(merge_request.mergeable_discussions_state?).to be_truthy
        end
      end

      context 'with unresolved discussions' do
        before do
          merge_request.discussions.each(&:unresolve!)
        end

        it 'returns false' do
          expect(merge_request.mergeable_discussions_state?).to be_falsey
        end
      end

      context 'with no discussions' do
        before do
          merge_request.notes.destroy_all
        end

        it 'returns true' do
          expect(merge_request.mergeable_discussions_state?).to be_truthy
        end
      end
    end

    context 'when project.only_allow_merge_if_all_discussions_are_resolved == false' do
      let(:project) { create(:project, :repository, only_allow_merge_if_all_discussions_are_resolved: false) }

      context 'with unresolved discussions' do
        before do
          merge_request.discussions.each(&:unresolve!)
        end

        it 'returns true' do
          expect(merge_request.mergeable_discussions_state?).to be_truthy
        end
      end
    end
  end

  describe "#environments" do
    let(:project)       { create(:project, :repository) }
    let(:merge_request) { create(:merge_request, source_project: project) }

    context 'with multiple environments' do
      let(:environments) { create_list(:environment, 3, project: project) }

      before do
        create(:deployment, environment: environments.first, ref: 'master', sha: project.commit('master').id)
        create(:deployment, environment: environments.second, ref: 'feature', sha: project.commit('feature').id)
      end

      it 'selects deployed environments' do
        expect(merge_request.environments).to contain_exactly(environments.first)
      end
    end

    context 'with environments on source project' do
      let(:source_project) do
        create(:project, :repository) do |fork_project|
          fork_project.create_forked_project_link(forked_to_project_id: fork_project.id, forked_from_project_id: project.id)
        end
      end

      let(:merge_request) do
        create(:merge_request,
               source_project: source_project, source_branch: 'feature',
               target_project: project)
      end

      let(:source_environment) { create(:environment, project: source_project) }

      before do
        create(:deployment, environment: source_environment, ref: 'feature', sha: merge_request.diff_head_sha)
      end

      it 'selects deployed environments' do
        expect(merge_request.environments).to contain_exactly(source_environment)
      end

      context 'with environments on target project' do
        let(:target_environment) { create(:environment, project: project) }

        before do
          create(:deployment, environment: target_environment, tag: true, sha: merge_request.diff_head_sha)
        end

        it 'selects deployed environments' do
          expect(merge_request.environments).to contain_exactly(source_environment, target_environment)
        end
      end
    end

    context 'without a diff_head_commit' do
      before do
        expect(merge_request).to receive(:diff_head_commit).and_return(nil)
      end

      it 'returns an empty array' do
        expect(merge_request.environments).to be_empty
      end
    end
  end

  describe "#reload_diff" do
    let(:note) { create(:diff_note_on_merge_request, project: subject.project, noteable: subject) }

    let(:commit) { subject.project.commit(sample_commit.id) }

    it "does not change existing merge request diff" do
      expect(subject.merge_request_diff).not_to receive(:save_git_content)
      subject.reload_diff
    end

    it "creates new merge request diff" do
      expect { subject.reload_diff }.to change { subject.merge_request_diffs.count }.by(1)
    end

    it "executs diff cache service" do
      expect_any_instance_of(MergeRequests::MergeRequestDiffCacheService).to receive(:execute).with(subject)

      subject.reload_diff
    end

    it "updates diff note positions" do
      old_diff_refs = subject.diff_refs

      # Update merge_request_diff so that #diff_refs will return commit.diff_refs
      allow(subject).to receive(:create_merge_request_diff) do
        subject.merge_request_diffs.create(
          base_commit_sha: commit.parent_id,
          start_commit_sha: commit.parent_id,
          head_commit_sha: commit.sha
        )

        subject.merge_request_diff(true)
      end

      expect(Notes::DiffPositionUpdateService).to receive(:new).with(
        subject.project,
        nil,
        old_diff_refs: old_diff_refs,
        new_diff_refs: commit.diff_refs,
        paths: note.position.paths
      ).and_call_original

      expect_any_instance_of(Notes::DiffPositionUpdateService).to receive(:execute).with(note)
      expect_any_instance_of(DiffNote).to receive(:save).once

      subject.reload_diff
    end
  end

  describe 'approvals' do
    let(:project) { create(:empty_project) }
    let(:merge_request) { create(:merge_request, source_project: project, author: author) }
    let(:author) { create(:user) }
    let(:approver) { create(:user) }

    context 'on a project with only one member' do
      context 'when there is one approver' do
        before { project.update_attributes(approvals_before_merge: 1) }

        context 'when that approver is the MR author' do
          before do
            project.team << [author, :developer]
            create(:approver, user: author, target: merge_request)
          end

          it 'does not require approval for the merge request' do
            expect(merge_request.approvals_left).to eq(0)
          end

          it 'does not allow the approver to approve the MR' do
            expect(merge_request.can_approve?(author)).to be_falsey
          end

          it 'does not allow a logged-out user to approve the MR' do
            expect(merge_request.can_approve?(nil)).to be_falsey
          end
        end

        context 'when that approver is not the MR author' do
          before do
            project.team << [approver, :developer]
            create(:approver, user: approver, target: merge_request)
          end

          it 'requires one approval' do
            expect(merge_request.approvals_left).to eq(1)
          end

          it 'allows the approver to approve the MR' do
            expect(merge_request.can_approve?(approver)).to be_truthy
          end

          it 'does not allow a logged-out user to approve the MR' do
            expect(merge_request.can_approve?(nil)).to be_falsey
          end
        end
      end
    end

    context 'on a project with several members' do
      let(:approver_2) { create(:user) }
      let(:developer) { create(:user) }
      let(:reporter) { create(:user) }
      let(:stranger) { create(:user) }

      before do
        project.team << [author, :developer]
        project.team << [approver, :developer]
        project.team << [approver_2, :developer]
        project.team << [developer, :developer]
        project.team << [reporter, :reporter]
      end

      context 'when there is one approver required' do
        before { project.update_attributes(approvals_before_merge: 1) }

        context 'when that approver is the MR author' do
          before { create(:approver, user: author, target: merge_request) }

          it 'requires one approval' do
            expect(merge_request.approvals_left).to eq(1)
          end

          it 'does not allow the author to approve the MR' do
            expect(merge_request.can_approve?(author)).to be_falsey
          end

          it 'allows any other project member with write access to approve the MR' do
            expect(merge_request.can_approve?(developer)).to be_truthy

            expect(merge_request.can_approve?(reporter)).to be_falsey
            expect(merge_request.can_approve?(stranger)).to be_falsey
          end

          it 'does not allow a logged-out user to approve the MR' do
            expect(merge_request.can_approve?(nil)).to be_falsey
          end
        end

        context 'when that approver is not the MR author' do
          before { create(:approver, user: approver, target: merge_request) }

          it 'requires one approval' do
            expect(merge_request.approvals_left).to eq(1)
          end

          it 'only allows the approver to approve the MR' do
            expect(merge_request.can_approve?(approver)).to be_truthy

            expect(merge_request.can_approve?(author)).to be_falsey
            expect(merge_request.can_approve?(developer)).to be_falsey
            expect(merge_request.can_approve?(reporter)).to be_falsey
            expect(merge_request.can_approve?(stranger)).to be_falsey
            expect(merge_request.can_approve?(nil)).to be_falsey
          end
        end
      end

      context 'when there are multiple approvers required' do
        before { project.update_attributes(approvals_before_merge: 3) }

        context 'when one of those approvers is the MR author' do
          before do
            create(:approver, user: author, target: merge_request)
            create(:approver, user: approver, target: merge_request)
            create(:approver, user: approver_2, target: merge_request)
          end

          it 'requires the original number of approvals' do
            expect(merge_request.approvals_left).to eq(3)
          end

          it 'does not allow the author to approve the MR' do
            expect(merge_request.can_approve?(author)).to be_falsey
          end

          it 'allows any other other approver to approve the MR' do
            expect(merge_request.can_approve?(approver)).to be_truthy
          end

          it 'does not allow a logged-out user to approve the MR' do
            expect(merge_request.can_approve?(nil)).to be_falsey
          end

          context 'when all of the valid approvers have approved the MR' do
            before do
              create(:approval, user: approver, merge_request: merge_request)
              create(:approval, user: approver_2, merge_request: merge_request)
            end

            it 'requires the original number of approvals' do
              expect(merge_request.approvals_left).to eq(1)
            end

            it 'does not allow the author to approve the MR' do
              expect(merge_request.can_approve?(author)).to be_falsey
            end

            it 'does not allow the approvers to approve the MR again' do
              expect(merge_request.can_approve?(approver)).to be_falsey
              expect(merge_request.can_approve?(approver_2)).to be_falsey
            end

            it 'allows any other project member with write access to approve the MR' do
              expect(merge_request.can_approve?(developer)).to be_truthy

              expect(merge_request.can_approve?(reporter)).to be_falsey
              expect(merge_request.can_approve?(stranger)).to be_falsey
              expect(merge_request.can_approve?(nil)).to be_falsey
            end
          end

          context 'when more than the number of approvers have approved the MR' do
            before do
              create(:approval, user: approver, merge_request: merge_request)
              create(:approval, user: approver_2, merge_request: merge_request)
              create(:approval, user: developer, merge_request: merge_request)
            end

            it 'marks the MR as approved' do
              expect(merge_request).to be_approved
            end

            it 'clamps the approvals left at zero' do
              expect(merge_request.approvals_left).to eq(0)
            end
          end
        end

        context 'when the approvers do not contain the MR author' do
          before do
            create(:approver, user: developer, target: merge_request)
            create(:approver, user: approver, target: merge_request)
            create(:approver, user: approver_2, target: merge_request)
          end

          it 'requires the original number of approvals' do
            expect(merge_request.approvals_left).to eq(3)
          end

          it 'only allows the approvers to approve the MR' do
            expect(merge_request.can_approve?(developer)).to be_truthy
            expect(merge_request.can_approve?(approver)).to be_truthy
            expect(merge_request.can_approve?(approver_2)).to be_truthy

            expect(merge_request.can_approve?(author)).to be_falsey
            expect(merge_request.can_approve?(reporter)).to be_falsey
            expect(merge_request.can_approve?(stranger)).to be_falsey
            expect(merge_request.can_approve?(nil)).to be_falsey
          end
        end
      end
    end
  end

  describe '#branch_merge_base_commit' do
    context 'source and target branch exist' do
      it { expect(subject.branch_merge_base_commit.sha).to eq('ae73cb07c9eeaf35924a10f713b364d32b2dd34f') }
      it { expect(subject.branch_merge_base_commit).to be_a(Commit) }
    end

    context 'when the target branch does not exist' do
      before do
        subject.project.repository.raw_repository.delete_branch(subject.target_branch)
      end

      it 'returns nil' do
        expect(subject.branch_merge_base_commit).to be_nil
      end
    end
  end

  describe "#diff_sha_refs" do
    context "with diffs" do
      subject { create(:merge_request, :with_diffs) }

      it "does not touch the repository" do
        subject # Instantiate the object

        expect_any_instance_of(Repository).not_to receive(:commit)

        subject.diff_sha_refs
      end

      it "returns expected diff_refs" do
        expected_diff_refs = Gitlab::Diff::DiffRefs.new(
          base_sha:  subject.merge_request_diff.base_commit_sha,
          start_sha: subject.merge_request_diff.start_commit_sha,
          head_sha:  subject.merge_request_diff.head_commit_sha
        )

        expect(subject.diff_sha_refs).to eq(expected_diff_refs)
      end
    end
  end

  context "discussion status" do
    let(:first_discussion) { Discussion.new([create(:diff_note_on_merge_request)]) }
    let(:second_discussion) { Discussion.new([create(:diff_note_on_merge_request)]) }
    let(:third_discussion) { Discussion.new([create(:diff_note_on_merge_request)]) }

    before do
      allow(subject).to receive(:diff_discussions).and_return([first_discussion, second_discussion, third_discussion])
    end

    describe '#resolvable_discussions' do
      before do
        allow(first_discussion).to receive(:to_be_resolved?).and_return(true)
        allow(second_discussion).to receive(:to_be_resolved?).and_return(false)
        allow(third_discussion).to receive(:to_be_resolved?).and_return(false)
      end

      it 'includes only discussions that need to be resolved' do
        expect(subject.resolvable_discussions).to eq([first_discussion])
      end
    end

    describe '#discussions_can_be_resolved_by? user' do
      let(:user) { build(:user) }

      context 'all discussions can be resolved by the user' do
        before do
          allow(first_discussion).to receive(:can_resolve?).with(user).and_return(true)
          allow(second_discussion).to receive(:can_resolve?).with(user).and_return(true)
          allow(third_discussion).to receive(:can_resolve?).with(user).and_return(true)
        end

        it 'allows a user to resolve the discussions' do
          expect(subject.discussions_can_be_resolved_by?(user)).to be(true)
        end
      end

      context 'one discussion cannot be resolved by the user' do
        before do
          allow(first_discussion).to receive(:can_resolve?).with(user).and_return(true)
          allow(second_discussion).to receive(:can_resolve?).with(user).and_return(true)
          allow(third_discussion).to receive(:can_resolve?).with(user).and_return(false)
        end

        it 'allows a user to resolve the discussions' do
          expect(subject.discussions_can_be_resolved_by?(user)).to be(false)
        end
      end
    end

    describe "#discussions_resolvable?" do
      context "when all discussions are unresolvable" do
        before do
          allow(first_discussion).to receive(:resolvable?).and_return(false)
          allow(second_discussion).to receive(:resolvable?).and_return(false)
          allow(third_discussion).to receive(:resolvable?).and_return(false)
        end

        it "returns false" do
          expect(subject.discussions_resolvable?).to be false
        end
      end

      context "when some discussions are unresolvable and some discussions are resolvable" do
        before do
          allow(first_discussion).to receive(:resolvable?).and_return(true)
          allow(second_discussion).to receive(:resolvable?).and_return(false)
          allow(third_discussion).to receive(:resolvable?).and_return(true)
        end

        it "returns true" do
          expect(subject.discussions_resolvable?).to be true
        end
      end

      context "when all discussions are resolvable" do
        before do
          allow(first_discussion).to receive(:resolvable?).and_return(true)
          allow(second_discussion).to receive(:resolvable?).and_return(true)
          allow(third_discussion).to receive(:resolvable?).and_return(true)
        end

        it "returns true" do
          expect(subject.discussions_resolvable?).to be true
        end
      end
    end

    describe "#discussions_resolved?" do
      context "when discussions are not resolvable" do
        before do
          allow(subject).to receive(:discussions_resolvable?).and_return(false)
        end

        it "returns false" do
          expect(subject.discussions_resolved?).to be false
        end
      end

      context "when discussions are resolvable" do
        before do
          allow(subject).to receive(:discussions_resolvable?).and_return(true)

          allow(first_discussion).to receive(:resolvable?).and_return(true)
          allow(second_discussion).to receive(:resolvable?).and_return(false)
          allow(third_discussion).to receive(:resolvable?).and_return(true)
        end

        context "when all resolvable discussions are resolved" do
          before do
            allow(first_discussion).to receive(:resolved?).and_return(true)
            allow(third_discussion).to receive(:resolved?).and_return(true)
          end

          it "returns true" do
            expect(subject.discussions_resolved?).to be true
          end
        end

        context "when some resolvable discussions are not resolved" do
          before do
            allow(first_discussion).to receive(:resolved?).and_return(true)
            allow(third_discussion).to receive(:resolved?).and_return(false)
          end

          it "returns false" do
            expect(subject.discussions_resolved?).to be false
          end
        end
      end
    end

    describe "#discussions_to_be_resolved?" do
      context "when discussions are not resolvable" do
        before do
          allow(subject).to receive(:discussions_resolvable?).and_return(false)
        end

        it "returns false" do
          expect(subject.discussions_to_be_resolved?).to be false
        end
      end

      context "when discussions are resolvable" do
        before do
          allow(subject).to receive(:discussions_resolvable?).and_return(true)

          allow(first_discussion).to receive(:resolvable?).and_return(true)
          allow(second_discussion).to receive(:resolvable?).and_return(false)
          allow(third_discussion).to receive(:resolvable?).and_return(true)
        end

        context "when all resolvable discussions are resolved" do
          before do
            allow(first_discussion).to receive(:resolved?).and_return(true)
            allow(third_discussion).to receive(:resolved?).and_return(true)
          end

          it "returns false" do
            expect(subject.discussions_to_be_resolved?).to be false
          end
        end

        context "when some resolvable discussions are not resolved" do
          before do
            allow(first_discussion).to receive(:resolved?).and_return(true)
            allow(third_discussion).to receive(:resolved?).and_return(false)
          end

          it "returns true" do
            expect(subject.discussions_to_be_resolved?).to be true
          end
        end
      end
    end
  end

  describe '#conflicts_can_be_resolved_in_ui?' do
    def create_merge_request(source_branch)
      create(:merge_request, source_branch: source_branch, target_branch: 'conflict-start') do |mr|
        mr.mark_as_unmergeable
      end
    end

    it 'returns a falsey value when the MR can be merged without conflicts' do
      merge_request = create_merge_request('master')
      merge_request.mark_as_mergeable

      expect(merge_request.conflicts_can_be_resolved_in_ui?).to be_falsey
    end

    it 'returns a falsey value when the MR is marked as having conflicts, but has none' do
      merge_request = create_merge_request('master')

      expect(merge_request.conflicts_can_be_resolved_in_ui?).to be_falsey
    end

    it 'returns a falsey value when the MR has a missing ref after a force push' do
      merge_request = create_merge_request('conflict-resolvable')
      allow(merge_request.conflicts).to receive(:merge_index).and_raise(Rugged::OdbError)

      expect(merge_request.conflicts_can_be_resolved_in_ui?).to be_falsey
    end

    it 'returns a falsey value when the MR does not support new diff notes' do
      merge_request = create_merge_request('conflict-resolvable')
      merge_request.merge_request_diff.update_attributes(start_commit_sha: nil)

      expect(merge_request.conflicts_can_be_resolved_in_ui?).to be_falsey
    end

    it 'returns a falsey value when the conflicts contain a large file' do
      merge_request = create_merge_request('conflict-too-large')

      expect(merge_request.conflicts_can_be_resolved_in_ui?).to be_falsey
    end

    it 'returns a falsey value when the conflicts contain a binary file' do
      merge_request = create_merge_request('conflict-binary-file')

      expect(merge_request.conflicts_can_be_resolved_in_ui?).to be_falsey
    end

    it 'returns a falsey value when the conflicts contain a file edited in one branch and deleted in another' do
      merge_request = create_merge_request('conflict-missing-side')

      expect(merge_request.conflicts_can_be_resolved_in_ui?).to be_falsey
    end

    it 'returns a truthy value when the conflicts are resolvable in the UI' do
      merge_request = create_merge_request('conflict-resolvable')

      expect(merge_request.conflicts_can_be_resolved_in_ui?).to be_truthy
    end

    it 'returns a truthy value when the conflicts have to be resolved in an editor' do
      merge_request = create_merge_request('conflict-contains-conflict-markers')

      expect(merge_request.conflicts_can_be_resolved_in_ui?).to be_truthy
    end
  end

  describe "#source_project_missing?" do
    let(:project)      { create(:empty_project) }
    let(:fork_project) { create(:empty_project, forked_from_project: project) }
    let(:user)         { create(:user) }
    let(:unlink_project) { Projects::UnlinkForkService.new(fork_project, user) }

    context "when the fork exists" do
      let(:merge_request) do
        create(:merge_request,
          source_project: fork_project,
          target_project: project)
      end

      it { expect(merge_request.source_project_missing?).to be_falsey }
    end

    context "when the source project is the same as the target project" do
      let(:merge_request) { create(:merge_request, source_project: project) }

      it { expect(merge_request.source_project_missing?).to be_falsey }
    end

    context "when the fork does not exist" do
      let(:merge_request) do
        create(:merge_request,
          source_project: fork_project,
          target_project: project)
      end

      it "returns true" do
        unlink_project.execute
        merge_request.reload

        expect(merge_request.source_project_missing?).to be_truthy
      end
    end
  end

  describe "#closed_without_fork?" do
    let(:project)      { create(:empty_project) }
    let(:fork_project) { create(:empty_project, forked_from_project: project) }
    let(:user)         { create(:user) }
    let(:unlink_project) { Projects::UnlinkForkService.new(fork_project, user) }

    context "when the merge request is closed" do
      let(:closed_merge_request) do
        create(:closed_merge_request,
          source_project: fork_project,
          target_project: project)
      end

      it "returns false if the fork exist" do
        expect(closed_merge_request.closed_without_fork?).to be_falsey
      end

      it "returns true if the fork does not exist" do
        unlink_project.execute
        closed_merge_request.reload

        expect(closed_merge_request.closed_without_fork?).to be_truthy
      end
    end

    context "when the merge request is open" do
      let(:open_merge_request) do
        create(:merge_request,
          source_project: fork_project,
          target_project: project)
      end

      it "returns false" do
        expect(open_merge_request.closed_without_fork?).to be_falsey
      end
    end
  end

  describe '#reopenable?' do
    context 'when the merge request is closed' do
      it 'returns true' do
        subject.close

        expect(subject.reopenable?).to be_truthy
      end

      context 'forked project' do
        let(:project)      { create(:empty_project) }
        let(:user)         { create(:user) }
        let(:fork_project) { create(:empty_project, forked_from_project: project, namespace: user.namespace) }

        let!(:merge_request) do
          create(:closed_merge_request,
            source_project: fork_project,
            target_project: project)
        end

        it 'returns false if unforked' do
          Projects::UnlinkForkService.new(fork_project, user).execute

          expect(merge_request.reload.reopenable?).to be_falsey
        end

        it 'returns false if the source project is deleted' do
          Projects::DestroyService.new(fork_project, user).execute

          expect(merge_request.reload.reopenable?).to be_falsey
        end

        it 'returns false if the merge request is merged' do
          merge_request.update_attributes(state: 'merged')

          expect(merge_request.reload.reopenable?).to be_falsey
        end
      end
    end

    context 'when the merge request is opened' do
      it 'returns false' do
        expect(subject.reopenable?).to be_falsey
      end
    end
  end

  describe '#mergeable_with_slash_command?' do
    def create_pipeline(status)
      create(:ci_pipeline_with_one_job,
        project: project,
        ref:     merge_request.source_branch,
        sha:     merge_request.diff_head_sha,
        status:  status)
    end

    let(:project)       { create(:project, :public, :repository, only_allow_merge_if_build_succeeds: true) }
    let(:developer)     { create(:user) }
    let(:user)          { create(:user) }
    let(:merge_request) { create(:merge_request, source_project: project) }
    let(:mr_sha)        { merge_request.diff_head_sha }

    before do
      project.team << [developer, :developer]
    end

    context 'when autocomplete_precheck is set to true' do
      it 'is mergeable by developer' do
        expect(merge_request.mergeable_with_slash_command?(developer, autocomplete_precheck: true)).to be_truthy
      end

      it 'is not mergeable by normal user' do
        expect(merge_request.mergeable_with_slash_command?(user, autocomplete_precheck: true)).to be_falsey
      end
    end

    context 'when autocomplete_precheck is set to false' do
      it 'is mergeable by developer' do
        expect(merge_request.mergeable_with_slash_command?(developer, last_diff_sha: mr_sha)).to be_truthy
      end

      it 'is not mergeable by normal user' do
        expect(merge_request.mergeable_with_slash_command?(user, last_diff_sha: mr_sha)).to be_falsey
      end

      context 'closed MR'  do
        before do
          merge_request.update_attribute(:state, :closed)
        end

        it 'is not mergeable' do
          expect(merge_request.mergeable_with_slash_command?(developer, last_diff_sha: mr_sha)).to be_falsey
        end
      end

      context 'MR with WIP'  do
        before do
          merge_request.update_attribute(:title, 'WIP: some MR')
        end

        it 'is not mergeable' do
          expect(merge_request.mergeable_with_slash_command?(developer, last_diff_sha: mr_sha)).to be_falsey
        end
      end

      context 'sha differs from the MR diff_head_sha'  do
        it 'is not mergeable' do
          expect(merge_request.mergeable_with_slash_command?(developer, last_diff_sha: 'some other sha')).to be_falsey
        end
      end

      context 'sha is not provided'  do
        it 'is not mergeable' do
          expect(merge_request.mergeable_with_slash_command?(developer)).to be_falsey
        end
      end

      context 'with pipeline ok'  do
        before do
          create_pipeline(:success)
        end

        it 'is mergeable' do
          expect(merge_request.mergeable_with_slash_command?(developer, last_diff_sha: mr_sha)).to be_truthy
        end
      end

      context 'with failing pipeline'  do
        before do
          create_pipeline(:failed)
        end

        it 'is not mergeable' do
          expect(merge_request.mergeable_with_slash_command?(developer, last_diff_sha: mr_sha)).to be_falsey
        end
      end

      context 'with running pipeline'  do
        before do
          create_pipeline(:running)
        end

        it 'is mergeable' do
          expect(merge_request.mergeable_with_slash_command?(developer, last_diff_sha: mr_sha)).to be_truthy
        end
      end
    end
  end

  describe '#has_commits?' do
    before do
      allow(subject.merge_request_diff).to receive(:commits_count).
        and_return(2)
    end

    it 'returns true when merge request diff has commits' do
      expect(subject.has_commits?).to be_truthy
    end
  end

  describe '#has_no_commits?' do
    before do
      allow(subject.merge_request_diff).to receive(:commits_count).
        and_return(0)
    end

    it 'returns true when merge request diff has 0 commits' do
      expect(subject.has_no_commits?).to be_truthy
    end
  end
end<|MERGE_RESOLUTION|>--- conflicted
+++ resolved
@@ -788,61 +788,36 @@
   end
 
   describe '#rebase_in_progress?' do
-<<<<<<< HEAD
-    it 'returns true' do
-      allow(File).to receive(:exist?).and_return(true)
-      allow(File).to receive(:new).and_return(double(:file, mtime: Time.now))
-=======
     it 'returns true when there is a current rebase directory' do
       allow(File).to receive(:exist?).and_return(true)
       allow(File).to receive(:mtime).and_return(Time.now)
->>>>>>> d3c1f030
 
       expect(subject.rebase_in_progress?).to be_truthy
     end
 
-<<<<<<< HEAD
-    it 'returns false' do
-=======
     it 'returns false when there is no rebase directory' do
->>>>>>> d3c1f030
       allow(File).to receive(:exist?).with(subject.rebase_dir_path).and_return(false)
 
       expect(subject.rebase_in_progress?).to be_falsey
     end
 
-<<<<<<< HEAD
-    it 'returns false if temporary file exists by is expired' do
-      allow(File).to receive(:exist?).and_return(true)
-      allow(File).to receive(:new).and_return(double(:file, mtime: Time.now - 2.hours))
-=======
     it 'returns false when the rebase directory has expired' do
       allow(File).to receive(:exist?).and_return(true)
       allow(File).to receive(:mtime).and_return(20.minutes.ago)
->>>>>>> d3c1f030
 
       expect(subject.rebase_in_progress?).to be_falsey
     end
 
-<<<<<<< HEAD
-    it 'returns false if source_project is removed' do
-      allow(subject).to receive(:source_project).and_return(nil)
-      allow(File).to receive(:exist?).and_return(true)
-      allow(File).to receive(:new).and_return(double(:file, mtime: Time.now))
-=======
     it 'returns false when the source project has been removed' do
       allow(subject).to receive(:source_project).and_return(nil)
       allow(File).to receive(:exist?).and_return(true)
       allow(File).to receive(:mtime).and_return(Time.now)
->>>>>>> d3c1f030
 
       expect(File).not_to have_received(:exist?)
       expect(subject.rebase_in_progress?).to be_falsey
     end
   end
 
-<<<<<<< HEAD
-=======
   describe '#squash_in_progress?' do
     it 'returns true when there is a current squash directory' do
       allow(File).to receive(:exist?).and_return(true)
@@ -874,7 +849,6 @@
     end
   end
 
->>>>>>> d3c1f030
   describe '#commits_sha' do
     before do
       allow(subject.merge_request_diff).to receive(:commits_sha).
