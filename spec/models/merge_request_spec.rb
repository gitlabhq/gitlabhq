require 'spec_helper'

describe MergeRequest, models: true do
  include RepoHelpers

  subject { create(:merge_request) }

  describe 'associations' do
    it { is_expected.to belong_to(:target_project).with_foreign_key(:target_project_id).class_name('Project') }
    it { is_expected.to belong_to(:source_project).with_foreign_key(:source_project_id).class_name('Project') }
    it { is_expected.to belong_to(:merge_user).class_name("User") }
    it { is_expected.to have_many(:merge_request_diffs).dependent(:destroy) }
  end

  describe 'modules' do
    subject { described_class }

    it { is_expected.to include_module(InternalId) }
    it { is_expected.to include_module(Issuable) }
    it { is_expected.to include_module(Referable) }
    it { is_expected.to include_module(Sortable) }
    it { is_expected.to include_module(Taskable) }
  end

  describe "act_as_paranoid" do
    it { is_expected.to have_db_column(:deleted_at) }
    it { is_expected.to have_db_index(:deleted_at) }
  end

  describe 'validation' do
    it { is_expected.to validate_presence_of(:target_branch) }
    it { is_expected.to validate_presence_of(:source_branch) }

    context "Validation of merge user with Merge When Build succeeds" do
      it "allows user to be nil when the feature is disabled" do
        expect(subject).to be_valid
      end

      it "is invalid without merge user" do
        subject.merge_when_build_succeeds = true
        expect(subject).not_to be_valid
      end

      it "is valid with merge user" do
        subject.merge_when_build_succeeds = true
        subject.merge_user = build(:user)

        expect(subject).to be_valid
      end
    end
  end

  describe 'respond to' do
    it { is_expected.to respond_to(:unchecked?) }
    it { is_expected.to respond_to(:can_be_merged?) }
    it { is_expected.to respond_to(:cannot_be_merged?) }
    it { is_expected.to respond_to(:merge_params) }
    it { is_expected.to respond_to(:merge_when_build_succeeds) }
  end

  describe '.in_projects' do
    it 'returns the merge requests for a set of projects' do
      expect(described_class.in_projects(Project.all)).to eq([subject])
    end
  end

  describe '#target_branch_sha' do
    let(:project) { create(:project) }

    subject { create(:merge_request, source_project: project, target_project: project) }

    context 'when the target branch does not exist' do
      before do
        project.repository.raw_repository.delete_branch(subject.target_branch)
      end

      it 'returns nil' do
        expect(subject.target_branch_sha).to be_nil
      end
    end

    it 'returns memoized value' do
      subject.target_branch_sha = '8ffb3c15a5475e59ae909384297fede4badcb4c7'

      expect(subject.target_branch_sha).to eq '8ffb3c15a5475e59ae909384297fede4badcb4c7'
    end
  end

  describe '#source_branch_sha' do
    let(:last_branch_commit) { subject.source_project.repository.commit(subject.source_branch) }

    context 'with diffs' do
      subject { create(:merge_request, :with_diffs) }
      it 'returns the sha of the source branch last commit' do
        expect(subject.source_branch_sha).to eq(last_branch_commit.sha)
      end
    end

    context 'without diffs' do
      subject { create(:merge_request, :without_diffs) }
      it 'returns the sha of the source branch last commit' do
        expect(subject.source_branch_sha).to eq(last_branch_commit.sha)
      end
    end

    context 'when the merge request is being created' do
      subject { build(:merge_request, source_branch: nil, compare_commits: []) }
      it 'returns nil' do
        expect(subject.source_branch_sha).to be_nil
      end
    end

    it 'returns memoized value' do
      subject.source_branch_sha = '2e5d3239642f9161dcbbc4b70a211a68e5e45e2b'

      expect(subject.source_branch_sha).to eq '2e5d3239642f9161dcbbc4b70a211a68e5e45e2b'
    end
  end

  describe '#to_reference' do
    it 'returns a String reference to the object' do
      expect(subject.to_reference).to eq "!#{subject.iid}"
    end

    it 'supports a cross-project reference' do
      cross = double('project')
      expect(subject.to_reference(cross)).to eq "#{subject.source_project.to_reference}!#{subject.iid}"
    end
  end

  describe '#raw_diffs' do
    let(:merge_request) { build(:merge_request) }
    let(:options) { { paths: ['a/b', 'b/a', 'c/*'] } }

    context 'when there are MR diffs' do
      it 'delegates to the MR diffs' do
        merge_request.merge_request_diff = MergeRequestDiff.new

        expect(merge_request.merge_request_diff).to receive(:raw_diffs).with(options)

        merge_request.raw_diffs(options)
      end
    end

    context 'when there are no MR diffs' do
      it 'delegates to the compare object' do
        merge_request.compare = double(:compare)

        expect(merge_request.compare).to receive(:raw_diffs).with(options)

        merge_request.raw_diffs(options)
      end
    end
  end

  describe '#diffs' do
    let(:merge_request) { build(:merge_request) }
    let(:options) { { paths: ['a/b', 'b/a', 'c/*'] } }

    context 'when there are MR diffs' do
      it 'delegates to the MR diffs' do
        merge_request.save

        expect(merge_request.merge_request_diff).to receive(:raw_diffs).with(hash_including(options))

        merge_request.diffs(options)
      end
    end

    context 'when there are no MR diffs' do
      it 'delegates to the compare object' do
        merge_request.compare = double(:compare)

        expect(merge_request.compare).to receive(:diffs).with(options)

        merge_request.diffs(options)
      end
    end
  end

  describe "#mr_and_commit_notes" do
    let!(:merge_request) { create(:merge_request) }

    before do
      allow(merge_request).to receive(:commits) { [merge_request.source_project.repository.commit] }
      create(:note_on_commit, commit_id: merge_request.commits.first.id,
                              project: merge_request.project)
      create(:note, noteable: merge_request, project: merge_request.project)
    end

    it "includes notes for commits" do
      expect(merge_request.commits).not_to be_empty
      expect(merge_request.mr_and_commit_notes.count).to eq(2)
    end

    it "includes notes for commits from target project as well" do
      create(:note_on_commit, commit_id: merge_request.commits.first.id,
                              project: merge_request.target_project)

      expect(merge_request.commits).not_to be_empty
      expect(merge_request.mr_and_commit_notes.count).to eq(3)
    end
  end

  describe '#is_being_reassigned?' do
    it 'returns true if the merge_request assignee has changed' do
      subject.assignee = create(:user)
      expect(subject.is_being_reassigned?).to be_truthy
    end
    it 'returns false if the merge request assignee has not changed' do
      expect(subject.is_being_reassigned?).to be_falsey
    end
  end

  describe '#for_fork?' do
    it 'returns true if the merge request is for a fork' do
      subject.source_project = create(:project, namespace: create(:group))
      subject.target_project = create(:project, namespace: create(:group))

      expect(subject.for_fork?).to be_truthy
    end

    it 'returns false if is not for a fork' do
      expect(subject.for_fork?).to be_falsey
    end
  end

  describe 'detection of issues to be closed' do
    let(:issue0) { create :issue, project: subject.project }
    let(:issue1) { create :issue, project: subject.project }

    let(:commit0) { double('commit0', safe_message: "Fixes #{issue0.to_reference}") }
    let(:commit1) { double('commit1', safe_message: "Fixes #{issue0.to_reference}") }
    let(:commit2) { double('commit2', safe_message: "Fixes #{issue1.to_reference}") }

    before do
      subject.project.team << [subject.author, :developer]
      allow(subject).to receive(:commits).and_return([commit0, commit1, commit2])
    end

    it 'accesses the set of issues that will be closed on acceptance' do
      allow(subject.project).to receive(:default_branch).
        and_return(subject.target_branch)

      closed = subject.closes_issues

      expect(closed).to include(issue0, issue1)
    end

    it 'only lists issues as to be closed if it targets the default branch' do
      allow(subject.project).to receive(:default_branch).and_return('master')
      subject.target_branch = 'something-else'

      expect(subject.closes_issues).to be_empty
    end

    it 'detects issues mentioned in the description' do
      issue2 = create(:issue, project: subject.project)
      subject.description = "Closes #{issue2.to_reference}"
      allow(subject.project).to receive(:default_branch).
        and_return(subject.target_branch)

      expect(subject.closes_issues).to include(issue2)
    end
  end

  describe "#work_in_progress?" do
    ['WIP ', 'WIP:', 'WIP: ', '[WIP]', '[WIP] ', ' [WIP] WIP [WIP] WIP: WIP '].each do |wip_prefix|
      it "detects the '#{wip_prefix}' prefix" do
        subject.title = "#{wip_prefix}#{subject.title}"
        expect(subject.work_in_progress?).to eq true
      end
    end

    it "doesn't detect WIP for words starting with WIP" do
      subject.title = "Wipwap #{subject.title}"
      expect(subject.work_in_progress?).to eq false
    end

    it "doesn't detect WIP for words containing with WIP" do
      subject.title = "WupWipwap #{subject.title}"
      expect(subject.work_in_progress?).to eq false
    end

    it "doesn't detect WIP by default" do
      expect(subject.work_in_progress?).to eq false
    end
  end

  describe "#approvers_left" do
    let(:merge_request) {create :merge_request}

    it "returns correct value" do
      user = create(:user)
      user1 = create(:user)
      merge_request.approvers.create(user_id: user.id)
      merge_request.approvers.create(user_id: user1.id)
      merge_request.approvals.create(user_id: user1.id)

      expect(merge_request.approvers_left).to eq [user]
    end
  end

  describe "#number_of_potential_approvers" do
    let(:project) { create(:empty_project) }
    let(:author) { create(:user) }
    let(:merge_request) { create(:merge_request, source_project: project, author: author) }

    it "includes approvers set on the MR" do
      expect do
        create(:approver, user: create(:user), target: merge_request)
      end.to change { merge_request.number_of_potential_approvers }.by(1)
    end

    it "includes project members with developer access and up" do
      expect do
        project.team << [create(:user), :guest]
        project.team << [create(:user), :reporter]
        project.team << [create(:user), :developer]
        project.team << [create(:user), :master]
      end.to change { merge_request.number_of_potential_approvers }.by(2)
    end

    it "excludes users who have already approved the MR" do
      expect do
        approver = create(:user)
        create(:approver, user: approver, target: merge_request)
        create(:approval, user: approver, merge_request: merge_request)
      end.not_to change { merge_request.number_of_potential_approvers }
    end

    it "excludes the MR author" do
      expect do
        create(:approver, user: create(:user), target: merge_request)
        create(:approver, user: author, target: merge_request)
      end.to change { merge_request.number_of_potential_approvers }.by(1)
    end

    context "when the project is part of a group" do
      let(:group) { create(:group) }
      before { project.update_attributes(group: group) }

      it "includes group members with developer access and up" do
        expect do
          group.add_guest(create(:user))
          group.add_reporter(create(:user))
          group.add_developer(create(:user))
          group.add_master(create(:user))
        end.to change { merge_request.number_of_potential_approvers }.by(2)
      end
    end
  end

  describe "#approvals_required" do
    let(:merge_request) { build(:merge_request) }
    before { merge_request.target_project.update_attributes(approvals_before_merge: 3) }

    context "when the MR has approvals_before_merge set" do
      before { merge_request.update_attributes(approvals_before_merge: 1) }

      it "uses the approvals_before_merge from the MR" do
        expect(merge_request.approvals_required).to eq(1)
      end
    end

    context "when the MR doesn't have approvals_before_merge set" do
      it "takes approvals_before_merge from the target project" do
        expect(merge_request.approvals_required).to eq(3)
      end
    end
  end

  describe '#can_remove_source_branch?' do
    let(:user) { create(:user) }
    let(:user2) { create(:user) }

    before do
      subject.source_project.team << [user, :master]

      subject.source_branch = "feature"
      subject.target_branch = "master"
      subject.save!
    end

    it "can't be removed when its a protected branch" do
      allow(subject.source_project).to receive(:protected_branch?).and_return(true)
      expect(subject.can_remove_source_branch?(user)).to be_falsey
    end

    it "can't remove a root ref" do
      subject.source_branch = "master"
      subject.target_branch = "feature"

      expect(subject.can_remove_source_branch?(user)).to be_falsey
    end

    it "is unable to remove the source branch for a project the user cannot push to" do
      expect(subject.can_remove_source_branch?(user2)).to be_falsey
    end

    it "can be removed if the last commit is the head of the source branch" do
      allow(subject).to receive(:source_branch_head).and_return(subject.diff_head_commit)

      expect(subject.can_remove_source_branch?(user)).to be_truthy
    end

    it "cannot be removed if the last commit is not also the head of the source branch" do
      subject.source_branch = "lfs"

      expect(subject.can_remove_source_branch?(user)).to be_falsey
    end
  end

  describe "#reset_merge_when_build_succeeds" do
    let(:merge_if_green) do
      create :merge_request, merge_when_build_succeeds: true, merge_user: create(:user),
                             merge_params: { "should_remove_source_branch" => "1", "commit_message" => "msg" }
    end

    it "sets the item to false" do
      merge_if_green.reset_merge_when_build_succeeds
      merge_if_green.reload

      expect(merge_if_green.merge_when_build_succeeds).to be_falsey
      expect(merge_if_green.merge_params["should_remove_source_branch"]).to be_nil
      expect(merge_if_green.merge_params["commit_message"]).to be_nil
    end
  end

  describe "#hook_attrs" do
    let(:attrs_hash) { subject.hook_attrs.to_h }

    [:source, :target].each do |key|
      describe "#{key} key" do
        include_examples 'project hook data', project_key: key do
          let(:data)    { attrs_hash }
          let(:project) { subject.send("#{key}_project") }
        end
      end
    end

    it "has all the required keys" do
      expect(attrs_hash).to include(:source)
      expect(attrs_hash).to include(:target)
      expect(attrs_hash).to include(:last_commit)
      expect(attrs_hash).to include(:work_in_progress)
    end
  end

  describe '#diverged_commits_count' do
    let(:project)      { create(:project) }
    let(:fork_project) { create(:project, forked_from_project: project) }

    context 'when the target branch does not exist anymore' do
      subject { create(:merge_request, source_project: project, target_project: project) }

      before do
        project.repository.raw_repository.delete_branch(subject.target_branch)
        subject.reload
      end

      it 'does not crash' do
        expect{ subject.diverged_commits_count }.not_to raise_error
      end

      it 'returns 0' do
        expect(subject.diverged_commits_count).to eq(0)
      end
    end

    context 'diverged on same repository' do
      subject(:merge_request_with_divergence) { create(:merge_request, :diverged, source_project: project, target_project: project) }

      it 'counts commits that are on target branch but not on source branch' do
        expect(subject.diverged_commits_count).to eq(5)
      end
    end

    context 'diverged on fork' do
      subject(:merge_request_fork_with_divergence) { create(:merge_request, :diverged, source_project: fork_project, target_project: project) }

      it 'counts commits that are on target branch but not on source branch' do
        expect(subject.diverged_commits_count).to eq(5)
      end
    end

    context 'rebased on fork' do
      subject(:merge_request_rebased) { create(:merge_request, :rebased, source_project: fork_project, target_project: project) }

      it 'counts commits that are on target branch but not on source branch' do
        expect(subject.diverged_commits_count).to eq(0)
      end
    end

    describe 'caching' do
      before(:example) do
        allow(Rails).to receive(:cache).and_return(ActiveSupport::Cache::MemoryStore.new)
      end

      it 'caches the output' do
        expect(subject).to receive(:compute_diverged_commits_count).
          once.
          and_return(2)

        subject.diverged_commits_count
        subject.diverged_commits_count
      end

      it 'invalidates the cache when the source sha changes' do
        expect(subject).to receive(:compute_diverged_commits_count).
          twice.
          and_return(2)

        subject.diverged_commits_count
        allow(subject).to receive(:source_branch_sha).and_return('123abc')
        subject.diverged_commits_count
      end

      it 'invalidates the cache when the target sha changes' do
        expect(subject).to receive(:compute_diverged_commits_count).
          twice.
          and_return(2)

        subject.diverged_commits_count
        allow(subject).to receive(:target_branch_sha).and_return('123abc')
        subject.diverged_commits_count
      end
    end
  end

  it_behaves_like 'an editable mentionable' do
    subject { create(:merge_request) }

    let(:backref_text) { "merge request #{subject.to_reference}" }
    let(:set_mentionable_text) { ->(txt){ subject.description = txt } }
  end

  it_behaves_like 'a Taskable' do
    subject { create :merge_request, :simple }
  end

  describe '#commits_sha' do
    let(:commit0) { double('commit0', sha: 'sha1') }
    let(:commit1) { double('commit1', sha: 'sha2') }
    let(:commit2) { double('commit2', sha: 'sha3') }

    before do
      allow(subject.merge_request_diff).to receive(:commits).and_return([commit0, commit1, commit2])
    end

    it 'returns sha of commits' do
      expect(subject.commits_sha).to contain_exactly('sha1', 'sha2', 'sha3')
    end
  end

  describe '#pipeline' do
    describe 'when the source project exists' do
      it 'returns the latest pipeline' do
        pipeline = double(:ci_pipeline, ref: 'master')

        allow(subject).to receive(:diff_head_sha).and_return('123abc')

        expect(subject.source_project).to receive(:pipeline).
          with('123abc', 'master').
          and_return(pipeline)

        expect(subject.pipeline).to eq(pipeline)
      end
    end

    describe 'when the source project does not exist' do
      it 'returns nil' do
        allow(subject).to receive(:source_project).and_return(nil)

        expect(subject.pipeline).to be_nil
      end
    end
  end

  describe '#all_pipelines' do
    let!(:pipelines) do
      subject.merge_request_diff.commits.map do |commit|
        create(:ci_empty_pipeline, project: subject.source_project, sha: commit.id, ref: subject.source_branch)
      end
    end

    it 'returns a pipelines from source projects with proper ordering' do
      expect(subject.all_pipelines).not_to be_empty
      expect(subject.all_pipelines).to eq(pipelines.reverse)
    end
  end

  describe '#participants' do
    let(:project) { create(:project, :public) }

    let(:mr) do
      create(:merge_request, source_project: project, target_project: project)
    end

    let!(:note1) do
      create(:note_on_merge_request, noteable: mr, project: project, note: 'a')
    end

    let!(:note2) do
      create(:note_on_merge_request, noteable: mr, project: project, note: 'b')
    end

    it 'includes the merge request author' do
      expect(mr.participants).to include(mr.author)
    end

    it 'includes the authors of the notes' do
      expect(mr.participants).to include(note1.author, note2.author)
    end
  end

  describe 'cached counts' do
    it 'updates when assignees change' do
      user1 = create(:user)
      user2 = create(:user)
      mr = create(:merge_request, assignee: user1)

      expect(user1.assigned_open_merge_request_count).to eq(1)
      expect(user2.assigned_open_merge_request_count).to eq(0)

      mr.assignee = user2
      mr.save

      expect(user1.assigned_open_merge_request_count).to eq(0)
      expect(user2.assigned_open_merge_request_count).to eq(1)
    end
  end

  describe '#check_if_can_be_merged' do
    let(:project) { create(:project, only_allow_merge_if_build_succeeds: true) }

    subject { create(:merge_request, source_project: project, merge_status: :unchecked) }

    context 'when it is not broken and has no conflicts' do
      it 'is marked as mergeable' do
        allow(subject).to receive(:broken?) { false }
        allow(project.repository).to receive(:can_be_merged?).and_return(true)

        expect { subject.check_if_can_be_merged }.to change { subject.merge_status }.to('can_be_merged')
      end
    end

    context 'when broken' do
      before { allow(subject).to receive(:broken?) { true } }

      it 'becomes unmergeable' do
        expect { subject.check_if_can_be_merged }.to change { subject.merge_status }.to('cannot_be_merged')
      end
    end

    context 'when it has conflicts' do
      before do
        allow(subject).to receive(:broken?) { false }
        allow(project.repository).to receive(:can_be_merged?).and_return(false)
      end

      it 'becomes unmergeable' do
        expect { subject.check_if_can_be_merged }.to change { subject.merge_status }.to('cannot_be_merged')
      end
    end
  end

  describe '#mergeable?' do
    let(:project) { create(:project) }

    subject { create(:merge_request, source_project: project) }

    it 'returns false if #mergeable_state? is false' do
      expect(subject).to receive(:mergeable_state?) { false }

      expect(subject.mergeable?).to be_falsey
    end

    it 'return true if #mergeable_state? is true and the MR #can_be_merged? is true' do
      allow(subject).to receive(:mergeable_state?) { true }
      expect(subject).to receive(:check_if_can_be_merged)
      expect(subject).to receive(:can_be_merged?) { true }

      expect(subject.mergeable?).to be_truthy
    end
  end

  describe '#mergeable_state?' do
    let(:project) { create(:project) }

    subject { create(:merge_request, source_project: project) }

    it 'checks if merge request can be merged' do
      allow(subject).to receive(:mergeable_ci_state?) { true }
      expect(subject).to receive(:check_if_can_be_merged)

      subject.mergeable?
    end

    context 'when not open' do
      before { subject.close }

      it 'returns false' do
        expect(subject.mergeable_state?).to be_falsey
      end
    end

    context 'when working in progress' do
      before { subject.title = 'WIP MR' }

      it 'returns false' do
        expect(subject.mergeable_state?).to be_falsey
      end
    end

    context 'when broken' do
      before { allow(subject).to receive(:broken?) { true } }

      it 'returns false' do
        expect(subject.mergeable_state?).to be_falsey
      end
    end

    context 'when failed' do
      before { allow(subject).to receive(:broken?) { false } }

      context 'when project settings restrict to merge only if build succeeds and build failed' do
        before do
          project.only_allow_merge_if_build_succeeds = true
          allow(subject).to receive(:mergeable_ci_state?) { false }
        end

        it 'returns false' do
          expect(subject.mergeable_state?).to be_falsey
        end
      end
    end
  end

  describe '#mergeable_ci_state?' do
    let(:project) { create(:empty_project, only_allow_merge_if_build_succeeds: true) }
    let(:pipeline) { create(:ci_empty_pipeline) }

    subject { build(:merge_request, target_project: project) }

    context 'when it is only allowed to merge when build is green' do
      context 'and a failed pipeline is associated' do
        before do
          pipeline.statuses << create(:commit_status, status: 'failed', project: project)
          allow(subject).to receive(:pipeline) { pipeline }
        end

        it { expect(subject.mergeable_ci_state?).to be_falsey }
      end

      context 'when no pipeline is associated' do
        before do
          allow(subject).to receive(:pipeline) { nil }
        end

        it { expect(subject.mergeable_ci_state?).to be_truthy }
      end
    end

    context 'when merges are not restricted to green builds' do
      subject { build(:merge_request, target_project: build(:empty_project, only_allow_merge_if_build_succeeds: false)) }

      context 'and a failed pipeline is associated' do
        before do
          pipeline.statuses << create(:commit_status, status: 'failed', project: project)
          allow(subject).to receive(:pipeline) { pipeline }
        end

        it { expect(subject.mergeable_ci_state?).to be_truthy }
      end

      context 'when no pipeline is associated' do
        before do
          allow(subject).to receive(:pipeline) { nil }
        end

        it { expect(subject.mergeable_ci_state?).to be_truthy }
      end
    end
  end

  describe "#environments" do
    let(:project)       { create(:project) }
    let!(:environment)  { create(:environment, project: project) }
    let!(:environment1) { create(:environment, project: project) }
    let!(:environment2) { create(:environment, project: project) }
    let(:merge_request) { create(:merge_request, source_project: project) }

    it 'selects deployed environments' do
      create(:deployment, environment: environment, sha: project.commit('master').id)
      create(:deployment, environment: environment1, sha: project.commit('feature').id)

      expect(merge_request.environments).to eq [environment]
    end
  end

  describe "#reload_diff" do
    let(:note) { create(:diff_note_on_merge_request, project: subject.project, noteable: subject) }

    let(:commit) { subject.project.commit(sample_commit.id) }

    it "does not change existing merge request diff" do
      expect(subject.merge_request_diff).not_to receive(:save_git_content)
      subject.reload_diff
    end

    it "creates new merge request diff" do
      expect { subject.reload_diff }.to change { subject.merge_request_diffs.count }.by(1)
    end

    it "executs diff cache service" do
      expect_any_instance_of(MergeRequests::MergeRequestDiffCacheService).to receive(:execute).with(subject)

      subject.reload_diff
    end

    it "updates diff note positions" do
      old_diff_refs = subject.diff_refs

      # Update merge_request_diff so that #diff_refs will return commit.diff_refs
      allow(subject).to receive(:create_merge_request_diff) do
        subject.merge_request_diffs.create(
          base_commit_sha: commit.parent_id,
          start_commit_sha: commit.parent_id,
          head_commit_sha: commit.sha
        )

        subject.merge_request_diff(true)
      end

      expect(Notes::DiffPositionUpdateService).to receive(:new).with(
        subject.project,
        nil,
        old_diff_refs: old_diff_refs,
        new_diff_refs: commit.diff_refs,
        paths: note.position.paths
      ).and_call_original

      expect_any_instance_of(Notes::DiffPositionUpdateService).to receive(:execute).with(note)
      expect_any_instance_of(DiffNote).to receive(:save).once

      subject.reload_diff
    end
  end

<<<<<<< HEAD
  describe 'approvals' do
    let(:project) { create(:empty_project) }
    let(:merge_request) { create(:merge_request, source_project: project, author: author) }
    let(:author) { create(:user) }
    let(:approver) { create(:user) }

    context 'on a project with only one member' do
      context 'when there is one approver' do
        before { project.update_attributes(approvals_before_merge: 1) }

        context 'when that approver is the MR author' do
          before do
            project.team << [author, :developer]
            create(:approver, user: author, target: merge_request)
          end

          it 'does not require approval for the merge request' do
            expect(merge_request.approvals_left).to eq(0)
          end

          it 'does not allow the approver to approve the MR' do
            expect(merge_request.can_approve?(author)).to be_falsey
          end

          it 'does not allow a logged-out user to approve the MR' do
            expect(merge_request.can_approve?(nil)).to be_falsey
          end
        end

        context 'when that approver is not the MR author' do
          before do
            project.team << [approver, :developer]
            create(:approver, user: approver, target: merge_request)
          end

          it 'requires one approval' do
            expect(merge_request.approvals_left).to eq(1)
          end

          it 'allows the approver to approve the MR' do
            expect(merge_request.can_approve?(approver)).to be_truthy
          end

          it 'does not allow a logged-out user to approve the MR' do
            expect(merge_request.can_approve?(nil)).to be_falsey
          end
        end
      end
    end

    context 'on a project with several members' do
      let(:approver_2) { create(:user) }
      let(:developer) { create(:user) }
      let(:reporter) { create(:user) }
      let(:stranger) { create(:user) }

      before do
        project.team << [author, :developer]
        project.team << [approver, :developer]
        project.team << [approver_2, :developer]
        project.team << [developer, :developer]
        project.team << [reporter, :reporter]
      end

      context 'when there is one approver required' do
        before { project.update_attributes(approvals_before_merge: 1) }

        context 'when that approver is the MR author' do
          before { create(:approver, user: author, target: merge_request) }

          it 'requires one approval' do
            expect(merge_request.approvals_left).to eq(1)
          end

          it 'does not allow the author to approve the MR' do
            expect(merge_request.can_approve?(author)).to be_falsey
          end

          it 'allows any other project member with write access to approve the MR' do
            expect(merge_request.can_approve?(developer)).to be_truthy

            expect(merge_request.can_approve?(reporter)).to be_falsey
            expect(merge_request.can_approve?(stranger)).to be_falsey
          end

          it 'does not allow a logged-out user to approve the MR' do
            expect(merge_request.can_approve?(nil)).to be_falsey
          end
        end

        context 'when that approver is not the MR author' do
          before { create(:approver, user: approver, target: merge_request) }

          it 'requires one approval' do
            expect(merge_request.approvals_left).to eq(1)
          end

          it 'only allows the approver to approve the MR' do
            expect(merge_request.can_approve?(approver)).to be_truthy

            expect(merge_request.can_approve?(author)).to be_falsey
            expect(merge_request.can_approve?(developer)).to be_falsey
            expect(merge_request.can_approve?(reporter)).to be_falsey
            expect(merge_request.can_approve?(stranger)).to be_falsey
            expect(merge_request.can_approve?(nil)).to be_falsey
          end
        end
      end

      context 'when there are multiple approvers required' do
        before { project.update_attributes(approvals_before_merge: 3) }

        context 'when one of those approvers is the MR author' do
          before do
            create(:approver, user: author, target: merge_request)
            create(:approver, user: approver, target: merge_request)
            create(:approver, user: approver_2, target: merge_request)
          end

          it 'requires the original number of approvals' do
            expect(merge_request.approvals_left).to eq(3)
          end

          it 'does not allow the author to approve the MR' do
            expect(merge_request.can_approve?(author)).to be_falsey
          end

          it 'allows any other other approver to approve the MR' do
            expect(merge_request.can_approve?(approver)).to be_truthy
          end

          it 'does not allow a logged-out user to approve the MR' do
            expect(merge_request.can_approve?(nil)).to be_falsey
          end

          context 'when all of the valid approvers have approved the MR' do
            before do
              create(:approval, user: approver, merge_request: merge_request)
              create(:approval, user: approver_2, merge_request: merge_request)
            end

            it 'requires the original number of approvals' do
              expect(merge_request.approvals_left).to eq(1)
            end

            it 'does not allow the author to approve the MR' do
              expect(merge_request.can_approve?(author)).to be_falsey
            end

            it 'does not allow the approvers to approve the MR again' do
              expect(merge_request.can_approve?(approver)).to be_falsey
              expect(merge_request.can_approve?(approver_2)).to be_falsey
            end

            it 'allows any other project member with write access to approve the MR' do
              expect(merge_request.can_approve?(developer)).to be_truthy

              expect(merge_request.can_approve?(reporter)).to be_falsey
              expect(merge_request.can_approve?(stranger)).to be_falsey
              expect(merge_request.can_approve?(nil)).to be_falsey
            end
          end
        end

        context 'when the approvers do not contain the MR author' do
          before do
            create(:approver, user: developer, target: merge_request)
            create(:approver, user: approver, target: merge_request)
            create(:approver, user: approver_2, target: merge_request)
          end

          it 'requires the original number of approvals' do
            expect(merge_request.approvals_left).to eq(3)
          end

          it 'only allows the approvers to approve the MR' do
            expect(merge_request.can_approve?(developer)).to be_truthy
            expect(merge_request.can_approve?(approver)).to be_truthy
            expect(merge_request.can_approve?(approver_2)).to be_truthy

            expect(merge_request.can_approve?(author)).to be_falsey
            expect(merge_request.can_approve?(reporter)).to be_falsey
            expect(merge_request.can_approve?(stranger)).to be_falsey
            expect(merge_request.can_approve?(nil)).to be_falsey
          end
        end
=======
  describe '#branch_merge_base_commit' do
    context 'source and target branch exist' do
      it { expect(subject.branch_merge_base_commit.sha).to eq('ae73cb07c9eeaf35924a10f713b364d32b2dd34f') }
      it { expect(subject.branch_merge_base_commit).to be_a(Commit) }
    end

    context 'when the target branch does not exist' do
      before do
        subject.project.repository.raw_repository.delete_branch(subject.target_branch)
      end

      it 'returns nil' do
        expect(subject.branch_merge_base_commit).to be_nil
>>>>>>> 26bd854a
      end
    end
  end

  describe "#diff_sha_refs" do
    context "with diffs" do
      subject { create(:merge_request, :with_diffs) }

      it "does not touch the repository" do
        subject # Instantiate the object

        expect_any_instance_of(Repository).not_to receive(:commit)

        subject.diff_sha_refs
      end

      it "returns expected diff_refs" do
        expected_diff_refs = Gitlab::Diff::DiffRefs.new(
          base_sha:  subject.merge_request_diff.base_commit_sha,
          start_sha: subject.merge_request_diff.start_commit_sha,
          head_sha:  subject.merge_request_diff.head_commit_sha
        )

        expect(subject.diff_sha_refs).to eq(expected_diff_refs)
      end
    end
  end

  context "discussion status" do
    let(:first_discussion) { Discussion.new([create(:diff_note_on_merge_request)]) }
    let(:second_discussion) { Discussion.new([create(:diff_note_on_merge_request)]) }
    let(:third_discussion) { Discussion.new([create(:diff_note_on_merge_request)]) }

    before do
      allow(subject).to receive(:diff_discussions).and_return([first_discussion, second_discussion, third_discussion])
    end

    describe "#discussions_resolvable?" do
      context "when all discussions are unresolvable" do
        before do
          allow(first_discussion).to receive(:resolvable?).and_return(false)
          allow(second_discussion).to receive(:resolvable?).and_return(false)
          allow(third_discussion).to receive(:resolvable?).and_return(false)
        end

        it "returns false" do
          expect(subject.discussions_resolvable?).to be false
        end
      end

      context "when some discussions are unresolvable and some discussions are resolvable" do
        before do
          allow(first_discussion).to receive(:resolvable?).and_return(true)
          allow(second_discussion).to receive(:resolvable?).and_return(false)
          allow(third_discussion).to receive(:resolvable?).and_return(true)
        end

        it "returns true" do
          expect(subject.discussions_resolvable?).to be true
        end
      end

      context "when all discussions are resolvable" do
        before do
          allow(first_discussion).to receive(:resolvable?).and_return(true)
          allow(second_discussion).to receive(:resolvable?).and_return(true)
          allow(third_discussion).to receive(:resolvable?).and_return(true)
        end

        it "returns true" do
          expect(subject.discussions_resolvable?).to be true
        end
      end
    end

    describe "#discussions_resolved?" do
      context "when discussions are not resolvable" do
        before do
          allow(subject).to receive(:discussions_resolvable?).and_return(false)
        end

        it "returns false" do
          expect(subject.discussions_resolved?).to be false
        end
      end

      context "when discussions are resolvable" do
        before do
          allow(subject).to receive(:discussions_resolvable?).and_return(true)

          allow(first_discussion).to receive(:resolvable?).and_return(true)
          allow(second_discussion).to receive(:resolvable?).and_return(false)
          allow(third_discussion).to receive(:resolvable?).and_return(true)
        end

        context "when all resolvable discussions are resolved" do
          before do
            allow(first_discussion).to receive(:resolved?).and_return(true)
            allow(third_discussion).to receive(:resolved?).and_return(true)
          end

          it "returns true" do
            expect(subject.discussions_resolved?).to be true
          end
        end

        context "when some resolvable discussions are not resolved" do
          before do
            allow(first_discussion).to receive(:resolved?).and_return(true)
            allow(third_discussion).to receive(:resolved?).and_return(false)
          end

          it "returns false" do
            expect(subject.discussions_resolved?).to be false
          end
        end
      end
    end
  end

  describe '#conflicts_can_be_resolved_in_ui?' do
    def create_merge_request(source_branch)
      create(:merge_request, source_branch: source_branch, target_branch: 'conflict-start') do |mr|
        mr.mark_as_unmergeable
      end
    end

    it 'returns a falsey value when the MR can be merged without conflicts' do
      merge_request = create_merge_request('master')
      merge_request.mark_as_mergeable

      expect(merge_request.conflicts_can_be_resolved_in_ui?).to be_falsey
    end

    it 'returns a falsey value when the MR is marked as having conflicts, but has none' do
      merge_request = create_merge_request('master')

      expect(merge_request.conflicts_can_be_resolved_in_ui?).to be_falsey
    end

    it 'returns a falsey value when the MR has a missing ref after a force push' do
      merge_request = create_merge_request('conflict-resolvable')
      allow(merge_request.conflicts).to receive(:merge_index).and_raise(Rugged::OdbError)

      expect(merge_request.conflicts_can_be_resolved_in_ui?).to be_falsey
    end

    it 'returns a falsey value when the MR does not support new diff notes' do
      merge_request = create_merge_request('conflict-resolvable')
      merge_request.merge_request_diff.update_attributes(start_commit_sha: nil)

      expect(merge_request.conflicts_can_be_resolved_in_ui?).to be_falsey
    end

    it 'returns a falsey value when the conflicts contain a large file' do
      merge_request = create_merge_request('conflict-too-large')

      expect(merge_request.conflicts_can_be_resolved_in_ui?).to be_falsey
    end

    it 'returns a falsey value when the conflicts contain a binary file' do
      merge_request = create_merge_request('conflict-binary-file')

      expect(merge_request.conflicts_can_be_resolved_in_ui?).to be_falsey
    end

    it 'returns a falsey value when the conflicts contain a file with ambiguous conflict markers' do
      merge_request = create_merge_request('conflict-contains-conflict-markers')

      expect(merge_request.conflicts_can_be_resolved_in_ui?).to be_falsey
    end

    it 'returns a falsey value when the conflicts contain a file edited in one branch and deleted in another' do
      merge_request = create_merge_request('conflict-missing-side')

      expect(merge_request.conflicts_can_be_resolved_in_ui?).to be_falsey
    end

    it 'returns a truthy value when the conflicts are resolvable in the UI' do
      merge_request = create_merge_request('conflict-resolvable')

      expect(merge_request.conflicts_can_be_resolved_in_ui?).to be_truthy
    end
  end
end<|MERGE_RESOLUTION|>--- conflicted
+++ resolved
@@ -848,7 +848,6 @@
     end
   end
 
-<<<<<<< HEAD
   describe 'approvals' do
     let(:project) { create(:empty_project) }
     let(:merge_request) { create(:merge_request, source_project: project, author: author) }
@@ -1035,7 +1034,10 @@
             expect(merge_request.can_approve?(nil)).to be_falsey
           end
         end
-=======
+      end
+    end
+  end
+
   describe '#branch_merge_base_commit' do
     context 'source and target branch exist' do
       it { expect(subject.branch_merge_base_commit.sha).to eq('ae73cb07c9eeaf35924a10f713b364d32b2dd34f') }
@@ -1049,7 +1051,6 @@
 
       it 'returns nil' do
         expect(subject.branch_merge_base_commit).to be_nil
->>>>>>> 26bd854a
       end
     end
   end
