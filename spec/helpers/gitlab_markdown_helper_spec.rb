require 'spec_helper'

describe GitlabMarkdownHelper do
  include ApplicationHelper

  let!(:project) { create(:project) }

  let(:user)          { create(:user, username: 'gfm') }
  let(:commit)        { project.repository.commit }
  let(:issue)         { create(:issue, project: project) }
  let(:merge_request) { create(:merge_request, source_project: project, target_project: project) }
  let(:snippet)       { create(:project_snippet, project: project) }

  # Helper expects a current_user method.
  let(:current_user) { user }

  before do
    # Helper expects a @project instance variable
    @project = project
  end

  describe "#gfm" do
    it "should forward HTML options to links" do
      expect(gfm("Fixed in #{commit.id}", @project, class: 'foo')).
<<<<<<< HEAD
          to have_selector('a.gfm.foo')
    end

    describe "referencing a commit range" do
      let(:expected) { namespace_project_compare_path(project.namespace, project, from: earlier_commit.id, to: commit.id) }

      it "should link using a full id" do
        actual = "What happened in #{earlier_commit.id}...#{commit.id}"
        expect(gfm(actual)).to match(expected)
      end

      it "should link using a short id" do
        actual = "What happened in #{earlier_commit.short_id}...#{commit.short_id}"
        expected = namespace_project_compare_path(project.namespace, project, from: earlier_commit.short_id, to: commit.short_id)
        expect(gfm(actual)).to match(expected)
      end

      it "should link inclusively" do
        actual = "What happened in #{earlier_commit.id}..#{commit.id}"
        expected = namespace_project_compare_path(project.namespace, project, from: "#{earlier_commit.id}^", to: commit.id)
        expect(gfm(actual)).to match(expected)
      end

      it "should link with adjacent text" do
        actual = "(see #{earlier_commit.id}...#{commit.id})"
        expect(gfm(actual)).to match(expected)
      end

      it "should keep whitespace intact" do
        actual   = "Changes #{earlier_commit.id}...#{commit.id} dramatically"
        expected = /Changes <a.+>#{earlier_commit.id}...#{commit.id}<\/a> dramatically/
        expect(gfm(actual)).to match(expected)
      end

      it "should not link with an invalid id" do
        actual = expected = "What happened in #{earlier_commit.id.reverse}...#{commit.id.reverse}"
        expect(gfm(actual)).to eq(expected)
      end

      it "should include a title attribute" do
        actual = "What happened in #{earlier_commit.id}...#{commit.id}"
        expect(gfm(actual)).to match(/title="Commits #{earlier_commit.id} through #{commit.id}"/)
      end

      it "should include standard gfm classes" do
        actual = "What happened in #{earlier_commit.id}...#{commit.id}"
        expect(gfm(actual)).to match(/class="\s?gfm gfm-commit_range\s?"/)
      end
    end

    describe "referencing a commit" do
      let(:expected) { namespace_project_commit_path(project.namespace, project, commit) }

      it "should link using a full id" do
        actual = "Reverts #{commit.id}"
        expect(gfm(actual)).to match(expected)
      end

      it "should link using a short id" do
        actual = "Backported from #{commit.short_id}"
        expect(gfm(actual)).to match(expected)
      end

      it "should link with adjacent text" do
        actual = "Reverted (see #{commit.id})"
        expect(gfm(actual)).to match(expected)
      end

      it "should keep whitespace intact" do
        actual   = "Changes #{commit.id} dramatically"
        expected = /Changes <a.+>#{commit.id}<\/a> dramatically/
        expect(gfm(actual)).to match(expected)
      end

      it "should not link with an invalid id" do
        actual = expected = "What happened in #{commit.id.reverse}"
        expect(gfm(actual)).to eq(expected)
      end

      it "should include a title attribute" do
        actual = "Reverts #{commit.id}"
        expect(gfm(actual)).to match(/title="#{commit.link_title}"/)
      end

      it "should include standard gfm classes" do
        actual = "Reverts #{commit.id}"
        expect(gfm(actual)).to match(/class="\s?gfm gfm-commit\s?"/)
      end
    end

    describe "referencing a team member" do
      let(:actual)   { "@#{user.username} you are right." }
      let(:expected) { user_path(user) }

      before do
        project.team << [user, :master]
      end

      it "should link using a simple name" do
        expect(gfm(actual)).to match(expected)
      end

      it "should link using a name with dots" do
        user.update_attributes(name: "alphA.Beta")
        expect(gfm(actual)).to match(expected)
      end

      it "should link using name with underscores" do
        user.update_attributes(name: "ping_pong_king")
        expect(gfm(actual)).to match(expected)
      end

      it "should link with adjacent text" do
        actual = "Mail the admin (@#{user.username})"
        expect(gfm(actual)).to match(expected)
      end

      it "should keep whitespace intact" do
        actual   = "Yes, @#{user.username} is right."
        expected = /Yes, <a.+>@#{user.username}<\/a> is right/
        expect(gfm(actual)).to match(expected)
      end

      it "should not link with an invalid id" do
        actual = expected = "@#{user.username.reverse} you are right."
        expect(gfm(actual)).to eq(expected)
      end

      it "should include standard gfm classes" do
        expect(gfm(actual)).to match(/class="\s?gfm gfm-project_member\s?"/)
      end
    end

    # Shared examples for referencing an object
    #
    # Expects the following attributes to be available in the example group:
    #
    # - object    - The object itself
    # - reference - The object reference string (e.g., #1234, $1234, !1234)
    #
    # Currently limited to Snippets, Issues and MergeRequests
    shared_examples 'referenced object' do
      let(:actual)   { "Reference to #{reference}" }
      let(:expected) { polymorphic_path([project.namespace, project, object]) }

      it "should link using a valid id" do
        expect(gfm(actual)).to match(expected)
      end

      it "should link with adjacent text" do
        # Wrap the reference in parenthesis
        expect(gfm(actual.gsub(reference, "(#{reference})"))).to match(expected)

        # Append some text to the end of the reference
        expect(gfm(actual.gsub(reference, "#{reference}, right?"))).
          to match(expected)
      end

      it "should keep whitespace intact" do
        actual   = "Referenced #{reference} already."
        expected = /Referenced <a.+>[^\s]+<\/a> already/
        expect(gfm(actual)).to match(expected)
      end

      it "should not link with an invalid id" do
        # Modify the reference string so it's still parsed, but is invalid
        reference.gsub!(/^(.)(\d+)$/, '\1' + ('\2' * 2))
        expect(gfm(actual)).to eq(actual)
      end

      it "should include a title attribute" do
        title = "#{object.class.to_s.titlecase}: #{object.title}"
        expect(gfm(actual)).to match(/title="#{title}"/)
      end

      it "should include standard gfm classes" do
        css = object.class.to_s.underscore
        expect(gfm(actual)).to match(/class="\s?gfm gfm-#{css}\s?"/)
      end
    end

    # Shared examples for referencing an object in a different project
    #
    # Expects the following attributes to be available in the example group:
    #
    # - object    - The object itself
    # - reference - The object reference string (e.g., #1234, $1234, !1234)
    # - other_project - The project that owns the target object
    #
    # Currently limited to Snippets, Issues and MergeRequests
    shared_examples 'cross-project referenced object' do
      let(:project_path) { @other_project.path_with_namespace }
      let(:full_reference) { "#{project_path}#{reference}" }
      let(:actual)   { "Reference to #{full_reference}" }
      let(:expected) do
        if object.is_a?(Commit)
          namespace_project_commit_path(@other_project.namespace, @other_project, object)
        else
          polymorphic_path([@other_project.namespace, @other_project, object])
        end
      end

      it 'should link using a valid id' do
        expect(gfm(actual)).to match(
          /#{expected}.*#{Regexp.escape(full_reference)}/
        )
      end

      it 'should link with adjacent text' do
        # Wrap the reference in parenthesis
        expect(gfm(actual.gsub(full_reference, "(#{full_reference})"))).to(
          match(expected)
        )

        # Append some text to the end of the reference
        expect(gfm(actual.gsub(full_reference, "#{full_reference}, right?"))).
          to(match(expected))
      end

      it 'should keep whitespace intact' do
        actual   = "Referenced #{full_reference} already."
        expected = /Referenced <a.+>[^\s]+<\/a> already/
        expect(gfm(actual)).to match(expected)
      end

      it 'should not link with an invalid id' do
        # Modify the reference string so it's still parsed, but is invalid
        if object.is_a?(Commit)
          reference.gsub!(/^(.).+$/, '\1' + '12345abcd')
        else
          reference.gsub!(/^(.)(\d+)$/, '\1' + ('\2' * 2))
        end
        expect(gfm(actual)).to eq(actual)
      end

      it 'should include a title attribute' do
        if object.is_a?(Commit)
          title = object.link_title
        else
          title = "#{object.class.to_s.titlecase}: #{object.title}"
        end
        expect(gfm(actual)).to match(/title="#{title}"/)
      end

      it 'should include standard gfm classes' do
        css = object.class.to_s.underscore
        expect(gfm(actual)).to match(/class="\s?gfm gfm-#{css}\s?"/)
      end
    end

    describe "referencing an issue" do
      let(:object)    { issue }
      let(:reference) { "##{issue.iid}" }

      include_examples 'referenced object'
    end

    context 'cross-repo references' do
      before(:all) do
        @other_project = create(:project, :public)
        @commit2 = @other_project.repository.commit
        @issue2 = create(:issue, project: @other_project)
        @merge_request2 = create(:merge_request,
                                 source_project: @other_project,
                                 target_project: @other_project)
      end

      describe 'referencing an issue in another project' do
        let(:object)    { @issue2 }
        let(:reference) { "##{@issue2.iid}" }

        include_examples 'cross-project referenced object'
      end

      describe 'referencing an merge request in another project' do
        let(:object)    { @merge_request2 }
        let(:reference) { "!#{@merge_request2.iid}" }

        include_examples 'cross-project referenced object'
      end

      describe 'referencing a commit in another project' do
        let(:object)    { @commit2 }
        let(:reference) { "@#{@commit2.id}" }

        include_examples 'cross-project referenced object'
      end
    end

    describe "referencing a Jira issue" do
      let(:actual)   { "Reference to JIRA-#{issue.iid}" }
      let(:expected) { "http://jira.example/browse/JIRA-#{issue.iid}" }
      let(:reference) { "JIRA-#{issue.iid}" }

      before do
        jira = @project.create_jira_service if @project.jira_service.nil?
        properties = {"title"=>"JIRA tracker", "project_url"=>"http://jira.example/issues/?jql=project=A", "issues_url"=>"http://jira.example/browse/JIRA-1", "new_issue_url"=>"http://jira.example/secure/CreateIssue.jspa"}
        jira.update_attributes(properties: properties, active: true)
      end

      after do
        @project.jira_service.destroy! unless @project.jira_service.nil?
      end

      it "should link using a valid id" do
        expect(gfm(actual)).to match(expected)
      end

      it "should link with adjacent text" do
        # Wrap the reference in parenthesis
        expect(gfm(actual.gsub(reference, "(#{reference})"))).to match(expected)

        # Append some text to the end of the reference
        expect(gfm(actual.gsub(reference, "#{reference}, right?"))).
          to match(expected)
      end

      it "should keep whitespace intact" do
        actual   = "Referenced #{reference} already."
        expected = /Referenced <a.+>[^\s]+<\/a> already/
        expect(gfm(actual)).to match(expected)
      end

      it "should not link with an invalid id" do
        # Modify the reference string so it's still parsed, but is invalid
        invalid_reference = actual.gsub(/(\d+)$/, "r45")
        expect(gfm(invalid_reference)).to eq(invalid_reference)
      end

      it "should include a title attribute" do
        title = "Issue in JIRA tracker"
        expect(gfm(actual)).to match(/title="#{title}"/)
      end

      it "should include standard gfm classes" do
        expect(gfm(actual)).to match(/class="\s?gfm gfm-issue\s?"/)
      end
    end

    describe "referencing a Redmine issue" do
      let(:actual)   { "Reference to Redmine ##{issue.iid}" }
      let(:expected) { "http://redmine.example/issues/#{issue.iid}" }
      let(:reference) { "##{issue.iid}" }

      before do
        redmine = @project.create_redmine_service if @project.redmine_service.nil?
        properties = {"title"=>"Redmine", "project_url"=>"http://redmine.example/projects/A", "issues_url"=>"http://redmine.example/issues/:id", "new_issue_url"=>"http://redmine.example/projects/A/issues/new"}
        redmine.update_attributes(properties: properties, active: true)
      end

      after do
        @project.redmine_service.destroy! unless @project.redmine_service.nil?
      end

      it "should link using a valid id" do
        gfm(actual).should match(expected)
      end

      it "should link with adjacent text" do
        # Wrap the reference in parenthesis
        gfm(actual.gsub(reference, "(#{reference})")).should match(expected)

        # Append some text to the end of the reference
        gfm(actual.gsub(reference, "#{reference}, right?")).should match(expected)
      end

      it "should keep whitespace intact" do
        actual   = "Referenced #{reference} already."
        expected = /Referenced <a.+>[^\s]+<\/a> already/
        gfm(actual).should match(expected)
      end

      it "should not link with an invalid id" do
        # Modify the reference string so it's still parsed, but is invalid
        invalid_reference = actual.gsub(/(\d+)$/, "r45")
        gfm(invalid_reference).should == invalid_reference
      end

      it "should include a title attribute" do
        title = "Issue in Redmine"
        gfm(actual).should match(/title="#{title}"/)
      end

      it "should include standard gfm classes" do
        gfm(actual).should match(/class="\s?gfm gfm-issue\s?"/)
      end
    end

    describe "referencing a merge request" do
      let(:object)    { merge_request }
      let(:reference) { "!#{merge_request.iid}" }

      include_examples 'referenced object'
    end

    describe "referencing a snippet" do
      let(:object)    { snippet }
      let(:reference) { "$#{snippet.id}" }
      let(:actual)   { "Reference to #{reference}" }
      let(:expected) { namespace_project_snippet_path(project.namespace, project, object) }

      it "should link using a valid id" do
        expect(gfm(actual)).to match(expected)
      end

      it "should link with adjacent text" do
        # Wrap the reference in parenthesis
        expect(gfm(actual.gsub(reference, "(#{reference})"))).to match(expected)

        # Append some text to the end of the reference
        expect(gfm(actual.gsub(reference, "#{reference}, right?"))).to match(expected)
      end

      it "should keep whitespace intact" do
        actual   = "Referenced #{reference} already."
        expected = /Referenced <a.+>[^\s]+<\/a> already/
        expect(gfm(actual)).to match(expected)
      end

      it "should not link with an invalid id" do
        # Modify the reference string so it's still parsed, but is invalid
        reference.gsub!(/^(.)(\d+)$/, '\1' + ('\2' * 2))
        expect(gfm(actual)).to eq(actual)
      end

      it "should include a title attribute" do
        title = "Snippet: #{object.title}"
        expect(gfm(actual)).to match(/title="#{title}"/)
      end

      it "should include standard gfm classes" do
        css = object.class.to_s.underscore
        expect(gfm(actual)).to match(/class="\s?gfm gfm-snippet\s?"/)
      end

=======
        to have_selector('a.gfm.foo')
>>>>>>> c30079f3
    end

    describe "referencing multiple objects" do
      let(:actual) { "!#{merge_request.iid} -> #{commit.id} -> ##{issue.iid}" }

      it "should link to the merge request" do
        expected = namespace_project_merge_request_path(project.namespace, project, merge_request)
        expect(gfm(actual)).to match(expected)
      end

      it "should link to the commit" do
        expected = namespace_project_commit_path(project.namespace, project, commit)
        expect(gfm(actual)).to match(expected)
      end

      it "should link to the issue" do
        expected = namespace_project_issue_path(project.namespace, project, issue)
        expect(gfm(actual)).to match(expected)
      end
    end

    context 'parse_tasks: true' do
      before(:all) do
        @source_text_asterisk = <<-EOT.strip_heredoc
          * [ ] valid unchecked task
          * [x] valid lowercase checked task
          * [X] valid uppercase checked task
              * [ ] valid unchecked nested task
              * [x] valid checked nested task

          [ ] not an unchecked task - no list item
          [x] not a checked task - no list item

          * [  ] not an unchecked task - too many spaces
          * [x ] not a checked task - too many spaces
          * [] not an unchecked task - no spaces
          * Not a task [ ] - not at beginning
        EOT

        @source_text_dash = <<-EOT.strip_heredoc
          - [ ] valid unchecked task
          - [x] valid lowercase checked task
          - [X] valid uppercase checked task
              - [ ] valid unchecked nested task
              - [x] valid checked nested task
        EOT
      end

      it 'should render checkboxes at beginning of asterisk list items' do
        rendered_text = markdown(@source_text_asterisk, parse_tasks: true)

        expect(rendered_text).to match(/<input.*checkbox.*valid unchecked task/)
        expect(rendered_text).to match(
          /<input.*checkbox.*valid lowercase checked task/
        )
        expect(rendered_text).to match(
          /<input.*checkbox.*valid uppercase checked task/
        )
      end

      it 'should render checkboxes at beginning of dash list items' do
        rendered_text = markdown(@source_text_dash, parse_tasks: true)

        expect(rendered_text).to match(/<input.*checkbox.*valid unchecked task/)
        expect(rendered_text).to match(
          /<input.*checkbox.*valid lowercase checked task/
        )
        expect(rendered_text).to match(
          /<input.*checkbox.*valid uppercase checked task/
        )
      end

      it 'should render checkboxes for nested tasks' do
        rendered_text = markdown(@source_text_asterisk, parse_tasks: true)

        expect(rendered_text).to match(
          /<input.*checkbox.*valid unchecked nested task/
        )
        expect(rendered_text).to match(
          /<input.*checkbox.*valid checked nested task/
        )
      end

      it 'should not be confused by whitespace before bullets' do
        rendered_text_asterisk = markdown(@source_text_asterisk,
                                          parse_tasks: true)
        rendered_text_dash = markdown(@source_text_dash, parse_tasks: true)

        expect(rendered_text_asterisk).to match(
          /<input.*checkbox.*valid unchecked nested task/
        )
        expect(rendered_text_asterisk).to match(
          /<input.*checkbox.*valid checked nested task/
        )
        expect(rendered_text_dash).to match(
          /<input.*checkbox.*valid unchecked nested task/
        )
        expect(rendered_text_dash).to match(
          /<input.*checkbox.*valid checked nested task/
        )
      end

      it 'should not render checkboxes outside of list items' do
        rendered_text = markdown(@source_text_asterisk, parse_tasks: true)

        expect(rendered_text).not_to match(
          /<input.*checkbox.*not an unchecked task - no list item/
        )
        expect(rendered_text).not_to match(
          /<input.*checkbox.*not a checked task - no list item/
        )
      end

      it 'should not render checkboxes with invalid formatting' do
        rendered_text = markdown(@source_text_asterisk, parse_tasks: true)

        expect(rendered_text).not_to match(
          /<input.*checkbox.*not an unchecked task - too many spaces/
        )
        expect(rendered_text).not_to match(
          /<input.*checkbox.*not a checked task - too many spaces/
        )
        expect(rendered_text).not_to match(
          /<input.*checkbox.*not an unchecked task - no spaces/
        )
        expect(rendered_text).not_to match(
          /Not a task.*<input.*checkbox.*not at beginning/
        )
      end
    end
  end

  describe '#link_to_gfm' do
    let(:commit_path) { namespace_project_commit_path(project.namespace, project, commit) }
    let(:issues)      { create_list(:issue, 2, project: project) }

    it 'should handle references nested in links with all the text' do
      actual = link_to_gfm("This should finally fix ##{issues[0].iid} and ##{issues[1].iid} for real", commit_path)
      doc = Nokogiri::HTML.parse(actual)

      # Make sure we didn't create invalid markup
      expect(doc.errors).to be_empty

      # Leading commit link
      expect(doc.css('a')[0].attr('href')).to eq commit_path
      expect(doc.css('a')[0].text).to eq 'This should finally fix '

      # First issue link
      expect(doc.css('a')[1].attr('href')).
        to eq namespace_project_issue_path(project.namespace, project, issues[0])
      expect(doc.css('a')[1].text).to eq "##{issues[0].iid}"

      # Internal commit link
      expect(doc.css('a')[2].attr('href')).to eq commit_path
      expect(doc.css('a')[2].text).to eq ' and '

      # Second issue link
      expect(doc.css('a')[3].attr('href')).
        to eq namespace_project_issue_path(project.namespace, project, issues[1])
      expect(doc.css('a')[3].text).to eq "##{issues[1].iid}"

      # Trailing commit link
      expect(doc.css('a')[4].attr('href')).to eq commit_path
      expect(doc.css('a')[4].text).to eq ' for real'
    end

    it 'should forward HTML options' do
      actual = link_to_gfm("Fixed in #{commit.id}", commit_path, class: 'foo')
      doc = Nokogiri::HTML.parse(actual)

      expect(doc.css('a')).to satisfy do |v|
        # 'foo' gets added to all links
        v.all? { |a| a.attr('class').match(/foo$/) }
      end
    end

    it "escapes HTML passed in as the body" do
      actual = "This is a <h1>test</h1> - see ##{issues[0].iid}"
      expect(link_to_gfm(actual, commit_path)).
        to match('&lt;h1&gt;test&lt;/h1&gt;')
    end
  end

  describe "#markdown" do
    # TODO (rspeicher) - This block tests multiple different contexts. Break this up!

    it "should add ids and links to headers" do
      # Test every rule except nested tags.
      text = '..Ab_c-d. e..'
      id = 'ab_c-d-e'
      expect(markdown("# #{text}")).
        to match(%r{<h1 id="#{id}">#{text}<a href="[^"]*##{id}"></a></h1>})
      expect(markdown("# #{text}", {no_header_anchors:true})).
      to eq("<h1>#{text}</h1>")

      id = 'link-text'
      expect(markdown("# [link text](url) ![img alt](url)")).to match(
        %r{<h1 id="#{id}"><a href="[^"]*url">link text</a> <img[^>]*><a href="[^"]*##{id}"></a></h1>}
      )
    end

    # REFERENCES (PART TWO: THE REVENGE) ---------------------------------------

    it "should handle references in headers" do
      actual = "\n# Working around ##{issue.iid}\n## Apply !#{merge_request.iid}"

      expect(markdown(actual, no_header_anchors: true)).
        to match(%r{<h1[^<]*>Working around <a.+>##{issue.iid}</a></h1>})
      expect(markdown(actual, no_header_anchors: true)).
        to match(%r{<h2[^<]*>Apply <a.+>!#{merge_request.iid}</a></h2>})
    end

    it "should handle references in <em>" do
      actual = "Apply _!#{merge_request.iid}_ ASAP"

      expect(markdown(actual)).
        to match(%r{Apply <em><a.+>!#{merge_request.iid}</a></em>})
    end

    # CODE BLOCKS -------------------------------------------------------------

    it "should leave code blocks untouched" do
      allow(helper).to receive(:current_user).and_return(user)
      allow(helper).to receive(:user_color_scheme_class).and_return(:white)

      target_html = "<pre class=\"code highlight white plaintext\"><code>some code from $#{snippet.id}\nhere too\n</code></pre>\n"

      expect(markdown("\n    some code from $#{snippet.id}\n    here too\n")).
        to eq(target_html)
      expect(markdown("\n```\nsome code from $#{snippet.id}\nhere too\n```\n")).
        to eq(target_html)
    end

    it "should leave inline code untouched" do
      expect(markdown("Don't use `$#{snippet.id}` here.")).
        to eq "<p>Don't use <code>$#{snippet.id}</code> here.</p>\n"
    end

    # REF-LIKE AUTOLINKS? -----------------------------------------------------
    # Basically: Don't parse references inside `<a>` tags.

    it "should leave ref-like autolinks untouched" do
      expect(markdown("look at http://example.tld/#!#{merge_request.iid}")).to eq("<p>look at <a href=\"http://example.tld/#!#{merge_request.iid}\">http://example.tld/#!#{merge_request.iid}</a></p>\n")
    end

    it "should leave ref-like href of 'manual' links untouched" do
      expect(markdown("why not [inspect !#{merge_request.iid}](http://example.tld/#!#{merge_request.iid})")).to eq("<p>why not <a href=\"http://example.tld/#!#{merge_request.iid}\">inspect </a><a href=\"#{namespace_project_merge_request_path(project.namespace, project, merge_request)}\" title=\"Merge Request: #{merge_request.title}\" class=\"gfm gfm-merge_request\">!#{merge_request.iid}</a><a href=\"http://example.tld/#!#{merge_request.iid}\"></a></p>\n")
    end

    it "should leave ref-like src of images untouched" do
      expect(markdown("screen shot: ![some image](http://example.tld/#!#{merge_request.iid})")).to eq("<p>screen shot: <img src=\"http://example.tld/#!#{merge_request.iid}\" alt=\"some image\"></p>\n")
    end

    # RELATIVE URLS -----------------------------------------------------------
    # TODO (rspeicher): These belong in a relative link filter spec

    context 'relative links' do
      context 'with a valid repository' do
        before do
          @repository = project.repository
          @ref = 'markdown'
        end

        it "should handle relative urls for a file in master" do
          actual = "[GitLab API doc](doc/api/README.md)\n"
          expected = "<p><a href=\"/#{project.path_with_namespace}/blob/#{@ref}/doc/api/README.md\">GitLab API doc</a></p>\n"
          expect(markdown(actual)).to match(expected)
        end

        it "should handle relative urls for a file in master with an anchor" do
          actual = "[GitLab API doc](doc/api/README.md#section)\n"
          expected = "<p><a href=\"/#{project.path_with_namespace}/blob/#{@ref}/doc/api/README.md#section\">GitLab API doc</a></p>\n"
          expect(markdown(actual)).to match(expected)
        end

        it "should not handle relative urls for the current file with an anchor" do
          actual = "[GitLab API doc](#section)\n"
          expected = "<p><a href=\"#section\">GitLab API doc</a></p>\n"
          expect(markdown(actual)).to match(expected)
        end

        it "should handle relative urls for a directory in master" do
          actual = "[GitLab API doc](doc/api)\n"
          expected = "<p><a href=\"/#{project.path_with_namespace}/tree/#{@ref}/doc/api\">GitLab API doc</a></p>\n"
          expect(markdown(actual)).to match(expected)
        end

        it "should handle absolute urls" do
          actual = "[GitLab](https://www.gitlab.com)\n"
          expected = "<p><a href=\"https://www.gitlab.com\">GitLab</a></p>\n"
          expect(markdown(actual)).to match(expected)
        end

        it "should handle relative urls in reference links for a file in master" do
          actual = "[GitLab API doc][GitLab readme]\n [GitLab readme]: doc/api/README.md\n"
          expected = "<p><a href=\"/#{project.path_with_namespace}/blob/#{@ref}/doc/api/README.md\">GitLab API doc</a></p>\n"
          expect(markdown(actual)).to match(expected)
        end

        it "should handle relative urls in reference links for a directory in master" do
          actual = "[GitLab API doc directory][GitLab readmes]\n [GitLab readmes]: doc/api/\n"
          expected = "<p><a href=\"/#{project.path_with_namespace}/tree/#{@ref}/doc/api\">GitLab API doc directory</a></p>\n"
          expect(markdown(actual)).to match(expected)
        end

        it "should not handle malformed relative urls in reference links for a file in master" do
          actual = "[GitLab readme]: doc/api/README.md\n"
          expected = ""
          expect(markdown(actual)).to match(expected)
        end

        it 'should allow whitelisted HTML tags from the user' do
          actual = '<dl><dt>Term</dt><dd>Definition</dd></dl>'
          expect(markdown(actual)).to match(actual)
        end
      end

      context 'with an empty repository' do
        before do
          @project = create(:empty_project)
          @repository = @project.repository
        end

        it "should not touch relative urls" do
          actual = "[GitLab API doc][GitLab readme]\n [GitLab readme]: doc/api/README.md\n"
          expected = "<p><a href=\"doc/api/README.md\">GitLab API doc</a></p>\n"
          expect(markdown(actual)).to match(expected)
        end
      end
    end

    # SANITIZATION ------------------------------------------------------------
    # TODO (rspeicher): These are testing SanitizationFilter, not `markdown`

    it 'should sanitize tags that are not whitelisted' do
      actual = '<textarea>no inputs allowed</textarea> <blink>no blinks</blink>'
      expected = 'no inputs allowed no blinks'
      expect(markdown(actual)).to match(expected)
      expect(markdown(actual)).not_to match('<.textarea>')
      expect(markdown(actual)).not_to match('<.blink>')
    end

    it 'should allow whitelisted tag attributes from the user' do
      actual = '<a class="custom">link text</a>'
      expect(markdown(actual)).to match(actual)
    end

    it 'should sanitize tag attributes that are not whitelisted' do
      actual = '<a href="http://example.com/bar.html" foo="bar">link text</a>'
      expected = '<a href="http://example.com/bar.html">link text</a>'
      expect(markdown(actual)).to match(expected)
    end

    it 'should sanitize javascript in attributes' do
      actual = %q(<a href="javascript:alert('foo')">link text</a>)
      expected = '<a>link text</a>'
      expect(markdown(actual)).to match(expected)
    end
  end

  describe '#render_wiki_content' do
    before do
      @wiki = double('WikiPage')
      allow(@wiki).to receive(:content).and_return('wiki content')
    end

    it "should use GitLab Flavored Markdown for markdown files" do
      allow(@wiki).to receive(:format).and_return(:markdown)

      expect(helper).to receive(:markdown).with('wiki content')

      helper.render_wiki_content(@wiki)
    end

    it "should use the Gollum renderer for all other file types" do
      allow(@wiki).to receive(:format).and_return(:rdoc)
      formatted_content_stub = double('formatted_content')
      expect(formatted_content_stub).to receive(:html_safe)
      allow(@wiki).to receive(:formatted_content).and_return(formatted_content_stub)

      helper.render_wiki_content(@wiki)
    end
  end
end<|MERGE_RESOLUTION|>--- conflicted
+++ resolved
@@ -22,445 +22,7 @@
   describe "#gfm" do
     it "should forward HTML options to links" do
       expect(gfm("Fixed in #{commit.id}", @project, class: 'foo')).
-<<<<<<< HEAD
-          to have_selector('a.gfm.foo')
-    end
-
-    describe "referencing a commit range" do
-      let(:expected) { namespace_project_compare_path(project.namespace, project, from: earlier_commit.id, to: commit.id) }
-
-      it "should link using a full id" do
-        actual = "What happened in #{earlier_commit.id}...#{commit.id}"
-        expect(gfm(actual)).to match(expected)
-      end
-
-      it "should link using a short id" do
-        actual = "What happened in #{earlier_commit.short_id}...#{commit.short_id}"
-        expected = namespace_project_compare_path(project.namespace, project, from: earlier_commit.short_id, to: commit.short_id)
-        expect(gfm(actual)).to match(expected)
-      end
-
-      it "should link inclusively" do
-        actual = "What happened in #{earlier_commit.id}..#{commit.id}"
-        expected = namespace_project_compare_path(project.namespace, project, from: "#{earlier_commit.id}^", to: commit.id)
-        expect(gfm(actual)).to match(expected)
-      end
-
-      it "should link with adjacent text" do
-        actual = "(see #{earlier_commit.id}...#{commit.id})"
-        expect(gfm(actual)).to match(expected)
-      end
-
-      it "should keep whitespace intact" do
-        actual   = "Changes #{earlier_commit.id}...#{commit.id} dramatically"
-        expected = /Changes <a.+>#{earlier_commit.id}...#{commit.id}<\/a> dramatically/
-        expect(gfm(actual)).to match(expected)
-      end
-
-      it "should not link with an invalid id" do
-        actual = expected = "What happened in #{earlier_commit.id.reverse}...#{commit.id.reverse}"
-        expect(gfm(actual)).to eq(expected)
-      end
-
-      it "should include a title attribute" do
-        actual = "What happened in #{earlier_commit.id}...#{commit.id}"
-        expect(gfm(actual)).to match(/title="Commits #{earlier_commit.id} through #{commit.id}"/)
-      end
-
-      it "should include standard gfm classes" do
-        actual = "What happened in #{earlier_commit.id}...#{commit.id}"
-        expect(gfm(actual)).to match(/class="\s?gfm gfm-commit_range\s?"/)
-      end
-    end
-
-    describe "referencing a commit" do
-      let(:expected) { namespace_project_commit_path(project.namespace, project, commit) }
-
-      it "should link using a full id" do
-        actual = "Reverts #{commit.id}"
-        expect(gfm(actual)).to match(expected)
-      end
-
-      it "should link using a short id" do
-        actual = "Backported from #{commit.short_id}"
-        expect(gfm(actual)).to match(expected)
-      end
-
-      it "should link with adjacent text" do
-        actual = "Reverted (see #{commit.id})"
-        expect(gfm(actual)).to match(expected)
-      end
-
-      it "should keep whitespace intact" do
-        actual   = "Changes #{commit.id} dramatically"
-        expected = /Changes <a.+>#{commit.id}<\/a> dramatically/
-        expect(gfm(actual)).to match(expected)
-      end
-
-      it "should not link with an invalid id" do
-        actual = expected = "What happened in #{commit.id.reverse}"
-        expect(gfm(actual)).to eq(expected)
-      end
-
-      it "should include a title attribute" do
-        actual = "Reverts #{commit.id}"
-        expect(gfm(actual)).to match(/title="#{commit.link_title}"/)
-      end
-
-      it "should include standard gfm classes" do
-        actual = "Reverts #{commit.id}"
-        expect(gfm(actual)).to match(/class="\s?gfm gfm-commit\s?"/)
-      end
-    end
-
-    describe "referencing a team member" do
-      let(:actual)   { "@#{user.username} you are right." }
-      let(:expected) { user_path(user) }
-
-      before do
-        project.team << [user, :master]
-      end
-
-      it "should link using a simple name" do
-        expect(gfm(actual)).to match(expected)
-      end
-
-      it "should link using a name with dots" do
-        user.update_attributes(name: "alphA.Beta")
-        expect(gfm(actual)).to match(expected)
-      end
-
-      it "should link using name with underscores" do
-        user.update_attributes(name: "ping_pong_king")
-        expect(gfm(actual)).to match(expected)
-      end
-
-      it "should link with adjacent text" do
-        actual = "Mail the admin (@#{user.username})"
-        expect(gfm(actual)).to match(expected)
-      end
-
-      it "should keep whitespace intact" do
-        actual   = "Yes, @#{user.username} is right."
-        expected = /Yes, <a.+>@#{user.username}<\/a> is right/
-        expect(gfm(actual)).to match(expected)
-      end
-
-      it "should not link with an invalid id" do
-        actual = expected = "@#{user.username.reverse} you are right."
-        expect(gfm(actual)).to eq(expected)
-      end
-
-      it "should include standard gfm classes" do
-        expect(gfm(actual)).to match(/class="\s?gfm gfm-project_member\s?"/)
-      end
-    end
-
-    # Shared examples for referencing an object
-    #
-    # Expects the following attributes to be available in the example group:
-    #
-    # - object    - The object itself
-    # - reference - The object reference string (e.g., #1234, $1234, !1234)
-    #
-    # Currently limited to Snippets, Issues and MergeRequests
-    shared_examples 'referenced object' do
-      let(:actual)   { "Reference to #{reference}" }
-      let(:expected) { polymorphic_path([project.namespace, project, object]) }
-
-      it "should link using a valid id" do
-        expect(gfm(actual)).to match(expected)
-      end
-
-      it "should link with adjacent text" do
-        # Wrap the reference in parenthesis
-        expect(gfm(actual.gsub(reference, "(#{reference})"))).to match(expected)
-
-        # Append some text to the end of the reference
-        expect(gfm(actual.gsub(reference, "#{reference}, right?"))).
-          to match(expected)
-      end
-
-      it "should keep whitespace intact" do
-        actual   = "Referenced #{reference} already."
-        expected = /Referenced <a.+>[^\s]+<\/a> already/
-        expect(gfm(actual)).to match(expected)
-      end
-
-      it "should not link with an invalid id" do
-        # Modify the reference string so it's still parsed, but is invalid
-        reference.gsub!(/^(.)(\d+)$/, '\1' + ('\2' * 2))
-        expect(gfm(actual)).to eq(actual)
-      end
-
-      it "should include a title attribute" do
-        title = "#{object.class.to_s.titlecase}: #{object.title}"
-        expect(gfm(actual)).to match(/title="#{title}"/)
-      end
-
-      it "should include standard gfm classes" do
-        css = object.class.to_s.underscore
-        expect(gfm(actual)).to match(/class="\s?gfm gfm-#{css}\s?"/)
-      end
-    end
-
-    # Shared examples for referencing an object in a different project
-    #
-    # Expects the following attributes to be available in the example group:
-    #
-    # - object    - The object itself
-    # - reference - The object reference string (e.g., #1234, $1234, !1234)
-    # - other_project - The project that owns the target object
-    #
-    # Currently limited to Snippets, Issues and MergeRequests
-    shared_examples 'cross-project referenced object' do
-      let(:project_path) { @other_project.path_with_namespace }
-      let(:full_reference) { "#{project_path}#{reference}" }
-      let(:actual)   { "Reference to #{full_reference}" }
-      let(:expected) do
-        if object.is_a?(Commit)
-          namespace_project_commit_path(@other_project.namespace, @other_project, object)
-        else
-          polymorphic_path([@other_project.namespace, @other_project, object])
-        end
-      end
-
-      it 'should link using a valid id' do
-        expect(gfm(actual)).to match(
-          /#{expected}.*#{Regexp.escape(full_reference)}/
-        )
-      end
-
-      it 'should link with adjacent text' do
-        # Wrap the reference in parenthesis
-        expect(gfm(actual.gsub(full_reference, "(#{full_reference})"))).to(
-          match(expected)
-        )
-
-        # Append some text to the end of the reference
-        expect(gfm(actual.gsub(full_reference, "#{full_reference}, right?"))).
-          to(match(expected))
-      end
-
-      it 'should keep whitespace intact' do
-        actual   = "Referenced #{full_reference} already."
-        expected = /Referenced <a.+>[^\s]+<\/a> already/
-        expect(gfm(actual)).to match(expected)
-      end
-
-      it 'should not link with an invalid id' do
-        # Modify the reference string so it's still parsed, but is invalid
-        if object.is_a?(Commit)
-          reference.gsub!(/^(.).+$/, '\1' + '12345abcd')
-        else
-          reference.gsub!(/^(.)(\d+)$/, '\1' + ('\2' * 2))
-        end
-        expect(gfm(actual)).to eq(actual)
-      end
-
-      it 'should include a title attribute' do
-        if object.is_a?(Commit)
-          title = object.link_title
-        else
-          title = "#{object.class.to_s.titlecase}: #{object.title}"
-        end
-        expect(gfm(actual)).to match(/title="#{title}"/)
-      end
-
-      it 'should include standard gfm classes' do
-        css = object.class.to_s.underscore
-        expect(gfm(actual)).to match(/class="\s?gfm gfm-#{css}\s?"/)
-      end
-    end
-
-    describe "referencing an issue" do
-      let(:object)    { issue }
-      let(:reference) { "##{issue.iid}" }
-
-      include_examples 'referenced object'
-    end
-
-    context 'cross-repo references' do
-      before(:all) do
-        @other_project = create(:project, :public)
-        @commit2 = @other_project.repository.commit
-        @issue2 = create(:issue, project: @other_project)
-        @merge_request2 = create(:merge_request,
-                                 source_project: @other_project,
-                                 target_project: @other_project)
-      end
-
-      describe 'referencing an issue in another project' do
-        let(:object)    { @issue2 }
-        let(:reference) { "##{@issue2.iid}" }
-
-        include_examples 'cross-project referenced object'
-      end
-
-      describe 'referencing an merge request in another project' do
-        let(:object)    { @merge_request2 }
-        let(:reference) { "!#{@merge_request2.iid}" }
-
-        include_examples 'cross-project referenced object'
-      end
-
-      describe 'referencing a commit in another project' do
-        let(:object)    { @commit2 }
-        let(:reference) { "@#{@commit2.id}" }
-
-        include_examples 'cross-project referenced object'
-      end
-    end
-
-    describe "referencing a Jira issue" do
-      let(:actual)   { "Reference to JIRA-#{issue.iid}" }
-      let(:expected) { "http://jira.example/browse/JIRA-#{issue.iid}" }
-      let(:reference) { "JIRA-#{issue.iid}" }
-
-      before do
-        jira = @project.create_jira_service if @project.jira_service.nil?
-        properties = {"title"=>"JIRA tracker", "project_url"=>"http://jira.example/issues/?jql=project=A", "issues_url"=>"http://jira.example/browse/JIRA-1", "new_issue_url"=>"http://jira.example/secure/CreateIssue.jspa"}
-        jira.update_attributes(properties: properties, active: true)
-      end
-
-      after do
-        @project.jira_service.destroy! unless @project.jira_service.nil?
-      end
-
-      it "should link using a valid id" do
-        expect(gfm(actual)).to match(expected)
-      end
-
-      it "should link with adjacent text" do
-        # Wrap the reference in parenthesis
-        expect(gfm(actual.gsub(reference, "(#{reference})"))).to match(expected)
-
-        # Append some text to the end of the reference
-        expect(gfm(actual.gsub(reference, "#{reference}, right?"))).
-          to match(expected)
-      end
-
-      it "should keep whitespace intact" do
-        actual   = "Referenced #{reference} already."
-        expected = /Referenced <a.+>[^\s]+<\/a> already/
-        expect(gfm(actual)).to match(expected)
-      end
-
-      it "should not link with an invalid id" do
-        # Modify the reference string so it's still parsed, but is invalid
-        invalid_reference = actual.gsub(/(\d+)$/, "r45")
-        expect(gfm(invalid_reference)).to eq(invalid_reference)
-      end
-
-      it "should include a title attribute" do
-        title = "Issue in JIRA tracker"
-        expect(gfm(actual)).to match(/title="#{title}"/)
-      end
-
-      it "should include standard gfm classes" do
-        expect(gfm(actual)).to match(/class="\s?gfm gfm-issue\s?"/)
-      end
-    end
-
-    describe "referencing a Redmine issue" do
-      let(:actual)   { "Reference to Redmine ##{issue.iid}" }
-      let(:expected) { "http://redmine.example/issues/#{issue.iid}" }
-      let(:reference) { "##{issue.iid}" }
-
-      before do
-        redmine = @project.create_redmine_service if @project.redmine_service.nil?
-        properties = {"title"=>"Redmine", "project_url"=>"http://redmine.example/projects/A", "issues_url"=>"http://redmine.example/issues/:id", "new_issue_url"=>"http://redmine.example/projects/A/issues/new"}
-        redmine.update_attributes(properties: properties, active: true)
-      end
-
-      after do
-        @project.redmine_service.destroy! unless @project.redmine_service.nil?
-      end
-
-      it "should link using a valid id" do
-        gfm(actual).should match(expected)
-      end
-
-      it "should link with adjacent text" do
-        # Wrap the reference in parenthesis
-        gfm(actual.gsub(reference, "(#{reference})")).should match(expected)
-
-        # Append some text to the end of the reference
-        gfm(actual.gsub(reference, "#{reference}, right?")).should match(expected)
-      end
-
-      it "should keep whitespace intact" do
-        actual   = "Referenced #{reference} already."
-        expected = /Referenced <a.+>[^\s]+<\/a> already/
-        gfm(actual).should match(expected)
-      end
-
-      it "should not link with an invalid id" do
-        # Modify the reference string so it's still parsed, but is invalid
-        invalid_reference = actual.gsub(/(\d+)$/, "r45")
-        gfm(invalid_reference).should == invalid_reference
-      end
-
-      it "should include a title attribute" do
-        title = "Issue in Redmine"
-        gfm(actual).should match(/title="#{title}"/)
-      end
-
-      it "should include standard gfm classes" do
-        gfm(actual).should match(/class="\s?gfm gfm-issue\s?"/)
-      end
-    end
-
-    describe "referencing a merge request" do
-      let(:object)    { merge_request }
-      let(:reference) { "!#{merge_request.iid}" }
-
-      include_examples 'referenced object'
-    end
-
-    describe "referencing a snippet" do
-      let(:object)    { snippet }
-      let(:reference) { "$#{snippet.id}" }
-      let(:actual)   { "Reference to #{reference}" }
-      let(:expected) { namespace_project_snippet_path(project.namespace, project, object) }
-
-      it "should link using a valid id" do
-        expect(gfm(actual)).to match(expected)
-      end
-
-      it "should link with adjacent text" do
-        # Wrap the reference in parenthesis
-        expect(gfm(actual.gsub(reference, "(#{reference})"))).to match(expected)
-
-        # Append some text to the end of the reference
-        expect(gfm(actual.gsub(reference, "#{reference}, right?"))).to match(expected)
-      end
-
-      it "should keep whitespace intact" do
-        actual   = "Referenced #{reference} already."
-        expected = /Referenced <a.+>[^\s]+<\/a> already/
-        expect(gfm(actual)).to match(expected)
-      end
-
-      it "should not link with an invalid id" do
-        # Modify the reference string so it's still parsed, but is invalid
-        reference.gsub!(/^(.)(\d+)$/, '\1' + ('\2' * 2))
-        expect(gfm(actual)).to eq(actual)
-      end
-
-      it "should include a title attribute" do
-        title = "Snippet: #{object.title}"
-        expect(gfm(actual)).to match(/title="#{title}"/)
-      end
-
-      it "should include standard gfm classes" do
-        css = object.class.to_s.underscore
-        expect(gfm(actual)).to match(/class="\s?gfm gfm-snippet\s?"/)
-      end
-
-=======
         to have_selector('a.gfm.foo')
->>>>>>> c30079f3
     end
 
     describe "referencing multiple objects" do
