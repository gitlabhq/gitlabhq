--- conflicted
+++ resolved
@@ -550,7 +550,6 @@
 - project_id
 - key
 - value
-<<<<<<< HEAD
 PrometheusMetric:
 - id
 - created_at
@@ -562,11 +561,9 @@
 - title
 - query
 - group
-=======
 LfsFileLock:
 - id
 - path
 - user_id
 - project_id
-- created_at
->>>>>>> 3ed1feaa
+- created_at