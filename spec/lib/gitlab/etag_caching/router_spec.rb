--- conflicted
+++ resolved
@@ -88,14 +88,6 @@
     expect(result).to be_blank
   end
 
-<<<<<<< HEAD
-  it 'matches pipeline#show endpoint' do
-    env = build_env(
-      '/my-group/my-project/pipelines/2.json'
-    )
-
-    result = described_class.match(env)
-=======
   it 'matches the environments path' do
     request = build_request(
       '/my-group/my-project/environments.json'
@@ -113,18 +105,12 @@
     )
 
     result = described_class.match(request)
->>>>>>> abc61f26
 
     expect(result).to be_present
     expect(result.name).to eq 'project_pipeline'
   end
 
-<<<<<<< HEAD
-  def build_env(path)
-    { 'PATH_INFO' => path }
-=======
   def build_request(path)
     double(path_info: path)
->>>>>>> abc61f26
   end
 end