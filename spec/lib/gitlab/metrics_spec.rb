require 'spec_helper'

describe Gitlab::Metrics do
  include StubENV

  describe '.settings' do
    it 'returns a Hash' do
      expect(described_class.settings).to be_an_instance_of(Hash)
    end
  end

  describe '.enabled?' do
    it 'returns a boolean' do
      expect(described_class.enabled?).to be_in([true, false])
    end
  end

<<<<<<< HEAD
=======
  describe '.prometheus_metrics_enabled_unmemoized' do
    subject { described_class.send(:prometheus_metrics_enabled_unmemoized) }

    context 'prometheus metrics enabled in config' do
      before do
        allow(described_class).to receive(:current_application_settings).and_return(prometheus_metrics_enabled: true)
      end

      context 'when metrics folder is present' do
        before do
          allow(described_class).to receive(:metrics_folder_present?).and_return(true)
        end

        it 'metrics are enabled' do
          expect(subject).to eq(true)
        end
      end

      context 'when metrics folder is missing' do
        before do
          allow(described_class).to receive(:metrics_folder_present?).and_return(false)
        end

        it 'metrics are disabled' do
          expect(subject).to eq(false)
        end
      end
    end
  end

>>>>>>> 134ba0b5
  describe '.prometheus_metrics_enabled?' do
    it 'returns a boolean' do
      expect(described_class.prometheus_metrics_enabled?).to be_in([true, false])
    end
  end

  describe '.influx_metrics_enabled?' do
    it 'returns a boolean' do
      expect(described_class.influx_metrics_enabled?).to be_in([true, false])
    end
  end

  describe '.submit_metrics' do
    it 'prepares and writes the metrics to InfluxDB' do
      connection = double(:connection)
      pool       = double(:pool)

      expect(pool).to receive(:with).and_yield(connection)
      expect(connection).to receive(:write_points).with(an_instance_of(Array))
      expect(described_class).to receive(:pool).and_return(pool)

      described_class.submit_metrics([{ 'series' => 'kittens', 'tags' => {} }])
    end
  end

  describe '.prepare_metrics' do
    it 'returns a Hash with the keys as Symbols' do
      metrics = described_class
        .prepare_metrics([{ 'values' => {}, 'tags' => {} }])

      expect(metrics).to eq([{ values: {}, tags: {} }])
    end

    it 'escapes tag values' do
      metrics = described_class.prepare_metrics([
        { 'values' => {}, 'tags' => { 'foo' => 'bar=' } }
      ])

      expect(metrics).to eq([{ values: {}, tags: { 'foo' => 'bar\\=' } }])
    end

    it 'drops empty tags' do
      metrics = described_class.prepare_metrics([
        { 'values' => {}, 'tags' => { 'cats' => '', 'dogs' => nil } }
      ])

      expect(metrics).to eq([{ values: {}, tags: {} }])
    end
  end

  describe '.escape_value' do
    it 'escapes an equals sign' do
      expect(described_class.escape_value('foo=')).to eq('foo\\=')
    end

    it 'casts values to Strings' do
      expect(described_class.escape_value(10)).to eq('10')
    end
  end

  describe '.measure' do
    context 'without a transaction' do
      it 'returns the return value of the block' do
        val = described_class.measure(:foo) { 10 }

        expect(val).to eq(10)
      end
    end

    context 'with a transaction' do
      let(:transaction) { Gitlab::Metrics::Transaction.new }

      before do
        allow(described_class).to receive(:current_transaction)
          .and_return(transaction)
      end

      it 'adds a metric to the current transaction' do
        expect(transaction).to receive(:increment)
          .with('foo_real_time', a_kind_of(Numeric))

        expect(transaction).to receive(:increment)
          .with('foo_cpu_time', a_kind_of(Numeric))

        expect(transaction).to receive(:increment)
          .with('foo_call_count', 1)

        described_class.measure(:foo) { 10 }
      end

      it 'returns the return value of the block' do
        val = described_class.measure(:foo) { 10 }

        expect(val).to eq(10)
      end
    end
  end

  describe '.tag_transaction' do
    context 'without a transaction' do
      it 'does nothing' do
        expect_any_instance_of(Gitlab::Metrics::Transaction)
          .not_to receive(:add_tag)

        described_class.tag_transaction(:foo, 'bar')
      end
    end

    context 'with a transaction' do
      let(:transaction) { Gitlab::Metrics::Transaction.new }

      it 'adds the tag to the transaction' do
        expect(described_class).to receive(:current_transaction)
          .and_return(transaction)

        expect(transaction).to receive(:add_tag)
          .with(:foo, 'bar')

        described_class.tag_transaction(:foo, 'bar')
      end
    end
  end

  describe '.action=' do
    context 'without a transaction' do
      it 'does nothing' do
        expect_any_instance_of(Gitlab::Metrics::Transaction)
          .not_to receive(:action=)

        described_class.action = 'foo'
      end
    end

    context 'with a transaction' do
      it 'sets the action of a transaction' do
        trans = Gitlab::Metrics::Transaction.new

        expect(described_class).to receive(:current_transaction)
          .and_return(trans)

        expect(trans).to receive(:action=).with('foo')

        described_class.action = 'foo'
      end
    end
  end

  describe '#series_prefix' do
    it 'returns a String' do
      expect(described_class.series_prefix).to be_an_instance_of(String)
    end
  end

  describe '.add_event' do
    context 'without a transaction' do
      it 'does nothing' do
        expect_any_instance_of(Gitlab::Metrics::Transaction)
          .not_to receive(:add_event)

        described_class.add_event(:meow)
      end
    end

    context 'with a transaction' do
      it 'adds an event' do
        transaction = Gitlab::Metrics::Transaction.new

        expect(transaction).to receive(:add_event).with(:meow)

        expect(described_class).to receive(:current_transaction)
          .and_return(transaction)

        described_class.add_event(:meow)
      end
    end
  end

  shared_examples 'prometheus metrics API' do
    describe '#counter' do
      subject { described_class.counter(:couter, 'doc') }

      describe '#increment' do
        it 'successfully calls #increment without arguments' do
          expect { subject.increment }.not_to raise_exception
        end

        it 'successfully calls #increment with 1 argument' do
          expect { subject.increment({}) }.not_to raise_exception
        end

        it 'successfully calls #increment with 2 arguments' do
          expect { subject.increment({}, 1) }.not_to raise_exception
        end
      end
    end

    describe '#summary' do
      subject { described_class.summary(:summary, 'doc') }

      describe '#observe' do
        it 'successfully calls #observe with 2 arguments' do
          expect { subject.observe({}, 2) }.not_to raise_exception
        end
      end
    end

    describe '#gauge' do
      subject { described_class.gauge(:gauge, 'doc') }

      describe '#set' do
        it 'successfully calls #set with 2 arguments' do
          expect { subject.set({}, 1) }.not_to raise_exception
        end
      end
    end

    describe '#histogram' do
      subject { described_class.histogram(:histogram, 'doc') }

      describe '#observe' do
        it 'successfully calls #observe with 2 arguments' do
          expect { subject.observe({}, 2) }.not_to raise_exception
        end
      end
    end
  end

  context 'prometheus metrics disabled' do
    before do
      allow(described_class).to receive(:prometheus_metrics_enabled?).and_return(false)
    end

    it_behaves_like 'prometheus metrics API'

    describe '#null_metric' do
      subject { described_class.provide_metric(:test) }

      it { is_expected.to be_a(Gitlab::Metrics::NullMetric) }
    end

    describe '#counter' do
      subject { described_class.counter(:counter, 'doc') }

      it { is_expected.to be_a(Gitlab::Metrics::NullMetric) }
    end

    describe '#summary' do
      subject { described_class.summary(:summary, 'doc') }

      it { is_expected.to be_a(Gitlab::Metrics::NullMetric) }
    end

    describe '#gauge' do
      subject { described_class.gauge(:gauge, 'doc') }

      it { is_expected.to be_a(Gitlab::Metrics::NullMetric) }
    end

    describe '#histogram' do
      subject { described_class.histogram(:histogram, 'doc') }

      it { is_expected.to be_a(Gitlab::Metrics::NullMetric) }
    end
  end

  context 'prometheus metrics enabled' do
    let(:metrics_multiproc_dir) { Dir.mktmpdir }

    before do
      stub_const('Prometheus::Client::Multiprocdir', metrics_multiproc_dir)
      allow(described_class).to receive(:prometheus_metrics_enabled?).and_return(true)
    end

    it_behaves_like 'prometheus metrics API'

    describe '#null_metric' do
      subject { described_class.provide_metric(:test) }

      it { is_expected.to be_nil }
    end

    describe '#counter' do
      subject { described_class.counter(:name, 'doc') }

      it { is_expected.not_to be_a(Gitlab::Metrics::NullMetric) }
    end

    describe '#summary' do
      subject { described_class.summary(:name, 'doc') }

      it { is_expected.not_to be_a(Gitlab::Metrics::NullMetric) }
    end

    describe '#gauge' do
      subject { described_class.gauge(:name, 'doc') }

      it { is_expected.not_to be_a(Gitlab::Metrics::NullMetric) }
    end

    describe '#histogram' do
      subject { described_class.histogram(:name, 'doc') }

      it { is_expected.not_to be_a(Gitlab::Metrics::NullMetric) }
    end
  end
end<|MERGE_RESOLUTION|>--- conflicted
+++ resolved
@@ -15,8 +15,6 @@
     end
   end
 
-<<<<<<< HEAD
-=======
   describe '.prometheus_metrics_enabled_unmemoized' do
     subject { described_class.send(:prometheus_metrics_enabled_unmemoized) }
 
@@ -47,7 +45,6 @@
     end
   end
 
->>>>>>> 134ba0b5
   describe '.prometheus_metrics_enabled?' do
     it 'returns a boolean' do
       expect(described_class.prometheus_metrics_enabled?).to be_in([true, false])
