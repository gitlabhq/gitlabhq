--- conflicted
+++ resolved
@@ -5,13 +5,9 @@
 describe Gitlab::GitalyClient, lib: true, skip_gitaly_mock: true do
   describe '.stub' do
     # Notice that this is referring to gRPC "stubs", not rspec stubs
-<<<<<<< HEAD
-    before { described_class.clear_stubs! }
-=======
     before do
       described_class.clear_stubs!
     end
->>>>>>> 134ba0b5
 
     context 'when passed a UNIX socket address' do
       it 'passes the address as-is to GRPC' do
@@ -47,13 +43,9 @@
     let(:real_feature_name) { "gitaly_#{feature_name}" }
 
     context 'when Gitaly is disabled' do
-<<<<<<< HEAD
-      before { allow(described_class).to receive(:enabled?).and_return(false) }
-=======
       before do
         allow(described_class).to receive(:enabled?).and_return(false)
       end
->>>>>>> 134ba0b5
 
       it 'returns false' do
         expect(described_class.feature_enabled?(feature_name)).to be(false)
@@ -78,13 +70,9 @@
       end
 
       context "when the feature flag is set to disable" do
-<<<<<<< HEAD
-        before { Feature.get(real_feature_name).disable }
-=======
         before do
           Feature.get(real_feature_name).disable
         end
->>>>>>> 134ba0b5
 
         it 'returns false' do
           expect(described_class.feature_enabled?(feature_name, status: feature_status)).to be(false)
@@ -92,13 +80,9 @@
       end
 
       context "when the feature flag is set to enable" do
-<<<<<<< HEAD
-        before { Feature.get(real_feature_name).enable }
-=======
         before do
           Feature.get(real_feature_name).enable
         end
->>>>>>> 134ba0b5
 
         it 'returns true' do
           expect(described_class.feature_enabled?(feature_name, status: feature_status)).to be(true)
@@ -106,13 +90,9 @@
       end
 
       context "when the feature flag is set to a percentage of time" do
-<<<<<<< HEAD
-        before { Feature.get(real_feature_name).enable_percentage_of_time(70) }
-=======
         before do
           Feature.get(real_feature_name).enable_percentage_of_time(70)
         end
->>>>>>> 134ba0b5
 
         it 'bases the result on pseudo-random numbers' do
           expect(Random).to receive(:rand).and_return(0.3)
@@ -134,13 +114,9 @@
       end
 
       context "when the feature flag is set to disable" do
-<<<<<<< HEAD
-        before { Feature.get(real_feature_name).disable }
-=======
         before do
           Feature.get(real_feature_name).disable
         end
->>>>>>> 134ba0b5
 
         it 'returns false' do
           expect(described_class.feature_enabled?(feature_name, status: feature_status)).to be(false)
