require 'spec_helper'

describe Gitlab::ChatCommands::Command, service: true do
  let(:project) { create(:empty_project) }
  let(:user) { create(:user) }

  describe '#execute' do
<<<<<<< HEAD
    subject { described_class.new(project, user, params).execute }
=======
    subject do
      described_class.new(project, user, params).execute
    end

    context 'when no command is available' do
      let(:params) { { text: 'issue show 1' } }
      let(:project) { create(:empty_project, has_external_issue_tracker: true) }

      it 'displays 404 messages' do
        expect(subject[:response_type]).to be(:ephemeral)
        expect(subject[:text]).to start_with('404 not found')
      end
    end
>>>>>>> f27721e8

    context 'when an unknown command is triggered' do
      let(:params) { { command: '/gitlab', text: "unknown command 123" } }

      it 'displays the help message' do
        expect(subject[:response_type]).to be(:ephemeral)
        expect(subject[:text]).to start_with('Available commands')
        expect(subject[:text]).to match('/gitlab issue show')
      end
    end

    context 'the user can not create an issue' do
      let(:params) { { text: "issue create my new issue" } }

      it 'rejects the actions' do
        expect(subject[:response_type]).to be(:ephemeral)
        expect(subject[:text]).to start_with('Whoops! This action is not allowed')
      end
    end

    context 'when trying to do deployment' do
      let(:params) { { text: 'deploy staging to production' } }
      let!(:build) { create(:ci_build, project: project) }
      let!(:staging) { create(:environment, name: 'staging', project: project) }
      let!(:deployment) { create(:deployment, environment: staging, deployable: build) }
      let!(:manual) do
        create(:ci_build, :manual, project: project, pipeline: build.pipeline, name: 'first', environment: 'production')
      end

      context 'and user can not create deployment' do
        it 'returns action' do
          expect(subject[:response_type]).to be(:ephemeral)
          expect(subject[:text]).to start_with('Whoops! This action is not allowed')
        end
      end

      context 'and user does have deployment permission' do
        before do
          project.team << [user, :developer]
        end

        it 'returns action' do
          expect(subject[:text]).to include('Deployment started from staging to production')
          expect(subject[:response_type]).to be(:in_channel)
        end

        context 'when duplicate action exists' do
          let!(:manual2) do
            create(:ci_build, :manual, project: project, pipeline: build.pipeline, name: 'second', environment: 'production')
          end

          it 'returns error' do
            expect(subject[:response_type]).to be(:ephemeral)
            expect(subject[:text]).to include('Too many actions defined')
          end
        end
      end
    end
  end

  describe '#match_command' do
    subject { described_class.new(project, user, params).match_command.first }

    context 'IssueShow is triggered' do
      let(:params) { { text: 'issue show 123' } }

      it { is_expected.to eq(Gitlab::ChatCommands::IssueShow) }
    end

    context 'IssueCreate is triggered' do
      let(:params) { { text: 'issue create my title' } }

      it { is_expected.to eq(Gitlab::ChatCommands::IssueNew) }
    end

    context 'IssueSearch is triggered' do
      let(:params) { { text: 'issue search my query' } }

      it { is_expected.to eq(Gitlab::ChatCommands::IssueSearch) }
    end
  end
end<|MERGE_RESOLUTION|>--- conflicted
+++ resolved
@@ -5,9 +5,6 @@
   let(:user) { create(:user) }
 
   describe '#execute' do
-<<<<<<< HEAD
-    subject { described_class.new(project, user, params).execute }
-=======
     subject do
       described_class.new(project, user, params).execute
     end
@@ -21,7 +18,6 @@
         expect(subject[:text]).to start_with('404 not found')
       end
     end
->>>>>>> f27721e8
 
     context 'when an unknown command is triggered' do
       let(:params) { { command: '/gitlab', text: "unknown command 123" } }
