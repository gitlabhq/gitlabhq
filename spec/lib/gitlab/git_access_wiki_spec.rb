--- conflicted
+++ resolved
@@ -4,9 +4,7 @@
   let(:access) { Gitlab::GitAccessWiki.new(user, project, 'web', authentication_abilities: authentication_abilities) }
   let(:project) { create(:project) }
   let(:user) { create(:user) }
-<<<<<<< HEAD
   let(:changes) { ['6f6d7e7ed 570e7b2ab refs/heads/master'] }
-=======
   let(:authentication_abilities) do
     [
       :read_project,
@@ -14,7 +12,6 @@
       :push_code
     ]
   end
->>>>>>> 9eb6de50
 
   describe '#push_access_check' do
     context 'when user can :create_wiki' do
