require 'spec_helper'

describe Mattermost::Team do
  describe '.team_admin' do
    let(:session) { double("session") }
<<<<<<< HEAD
    # TODO fix fixture
=======
>>>>>>> 05d04d04
    let(:json) { File.read(Rails.root.join('spec/fixtures/', 'mattermost_initial_load.json')) } 
    let(:parsed_response) { JSON.parse(json) }

    before do
<<<<<<< HEAD
      allow(session).to receive(:get).with('/api/v3/teams/all').
=======
      allow(session).to receive(:get).with('/api/v3/users/initial_load').
>>>>>>> 05d04d04
        and_return(json)
      allow(json).to receive(:parsed_response).and_return(parsed_response)
    end

<<<<<<< HEAD
    xit 'gets the teams' do
      expect(described_class.all(session).count).to be(2)
    end

    xit 'filters on being team admin' do
=======
    it 'gets the teams' do
      expect(described_class.team_admin(session).count).to be(2)
    end

    it 'filters on being team admin' do
      ids = described_class.team_admin(session).map { |team| team['id'] }

>>>>>>> 05d04d04
      expect(ids).to include("w59qt5a817f69jkxdz6xe7y4ir", "my9oujxf5jy1zqdgu9rihd66do")
    end
  end
end<|MERGE_RESOLUTION|>--- conflicted
+++ resolved
@@ -3,39 +3,39 @@
 describe Mattermost::Team do
   describe '.team_admin' do
     let(:session) { double("session") }
-<<<<<<< HEAD
-    # TODO fix fixture
-=======
->>>>>>> 05d04d04
-    let(:json) { File.read(Rails.root.join('spec/fixtures/', 'mattermost_initial_load.json')) } 
-    let(:parsed_response) { JSON.parse(json) }
+
+    let(:response) do
+      [{
+        "id"=>"xiyro8huptfhdndadpz8r3wnbo",
+        "create_at"=>1482174222155,
+        "update_at"=>1482174222155,
+        "delete_at"=>0,
+        "display_name"=>"chatops",
+        "name"=>"chatops",
+        "email"=>"admin@example.com",
+        "type"=>"O",
+        "company_name"=>"",
+        "allowed_domains"=>"",
+        "invite_id"=>"o4utakb9jtb7imctdfzbf9r5ro",
+        "allow_open_invite"=>false}]
+    end
+
+    let(:json) { nil }
 
     before do
-<<<<<<< HEAD
       allow(session).to receive(:get).with('/api/v3/teams/all').
-=======
-      allow(session).to receive(:get).with('/api/v3/users/initial_load').
->>>>>>> 05d04d04
         and_return(json)
-      allow(json).to receive(:parsed_response).and_return(parsed_response)
+      allow(json).to receive(:parsed_response).and_return(response)
     end
 
-<<<<<<< HEAD
-    xit 'gets the teams' do
-      expect(described_class.all(session).count).to be(2)
-    end
-
-    xit 'filters on being team admin' do
-=======
     it 'gets the teams' do
-      expect(described_class.team_admin(session).count).to be(2)
+      expect(described_class.all(session).count).to be(1)
     end
 
     it 'filters on being team admin' do
-      ids = described_class.team_admin(session).map { |team| team['id'] }
+      ids = described_class.all(session).map { |team| team['id'] }
 
->>>>>>> 05d04d04
-      expect(ids).to include("w59qt5a817f69jkxdz6xe7y4ir", "my9oujxf5jy1zqdgu9rihd66do")
+      expect(ids).to include("xiyro8huptfhdndadpz8r3wnbo")
     end
   end
 end