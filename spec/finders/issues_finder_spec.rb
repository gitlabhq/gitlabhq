--- conflicted
+++ resolved
@@ -102,8 +102,6 @@
         end
       end
 
-<<<<<<< HEAD
-=======
       context 'filtering by no assignee' do
         let(:params) { { assignee_id: 0 } }
 
@@ -112,7 +110,6 @@
         end
       end
 
->>>>>>> 111613a3
       context 'filtering by group_id' do
         let(:params) { { group_id: group.id } }
 
