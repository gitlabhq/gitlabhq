require 'spec_helper'

describe SystemNoteService, services: true do
  let(:project)  { create(:project) }
  let(:author)   { create(:user) }
  let(:noteable) { create(:issue, project: project) }

  shared_examples_for 'a system note' do
    it 'is valid' do
      expect(subject).to be_valid
    end

    it 'sets the noteable model' do
      expect(subject.noteable).to eq noteable
    end

    it 'sets the project' do
      expect(subject.project).to eq project
    end

    it 'sets the author' do
      expect(subject.author).to eq author
    end

    it 'is a system note' do
      expect(subject).to be_system
    end
  end

  describe '.add_commits' do
    subject { described_class.add_commits(noteable, project, author, new_commits, old_commits, oldrev) }

    let(:noteable)    { create(:merge_request, source_project: project) }
    let(:new_commits) { noteable.commits }
    let(:old_commits) { [] }
    let(:oldrev)      { nil }

    it_behaves_like 'a system note'

    describe 'note body' do
      let(:note_lines) { subject.note.split("\n").reject(&:blank?) }

      context 'without existing commits' do
        it 'adds a message header' do
          expect(note_lines[0]).to eq "Added #{new_commits.size} commits:"
        end

        it 'adds a message line for each commit' do
          new_commits.each_with_index do |commit, i|
            # Skip the header
            expect(note_lines[i + 1]).to eq "* #{commit.short_id} - #{commit.title}"
          end
        end
      end

      describe 'summary line for existing commits' do
        let(:summary_line) { note_lines[1] }

        context 'with one existing commit' do
          let(:old_commits) { [noteable.commits.last] }

          it 'includes the existing commit' do
            expect(summary_line).to eq "* #{old_commits.first.short_id} - 1 commit from branch `feature`"
          end
        end

        context 'with multiple existing commits' do
          let(:old_commits) { noteable.commits[3..-1] }

          context 'with oldrev' do
            let(:oldrev) { noteable.commits[2].id }

            it 'includes a commit range' do
              expect(summary_line).to start_with "* #{Commit.truncate_sha(oldrev)}...#{old_commits.last.short_id}"
            end

            it 'includes a commit count' do
              expect(summary_line).to end_with " - 2 commits from branch `feature`"
            end
          end

          context 'without oldrev' do
            it 'includes a commit range' do
              expect(summary_line).to start_with "* #{old_commits[0].short_id}..#{old_commits[-1].short_id}"
            end

            it 'includes a commit count' do
              expect(summary_line).to end_with " - 2 commits from branch `feature`"
            end
          end

          context 'on a fork' do
            before do
              expect(noteable).to receive(:for_fork?).and_return(true)
            end

            it 'includes the project namespace' do
              expect(summary_line).to end_with "`#{noteable.target_project_namespace}:feature`"
            end
          end
        end
      end
    end
  end

  describe '.change_assignee' do
    subject { described_class.change_assignee(noteable, project, author, assignee) }

    let(:assignee) { create(:user) }

    it_behaves_like 'a system note'

    context 'when assignee added' do
      it 'sets the note text' do
        expect(subject.note).to eq "Reassigned to @#{assignee.username}"
      end
    end

    context 'when assignee removed' do
      let(:assignee) { nil }

      it 'sets the note text' do
        expect(subject.note).to eq 'Assignee removed'
      end
    end
  end

  describe '.change_label' do
    subject { described_class.change_label(noteable, project, author, added, removed) }

    let(:labels)  { create_list(:label, 2) }
    let(:added)   { [] }
    let(:removed) { [] }

    it_behaves_like 'a system note'

    context 'with added labels' do
      let(:added)   { labels }
      let(:removed) { [] }

      it 'sets the note text' do
        expect(subject.note).to eq "Added ~#{labels[0].id} ~#{labels[1].id} labels"
      end
    end

    context 'with removed labels' do
      let(:added)   { [] }
      let(:removed) { labels }

      it 'sets the note text' do
        expect(subject.note).to eq "Removed ~#{labels[0].id} ~#{labels[1].id} labels"
      end
    end

    context 'with added and removed labels' do
      let(:added)   { [labels[0]] }
      let(:removed) { [labels[1]] }

      it 'sets the note text' do
        expect(subject.note).to eq "Added ~#{labels[0].id} and removed ~#{labels[1].id} labels"
      end
    end
  end

  describe '.change_milestone' do
    subject { described_class.change_milestone(noteable, project, author, milestone) }

    let(:milestone) { create(:milestone, project: project) }

    it_behaves_like 'a system note'

    context 'when milestone added' do
      it 'sets the note text' do
        expect(subject.note).to eq "Milestone changed to #{milestone.to_reference}"
      end
    end

    context 'when milestone removed' do
      let(:milestone) { nil }

      it 'sets the note text' do
        expect(subject.note).to eq 'Milestone removed'
      end
    end
  end

  describe '.change_status' do
    subject { described_class.change_status(noteable, project, author, status, source) }

    let(:status) { 'new_status' }
    let(:source) { nil }

    it_behaves_like 'a system note'

    context 'with a source' do
      let(:source) { double('commit', gfm_reference: 'commit 123456') }

      it 'sets the note text' do
        expect(subject.note).to eq "Status changed to #{status} by commit 123456"
      end
    end

    context 'without a source' do
      it 'sets the note text' do
        expect(subject.note).to eq "Status changed to #{status}"
      end
    end
  end

  describe '.merge_when_build_succeeds' do
    let(:pipeline) { build(:ci_pipeline_without_jobs )}
    let(:noteable) do
      create(:merge_request, source_project: project, target_project: project)
    end

    subject { described_class.merge_when_build_succeeds(noteable, project, author, noteable.diff_head_commit) }

    it_behaves_like 'a system note'

    it "posts the Merge When Build Succeeds system note" do
      expect(subject.note).to match  /Enabled an automatic merge when the build for (\w+\/\w+@)?[0-9a-f]{40} succeeds/
    end
  end

  describe '.cancel_merge_when_build_succeeds' do
    let(:noteable) do
      create(:merge_request, source_project: project, target_project: project)
    end

    subject { described_class.cancel_merge_when_build_succeeds(noteable, project, author) }

    it_behaves_like 'a system note'

    it "posts the Merge When Build Succeeds system note" do
      expect(subject.note).to eq  "Canceled the automatic merge"
    end
  end

  describe '.change_title' do
    subject { described_class.change_title(noteable, project, author, 'Old title') }

    context 'when noteable responds to `title`' do
      it_behaves_like 'a system note'

      it 'sets the note text' do
        expect(subject.note).
          to eq "Changed title: **{-Old title-}** → **{+#{noteable.title}+}**"
      end
    end
  end

  describe '.change_issue_confidentiality' do
    subject { described_class.change_issue_confidentiality(noteable, project, author) }

    context 'when noteable responds to `confidential`' do
      it_behaves_like 'a system note'

      it 'sets the note text' do
        expect(subject.note).to eq 'Made the issue visible'
      end
    end
  end

  describe '.change_branch' do
    subject { described_class.change_branch(noteable, project, author, 'target', old_branch, new_branch) }
    let(:old_branch) { 'old_branch'}
    let(:new_branch) { 'new_branch'}

    it_behaves_like 'a system note'

    context 'when target branch name changed' do
      it 'sets the note text' do
        expect(subject.note).to eq "Target branch changed from `#{old_branch}` to `#{new_branch}`"
      end
    end
  end

  describe '.change_branch_presence' do
    subject { described_class.change_branch_presence(noteable, project, author, :source, 'feature', :delete) }

    it_behaves_like 'a system note'

    context 'when source branch deleted' do
      it 'sets the note text' do
        expect(subject.note).to eq "Deleted source branch `feature`"
      end
    end
  end

  describe '.new_issue_branch' do
    subject { described_class.new_issue_branch(noteable, project, author, "1-mepmep") }

    it_behaves_like 'a system note'

    context 'when a branch is created from the new branch button' do
      it 'sets the note text' do
        expect(subject.note).to match /\AStarted branch [`1-mepmep`]/
      end
    end
  end

  describe '.cross_reference' do
    subject { described_class.cross_reference(noteable, mentioner, author) }

    let(:mentioner) { create(:issue, project: project) }

    it_behaves_like 'a system note'

    context 'when cross-reference disallowed' do
      before do
        expect(described_class).to receive(:cross_reference_disallowed?).and_return(true)
      end

      it 'returns nil' do
        expect(subject).to be_nil
      end
    end

    context 'when cross-reference allowed' do
      before do
        expect(described_class).to receive(:cross_reference_disallowed?).and_return(false)
      end

      describe 'note_body' do
        context 'cross-project' do
          let(:project2)  { create(:project) }
          let(:mentioner) { create(:issue, project: project2) }

          context 'from Commit' do
            let(:mentioner) { project2.repository.commit }

            it 'references the mentioning commit' do
              expect(subject.note).to eq "Mentioned in commit #{mentioner.to_reference(project)}"
            end
          end

          context 'from non-Commit' do
            it 'references the mentioning object' do
              expect(subject.note).to eq "Mentioned in issue #{mentioner.to_reference(project)}"
            end
          end
        end

        context 'within the same project' do
          context 'from Commit' do
            let(:mentioner) { project.repository.commit }

            it 'references the mentioning commit' do
              expect(subject.note).to eq "Mentioned in commit #{mentioner.to_reference}"
            end
          end

          context 'from non-Commit' do
            it 'references the mentioning object' do
              expect(subject.note).to eq "Mentioned in issue #{mentioner.to_reference}"
            end
          end
        end
      end
    end
  end

  describe '.cross_reference?' do
    it 'is truthy when text begins with expected text' do
      expect(described_class.cross_reference?('Mentioned in something')).to be_truthy
    end

    it 'is falsey when text does not begin with expected text' do
      expect(described_class.cross_reference?('this is a note')).to be_falsey
    end
  end

  describe '.cross_reference_disallowed?' do
    context 'when mentioner is not a MergeRequest' do
      it 'is falsey' do
        mentioner = noteable.dup
        expect(described_class.cross_reference_disallowed?(noteable, mentioner)).
          to be_falsey
      end
    end

    context 'when mentioner is a MergeRequest' do
      let(:mentioner) { create(:merge_request, :simple, source_project: project) }
      let(:noteable)  { project.commit }

      it 'is truthy when noteable is in commits' do
        expect(mentioner).to receive(:commits).and_return([noteable])
        expect(described_class.cross_reference_disallowed?(noteable, mentioner)).
          to be_truthy
      end

      it 'is falsey when noteable is not in commits' do
        expect(mentioner).to receive(:commits).and_return([])
        expect(described_class.cross_reference_disallowed?(noteable, mentioner)).
          to be_falsey
      end
    end

    context 'when notable is an ExternalIssue' do
      let(:noteable) { ExternalIssue.new('EXT-1234', project) }
      it 'is truthy' do
        mentioner = noteable.dup
        expect(described_class.cross_reference_disallowed?(noteable, mentioner)).
          to be_truthy
      end
    end
  end

  describe '.cross_reference_exists?' do
    let(:commit0) { project.commit }
    let(:commit1) { project.commit('HEAD~2') }

    context 'issue from commit' do
      before do
        # Mention issue (noteable) from commit0
        described_class.cross_reference(noteable, commit0, author)
      end

      it 'is truthy when already mentioned' do
        expect(described_class.cross_reference_exists?(noteable, commit0)).
          to be_truthy
      end

      it 'is falsey when not already mentioned' do
        expect(described_class.cross_reference_exists?(noteable, commit1)).
          to be_falsey
      end
    end

    context 'commit from commit' do
      before do
        # Mention commit1 from commit0
        described_class.cross_reference(commit0, commit1, author)
      end

      it 'is truthy when already mentioned' do
        expect(described_class.cross_reference_exists?(commit0, commit1)).
          to be_truthy
      end

      it 'is falsey when not already mentioned' do
        expect(described_class.cross_reference_exists?(commit1, commit0)).
          to be_falsey
      end
    end

    context 'commit with cross-reference from fork' do
<<<<<<< HEAD
      let(:author2) { create(:user) }
      let(:forked_project) do
        fp = Projects::ForkService.new(project, author2).execute
        # The call to project.repository.after_import in RepositoryForkWorker does
        # not reset the @exists variable of @fork_project.repository so we have to
        # explicitely call this method to clear the @exists variable.
        fp.repository.after_import
        fp
      end
=======
      let(:author2) { create(:project_member, :reporter, user: create(:user), project: project).user }
      let(:forked_project) { Projects::ForkService.new(project, author2).execute }
>>>>>>> 0816838b
      let(:commit2) { forked_project.commit }

      before do
        described_class.cross_reference(noteable, commit0, author2)
      end

      it 'is true when a fork mentions an external issue' do
        expect(described_class.cross_reference_exists?(noteable, commit2)).
            to be true
      end
    end
  end

  describe '.noteable_moved' do
    let(:new_project) { create(:project) }
    let(:new_noteable) { create(:issue, project: new_project) }

    subject do
      described_class.noteable_moved(noteable, project, new_noteable, author, direction: direction)
    end

    shared_examples 'cross project mentionable' do
      include GitlabMarkdownHelper

      it 'contains cross reference to new noteable' do
        expect(subject.note).to include cross_project_reference(new_project, new_noteable)
      end

      it 'mentions referenced noteable' do
        expect(subject.note).to include new_noteable.to_reference
      end

      it 'mentions referenced project' do
        expect(subject.note).to include new_project.to_reference
      end
    end

    context 'moved to' do
      let(:direction) { :to }

      it_behaves_like 'cross project mentionable'

      it 'notifies about noteable being moved to' do
        expect(subject.note).to match /Moved to/
      end
    end

    context 'moved from' do
      let(:direction) { :from }

      it_behaves_like 'cross project mentionable'

      it 'notifies about noteable being moved from' do
        expect(subject.note).to match /Moved from/
      end
    end

    context 'invalid direction' do
      let(:direction) { :invalid }

      it 'raises error' do
        expect { subject }.to raise_error StandardError, /Invalid direction/
      end
    end
  end

  describe '.new_commit_summary' do
    it 'escapes HTML titles' do
      commit = double(title: '<pre>This is a test</pre>', short_id: '12345678')
      escaped = '* 12345678 - &lt;pre&gt;This is a test&lt;&#x2F;pre&gt;'

      expect(described_class.new_commit_summary([commit])).to eq([escaped])
    end
  end

  include JiraServiceHelper

  describe 'JIRA integration' do
    let(:project)    { create(:project) }
    let(:author)     { create(:user) }
    let(:issue)      { create(:issue, project: project) }
    let(:mergereq)   { create(:merge_request, :simple, target_project: project, source_project: project) }
    let(:jira_issue) { ExternalIssue.new("JIRA-1", project)}
    let(:jira_tracker) { project.create_jira_service if project.jira_service.nil? }
    let(:commit)     { project.commit }

    context 'in JIRA issue tracker' do
      before do
        jira_service_settings
        WebMock.stub_request(:post, jira_api_comment_url)
      end

      after do
        jira_tracker.destroy!
      end

      describe "new reference" do
        before do
          WebMock.stub_request(:get, jira_api_comment_url).to_return(body: jira_issue_comments)
        end

        subject { described_class.cross_reference(jira_issue, commit, author) }

        it { is_expected.to eq(jira_status_message) }
      end

      describe "existing reference" do
        before do
          message = %Q{[#{author.name}|http://localhost/u/#{author.username}] mentioned this issue in [a commit of #{project.path_with_namespace}|http://localhost/#{project.path_with_namespace}/commit/#{commit.id}]:\\n'#{commit.title}'}
          WebMock.stub_request(:get, jira_api_comment_url).to_return(body: %Q({"comments":[{"body":"#{message}"}]}))
        end

        subject { described_class.cross_reference(jira_issue, commit, author) }
        it { is_expected.not_to eq(jira_status_message) }
      end
    end

    context 'issue from an issue' do
      context 'in JIRA issue tracker' do
        before do
          jira_service_settings
          WebMock.stub_request(:post, jira_api_comment_url)
          WebMock.stub_request(:get, jira_api_comment_url).to_return(body: jira_issue_comments)
        end

        after do
          jira_tracker.destroy!
        end

        subject { described_class.cross_reference(jira_issue, issue, author) }

        it { is_expected.to eq(jira_status_message) }
      end
    end
  end

  describe '.approve_mr' do
    let(:noteable)    { create(:merge_request, source_project: project) }
    subject { described_class.approve_mr(noteable, author) }

    it_behaves_like 'a system note'

    context 'when merge request approved' do
      it 'sets the note text' do
        expect(subject.note).to eq "Approved this merge request"
      end
    end
  end
end<|MERGE_RESOLUTION|>--- conflicted
+++ resolved
@@ -445,8 +445,7 @@
     end
 
     context 'commit with cross-reference from fork' do
-<<<<<<< HEAD
-      let(:author2) { create(:user) }
+      let(:author2) { create(:project_member, :reporter, user: create(:user), project: project).user }
       let(:forked_project) do
         fp = Projects::ForkService.new(project, author2).execute
         # The call to project.repository.after_import in RepositoryForkWorker does
@@ -455,10 +454,6 @@
         fp.repository.after_import
         fp
       end
-=======
-      let(:author2) { create(:project_member, :reporter, user: create(:user), project: project).user }
-      let(:forked_project) { Projects::ForkService.new(project, author2).execute }
->>>>>>> 0816838b
       let(:commit2) { forked_project.commit }
 
       before do
