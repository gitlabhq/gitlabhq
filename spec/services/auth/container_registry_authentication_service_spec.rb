require 'spec_helper'

describe Auth::ContainerRegistryAuthenticationService, services: true do
  let(:current_project) { nil }
  let(:current_user) { nil }
  let(:current_params) { {} }
  let(:rsa_key) { OpenSSL::PKey::RSA.generate(512) }
  let(:payload) { JWT.decode(subject[:token], rsa_key).first }
  let(:authentication_abilities) do
    [
      :read_container_image,
      :create_container_image
    ]
  end

  subject { described_class.new(current_project, current_user, current_params).execute(authentication_abilities: authentication_abilities) }

  before do
    allow(Gitlab.config.registry).to receive_messages(enabled: true, issuer: 'rspec', key: nil)
    allow_any_instance_of(JSONWebToken::RSAToken).to receive(:key).and_return(rsa_key)
  end

  shared_examples 'an authenticated' do
    it { is_expected.to include(:token) }
    it { expect(payload).to include('access') }
  end

  shared_examples 'a valid token' do
    it { is_expected.to include(:token) }
    it { expect(payload).to include('access') }

    context 'a expirable' do
      let(:expires_at) { Time.at(payload['exp']) }
      let(:expire_delay) { 10 }

      context 'for default configuration' do
        it { expect(expires_at).not_to be_within(2.seconds).of(Time.now + expire_delay.minutes) }
      end

      context 'for changed configuration' do
        before { stub_application_setting(container_registry_token_expire_delay: expire_delay) }

        it { expect(expires_at).to be_within(2.seconds).of(Time.now + expire_delay.minutes) }
      end
    end
  end

  shared_examples 'a accessible' do
    let(:access) do
      [{
         'type' => 'repository',
         'name' => project.path_with_namespace,
         'actions' => actions,
       }]
    end

    it_behaves_like 'a valid token'
    it { expect(payload).to include('access' => access) }
  end

  shared_examples 'an inaccessible' do
    it_behaves_like 'a valid token'
    it { expect(payload).to include('access' => []) }
  end

  shared_examples 'a pullable' do
    it_behaves_like 'a accessible' do
      let(:actions) { ['pull'] }
    end
  end

  shared_examples 'a pushable' do
    it_behaves_like 'a accessible' do
      let(:actions) { ['push'] }
    end
  end

  shared_examples 'a pullable and pushable' do
    it_behaves_like 'a accessible' do
      let(:actions) { ['pull', 'push'] }
    end
  end

  shared_examples 'a forbidden' do
    it { is_expected.to include(http_status: 403) }
    it { is_expected.not_to include(:token) }
  end

  describe '#full_access_token' do
    let(:project) { create(:empty_project) }
    let(:token) { described_class.full_access_token(project.path_with_namespace) }

    subject { { token: token } }

    it_behaves_like 'a accessible' do
      let(:actions) { ['*'] }
    end
  end

  describe '#full_access_token' do
    let(:project) { create(:empty_project) }
    let(:token) { described_class.full_access_token(project.path_with_namespace) }

    subject { { token: token } }

    it_behaves_like 'a accessible' do
      let(:actions) { ['*'] }
    end
  end

  context 'user authorization' do
    let(:current_user) { create(:user) }

    context 'for private project' do
      let(:project) { create(:empty_project) }

      context 'allow to use scope-less authentication' do
        it_behaves_like 'a valid token'
      end

      context 'allow developer to push images' do
        before { project.team << [current_user, :developer] }

        let(:current_params) do
          { scope: "repository:#{project.path_with_namespace}:push" }
        end

        it_behaves_like 'a pushable'
      end

      context 'allow reporter to pull images' do
        before { project.team << [current_user, :reporter] }

        let(:current_params) do
          { scope: "repository:#{project.path_with_namespace}:pull" }
        end

        it_behaves_like 'a pullable'
      end

      context 'return a least of privileges' do
        before { project.team << [current_user, :reporter] }

        let(:current_params) do
          { scope: "repository:#{project.path_with_namespace}:push,pull" }
        end

        it_behaves_like 'a pullable'
      end

      context 'disallow guest to pull or push images' do
        before { project.team << [current_user, :guest] }

        let(:current_params) do
          { scope: "repository:#{project.path_with_namespace}:pull,push" }
        end

        it_behaves_like 'an inaccessible'
      end
    end

    context 'for public project' do
      let(:project) { create(:empty_project, :public) }

      context 'allow anyone to pull images' do
        let(:current_params) do
          { scope: "repository:#{project.path_with_namespace}:pull" }
        end

        it_behaves_like 'a pullable'
      end

      context 'disallow anyone to push images' do
        let(:current_params) do
          { scope: "repository:#{project.path_with_namespace}:push" }
        end

        it_behaves_like 'an inaccessible'
      end
    end

    context 'for internal project' do
      let(:project) { create(:empty_project, :internal) }

      context 'for internal user' do
        context 'allow anyone to pull images' do
          let(:current_params) do
            { scope: "repository:#{project.path_with_namespace}:pull" }
          end

          it_behaves_like 'a pullable'
        end

        context 'disallow anyone to push images' do
          let(:current_params) do
            { scope: "repository:#{project.path_with_namespace}:push" }
          end

          it_behaves_like 'an inaccessible'
        end
      end

      context 'for external user' do
        let(:current_user) { create(:user, external: true) }
        let(:current_params) do
          { scope: "repository:#{project.path_with_namespace}:pull,push" }
        end

        it_behaves_like 'an inaccessible'
      end
    end
  end

  context 'build authorized as user' do
    let(:current_project) { create(:empty_project) }
    let(:current_user) { create(:user) }
    let(:authentication_abilities) do
      [
        :build_read_container_image,
        :build_create_container_image
      ]
    end

<<<<<<< HEAD
    context 'allow to use offline_token' do
      let(:current_params) do
        { offline_token: true }
      end

      it_behaves_like 'an authenticated'
    end

    context 'allow to use scope-less authentication' do
      it_behaves_like 'a valid token'
=======
    before do
      current_project.team << [current_user, :developer]
>>>>>>> 9eb6de50
    end

    it_behaves_like 'a valid token'

    context 'allow to pull and push images' do
      let(:current_params) do
        { scope: "repository:#{current_project.path_with_namespace}:pull,push" }
      end

      it_behaves_like 'a pullable and pushable' do
        let(:project) { current_project }
      end
    end

    context 'for other projects' do
      context 'when pulling' do
        let(:current_params) do
          { scope: "repository:#{project.path_with_namespace}:pull" }
        end

        context 'allow for public' do
          let(:project) { create(:empty_project, :public) }

          it_behaves_like 'a pullable'
        end

        shared_examples 'pullable for being team member' do
          context 'when you are not member' do
            it_behaves_like 'an inaccessible'
          end

          context 'when you are member' do
            before do
              project.team << [current_user, :developer]
            end

            it_behaves_like 'a pullable'
          end
        end

        context 'for private' do
          let(:project) { create(:empty_project, :private) }

          it_behaves_like 'pullable for being team member'

          context 'when you are admin' do
            let(:current_user) { create(:admin) }

            context 'when you are not member' do
              it_behaves_like 'an inaccessible'
            end

            context 'when you are member' do
              before do
                project.team << [current_user, :developer]
              end

              it_behaves_like 'a pullable'
            end
          end
        end
      end

      context 'when pushing' do
        let(:current_params) do
          { scope: "repository:#{project.path_with_namespace}:push" }
        end

        context 'disallow for all' do
          let(:project) { create(:empty_project, :public) }

          before do
            project.team << [current_user, :developer]
          end

          it_behaves_like 'an inaccessible'
        end
      end
    end

    context 'for project without container registry' do
      let(:project) { create(:empty_project, :public, container_registry_enabled: false) }

      before { project.update(container_registry_enabled: false) }

      context 'disallow when pulling' do
        let(:current_params) do
          { scope: "repository:#{project.path_with_namespace}:pull" }
        end

        it_behaves_like 'an inaccessible'
      end
    end
  end

  context 'unauthorized' do
    context 'disallow to use scope-less authentication' do
      it_behaves_like 'a forbidden'
    end

    context 'for invalid scope' do
      let(:current_params) do
        { scope: 'invalid:aa:bb' }
      end

      it_behaves_like 'a forbidden'
    end

    context 'for private project' do
      let(:project) { create(:empty_project, :private) }

      let(:current_params) do
        { scope: "repository:#{project.path_with_namespace}:pull" }
      end

      it_behaves_like 'a forbidden'
    end

    context 'for public project' do
      let(:project) { create(:empty_project, :public) }

      context 'when pulling and pushing' do
        let(:current_params) do
          { scope: "repository:#{project.path_with_namespace}:pull,push" }
        end

        it_behaves_like 'a pullable'
      end

      context 'when pushing' do
        let(:current_params) do
          { scope: "repository:#{project.path_with_namespace}:push" }
        end

        it_behaves_like 'a forbidden'
      end
    end
  end
end<|MERGE_RESOLUTION|>--- conflicted
+++ resolved
@@ -221,21 +221,16 @@
       ]
     end
 
-<<<<<<< HEAD
+    before do
+      current_project.team << [current_user, :developer]
+    end
+
     context 'allow to use offline_token' do
       let(:current_params) do
         { offline_token: true }
       end
 
       it_behaves_like 'an authenticated'
-    end
-
-    context 'allow to use scope-less authentication' do
-      it_behaves_like 'a valid token'
-=======
-    before do
-      current_project.team << [current_user, :developer]
->>>>>>> 9eb6de50
     end
 
     it_behaves_like 'a valid token'
