--- conflicted
+++ resolved
@@ -36,8 +36,7 @@
     let(:build) do
       create(:ci_build, :failed, :artifacts, :expired, :erased,
              :queued, :coverage, :tags, :allowed_to_fail, :on_tag,
-<<<<<<< HEAD
-             :triggered, :trace, :teardown_environment,
+             :triggered, :trace_artifact, :teardown_environment,
              description: 'my-job', stage: 'test', stage_id: stage.id,
              pipeline: pipeline, auto_canceled_by: another_pipeline)
     end
@@ -47,16 +46,6 @@
       # can reset one of the fields when assigning another. We plan to deprecate
       # and remove legacy `stage` column in the future.
       build.update_attributes(stage: 'test', stage_id: stage.id)
-=======
-             :triggered, :trace_artifact, :teardown_environment,
-             description: 'my-job', stage: 'test',  pipeline: pipeline,
-             auto_canceled_by: create(:ci_empty_pipeline, project: project)) do |build|
-               ##
-               # TODO, workaround for FactoryBot limitation when having both
-               # stage (text) and stage_id (integer) columns in the table.
-               build.stage_id = stage.id
-             end
->>>>>>> 4457cf9d
     end
 
     describe 'clone accessors' do
