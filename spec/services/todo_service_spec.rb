--- conflicted
+++ resolved
@@ -298,14 +298,15 @@
       end
     end
 
-<<<<<<< HEAD
     describe '#new_award_emoji' do
       it 'marks related pending todos to the target for the user as done' do
         todo = create(:todo, user: john_doe, project: project, target: mr_assigned, author: author)
         service.new_award_emoji(mr_assigned, john_doe)
 
         expect(todo.reload).to be_done
-=======
+      end
+    end
+
     describe '#merge_request_build_failed' do
       it 'creates a pending todo for the merge request author' do
         service.merge_request_build_failed(mr_unassigned)
@@ -322,7 +323,6 @@
 
         expect(first_todo.reload).to be_done
         expect(second_todo.reload).not_to be_done
->>>>>>> 318b2245
       end
     end
   end
