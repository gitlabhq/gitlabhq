--- conflicted
+++ resolved
@@ -113,11 +113,7 @@
 
       it "verifies number of queries" do
         recorded = ActiveRecord::QueryRecorder.new { subject }
-<<<<<<< HEAD
-        expect(recorded.count).to be_within(1).of(58)
-=======
         expect(recorded.count).to be_within(1).of(60)
->>>>>>> abc61f26
         expect(recorded.cached_count).to eq(0)
       end
 
