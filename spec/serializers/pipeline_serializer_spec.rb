--- conflicted
+++ resolved
@@ -125,11 +125,7 @@
         it 'verifies number of queries', :request_store do
           recorded = ActiveRecord::QueryRecorder.new { subject }
 
-<<<<<<< HEAD
-          expect(recorded.count).to be_within(2).of(35)
-=======
           expect(recorded.count).to be_within(2).of(38)
->>>>>>> 111613a3
           expect(recorded.cached_count).to eq(0)
         end
       end
