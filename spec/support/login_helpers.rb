--- conflicted
+++ resolved
@@ -39,12 +39,8 @@
 
   # Requires Javascript driver.
   def logout
-<<<<<<< HEAD
-    find(:css, ".logout").click
-=======
     find(".header-user-dropdown-toggle").click
     click_link "Sign out"
->>>>>>> 06c7d6f3
   end
 
   # Logout without JavaScript driver
