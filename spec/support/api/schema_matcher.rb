--- conflicted
+++ resolved
@@ -6,10 +6,8 @@
 
 RSpec::Matchers.define :match_response_schema do |schema, dir: '', **options|
   match do |response|
-<<<<<<< HEAD
-    JSON::Validator.validate!(SchemaPath.expand(schema, dir), response.body, options)
-=======
-    @errors = JSON::Validator.fully_validate(schema_path(schema), response.body, options)
+    @errors = JSON::Validator.fully_validate(
+      SchemaPath.expand(schema, dir), response.body, options)
 
     @errors.empty?
   end
@@ -17,7 +15,6 @@
   failure_message do |response|
     "didn't match the schema defined by #{schema_path(schema)}" \
     " The validation errors were:\n#{@errors.join("\n")}"
->>>>>>> dd178124
   end
 end
 
