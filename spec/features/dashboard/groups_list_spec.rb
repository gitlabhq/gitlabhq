--- conflicted
+++ resolved
@@ -10,11 +10,7 @@
     group.add_owner(user)
     nested_group.add_owner(user)
 
-<<<<<<< HEAD
-    login_as(user)
-=======
     gitlab_sign_in(user)
->>>>>>> 134ba0b5
     visit dashboard_groups_path
 
     expect(page).to have_content(group.full_name)
@@ -27,11 +23,7 @@
       group.add_owner(user)
       nested_group.add_owner(user)
 
-<<<<<<< HEAD
-      login_as(user)
-=======
       gitlab_sign_in(user)
->>>>>>> 134ba0b5
 
       visit dashboard_groups_path
     end
@@ -66,11 +58,7 @@
       group.add_owner(user)
       subgroup.add_owner(user)
 
-<<<<<<< HEAD
-      login_as(user)
-=======
       gitlab_sign_in(user)
->>>>>>> 134ba0b5
 
       visit dashboard_groups_path
     end
@@ -110,11 +98,7 @@
 
       allow(Kaminari.config).to receive(:default_per_page).and_return(1)
 
-<<<<<<< HEAD
-      login_as(user)
-=======
       gitlab_sign_in(user)
->>>>>>> 134ba0b5
       visit dashboard_groups_path
     end
 
