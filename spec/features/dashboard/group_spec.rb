--- conflicted
+++ resolved
@@ -5,17 +5,13 @@
     sign_in(create(:user))
   end
 
-<<<<<<< HEAD
   it 'defaults sort dropdown to last created' do
     visit dashboard_groups_path
 
     expect(page).to have_button('Last created')
   end
 
-  it 'creates new group', js: true do
-=======
   it 'creates new group', :js do
->>>>>>> f277fa14
     visit dashboard_groups_path
     find('.btn-new').trigger('click')
     new_path = 'Samurai'
