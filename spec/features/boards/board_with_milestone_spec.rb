--- conflicted
+++ resolved
@@ -10,20 +10,12 @@
   before do
     project.team << [user, :master]
 
-<<<<<<< HEAD
     sign_in(user)
-=======
-    login_as(user)
->>>>>>> 89e685fb
   end
 
   context 'with the feature enabled' do
     before do
-<<<<<<< HEAD
-      visit project_boards_path(project)
-=======
       stub_licensed_features(issue_board_milestone: true)
->>>>>>> 89e685fb
     end
 
     context 'new board' do
@@ -47,15 +39,9 @@
       let!(:milestone_two) { create(:milestone, project: project) }
       let!(:board) { create(:board, project: project, milestone: milestone) }
 
-<<<<<<< HEAD
-    before do
-      visit project_boards_path(project)
-    end
-=======
-      before do
-        visit project_boards_path(project)
-      end
->>>>>>> 89e685fb
+      before do
+        visit project_boards_path(project)
+      end
 
       it 'defaults milestone filter' do
         page.within '#js-multiple-boards-switcher' do
@@ -118,15 +104,9 @@
       let!(:board) { create(:board, project: project, milestone: milestone) }
       let!(:list) { create(:list, board: board, label: label, position: 0) }
 
-<<<<<<< HEAD
-    before do
-      visit project_boards_path(project)
-    end
-=======
-      before do
-        visit project_boards_path(project)
-      end
->>>>>>> 89e685fb
+      before do
+        visit project_boards_path(project)
+      end
 
       it 'removes issues milestone when removing from the board' do
         wait_for_requests
@@ -146,15 +126,9 @@
       let!(:board) { create(:board, project: project, milestone: milestone) }
       let!(:issue) { create(:issue, project: project) }
 
-<<<<<<< HEAD
-    before do
-      visit project_boards_path(project)
-    end
-=======
-      before do
-        visit project_boards_path(project)
-      end
->>>>>>> 89e685fb
+      before do
+        visit project_boards_path(project)
+      end
 
       it 'creates new issue with boards milestone' do
         wait_for_requests
