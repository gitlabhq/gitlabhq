require 'rails_helper'

describe 'Issue Boards', :feature, :js do
  include DragTo

  let(:project) { create(:empty_project, :public) }
  let(:board) { create(:board, project: project) }
  let(:user) { create(:user) }
  let(:label) { create(:label, project: project) }
  let!(:list1) { create(:list, board: board, label: label, position: 0) }
  let!(:issue1) { create(:labeled_issue, project: project, title: 'testing 1', labels: [label], relative_position: 3) }
  let!(:issue2) { create(:labeled_issue, project: project, title: 'testing 2', labels: [label], relative_position: 2) }
  let!(:issue3) { create(:labeled_issue, project: project, title: 'testing 3', labels: [label], relative_position: 1) }

  before do
    project.team << [user, :master]

    login_as(user)
  end

  context 'un-ordered issues' do
    let!(:issue4) { create(:labeled_issue, project: project, labels: [label]) }

    before do
      visit namespace_project_board_path(project.namespace, project, board)
      wait_for_requests

      expect(page).to have_selector('.board', count: 3)
    end

    it 'has un-ordered issue as last issue' do
      page.within(find('.board:nth-child(2)')) do
        expect(all('.card').last).to have_content(issue4.title)
      end
    end

    it 'moves un-ordered issue to top of list' do
      drag(from_index: 3, to_index: 0)

<<<<<<< HEAD
      wait_for_vue_resource

      page.within(first('.board')) do
=======
      wait_for_requests

      page.within(find('.board:nth-child(2)')) do
>>>>>>> abc61f26
        expect(first('.card')).to have_content(issue4.title)
      end
    end
  end

  context 'ordering in list' do
    before do
      visit namespace_project_board_path(project.namespace, project, board)
      wait_for_requests

      expect(page).to have_selector('.board', count: 3)
    end

    it 'moves from middle to top' do
      drag(from_index: 1, to_index: 0)

      wait_for_requests

      expect(first('.card')).to have_content(issue2.title)
    end

    it 'moves from middle to bottom' do
      drag(from_index: 1, to_index: 2)

      wait_for_requests

      expect(all('.card').last).to have_content(issue2.title)
    end

    it 'moves from top to bottom' do
      drag(from_index: 0, to_index: 2)

      wait_for_requests

      expect(all('.card').last).to have_content(issue3.title)
    end

    it 'moves from bottom to top' do
      drag(from_index: 2, to_index: 0)

      wait_for_requests

      expect(first('.card')).to have_content(issue1.title)
    end

    it 'moves from top to middle' do
      drag(from_index: 0, to_index: 1)

      wait_for_requests

      expect(first('.card')).to have_content(issue2.title)
    end

    it 'moves from bottom to middle' do
      drag(from_index: 2, to_index: 1)

      wait_for_requests

      expect(all('.card').last).to have_content(issue2.title)
    end
  end

  context 'ordering when changing list' do
    let(:label2) { create(:label, project: project) }
    let!(:list2) { create(:list, board: board, label: label2, position: 1) }
    let!(:issue4) { create(:labeled_issue, project: project, title: 'testing 1', labels: [label2], relative_position: 3.0) }
    let!(:issue5) { create(:labeled_issue, project: project, title: 'testing 2', labels: [label2], relative_position: 2.0) }
    let!(:issue6) { create(:labeled_issue, project: project, title: 'testing 3', labels: [label2], relative_position: 1.0) }

    before do
      visit namespace_project_board_path(project.namespace, project, board)
      wait_for_requests

      expect(page).to have_selector('.board', count: 4)
    end

    it 'moves to top of another list' do
      drag(list_from_index: 1, list_to_index: 2)

      wait_for_requests

      expect(find('.board:nth-child(2)')).to have_selector('.card', count: 2)
      expect(all('.board')[2]).to have_selector('.card', count: 4)

      page.within(all('.board')[2]) do
        expect(first('.card')).to have_content(issue3.title)
      end
    end

    it 'moves to bottom of another list' do
      drag(list_from_index: 1, list_to_index: 2, to_index: 2)

      wait_for_requests

      expect(find('.board:nth-child(2)')).to have_selector('.card', count: 2)
      expect(all('.board')[2]).to have_selector('.card', count: 4)

      page.within(all('.board')[2]) do
        expect(all('.card').last).to have_content(issue3.title)
      end
    end

    it 'moves to index of another list' do
      drag(list_from_index: 1, list_to_index: 2, to_index: 1)

      wait_for_requests

      expect(find('.board:nth-child(2)')).to have_selector('.card', count: 2)
      expect(all('.board')[2]).to have_selector('.card', count: 4)

      page.within(all('.board')[2]) do
        expect(all('.card')[1]).to have_content(issue3.title)
      end
    end
  end

  def drag(selector: '.board-list', list_from_index: 1, from_index: 0, to_index: 0, list_to_index: 1)
    drag_to(selector: selector,
            scrollable: '#board-app',
            list_from_index: list_from_index,
            from_index: from_index,
            to_index: to_index,
            list_to_index: list_to_index)
  end
end<|MERGE_RESOLUTION|>--- conflicted
+++ resolved
@@ -37,15 +37,9 @@
     it 'moves un-ordered issue to top of list' do
       drag(from_index: 3, to_index: 0)
 
-<<<<<<< HEAD
-      wait_for_vue_resource
-
-      page.within(first('.board')) do
-=======
       wait_for_requests
 
       page.within(find('.board:nth-child(2)')) do
->>>>>>> abc61f26
         expect(first('.card')).to have_content(issue4.title)
       end
     end
