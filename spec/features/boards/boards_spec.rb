require 'rails_helper'

describe 'Issue Boards', feature: true, js: true do
  include DragTo

  let(:project) { create(:empty_project, :public) }
  let(:board)   { create(:board, project: project) }
  let(:user)    { create(:user) }
  let!(:user2)  { create(:user) }

  before do
    project.team << [user, :master]
    project.team << [user2, :master]

    gitlab_sign_in(user)
  end

  context 'no lists' do
    before do
      visit namespace_project_board_path(project.namespace, project, board)
      wait_for_requests
      expect(page).to have_selector('.board', count: 3)
    end

    it 'shows blank state' do
      expect(page).to have_content('Welcome to your Issue Board!')
    end

    it 'shows tooltip on add issues button' do
      button = page.find('.filter-dropdown-container button', text: 'Add issues')

      expect(button[:"data-original-title"]).to eq("Please add a list to your board first")
    end

    it 'hides the blank state when clicking nevermind button' do
      page.within(find('.board-blank-state')) do
        click_button("Nevermind, I'll use my own")
      end
      expect(page).to have_selector('.board', count: 2)
    end

    it 'creates default lists' do
      lists = ['Backlog', 'To Do', 'Doing', 'Closed']

      page.within(find('.board-blank-state')) do
        click_button('Add default lists')
      end
      wait_for_requests

      expect(page).to have_selector('.board', count: 4)

      page.all('.board').each_with_index do |list, i|
        expect(list.find('.board-title')).to have_content(lists[i])
      end
    end
  end

  context 'with lists' do
    let(:milestone) { create(:milestone, project: project) }

    let(:planning)    { create(:label, project: project, name: 'Planning', description: 'Test') }
    let(:development) { create(:label, project: project, name: 'Development') }
    let(:testing)     { create(:label, project: project, name: 'Testing') }
    let(:bug)         { create(:label, project: project, name: 'Bug') }
    let!(:backlog)    { create(:label, project: project, name: 'Backlog') }
    let!(:closed)       { create(:label, project: project, name: 'Closed') }
    let!(:accepting)  { create(:label, project: project, name: 'Accepting Merge Requests') }

    let!(:list1) { create(:list, board: board, label: planning, position: 0) }
    let!(:list2) { create(:list, board: board, label: development, position: 1) }

    let!(:confidential_issue) { create(:labeled_issue, :confidential, project: project, author: user, labels: [planning], relative_position: 9) }
    let!(:issue1) { create(:labeled_issue, project: project, assignees: [user], labels: [planning], relative_position: 8) }
    let!(:issue2) { create(:labeled_issue, project: project, author: user2, labels: [planning], relative_position: 7) }
    let!(:issue3) { create(:labeled_issue, project: project, labels: [planning], relative_position: 6) }
    let!(:issue4) { create(:labeled_issue, project: project, labels: [planning], relative_position: 5) }
    let!(:issue5) { create(:labeled_issue, project: project, labels: [planning], milestone: milestone, relative_position: 4) }
    let!(:issue6) { create(:labeled_issue, project: project, labels: [planning, development], relative_position: 3) }
    let!(:issue7) { create(:labeled_issue, project: project, labels: [development], relative_position: 2) }
    let!(:issue8) { create(:closed_issue, project: project) }
    let!(:issue9) { create(:labeled_issue, project: project, labels: [planning, testing, bug, accepting], relative_position: 1) }

    before do
      visit namespace_project_board_path(project.namespace, project, board)

      wait_for_requests

      expect(page).to have_selector('.board', count: 4)
      expect(find('.board:nth-child(2)')).to have_selector('.card')
      expect(find('.board:nth-child(3)')).to have_selector('.card')
      expect(find('.board:nth-child(4)')).to have_selector('.card')
    end

    it 'shows description tooltip on list title' do
      page.within('.board:nth-child(2)') do
        expect(find('.board-title span.has-tooltip')[:title]).to eq('Test')
      end
    end

    it 'shows issues in lists' do
      wait_for_board_cards(2, 8)
      wait_for_board_cards(3, 2)
    end

    it 'shows confidential issues with icon' do
      page.within(find('.board:nth-child(2)')) do
        expect(page).to have_selector('.confidential-icon', count: 1)
      end
    end

    it 'search closed list' do
      find('.filtered-search').set(issue8.title)
      find('.filtered-search').native.send_keys(:enter)

      wait_for_requests

      expect(find('.board:nth-child(2)')).to have_selector('.card', count: 0)
      expect(find('.board:nth-child(3)')).to have_selector('.card', count: 0)
      expect(find('.board:nth-child(4)')).to have_selector('.card', count: 1)
    end

    it 'search list' do
      find('.filtered-search').set(issue5.title)
      find('.filtered-search').native.send_keys(:enter)

      wait_for_requests

      expect(find('.board:nth-child(2)')).to have_selector('.card', count: 1)
      expect(find('.board:nth-child(3)')).to have_selector('.card', count: 0)
      expect(find('.board:nth-child(4)')).to have_selector('.card', count: 0)
    end

    it 'allows user to delete board' do
      page.within(find('.board:nth-child(2)')) do
        find('.board-delete').click
      end

      wait_for_requests

      expect(page).to have_selector('.board', count: 3)
    end

    it 'removes checkmark in new list dropdown after deleting' do
      click_button 'Add list'
      wait_for_requests

      page.within(find('.board:nth-child(2)')) do
        find('.board-delete').click
      end

      wait_for_requests

      expect(page).to have_selector('.board', count: 3)
    end

    it 'infinite scrolls list' do
      50.times do
        create(:labeled_issue, project: project, labels: [planning])
      end

      visit namespace_project_board_path(project.namespace, project, board)
      wait_for_requests

      page.within(find('.board:nth-child(2)')) do
        expect(page.find('.board-header')).to have_content('58')
        expect(page).to have_selector('.card', count: 20)
        expect(page).to have_content('Showing 20 of 58 issues')

        evaluate_script("document.querySelectorAll('.board .board-list')[1].scrollTop = document.querySelectorAll('.board .board-list')[1].scrollHeight")
        wait_for_requests

        expect(page).to have_selector('.card', count: 40)
        expect(page).to have_content('Showing 40 of 58 issues')

        evaluate_script("document.querySelectorAll('.board .board-list')[1].scrollTop = document.querySelectorAll('.board .board-list')[1].scrollHeight")
        wait_for_requests

        expect(page).to have_selector('.card', count: 58)
        expect(page).to have_content('Showing all issues')
      end
    end

    context 'closed' do
      it 'shows list of closed issues' do
        wait_for_board_cards(4, 1)
        wait_for_requests
      end

      it 'moves issue to closed' do
        drag(list_from_index: 1, list_to_index: 3)

        wait_for_board_cards(2, 7)
        wait_for_board_cards(3, 2)
        wait_for_board_cards(4, 2)

        expect(find('.board:nth-child(2)')).not_to have_content(issue9.title)
        expect(find('.board:nth-child(4)')).to have_selector('.card', count: 2)
        expect(find('.board:nth-child(4)')).to have_content(issue9.title)
        expect(find('.board:nth-child(4)')).not_to have_content(planning.title)
      end

      it 'removes all of the same issue to closed' do
        drag(list_from_index: 1, list_to_index: 3)

        wait_for_board_cards(2, 7)
        wait_for_board_cards(3, 2)
        wait_for_board_cards(4, 2)

        expect(find('.board:nth-child(2)')).not_to have_content(issue9.title)
        expect(find('.board:nth-child(4)')).to have_content(issue9.title)
        expect(find('.board:nth-child(4)')).not_to have_content(planning.title)
      end
    end

    context 'lists' do
      it 'changes position of list' do
        drag(list_from_index: 2, list_to_index: 1, selector: '.board-header')

        wait_for_board_cards(2, 2)
        wait_for_board_cards(3, 8)
        wait_for_board_cards(4, 1)

        expect(find('.board:nth-child(2)')).to have_content(development.title)
        expect(find('.board:nth-child(2)')).to have_content(planning.title)
      end

      it 'issue moves between lists' do
        drag(list_from_index: 1, from_index: 1, list_to_index: 2)

        wait_for_board_cards(2, 7)
        wait_for_board_cards(3, 2)
        wait_for_board_cards(4, 1)

        expect(find('.board:nth-child(3)')).to have_content(issue6.title)
        expect(find('.board:nth-child(3)').all('.card').last).not_to have_content(development.title)
      end

      it 'issue moves between lists' do
        drag(list_from_index: 2, list_to_index: 1)

        wait_for_board_cards(2, 9)
        wait_for_board_cards(3, 1)
        wait_for_board_cards(4, 1)

        expect(find('.board:nth-child(2)')).to have_content(issue7.title)
        expect(find('.board:nth-child(2)').all('.card').first).not_to have_content(planning.title)
      end

      it 'issue moves from closed' do
<<<<<<< HEAD
        drag(list_from_index: 3, list_to_index: 2)

        expect(find('.board:nth-child(3)')).to have_content(issue8.title)

        wait_for_board_cards(2, 8)
        wait_for_board_cards(3, 3)
        wait_for_board_cards(4, 0)
=======
        drag(list_from_index: 2, list_to_index: 3)

        wait_for_board_cards(2, 8)
        wait_for_board_cards(3, 1)
        wait_for_board_cards(4, 2)

        expect(find('.board:nth-child(4)')).to have_content(issue8.title)
>>>>>>> 134ba0b5
      end

      context 'issue card' do
        it 'shows assignee' do
          page.within(find('.board:nth-child(2)')) do
            expect(page).to have_selector('.avatar', count: 1)
          end
        end
      end

      context 'new list' do
        it 'shows all labels in new list dropdown' do
          click_button 'Add list'
          wait_for_requests

          page.within('.dropdown-menu-issues-board-new') do
            expect(page).to have_content(planning.title)
            expect(page).to have_content(development.title)
            expect(page).to have_content(testing.title)
          end
        end

        it 'creates new list for label' do
          click_button 'Add list'
          wait_for_requests

          page.within('.dropdown-menu-issues-board-new') do
            click_link testing.title
          end

          wait_for_requests

          expect(page).to have_selector('.board', count: 5)
        end

        it 'creates new list for Backlog label' do
          click_button 'Add list'
          wait_for_requests

          page.within('.dropdown-menu-issues-board-new') do
            click_link backlog.title
          end

          wait_for_requests

          expect(page).to have_selector('.board', count: 5)
        end

        it 'creates new list for Closed label' do
          click_button 'Add list'
          wait_for_requests

          page.within('.dropdown-menu-issues-board-new') do
            click_link closed.title
          end

          wait_for_requests

          expect(page).to have_selector('.board', count: 5)
        end

        it 'keeps dropdown open after adding new list' do
          click_button 'Add list'
          wait_for_requests

          page.within('.dropdown-menu-issues-board-new') do
            click_link closed.title
          end

          wait_for_requests

          expect(page).to have_css('#js-add-list.open')
        end

        it 'creates new list from a new label' do
          click_button 'Add list'

          wait_for_requests

          click_link 'Create new label'

          fill_in('new_label_name', with: 'Testing New Label')

          first('.suggest-colors a').click

          click_button 'Create'

          wait_for_requests
          wait_for_requests

          expect(page).to have_selector('.board', count: 5)
        end
      end
    end

    context 'filtering' do
      it 'filters by author' do
        set_filter("author", user2.username)
        click_filter_link(user2.username)
        submit_filter

        wait_for_requests
        wait_for_board_cards(2, 1)
        wait_for_empty_boards((3..4))
      end

      it 'filters by assignee' do
        set_filter("assignee", user.username)
        click_filter_link(user.username)
        submit_filter

        wait_for_requests

        wait_for_board_cards(2, 1)
        wait_for_empty_boards((3..4))
      end

      it 'filters by milestone' do
        set_filter("milestone", "\"#{milestone.title}\"")
        click_filter_link(milestone.title)
        submit_filter

        wait_for_requests
        wait_for_board_cards(2, 1)
        wait_for_board_cards(3, 0)
        wait_for_board_cards(4, 0)
      end

      it 'filters by label' do
        set_filter("label", testing.title)
        click_filter_link(testing.title)
        submit_filter

        wait_for_requests
        wait_for_board_cards(2, 1)
        wait_for_empty_boards((3..4))
      end

      it 'filters by label with space after reload' do
        set_filter("label", "\"#{accepting.title}\"")
        click_filter_link(accepting.title)
        submit_filter

        # Test after reload
        page.evaluate_script 'window.location.reload()'
        wait_for_board_cards(2, 1)
        wait_for_empty_boards((3..4))

        wait_for_requests

        page.within(find('.board:nth-child(2)')) do
          expect(page.find('.board-header')).to have_content('1')
          expect(page).to have_selector('.card', count: 1)
        end

        page.within(find('.board:nth-child(3)')) do
          expect(page.find('.board-header')).to have_content('0')
          expect(page).to have_selector('.card', count: 0)
        end
      end

      it 'removes filtered labels' do
        set_filter("label", testing.title)
        click_filter_link(testing.title)
        submit_filter

        wait_for_board_cards(2, 1)

        find('.clear-search').click
        submit_filter

        wait_for_board_cards(2, 8)
      end

      it 'infinite scrolls list with label filter' do
        50.times do
          create(:labeled_issue, project: project, labels: [planning, testing])
        end

        set_filter("label", testing.title)
        click_filter_link(testing.title)
        submit_filter

        wait_for_requests

        page.within(find('.board:nth-child(2)')) do
          expect(page.find('.board-header')).to have_content('51')
          expect(page).to have_selector('.card', count: 20)
          expect(page).to have_content('Showing 20 of 51 issues')

          evaluate_script("document.querySelectorAll('.board .board-list')[1].scrollTop = document.querySelectorAll('.board .board-list')[1].scrollHeight")

          expect(page).to have_selector('.card', count: 40)
          expect(page).to have_content('Showing 40 of 51 issues')

          evaluate_script("document.querySelectorAll('.board .board-list')[1].scrollTop = document.querySelectorAll('.board .board-list')[1].scrollHeight")

          expect(page).to have_selector('.card', count: 51)
          expect(page).to have_content('Showing all issues')
        end
      end

      it 'filters by multiple labels' do
        set_filter("label", testing.title)
        click_filter_link(testing.title)

        set_filter("label", bug.title)
        click_filter_link(bug.title)

        submit_filter

        wait_for_requests

        wait_for_board_cards(2, 1)
        wait_for_empty_boards((3..4))
      end

      it 'filters by clicking label button on issue' do
        page.within(find('.board:nth-child(2)')) do
          expect(page).to have_selector('.card', count: 8)
          expect(find('.card', match: :first)).to have_content(bug.title)
          click_button(bug.title)
          wait_for_requests
        end

        page.within('.tokens-container') do
          expect(page).to have_content(bug.title)
        end

        wait_for_requests

        wait_for_board_cards(2, 1)
        wait_for_empty_boards((3..4))
      end

      it 'removes label filter by clicking label button on issue' do
        page.within(find('.board:nth-child(2)')) do
          page.within(find('.card', match: :first)) do
            click_button(bug.title)
          end

          wait_for_requests

          expect(page).to have_selector('.card', count: 1)
        end

        wait_for_requests
      end
    end
  end

  context 'keyboard shortcuts' do
    before do
      visit namespace_project_board_path(project.namespace, project, board)
      wait_for_requests
    end

    it 'allows user to use keyboard shortcuts' do
      find('.boards-list').native.send_keys('i')
      expect(page).to have_content('New Issue')
    end
  end

  context 'signed out user' do
    before do
      gitlab_sign_out
      visit namespace_project_board_path(project.namespace, project, board)
      wait_for_requests
    end

    it 'displays lists' do
      expect(page).to have_selector('.board')
    end

    it 'does not show create new list' do
      expect(page).not_to have_selector('.js-new-board-list')
    end

    it 'does not allow dragging' do
      expect(page).not_to have_selector('.user-can-drag')
    end
  end

  context 'as guest user' do
    let(:user_guest) { create(:user) }

    before do
      project.team << [user_guest, :guest]
      gitlab_sign_out
      gitlab_sign_in(user_guest)
      visit namespace_project_board_path(project.namespace, project, board)
      wait_for_requests
    end

    it 'does not show create new list' do
      expect(page).not_to have_selector('.js-new-board-list')
    end
  end

  def drag(selector: '.board-list', list_from_index: 0, from_index: 0, to_index: 0, list_to_index: 0)
    drag_to(selector: selector,
            scrollable: '#board-app',
            list_from_index: list_from_index,
            from_index: from_index,
            to_index: to_index,
            list_to_index: list_to_index)
  end

  def wait_for_board_cards(board_number, expected_cards)
    page.within(find(".board:nth-child(#{board_number})")) do
      expect(page.find('.board-header')).to have_content(expected_cards.to_s)
      expect(page).to have_selector('.card', count: expected_cards)
    end
  end

  def wait_for_empty_boards(board_numbers)
    board_numbers.each do |board|
      wait_for_board_cards(board, 0)
    end
  end

  def set_filter(type, text)
    find('.filtered-search').native.send_keys("#{type}:#{text}")
  end

  def submit_filter
    find('.filtered-search').native.send_keys(:enter)
  end

  def click_filter_link(link_text)
    page.within('.filtered-search-box') do
      expect(page).to have_button(link_text)

      click_button(link_text)
    end
  end
end<|MERGE_RESOLUTION|>--- conflicted
+++ resolved
@@ -247,15 +247,6 @@
       end
 
       it 'issue moves from closed' do
-<<<<<<< HEAD
-        drag(list_from_index: 3, list_to_index: 2)
-
-        expect(find('.board:nth-child(3)')).to have_content(issue8.title)
-
-        wait_for_board_cards(2, 8)
-        wait_for_board_cards(3, 3)
-        wait_for_board_cards(4, 0)
-=======
         drag(list_from_index: 2, list_to_index: 3)
 
         wait_for_board_cards(2, 8)
@@ -263,7 +254,6 @@
         wait_for_board_cards(4, 2)
 
         expect(find('.board:nth-child(4)')).to have_content(issue8.title)
->>>>>>> 134ba0b5
       end
 
       context 'issue card' do
