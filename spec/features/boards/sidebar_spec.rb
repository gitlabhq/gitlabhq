--- conflicted
+++ resolved
@@ -113,11 +113,7 @@
           click_link 'Unassigned'
         end
 
-<<<<<<< HEAD
-        wait_for_vue_resource
-=======
-        wait_for_requests
->>>>>>> abc61f26
+        wait_for_requests
 
         expect(page).to have_content('No assignee')
       end
