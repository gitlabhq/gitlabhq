--- conflicted
+++ resolved
@@ -427,7 +427,6 @@
     it { is_expected.to be_denied_for :visitor }
   end
 
-<<<<<<< HEAD
   context "when license blocks changes" do
     before do
       allow(License).to receive(:block_changes?).and_return(true)
@@ -454,7 +453,7 @@
       it { is_expected.to be_denied_for :user }
       it { is_expected.to be_denied_for :visitor }
     end
-=======
+  
   describe "GET /:project_path/container_registry" do
     before do
       stub_container_registry_tags('latest')
@@ -472,6 +471,5 @@
     it { is_expected.to be_allowed_for :user }
     it { is_expected.to be_denied_for :external }
     it { is_expected.to be_denied_for :visitor }
->>>>>>> a27212ab
   end
 end