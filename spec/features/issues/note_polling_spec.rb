--- conflicted
+++ resolved
@@ -50,11 +50,7 @@
       end
 
       it 'when editing but have not changed anything, and an update comes in, show the updated content in the textarea' do
-<<<<<<< HEAD
-        find("#note_#{existing_note.id} .js-note-edit").click
-=======
         click_edit_action(existing_note)
->>>>>>> abc61f26
 
         expect(page).to have_field("note[note]", with: note_text)
 
@@ -64,24 +60,6 @@
       end
 
       it 'when editing but you changed some things, and an update comes in, show a warning' do
-<<<<<<< HEAD
-        find("#note_#{existing_note.id} .js-note-edit").click
-
-        expect(page).to have_field("note[note]", with: note_text)
-
-        find("#note_#{existing_note.id} .js-note-text").set('something random')
-
-        update_note(existing_note, updated_text)
-
-        expect(page).to have_selector(".alert")
-      end
-
-      it 'when editing but you changed some things, an update comes in, and you press cancel, show the updated content' do
-        find("#note_#{existing_note.id} .js-note-edit").click
-
-        expect(page).to have_field("note[note]", with: note_text)
-
-=======
         click_edit_action(existing_note)
 
         expect(page).to have_field("note[note]", with: note_text)
@@ -97,7 +75,6 @@
 
         expect(page).to have_field("note[note]", with: note_text)
 
->>>>>>> abc61f26
         find("#note_#{existing_note.id} .js-note-text").set('something random')
 
         update_note(existing_note, updated_text)
@@ -119,7 +96,6 @@
         login_as(user2)
         visit namespace_project_issue_path(project.namespace, project, issue)
       end
-<<<<<<< HEAD
 
       it 'has .original-note-content to compare against' do
         expect(page).to have_selector("#note_#{existing_note.id}", text: note_text)
@@ -127,15 +103,6 @@
 
         update_note(existing_note, updated_text)
 
-=======
-
-      it 'has .original-note-content to compare against' do
-        expect(page).to have_selector("#note_#{existing_note.id}", text: note_text)
-        expect(page).to have_selector("#note_#{existing_note.id} .original-note-content", count: 1, visible: false)
-
-        update_note(existing_note, updated_text)
-
->>>>>>> abc61f26
         expect(page).to have_selector("#note_#{existing_note.id}", text: updated_text)
         expect(page).to have_selector("#note_#{existing_note.id} .original-note-content", count: 1, visible: false)
       end
