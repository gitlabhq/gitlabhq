--- conflicted
+++ resolved
@@ -10,14 +10,14 @@
       visit edit_project_path(@project)
     end
 
-<<<<<<< HEAD
     it "should be correct path", js: true do
       expect {
         click_link "Remove project"
         fill_in 'confirm_name_input', with: @project.path
         click_button 'Confirm'
       }.to change {Project.count}.by(-1)
-=======
+    end
+
     it 'should delete the project from the database and disk' do
       expect(GitlabShellWorker).to(
         receive(:perform_async).with(:remove_repository,
@@ -25,7 +25,6 @@
       ).twice
 
       expect { click_link "Remove project" }.to change {Project.count}.by(-1)
->>>>>>> 41518a46
     end
   end
 end