--- conflicted
+++ resolved
@@ -1,13 +1,7 @@
 require 'spec_helper'
 Dir["./spec/features/protected_tags/*.rb"].sort.each { |f| require f }
 
-<<<<<<< HEAD
-feature 'Protected Tags', feature: true, js: true do
-  include WaitForAjax
-
-=======
 feature 'Projected Tags', feature: true, js: true do
->>>>>>> 51e6fa85
   let(:user) { create(:user, :admin) }
   let(:project) { create(:project, :repository) }
 
