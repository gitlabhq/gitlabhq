--- conflicted
+++ resolved
@@ -89,7 +89,6 @@
             expect(manual.reload).to be_pending
           end
           
-<<<<<<< HEAD
           scenario 'does show build name and id' do
             expect(page).to have_link("#{build.name} (##{build.id})")
           end
@@ -102,7 +101,8 @@
             scenario 'does show an external link button' do
               expect(page).to have_link(nil, href: environment.external_url)
             end
-=======
+          end
+
           scenario 'does show close button' do 
             # TODO: Add test to verify if close button is visible
             # This needs to be true: if local_assigns.fetch(:allow_close, false) && deployment.closeable?
@@ -111,7 +111,6 @@
           scenario 'does allow to close environment' do 
             # TODO: Add test to verify if close environment works
             # This needs to be true: if local_assigns.fetch(:allow_close, false) && deployment.closeable?
->>>>>>> 7d12683d
           end
         end
       end
@@ -175,7 +174,6 @@
             expect(manual.reload).to be_pending
           end
           
-<<<<<<< HEAD
           context 'with external_url' do
             given(:environment) { create(:environment, project: project, external_url: 'https://git.gitlab.com') }
             given(:build) { create(:ci_build, pipeline: pipeline) }
@@ -184,7 +182,8 @@
             scenario 'does show an external link button' do
               expect(page).to have_link(nil, href: environment.external_url)
             end
-=======
+          end
+
           scenario 'does show close button' do 
             # TODO: Add test to verify if close button is visible
             # This needs to be true: if local_assigns.fetch(:allow_close, false) && deployment.closeable?
@@ -193,7 +192,6 @@
           scenario 'does allow to close environment' do 
             # TODO: Add test to verify if close environment works
             # This needs to be true: if local_assigns.fetch(:allow_close, false) && deployment.closeable?
->>>>>>> 7d12683d
           end
         end
       end
