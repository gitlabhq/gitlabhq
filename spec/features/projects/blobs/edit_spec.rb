require 'spec_helper'

feature 'Editing file blob', feature: true, js: true do
  include WaitForAjax
  include TreeHelper

  let(:project) { create(:project, :public, :test_repo) }
  let(:merge_request) { create(:merge_request, source_project: project, source_branch: 'feature', target_branch: 'master') }
  let(:branch) { 'master' }
  let(:file_path) { project.repository.ls_files(project.repository.root_ref)[1] }

  context 'as a developer' do
    let(:user) { create(:user) }
    let(:role) { :developer }

    before do
      project.team << [user, role]
      login_as(user)
    end

    def edit_and_commit
      wait_for_ajax
      find('.js-edit-blob').click
      execute_script('ace.edit("editor").setValue("class NextFeature\nend\n")')
<<<<<<< HEAD
      click_button 'Commit Changes'
=======
      click_button 'Commit changes'
>>>>>>> fb7b0d6e
    end

    context 'from MR diff' do
      before do
        visit diffs_namespace_project_merge_request_path(project.namespace, project, merge_request)
        edit_and_commit
      end

      it 'returns me to the mr' do
        expect(page).to have_content(merge_request.title)
      end
    end

    context 'from blob file path' do
      before do
        visit namespace_project_blob_path(project.namespace, project, tree_join(branch, file_path))
        edit_and_commit
      end

      it 'updates content' do
        expect(page).to have_content 'successfully committed'
        expect(page).to have_content 'NextFeature'
      end
    end
  end

  context 'visit blob edit' do
    context 'redirects to sign in and returns' do
      context 'as developer' do
        let(:user) { create(:user) }

        before do
          project.team << [user, :developer]
          visit namespace_project_edit_blob_path(project.namespace, project, tree_join(branch, file_path))
        end

        it 'redirects to sign in and returns' do
          expect(page).to have_current_path(new_user_session_path)

          login_as(user)

          expect(page).to have_current_path(namespace_project_edit_blob_path(project.namespace, project, tree_join(branch, file_path)))
        end
      end

      context 'as guest' do
        let(:user) { create(:user) }

        before do
          visit namespace_project_edit_blob_path(project.namespace, project, tree_join(branch, file_path))
        end

        it 'redirects to sign in and returns' do
          expect(page).to have_current_path(new_user_session_path)

          login_as(user)

          expect(page).to have_current_path(namespace_project_blob_path(project.namespace, project, tree_join(branch, file_path)))
        end
      end
    end

    context 'as developer' do
      let(:user) { create(:user) }
      let(:protected_branch) { 'protected-branch' }

      before do
        project.team << [user, :developer]
        project.repository.add_branch(user, protected_branch, 'master')
        create(:protected_branch, project: project, name: protected_branch)
        login_as(user)
      end

      context 'on some branch' do
        before do
          visit namespace_project_edit_blob_path(project.namespace, project, tree_join(branch, file_path))
        end

        it 'shows blob editor with same branch' do
          expect(page).to have_current_path(namespace_project_edit_blob_path(project.namespace, project, tree_join(branch, file_path)))
          expect(find('.js-target-branch .dropdown-toggle-text').text).to eq(branch)
        end
      end

      context 'with protected branch' do
        before do
          visit namespace_project_edit_blob_path(project.namespace, project, tree_join(protected_branch, file_path))
        end

        it 'shows blob editor with patch branch' do
          expect(find('.js-target-branch .dropdown-toggle-text').text).to eq('patch-1')
        end
      end
    end

    context 'as master' do
      let(:user) { create(:user) }

      before do
        project.team << [user, :master]
        login_as(user)
        visit namespace_project_edit_blob_path(project.namespace, project, tree_join(branch, file_path))
      end

      it 'shows blob editor with same branch' do
        expect(page).to have_current_path(namespace_project_edit_blob_path(project.namespace, project, tree_join(branch, file_path)))
        expect(find('.js-target-branch .dropdown-toggle-text').text).to eq(branch)
      end
    end
  end
end<|MERGE_RESOLUTION|>--- conflicted
+++ resolved
@@ -22,11 +22,7 @@
       wait_for_ajax
       find('.js-edit-blob').click
       execute_script('ace.edit("editor").setValue("class NextFeature\nend\n")')
-<<<<<<< HEAD
-      click_button 'Commit Changes'
-=======
       click_button 'Commit changes'
->>>>>>> fb7b0d6e
     end
 
     context 'from MR diff' do
