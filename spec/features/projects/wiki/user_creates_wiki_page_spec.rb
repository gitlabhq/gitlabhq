require 'spec_helper'

feature 'Projects > Wiki > User creates wiki page', :js do
  let(:user) { create(:user) }

  background do
    project.team << [user, :master]
    sign_in(user)

    visit project_path(project)
<<<<<<< HEAD
    find('.shortcuts-wiki').trigger('click')
=======
>>>>>>> 89e685fb
  end

  context 'in the user namespace' do
    let(:project) { create(:project, namespace: user.namespace) }

    context 'when wiki is empty' do
      before do
        find('.shortcuts-wiki').trigger('click')
      end

      scenario 'commit message field has value "Create home"' do
        expect(page).to have_field('wiki[message]', with: 'Create home')
      end

      scenario 'directly from the wiki home page' do
        fill_in :wiki_content, with: 'My awesome wiki!'
        page.within '.wiki-form' do
          click_button 'Create page'
        end
        expect(page).to have_content('Home')
        expect(page).to have_content("Last edited by #{user.name}")
        expect(page).to have_content('My awesome wiki!')
      end

      scenario 'creates ASCII wiki with LaTeX blocks' do
        stub_application_setting(plantuml_url: 'http://localhost', plantuml_enabled: true)

        ascii_content = <<~MD
          :stem: latexmath

          [stem]
          ++++
          \sqrt{4} = 2
          ++++

          another part

          [latexmath]
          ++++
          \beta_x \gamma
          ++++

          stem:[2+2] is 4
        MD

        find('#wiki_format option[value=asciidoc]').select_option
        fill_in :wiki_content, with: ascii_content

        page.within '.wiki-form' do
          click_button 'Create page'
        end

        page.within '.wiki' do
          expect(page).to have_selector('.katex', count: 3)
          expect(page).to have_content('2+2 is 4')
        end
      end
    end

    context 'when wiki is not empty' do
      before do
        WikiPages::CreateService.new(project, user, title: 'home', content: 'Home page').execute
        find('.shortcuts-wiki').trigger('click')
      end

      context 'via the "new wiki page" page' do
        scenario 'when the wiki page has a single word name' do
          click_link 'New page'

          page.within '#modal-new-wiki' do
            fill_in :new_wiki_path, with: 'foo'
            click_button 'Create page'
          end

          # Commit message field should have correct value.
          expect(page).to have_field('wiki[message]', with: 'Create foo')

          page.within '.wiki-form' do
            fill_in :wiki_content, with: 'My awesome wiki!'
            click_button 'Create page'
          end

          expect(page).to have_content('Foo')
          expect(page).to have_content("Last edited by #{user.name}")
          expect(page).to have_content('My awesome wiki!')
        end

        scenario 'when the wiki page has spaces in the name' do
          click_link 'New page'

          page.within '#modal-new-wiki' do
            fill_in :new_wiki_path, with: 'Spaces in the name'
            click_button 'Create page'
          end

          # Commit message field should have correct value.
          expect(page).to have_field('wiki[message]', with: 'Create spaces in the name')

          page.within '.wiki-form' do
            fill_in :wiki_content, with: 'My awesome wiki!'
            click_button 'Create page'
          end

          expect(page).to have_content('Spaces in the name')
          expect(page).to have_content("Last edited by #{user.name}")
          expect(page).to have_content('My awesome wiki!')
        end

        scenario 'when the wiki page has hyphens in the name' do
          click_link 'New page'

          page.within '#modal-new-wiki' do
            fill_in :new_wiki_path, with: 'hyphens-in-the-name'
            click_button 'Create page'
          end

          # Commit message field should have correct value.
          expect(page).to have_field('wiki[message]', with: 'Create hyphens in the name')

          page.within '.wiki-form' do
            fill_in :wiki_content, with: 'My awesome wiki!'
            click_button 'Create page'
          end

          expect(page).to have_content('Hyphens in the name')
          expect(page).to have_content("Last edited by #{user.name}")
          expect(page).to have_content('My awesome wiki!')
        end
      end

      scenario 'content has autocomplete' do
        click_link 'New page'

        page.within '#modal-new-wiki' do
          fill_in :new_wiki_path, with: 'test-autocomplete'
          click_button 'Create page'
        end

        page.within '.wiki-form' do
          find('#wiki_content').native.send_keys('')
          fill_in :wiki_content, with: '@'
        end

        expect(page).to have_selector('.atwho-view')
      end
    end
  end

  context 'in a group namespace' do
    let(:project) { create(:project, namespace: create(:group, :public)) }

    context 'when wiki is empty' do
      before do
        find('.shortcuts-wiki').trigger('click')
      end

      scenario 'commit message field has value "Create home"' do
        expect(page).to have_field('wiki[message]', with: 'Create home')
      end

      scenario 'directly from the wiki home page' do
        fill_in :wiki_content, with: 'My awesome wiki!'
        page.within '.wiki-form' do
          click_button 'Create page'
        end

        expect(page).to have_content('Home')
        expect(page).to have_content("Last edited by #{user.name}")
        expect(page).to have_content('My awesome wiki!')
      end
    end

    context 'when wiki is not empty' do
      before do
        WikiPages::CreateService.new(project, user, title: 'home', content: 'Home page').execute
        find('.shortcuts-wiki').trigger('click')
      end

      scenario 'via the "new wiki page" page' do
        click_link 'New page'

        page.within '#modal-new-wiki' do
          fill_in :new_wiki_path, with: 'foo'
          click_button 'Create page'
        end

        # Commit message field should have correct value.
        expect(page).to have_field('wiki[message]', with: 'Create foo')

        page.within '.wiki-form' do
          fill_in :wiki_content, with: 'My awesome wiki!'
          click_button 'Create page'
        end

        expect(page).to have_content('Foo')
        expect(page).to have_content("Last edited by #{user.name}")
        expect(page).to have_content('My awesome wiki!')
      end
    end
  end
end<|MERGE_RESOLUTION|>--- conflicted
+++ resolved
@@ -8,10 +8,6 @@
     sign_in(user)
 
     visit project_path(project)
-<<<<<<< HEAD
-    find('.shortcuts-wiki').trigger('click')
-=======
->>>>>>> 89e685fb
   end
 
   context 'in the user namespace' do
