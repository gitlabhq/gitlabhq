require 'spec_helper'

feature 'Pipeline Schedules', :feature do
  include PipelineSchedulesHelper

  let!(:project) { create(:project) }
<<<<<<< HEAD
  let!(:pipeline_schedule) { create(:ci_pipeline_schedule, project: project) }
=======
  let!(:pipeline_schedule) { create(:ci_pipeline_schedule, :nightly, project: project ) }
>>>>>>> abc61f26
  let!(:pipeline) { create(:ci_pipeline, pipeline_schedule: pipeline_schedule) }
  let(:scope) { nil }
  let!(:user) { create(:user) }

  before do
    project.add_master(user)

    login_as(user)
    visit_page
  end

  describe 'GET /projects/pipeline_schedules' do
    let(:visit_page) { visit_pipelines_schedules }

    it 'avoids N + 1 queries' do
      control_count = ActiveRecord::QueryRecorder.new { visit_pipelines_schedules }.count

      create_list(:ci_pipeline_schedule, 2, project: project)

      expect { visit_pipelines_schedules }.not_to exceed_query_limit(control_count)
    end

    describe 'The view' do
      it 'displays the required information description' do
        page.within('.pipeline-schedule-table-row') do
          expect(page).to have_content('pipeline schedule')
          expect(page).to have_content(pipeline_schedule.real_next_run.strftime('%b %d, %Y'))
          expect(page).to have_link('master')
          expect(page).to have_link("##{pipeline.id}")
        end
      end

      it 'creates a new scheduled pipeline' do
        click_link 'New schedule'

        expect(page).to have_content('Schedule a new pipeline')
      end

      it 'changes ownership of the pipeline' do
        click_link 'Take ownership'
        page.within('.pipeline-schedule-table-row') do
          expect(page).not_to have_content('No owner')
          expect(page).to have_link('John Doe')
        end
      end

      it 'edits the pipeline' do
        page.within('.pipeline-schedule-table-row') do
          click_link 'Edit'
        end

        expect(page).to have_content('Edit Pipeline Schedule')
      end

      it 'deletes the pipeline' do
        click_link 'Delete'

        expect(page).not_to have_content('pipeline schedule')
      end
    end

    context 'when ref is nil' do
      before do
        pipeline_schedule.update_attribute(:ref, nil)
        visit_pipelines_schedules
      end

      it 'shows a list of the pipeline schedules with empty ref column' do
        expect(first('.branch-name-cell').text).to eq('')
      end
    end
  end

  describe 'POST /projects/pipeline_schedules/new', js: true do
    let(:visit_page) { visit_new_pipeline_schedule }

    it 'sets defaults for timezone and target branch' do
      expect(page).to have_button('master')
      expect(page).to have_button('UTC')
    end

    it 'it creates a new scheduled pipeline' do
      fill_in_schedule_form
      save_pipeline_schedule

      expect(page).to have_content('my fancy description')
    end

    it 'it prevents an invalid form from being submitted' do
      save_pipeline_schedule

      expect(page).to have_content('This field is required')
    end
  end

  describe 'PATCH /projects/pipelines_schedules/:id/edit', js: true do
    let(:visit_page) do
      edit_pipeline_schedule
    end

    it 'it displays existing properties' do
      description = find_field('schedule_description').value
      expect(description).to eq('pipeline schedule')
      expect(page).to have_button('master')
      expect(page).to have_button('UTC')
    end

    it 'edits the scheduled pipeline' do
      fill_in 'schedule_description', with: 'my brand new description'

      save_pipeline_schedule

      expect(page).to have_content('my brand new description')
    end

    context 'when ref is nil' do
      before do
        pipeline_schedule.update_attribute(:ref, nil)
        edit_pipeline_schedule
      end

      it 'shows the pipeline schedule with default ref' do
        page.within('.git-revision-dropdown-toggle') do
          expect(first('.dropdown-toggle-text').text).to eq('master')
        end
      end
    end
  end

  def visit_new_pipeline_schedule
    visit new_namespace_project_pipeline_schedule_path(project.namespace, project, pipeline_schedule)
  end

  def edit_pipeline_schedule
    visit edit_namespace_project_pipeline_schedule_path(project.namespace, project, pipeline_schedule)
  end

  def visit_pipelines_schedules
    visit namespace_project_pipeline_schedules_path(project.namespace, project, scope: scope)
  end

  def select_timezone
    find('.js-timezone-dropdown').click
    click_link 'American Samoa'
  end

  def select_target_branch
    find('.js-target-branch-dropdown').click
    click_link 'master'
  end

  def save_pipeline_schedule
    click_button 'Save pipeline schedule'
  end

  def fill_in_schedule_form
    fill_in 'schedule_description', with: 'my fancy description'
    fill_in 'schedule_cron', with: '* 1 2 3 4'

    select_timezone
    select_target_branch
  end
end<|MERGE_RESOLUTION|>--- conflicted
+++ resolved
@@ -4,11 +4,7 @@
   include PipelineSchedulesHelper
 
   let!(:project) { create(:project) }
-<<<<<<< HEAD
-  let!(:pipeline_schedule) { create(:ci_pipeline_schedule, project: project) }
-=======
   let!(:pipeline_schedule) { create(:ci_pipeline_schedule, :nightly, project: project ) }
->>>>>>> abc61f26
   let!(:pipeline) { create(:ci_pipeline, pipeline_schedule: pipeline_schedule) }
   let(:scope) { nil }
   let!(:user) { create(:user) }
