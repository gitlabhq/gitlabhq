require 'spec_helper'

describe 'Branches' do
  let(:user) { create(:user) }
  let(:project) { create(:project, :public, :repository) }
  let(:repository) { project.repository }

  context 'logged in as developer' do
    before do
      sign_in(user)
      project.team << [user, :developer]
    end

    describe 'Initial branches page' do
      it 'shows all the branches sorted by last updated by default' do
        visit project_branches_path(project)

        expect(page).to have_content(sorted_branches(repository, count: 20, sort_by: :updated_desc))
      end

      it 'sorts the branches by name' do
        visit project_branches_path(project)

        click_button "Last updated" # Open sorting dropdown
        click_link "Name"

        expect(page).to have_content(sorted_branches(repository, count: 20, sort_by: :name))
      end

      it 'sorts the branches by oldest updated' do
        visit project_branches_path(project)

        click_button "Last updated" # Open sorting dropdown
        click_link "Oldest updated"

        expect(page).to have_content(sorted_branches(repository, count: 20, sort_by: :updated_asc))
      end

      it 'avoids a N+1 query in branches index' do
        control_count = ActiveRecord::QueryRecorder.new { visit project_branches_path(project) }.count

        %w(one two three four five).each { |ref| repository.add_branch(user, ref, 'master') }

        expect { visit project_branches_path(project) }.not_to exceed_query_limit(control_count)
      end
    end

    describe 'Find branches' do
      it 'shows filtered branches', js: true do
        visit project_branches_path(project)

        fill_in 'branch-search', with: 'fix'
        find('#branch-search').native.send_keys(:enter)

        expect(page).to have_content('fix')
        expect(find('.all-branches')).to have_selector('li', count: 1)
      end
    end

    describe 'Delete unprotected branch' do
      it 'removes branch after confirmation', js: true do
        visit project_branches_path(project)

        fill_in 'branch-search', with: 'fix'

        find('#branch-search').native.send_keys(:enter)

        expect(page).to have_content('fix')
        expect(find('.all-branches')).to have_selector('li', count: 1)
        # To work with Chrome headless, this needs an updated version of
        # Capybara with two bug fixes:
        # * https://github.com/teamcapybara/capybara/pull/1902/
        # * https://github.com/teamcapybara/capybara/pull/1903/
        accept_alert { find('.js-branch-fix .btn-remove').click }

        expect(page).not_to have_content('fix')
        expect(find('.all-branches')).to have_selector('li', count: 0)
      end
    end
  end

  context 'logged in as master' do
    before do
      sign_in(user)
      project.team << [user, :master]
    end

    describe 'Initial branches page' do
      it 'shows description for admin' do
        visit project_branches_path(project)

        expect(page).to have_content("Protected branches can be managed in project settings")
      end
    end
<<<<<<< HEAD

    describe 'Delete protected branch' do
      before do
        visit project_protected_branches_path(project)
        set_protected_branch_name('fix')
        click_on "Protect"

        within(".protected-branches-list") { expect(page).to have_content('fix') }
        expect(ProtectedBranch.count).to eq(1)
      end

      it 'removes branch after modal confirmation', js: true do
        visit project_branches_path(project)

        fill_in 'branch-search', with: 'fix'
        find('#branch-search').native.send_keys(:enter)

        expect(page).to have_content('fix')
        expect(find('.all-branches')).to have_selector('li', count: 1)
        page.find('[data-target="#modal-delete-branch"]').click

        expect(page).to have_css('.js-delete-branch[disabled]')
        fill_in 'delete_branch_input', with: 'fix'
        click_link 'Delete protected branch'

        fill_in 'branch-search', with: 'fix'
        find('#branch-search').native.send_keys(:enter)

        expect(page).to have_content('No branches to show')
      end
    end
=======
>>>>>>> 3cbab382
  end

  context 'logged out' do
    before do
      visit project_branches_path(project)
    end

    it 'does not show merge request button' do
      page.within first('.all-branches li') do
        expect(page).not_to have_content 'Merge Request'
      end
    end
  end

  def sorted_branches(repository, count:, sort_by:)
    sorted_branches =
      repository.branches_sorted_by(sort_by).first(count).map do |branch|
        Regexp.escape(branch.name)
      end

    Regexp.new(sorted_branches.join('.*'))
  end
end<|MERGE_RESOLUTION|>--- conflicted
+++ resolved
@@ -92,40 +92,6 @@
         expect(page).to have_content("Protected branches can be managed in project settings")
       end
     end
-<<<<<<< HEAD
-
-    describe 'Delete protected branch' do
-      before do
-        visit project_protected_branches_path(project)
-        set_protected_branch_name('fix')
-        click_on "Protect"
-
-        within(".protected-branches-list") { expect(page).to have_content('fix') }
-        expect(ProtectedBranch.count).to eq(1)
-      end
-
-      it 'removes branch after modal confirmation', js: true do
-        visit project_branches_path(project)
-
-        fill_in 'branch-search', with: 'fix'
-        find('#branch-search').native.send_keys(:enter)
-
-        expect(page).to have_content('fix')
-        expect(find('.all-branches')).to have_selector('li', count: 1)
-        page.find('[data-target="#modal-delete-branch"]').click
-
-        expect(page).to have_css('.js-delete-branch[disabled]')
-        fill_in 'delete_branch_input', with: 'fix'
-        click_link 'Delete protected branch'
-
-        fill_in 'branch-search', with: 'fix'
-        find('#branch-search').native.send_keys(:enter)
-
-        expect(page).to have_content('No branches to show')
-      end
-    end
-=======
->>>>>>> 3cbab382
   end
 
   context 'logged out' do
