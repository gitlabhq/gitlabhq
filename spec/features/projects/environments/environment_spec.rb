require 'spec_helper'

feature 'Environment', :feature do
  given(:project) { create(:empty_project) }
  given(:user) { create(:user) }
  given(:role) { :developer }

  background do
    login_as(user)
    project.team << [user, role]
  end

  feature 'environment details page' do
    given!(:environment) { create(:environment, project: project) }
    given!(:deployment) { }
    given!(:action) { }

    before do
      visit_environment(environment)
    end

    scenario 'shows environment name' do
      expect(page).to have_content(environment.name)
    end

    context 'without deployments' do
      scenario 'does show no deployments' do
        expect(page).to have_content('You don\'t have any deployments right now.')
      end
    end

    context 'with deployments' do
      context 'when there is no related deployable' do
        given(:deployment) do
          create(:deployment, environment: environment, deployable: nil)
        end

        scenario 'does show deployment SHA' do
          expect(page).to have_link(deployment.short_sha)
          expect(page).not_to have_link('Re-deploy')
          expect(page).not_to have_terminal_button
        end
      end

      context 'with related deployable present' do
        given(:pipeline) { create(:ci_pipeline, project: project) }
        given(:build) { create(:ci_build, pipeline: pipeline) }

        given(:deployment) do
          create(:deployment, environment: environment, deployable: build)
        end

        scenario 'does show build name' do
          expect(page).to have_link("#{build.name} (##{build.id})")
          expect(page).to have_link('Re-deploy')
          expect(page).not_to have_terminal_button
        end

        context 'with manual action' do
          given(:action) do
            create(:ci_build, :manual, pipeline: pipeline,
                                       name: 'deploy to production')
          end

          scenario 'does show a play button' do
            expect(page).to have_link(action.name.humanize)
          end

          scenario 'does allow to play manual action' do
            expect(action).to be_manual

            expect { click_link(action.name.humanize) }
              .not_to change { Ci::Pipeline.count }

            expect(page).to have_content(action.name)
            expect(action.reload).to be_pending
          end

          context 'with external_url' do
            given(:environment) { create(:environment, project: project, external_url: 'https://git.gitlab.com') }
            given(:build) { create(:ci_build, pipeline: pipeline) }
            given(:deployment) { create(:deployment, environment: environment, deployable: build) }

            scenario 'does show an external link button' do
              expect(page).to have_link(nil, href: environment.external_url)
            end
          end

          context 'with terminal' do
            let(:project) { create(:kubernetes_project, :test_repo) }

            context 'for project master' do
              let(:role) { :master }

              scenario 'it shows the terminal button' do
                expect(page).to have_terminal_button
              end

              context 'web terminal', :js do
                before do
                  # Stub #terminals as it causes js-enabled feature specs to render the page incorrectly
                  allow_any_instance_of(Environment).to receive(:terminals) { nil }
                  visit terminal_namespace_project_environment_path(project.namespace, project, environment)
                end

                it 'displays a web terminal' do
                  expect(page).to have_selector('#terminal')
                  expect(page).to have_link(nil, href: environment.external_url)
                end
              end
            end

            context 'for developer' do
              let(:role) { :developer }

              scenario 'does not show terminal button' do
                expect(page).not_to have_terminal_button
              end
            end
          end

          context 'when environment is available' do
            context 'with stop action' do
              given(:action) do
                create(:ci_build, :manual, pipeline: pipeline,
                                           name: 'close_app')
              end

              given(:deployment) do
                create(:deployment, environment: environment,
                                    deployable: build,
                                    on_stop: 'close_app')
              end

              scenario 'does allow to stop environment' do
                click_link('Stop')

                expect(page).to have_content('close_app')
              end

              context 'for reporter' do
                let(:role) { :reporter }

                scenario 'does not show stop button' do
                  expect(page).not_to have_link('Stop')
                end
              end
            end

            context 'without stop action' do
              scenario 'does allow to stop environment' do
                click_link('Stop')
              end
            end
          end

          context 'when environment is stopped' do
            given(:environment) { create(:environment, project: project, state: :stopped) }

            scenario 'does not show stop button' do
              expect(page).not_to have_link('Stop')
            end
          end
        end
      end
    end
  end

  feature 'environment folders', :js do
    context 'when folder name contains special charaters' do
      before do
        create(:environment, project: project,
                             name: 'staging-1.0/review',
                             state: :available)

        visit folder_namespace_project_environments_path(project.namespace,
                                                         project,
                                                         id: 'staging-1.0')
      end

      it 'renders a correct environment folder' do
        expect(page).to have_http_status(:ok)
        expect(page).to have_content('Environments / staging-1.0')
      end
    end
  end

  feature 'auto-close environment when branch is deleted' do
    given(:project) { create(:project) }

    given!(:environment) do
      create(:environment, :with_review_app, project: project,
                                             ref: 'feature')
    end

    scenario 'user visits environment page' do
      visit_environment(environment)

      expect(page).to have_link('Stop')
    end

    scenario 'user deletes the branch with running environment' do
<<<<<<< HEAD
      visit namespace_project_branches_path(project.namespace, project, page: 2)
=======
      visit namespace_project_branches_path(project.namespace, project, search: 'feature')
>>>>>>> 6068b863

      remove_branch_with_hooks(project, user, 'feature') do
        page.within('.js-branch-feature') { find('a.btn-remove').click }
      end

      visit_environment(environment)

      expect(page).to have_no_link('Stop')
    end

    ##
    # This is a workaround for problem described in #24543
    #
    def remove_branch_with_hooks(project, user, branch)
      params = {
        oldrev: project.commit(branch).id,
        newrev: Gitlab::Git::BLANK_SHA,
        ref: "refs/heads/#{branch}"
      }

      yield

      GitPushService.new(project, user, params).execute
    end
  end

  def visit_environment(environment)
    visit namespace_project_environment_path(environment.project.namespace,
                                             environment.project,
                                             environment)
  end

  def have_terminal_button
    have_link(nil, href: terminal_namespace_project_environment_path(project.namespace, project, environment))
  end
end<|MERGE_RESOLUTION|>--- conflicted
+++ resolved
@@ -200,11 +200,7 @@
     end
 
     scenario 'user deletes the branch with running environment' do
-<<<<<<< HEAD
-      visit namespace_project_branches_path(project.namespace, project, page: 2)
-=======
       visit namespace_project_branches_path(project.namespace, project, search: 'feature')
->>>>>>> 6068b863
 
       remove_branch_with_hooks(project, user, 'feature') do
         page.within('.js-branch-feature') { find('a.btn-remove').click }
