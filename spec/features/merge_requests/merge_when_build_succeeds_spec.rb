--- conflicted
+++ resolved
@@ -1,23 +1,15 @@
 require 'spec_helper'
 
 feature 'Merge When Build Succeeds', feature: true, js: true do
-  let(:user) { create(:user) }
-  let(:project) { create(:project, :public) }
-
-<<<<<<< HEAD
+  let(:user)          { create(:user) }
   let(:project)       { create(:project, :public) }
-  let(:merge_request) { create(:merge_request_with_diffs, source_project: project, author: user) }
-=======
   let(:merge_request) do
-    create(:merge_request_with_diffs, source_project: project,
-                                      author: user,
-                                      title: 'Bug NS-04')
+    create(:merge_request_with_diffs, source_project: project, author: user,
+                                      remove_source_branch: false)
   end
->>>>>>> fd2b79b6
 
   let(:pipeline) do
-    create(:ci_pipeline, project: project,
-                         sha: merge_request.diff_head_sha,
+    create(:ci_pipeline, project: project, sha: merge_request.diff_head_sha,
                          ref: merge_request.source_branch)
   end
 
@@ -54,32 +46,18 @@
     end
   end
 
-<<<<<<< HEAD
-  context 'When it is enabled' do
+  context 'merge when build succeeds is enabled' do
+    let(:merge_request) do
+      create(:merge_request_with_diffs, :simple,  source_project: project,
+                                         author: user, merge_user: user,
+                                         title: 'MepMep', merge_when_build_succeeds: true,
+                                         remove_source_branch: false)
+    end
+
     let!(:pipeline) { create(:ci_pipeline, project: project, sha: merge_request.diff_head_sha, ref: merge_request.source_branch) }
     let!(:ci_build) { create(:ci_build, pipeline: pipeline) }
-=======
-  context 'when merge when build succeeds is enabled' do
-    let(:merge_request) do
-      create(:merge_request_with_diffs, :simple,  source_project: project,
-                                                  author: user,
-                                                  merge_user: user,
-                                                  title: 'MepMep',
-                                                  merge_when_build_succeeds: true)
-    end
-
-    let!(:build) do
-      create(:ci_build, pipeline: pipeline)
-    end
->>>>>>> fd2b79b6
 
     before do
-      # Do not create a new MR here in this scope, this will yield a second MR with the same source branch
-      merge_request.remove_source_branch = false
-      merge_request.merge_when_build_succeeds = true
-      merge_request.merge_user = user
-      merge_request.save
-
       login_as user
       visit_merge_request(merge_request)
     end
