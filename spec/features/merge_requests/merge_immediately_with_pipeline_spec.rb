--- conflicted
+++ resolved
@@ -37,11 +37,7 @@
         Sidekiq::Testing.fake! do
           click_link 'Merge immediately'
 
-<<<<<<< HEAD
-        expect(find('.accept-merge-request.btn-info')).to have_content('Merge in progress')
-=======
           expect(find('.accept-merge-request.btn-info')).to have_content('Merge in progress')
->>>>>>> abc61f26
 
           wait_for_requests
         end
