--- conflicted
+++ resolved
@@ -29,8 +29,6 @@
       expect(page).to have_content 'Someone edited the merge request the same time you did'
     end
 
-<<<<<<< HEAD
-=======
     it 'allows to unselect "Remove source branch"', js: true do
       merge_request.update(merge_params: { 'force_remove_source_branch' => '1' })
       expect(merge_request.merge_params['force_remove_source_branch']).to be_truthy
@@ -44,7 +42,6 @@
       expect(page).to have_content 'Remove source branch'
     end
 
->>>>>>> abc61f26
     it 'should preserve description textarea height', js: true do
       long_description = %q(
         Lorem ipsum dolor sit amet, consectetur adipiscing elit. Etiam ac ornare ligula, ut tempus arcu. Etiam ultricies accumsan dolor vitae faucibus. Donec at elit lacus. Mauris orci ante, aliquam quis lorem eget, convallis faucibus arcu. Aenean at pulvinar lacus. Ut viverra quam massa, molestie ornare tortor dignissim a. Suspendisse tristique pellentesque tellus, id lacinia metus elementum id. Nam tristique, arcu rhoncus faucibus viverra, lacus ipsum sagittis ligula, vitae convallis odio lacus a nibh. Ut tincidunt est purus, ac vestibulum augue maximus in. Suspendisse vel erat et mi ultricies semper. Pellentesque volutpat pellentesque consequat.
