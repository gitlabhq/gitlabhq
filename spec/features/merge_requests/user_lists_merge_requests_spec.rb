require 'spec_helper'

describe 'Projects > Merge requests > User lists merge requests', feature: true do
  include MergeRequestHelpers
  include SortingHelper

  let(:project) { create(:project, :public) }
  let(:user) { create(:user) }

  before do
    @fix = create(:merge_request,
                  title: 'fix',
                  source_project: project,
                  source_branch: 'fix',
                  assignee: user,
                  milestone: create(:milestone, due_date: '2013-12-11'),
                  created_at: 1.minute.ago,
                  updated_at: 1.minute.ago)
    create(:merge_request,
           title: 'markdown',
           source_project: project,
           source_branch: 'markdown',
           assignee: user,
           milestone: create(:milestone, due_date: '2013-12-12'),
           created_at: 2.minutes.ago,
           updated_at: 2.minutes.ago)
    # lfs in itself is not a great choice for the title if one wants to match the whole body content later on
    # just think about the scenario when faker generates 'Chester Runolfsson' as the user's name
    create(:merge_request,
           title: 'merge_lfs',
           source_project: project,
           source_branch: 'merge_lfs',
           created_at: 3.minutes.ago,
           updated_at: 10.seconds.ago)
  end

  it 'filters on no assignee' do
    visit_merge_requests(project, assignee_id: IssuableFinder::NONE)

    expect(current_path).to eq(project_merge_requests_path(project))
    expect(page).to have_content 'merge_lfs'
    expect(page).not_to have_content 'fix'
    expect(page).not_to have_content 'markdown'
    expect(count_merge_requests).to eq(1)
  end

  it 'filters on a specific assignee' do
    visit_merge_requests(project, assignee_id: user.id)

    expect(page).not_to have_content 'merge_lfs'
    expect(page).to have_content 'fix'
    expect(page).to have_content 'markdown'
    expect(count_merge_requests).to eq(2)
  end

  it 'sorts by newest' do
    visit_merge_requests(project, sort: sort_value_recently_created)

    expect(first_merge_request).to include('fix')
    expect(last_merge_request).to include('merge_lfs')
    expect(count_merge_requests).to eq(3)
  end

  it 'sorts by oldest' do
    visit_merge_requests(project, sort: sort_value_oldest_created)

    expect(first_merge_request).to include('merge_lfs')
    expect(last_merge_request).to include('fix')
    expect(count_merge_requests).to eq(3)
  end

  it 'sorts by last updated' do
    visit_merge_requests(project, sort: sort_value_recently_updated)

    expect(first_merge_request).to include('merge_lfs')
    expect(count_merge_requests).to eq(3)
  end

  it 'sorts by oldest updated' do
    visit_merge_requests(project, sort: sort_value_oldest_updated)

    expect(first_merge_request).to include('markdown')
    expect(count_merge_requests).to eq(3)
  end

  it 'sorts by milestone due soon' do
    visit_merge_requests(project, sort: sort_value_milestone_soon)

    expect(first_merge_request).to include('fix')
    expect(count_merge_requests).to eq(3)
  end

  it 'sorts by milestone due later' do
    visit_merge_requests(project, sort: sort_value_milestone_later)

    expect(first_merge_request).to include('markdown')
    expect(count_merge_requests).to eq(3)
  end

  it 'filters on one label and sorts by due soon' do
    label = create(:label, project: project)
    create(:label_link, label: label, target: @fix)

    visit_merge_requests(project, label_name: [label.name],
                                  sort: sort_value_due_date_soon)

    expect(first_merge_request).to include('fix')
    expect(count_merge_requests).to eq(1)
  end

  context 'while filtering on two labels' do
    let(:label) { create(:label, project: project) }
    let(:label2) { create(:label, project: project) }

    before do
      create(:label_link, label: label, target: @fix)
      create(:label_link, label: label2, target: @fix)
    end

    it 'sorts by due soon' do
      visit_merge_requests(project, label_name: [label.name, label2.name],
                                    sort: sort_value_due_date_soon)

      expect(first_merge_request).to include('fix')
      expect(count_merge_requests).to eq(1)
    end

    context 'filter on assignee and' do
      it 'sorts by due soon' do
        visit_merge_requests(project, label_name: [label.name, label2.name],
                                      assignee_id: user.id,
                                      sort: sort_value_due_date_soon)

        expect(first_merge_request).to include('fix')
        expect(count_merge_requests).to eq(1)
      end

      it 'sorts by recently due milestone' do
<<<<<<< HEAD
        visit project_merge_requests_path(project, label_name: [label.name, label2.name],
=======
        visit project_merge_requests_path(project,
          label_name: [label.name, label2.name],
>>>>>>> 9274c3c1
          assignee_id: user.id,
          sort: sort_value_milestone_soon)

        expect(first_merge_request).to include('fix')
      end
    end
  end

  def count_merge_requests
    page.all('ul.mr-list > li').count
  end
end<|MERGE_RESOLUTION|>--- conflicted
+++ resolved
@@ -136,12 +136,8 @@
       end
 
       it 'sorts by recently due milestone' do
-<<<<<<< HEAD
-        visit project_merge_requests_path(project, label_name: [label.name, label2.name],
-=======
         visit project_merge_requests_path(project,
           label_name: [label.name, label2.name],
->>>>>>> 9274c3c1
           assignee_id: user.id,
           sort: sort_value_milestone_soon)
 
