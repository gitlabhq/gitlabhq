require 'spec_helper'

feature 'Merge Request closing issues message', feature: true, js: true do
<<<<<<< HEAD
  include WaitForAjax

=======
>>>>>>> abc61f26
  let(:user) { create(:user) }
  let(:project) { create(:project, :public) }
  let(:issue_1) { create(:issue, project: project)}
  let(:issue_2) { create(:issue, project: project)}
  let(:merge_request) do
    create(
      :merge_request,
      :simple,
      source_project: project,
      description: merge_request_description,
      title: merge_request_title
    )
  end
  let(:merge_request_description) { 'Merge Request Description' }
  let(:merge_request_title) { 'Merge Request Title' }

  before do
    project.team << [user, :master]

    login_as user

    visit namespace_project_merge_request_path(project.namespace, project, merge_request)
<<<<<<< HEAD
    wait_for_ajax
=======
    wait_for_requests
>>>>>>> abc61f26
  end

  context 'not closing or mentioning any issue' do
    it 'does not display closing issue message' do
      expect(page).not_to have_css('.mr-widget-footer')
    end
  end

  context 'closing issues but not mentioning any other issue' do
    let(:merge_request_description) { "Description\n\nclosing #{issue_1.to_reference}, #{issue_2.to_reference}" }

    it 'does not display closing issue message' do
      expect(page).to have_content("Closes issues #{issue_1.to_reference} and #{issue_2.to_reference}")
    end
  end

  context 'mentioning issues but not closing them' do
    let(:merge_request_description) { "Description\n\nRefers to #{issue_1.to_reference} and #{issue_2.to_reference}" }

    it 'does not display closing issue message' do
      expect(page).to have_content("Issues #{issue_1.to_reference} and #{issue_2.to_reference} are mentioned but will not be closed.")
    end
  end

  context 'closing some issues in title and mentioning, but not closing, others' do
    let(:merge_request_title) { "closes #{issue_1.to_reference}\n\n refers to #{issue_2.to_reference}" }

    it 'does not display closing issue message' do
      expect(page).to have_content("Closes issue #{issue_1.to_reference}.")
      expect(page).to have_content("Issue #{issue_2.to_reference} is mentioned but will not be closed.")
    end
  end

  context 'closing issues using title but not mentioning any other issue' do
    let(:merge_request_title) { "closing #{issue_1.to_reference}, #{issue_2.to_reference}" }

    it 'does not display closing issue message' do
      expect(page).to have_content("Closes issues #{issue_1.to_reference} and #{issue_2.to_reference}")
    end
  end

  context 'mentioning issues using title but not closing them' do
    let(:merge_request_title) { "Refers to #{issue_1.to_reference} and #{issue_2.to_reference}" }

    it 'does not display closing issue message' do
      expect(page).to have_content("Issues #{issue_1.to_reference} and #{issue_2.to_reference} are mentioned but will not be closed.")
    end
  end

  context 'closing some issues using title and mentioning, but not closing, others' do
    let(:merge_request_title) { "closes #{issue_1.to_reference}\n\n refers to #{issue_2.to_reference}" }

    it 'does not display closing issue message' do
      expect(page).to have_content("Closes issue #{issue_1.to_reference}. Issue #{issue_2.to_reference} is mentioned but will not be closed.")
      expect(page).to have_content("Issue #{issue_2.to_reference} is mentioned but will not be closed.")
    end
  end
end<|MERGE_RESOLUTION|>--- conflicted
+++ resolved
@@ -1,11 +1,6 @@
 require 'spec_helper'
 
 feature 'Merge Request closing issues message', feature: true, js: true do
-<<<<<<< HEAD
-  include WaitForAjax
-
-=======
->>>>>>> abc61f26
   let(:user) { create(:user) }
   let(:project) { create(:project, :public) }
   let(:issue_1) { create(:issue, project: project)}
@@ -28,11 +23,7 @@
     login_as user
 
     visit namespace_project_merge_request_path(project.namespace, project, merge_request)
-<<<<<<< HEAD
-    wait_for_ajax
-=======
     wait_for_requests
->>>>>>> abc61f26
   end
 
   context 'not closing or mentioning any issue' do
