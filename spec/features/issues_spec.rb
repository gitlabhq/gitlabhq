require 'spec_helper'

describe 'Issues', feature: true do
  include SortingHelper

  let(:project) { create(:project) }

  before do
    login_as :user
    user2 = create(:user)

    project.team << [[@user, user2], :developer]
  end

  describe 'Edit issue' do
    let!(:issue) do
      create(:issue,
             author: @user,
             assignee: @user,
             project: project)
    end

    before do
      visit edit_namespace_project_issue_path(project.namespace, project, issue)
      click_link "Edit"
    end

    it 'should open new issue popup' do
      expect(page).to have_content("Issue ##{issue.iid}")
    end

    describe 'fill in' do
      before do
        fill_in 'issue_title', with: 'bug 345'
        fill_in 'issue_description', with: 'bug description'
      end
<<<<<<< HEAD

      it 'does not change issue count' do
        expect { click_button 'Save changes' }.not_to change { Issue.count }
      end

      it 'should update issue fields' do
        click_button 'Save changes'

        expect(page).to have_content @user.name
        expect(page).to have_content 'bug 345'
        expect(page).to have_content project.name
      end
=======
>>>>>>> 41c478cb
    end
  end

  describe 'Editing issue assignee' do
    let!(:issue) do
      create(:issue,
             author: @user,
             assignee: @user,
             project: project)
    end

    it 'allows user to select unasigned', js: true do
      visit edit_namespace_project_issue_path(project.namespace, project, issue)

      expect(page).to have_content "Assignee #{@user.name}"

      first('#s2id_issue_assignee_id').click
      sleep 2 # wait for ajax stuff to complete
      first('.user-result').click

      click_button 'Save changes'

      page.within('.assignee') do
        expect(page).to have_content 'No assignee - assign yourself'
      end

      expect(issue.reload.assignee).to be_nil
    end
  end

  describe 'Filter issue' do
    before do
      ['foobar', 'barbaz', 'gitlab'].each do |title|
        create(:issue,
               author: @user,
               assignee: @user,
               project: project,
               title: title)
      end

      @issue = Issue.find_by(title: 'foobar')
      @issue.milestone = create(:milestone, project: project)
      @issue.assignee = nil
      @issue.save
    end

    let(:issue) { @issue }

    it 'should allow filtering by issues with no specified assignee' do
      visit namespace_project_issues_path(project.namespace, project, assignee_id: IssuableFinder::NONE)

      expect(page).to have_content 'foobar'
      expect(page).not_to have_content 'barbaz'
      expect(page).not_to have_content 'gitlab'
    end

    it 'should allow filtering by a specified assignee' do
      visit namespace_project_issues_path(project.namespace, project, assignee_id: @user.id)

      expect(page).not_to have_content 'foobar'
      expect(page).to have_content 'barbaz'
      expect(page).to have_content 'gitlab'
    end
  end

  describe 'filter issue' do
    titles = ['foo','bar','baz']
    titles.each_with_index do |title, index|
      let!(title.to_sym) do
        create(:issue, title: title,
                       project: project,
                       created_at: Time.now - (index * 60))
      end
    end
    let(:newer_due_milestone) { create(:milestone, due_date: '2013-12-11') }
    let(:later_due_milestone) { create(:milestone, due_date: '2013-12-12') }

    it 'sorts by newest' do
      visit namespace_project_issues_path(project.namespace, project, sort: sort_value_recently_created)

      expect(first_issue).to include('baz')
      expect(last_issue).to include('foo')
    end

    it 'sorts by oldest' do
      visit namespace_project_issues_path(project.namespace, project, sort: sort_value_oldest_created)

      expect(first_issue).to include('foo')
      expect(last_issue).to include('baz')
    end

    it 'sorts by most recently updated' do
      baz.updated_at = Time.now + 100
      baz.save
      visit namespace_project_issues_path(project.namespace, project, sort: sort_value_recently_updated)

      expect(first_issue).to include('baz')
    end

    it 'sorts by least recently updated' do
      baz.updated_at = Time.now - 100
      baz.save
      visit namespace_project_issues_path(project.namespace, project, sort: sort_value_oldest_updated)

      expect(first_issue).to include('baz')
    end

    describe 'sorting by milestone' do
      before :each do
        foo.milestone = newer_due_milestone
        foo.save
        bar.milestone = later_due_milestone
        bar.save
      end

      it 'sorts by recently due milestone' do
        visit namespace_project_issues_path(project.namespace, project, sort: sort_value_milestone_soon)

        expect(first_issue).to include('foo')
      end

      it 'sorts by least recently due milestone' do
        visit namespace_project_issues_path(project.namespace, project, sort: sort_value_milestone_later)

        expect(first_issue).to include('bar')
      end
    end

    describe 'combine filter and sort' do
      let(:user2) { create(:user) }

      before :each do
        foo.assignee = user2
        foo.save
        bar.assignee = user2
        bar.save
      end

      it 'sorts with a filter applied' do
        visit namespace_project_issues_path(project.namespace, project,
                                            sort: sort_value_oldest_created,
                                            assignee_id: user2.id)

        expect(first_issue).to include('foo')
        expect(last_issue).to include('bar')
        expect(page).not_to have_content 'baz'
      end
    end
  end

  describe 'update assignee from issue#show' do
    let(:issue) { create(:issue, project: project, author: @user, assignee: @user) }

    context 'by autorized user' do

      it 'allows user to select unassigned', js: true do
        visit namespace_project_issue_path(project.namespace, project, issue)

        page.within('.assignee') do
          expect(page).to have_content "#{@user.name}"
        end

        find('.block.assignee .edit-link').click
        sleep 2 # wait for ajax stuff to complete
        first('.dropdown-menu-user-link').click
        sleep 2
        page.within('.assignee') do
          expect(page).to have_content 'No assignee'
        end

        expect(issue.reload.assignee).to be_nil
      end
    end

    context 'by unauthorized user' do

      let(:guest) { create(:user) }

      before :each do
        project.team << [[guest], :guest]
      end

      it 'shows assignee text', js: true do
        logout
        login_with guest

        visit namespace_project_issue_path(project.namespace, project, issue)
        expect(page).to have_content issue.assignee.name
      end
    end
  end

  describe 'update milestone from issue#show' do
    let!(:issue) { create(:issue, project: project, author: @user) }
    let!(:milestone) { create(:milestone, project: project) }

    context 'by authorized user' do


      it 'allows user to select unassigned', js: true do
        visit namespace_project_issue_path(project.namespace, project, issue)

        page.within('.milestone') do
          expect(page).to have_content "None"
        end

        find('.block.milestone .edit-link').click
        sleep 2 # wait for ajax stuff to complete
        first('.dropdown-content li').click
        sleep 2
        page.within('.milestone') do
          expect(page).to have_content 'None'
        end

        expect(issue.reload.milestone).to be_nil
      end
    end

    context 'by unauthorized user' do
      let(:guest) { create(:user) }

      before :each do
        project.team << [guest, :guest]
        issue.milestone = milestone
        issue.save
      end

      it 'shows milestone text', js: true do
        logout
        login_with guest

        visit namespace_project_issue_path(project.namespace, project, issue)
        expect(page).to have_content milestone.title
      end
    end

    describe 'removing assignee' do
      let(:user2) { create(:user) }

      before :each do
        issue.assignee = user2
        issue.save
      end
    end
  end

  def first_issue
    page.all('ul.issues-list > li').first.text
  end

  def last_issue
    page.all('ul.issues-list > li').last.text
  end
end<|MERGE_RESOLUTION|>--- conflicted
+++ resolved
@@ -34,21 +34,6 @@
         fill_in 'issue_title', with: 'bug 345'
         fill_in 'issue_description', with: 'bug description'
       end
-<<<<<<< HEAD
-
-      it 'does not change issue count' do
-        expect { click_button 'Save changes' }.not_to change { Issue.count }
-      end
-
-      it 'should update issue fields' do
-        click_button 'Save changes'
-
-        expect(page).to have_content @user.name
-        expect(page).to have_content 'bug 345'
-        expect(page).to have_content project.name
-      end
-=======
->>>>>>> 41c478cb
     end
   end
 
