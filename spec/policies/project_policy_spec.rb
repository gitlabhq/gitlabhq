require 'spec_helper'

describe ProjectPolicy do
<<<<<<< HEAD
  include_context 'ProjectPolicy context'
=======
  set(:guest) { create(:user) }
  set(:reporter) { create(:user) }
  set(:developer) { create(:user) }
  set(:maintainer) { create(:user) }
  set(:owner) { create(:user) }
  set(:admin) { create(:admin) }
  let(:project) { create(:project, :public, namespace: owner.namespace) }

  let(:base_guest_permissions) do
    %i[
      read_project read_board read_list read_wiki read_issue
      read_project_for_iids read_issue_iid read_label
      read_milestone read_project_snippet read_project_member read_note
      create_project create_issue create_note upload_file create_merge_request_in
      award_emoji
    ]
  end

  let(:base_reporter_permissions) do
    %i[
      download_code fork_project create_project_snippet update_issue
      admin_issue admin_label admin_list read_commit_status read_build
      read_container_image read_pipeline read_environment read_deployment
      read_merge_request download_wiki_code read_sentry_issue read_release
    ]
  end

  let(:team_member_reporter_permissions) do
    %i[build_download_code build_read_container_image]
  end

  let(:developer_permissions) do
    %i[
      admin_milestone admin_merge_request update_merge_request create_commit_status
      update_commit_status create_build update_build create_pipeline
      update_pipeline create_merge_request_from create_wiki push_code
      resolve_note create_container_image update_container_image
      create_environment create_deployment create_release update_release
    ]
  end

  let(:base_maintainer_permissions) do
    %i[
      push_to_delete_protected_branch update_project_snippet update_environment
      update_deployment admin_project_snippet admin_project_member admin_note admin_wiki admin_project
      admin_commit_status admin_build admin_container_image
      admin_pipeline admin_environment admin_deployment destroy_release add_cluster
      daily_statistics
    ]
  end

  let(:public_permissions) do
    %i[
      download_code fork_project read_commit_status read_pipeline
      read_container_image build_download_code build_read_container_image
      download_wiki_code read_release
    ]
  end

  let(:owner_permissions) do
    %i[
      change_namespace change_visibility_level rename_project remove_project
      archive_project remove_fork_project destroy_merge_request destroy_issue
      set_issue_iid set_issue_created_at set_note_created_at
    ]
  end

  # Used in EE specs
  let(:additional_guest_permissions) { [] }
  let(:additional_reporter_permissions) { [] }
  let(:additional_maintainer_permissions) { [] }

  let(:guest_permissions) { base_guest_permissions + additional_guest_permissions }
  let(:reporter_permissions) { base_reporter_permissions + additional_reporter_permissions }
  let(:maintainer_permissions) { base_maintainer_permissions + additional_maintainer_permissions }

  before do
    project.add_guest(guest)
    project.add_maintainer(maintainer)
    project.add_developer(developer)
    project.add_reporter(reporter)
  end

  def expect_allowed(*permissions)
    permissions.each { |p| is_expected.to be_allowed(p) }
  end

  def expect_disallowed(*permissions)
    permissions.each { |p| is_expected.not_to be_allowed(p) }
  end
>>>>>>> 3e81a5ba

  it 'does not include the read_issue permission when the issue author is not a member of the private project' do
    project = create(:project, :private)
    issue   = create(:issue, project: project, author: create(:user))
    user    = issue.author

    expect(project.team.member?(issue.author)).to be false

    expect(Ability).not_to be_allowed(user, :read_issue, project)
  end

  context 'wiki feature' do
    let(:permissions) { %i(read_wiki create_wiki update_wiki admin_wiki download_wiki_code) }

    subject { described_class.new(owner, project) }

    context 'when the feature is disabled' do
      before do
        project.project_feature.update_attribute(:wiki_access_level, ProjectFeature::DISABLED)
      end

      it 'does not include the wiki permissions' do
        expect_disallowed(*permissions)
      end

      context 'when there is an external wiki' do
        it 'does not include the wiki permissions' do
          allow(project).to receive(:has_external_wiki?).and_return(true)

          expect_disallowed(*permissions)
        end
      end
    end
  end

  context 'issues feature' do
    subject { described_class.new(owner, project) }

    context 'when the feature is disabled' do
      before do
        project.issues_enabled = false
        project.save!
      end

      it 'does not include the issues permissions' do
        expect_disallowed :read_issue, :read_issue_iid, :create_issue, :update_issue, :admin_issue
      end

      it 'disables boards and lists permissions' do
        expect_disallowed :read_board, :create_board, :update_board
        expect_disallowed :read_list, :create_list, :update_list, :admin_list
      end

      context 'when external tracker configured' do
        it 'does not include the issues permissions' do
          create(:jira_service, project: project)

          expect_disallowed :read_issue, :read_issue_iid, :create_issue, :update_issue, :admin_issue
        end
      end
    end
  end

  context 'merge requests feature' do
    subject { described_class.new(owner, project) }

    it 'disallows all permissions when the feature is disabled' do
      project.project_feature.update(merge_requests_access_level: ProjectFeature::DISABLED)

      mr_permissions = [:create_merge_request_from, :read_merge_request,
                        :update_merge_request, :admin_merge_request,
                        :create_merge_request_in]

      expect_disallowed(*mr_permissions)
    end
  end

  context 'for a guest in a private project' do
    let(:project) { create(:project, :private) }
    subject { described_class.new(guest, project) }

    it 'disallows the guest from reading the merge request and merge request iid' do
      expect_disallowed(:read_merge_request)
      expect_disallowed(:read_merge_request_iid)
    end
  end

  context 'builds feature' do
    context 'when builds are disabled' do
      subject { described_class.new(owner, project) }

      before do
        project.project_feature.update(builds_access_level: ProjectFeature::DISABLED)
      end

      it 'disallows all permissions except pipeline when the feature is disabled' do
        builds_permissions = [
          :create_build, :read_build, :update_build, :admin_build, :destroy_build,
          :create_pipeline_schedule, :read_pipeline_schedule, :update_pipeline_schedule, :admin_pipeline_schedule, :destroy_pipeline_schedule,
          :create_environment, :read_environment, :update_environment, :admin_environment, :destroy_environment,
          :create_cluster, :read_cluster, :update_cluster, :admin_cluster, :destroy_cluster,
          :create_deployment, :read_deployment, :update_deployment, :admin_deployment, :destroy_deployment
        ]

        expect_disallowed(*builds_permissions)
      end
    end

    context 'when builds are disabled only for some users' do
      subject { described_class.new(guest, project) }

      before do
        project.project_feature.update(builds_access_level: ProjectFeature::PRIVATE)
      end

      it 'disallows pipeline and commit_status permissions' do
        builds_permissions = [
          :create_pipeline, :update_pipeline, :admin_pipeline, :destroy_pipeline,
          :create_commit_status, :update_commit_status, :admin_commit_status, :destroy_commit_status
        ]

        expect_disallowed(*builds_permissions)
      end
    end
  end

  context 'repository feature' do
    subject { described_class.new(owner, project) }

    it 'disallows all permissions when the feature is disabled' do
      project.project_feature.update(repository_access_level: ProjectFeature::DISABLED)

      repository_permissions = [
        :create_pipeline, :update_pipeline, :admin_pipeline, :destroy_pipeline,
        :create_build, :read_build, :update_build, :admin_build, :destroy_build,
        :create_pipeline_schedule, :read_pipeline_schedule, :update_pipeline_schedule, :admin_pipeline_schedule, :destroy_pipeline_schedule,
        :create_environment, :read_environment, :update_environment, :admin_environment, :destroy_environment,
        :create_cluster, :read_cluster, :update_cluster, :admin_cluster,
        :create_deployment, :read_deployment, :update_deployment, :admin_deployment, :destroy_deployment,
        :destroy_release
      ]

      expect_disallowed(*repository_permissions)
    end
  end

  it_behaves_like 'project policies as anonymous'
  it_behaves_like 'project policies as guest'
  it_behaves_like 'project policies as reporter'
  it_behaves_like 'project policies as developer'
  it_behaves_like 'project policies as maintainer'
  it_behaves_like 'project policies as owner'
  it_behaves_like 'project policies as admin'

  context 'when a public project has merge requests allowing access' do
    include ProjectForksHelper
    let(:user) { create(:user) }
    let(:target_project) { create(:project, :public) }
    let(:project) { fork_project(target_project) }
    let!(:merge_request) do
      create(
        :merge_request,
        target_project: target_project,
        source_project: project,
        allow_collaboration: true
      )
    end
    let(:maintainer_abilities) do
      %w(create_build create_pipeline)
    end

    subject { described_class.new(user, project) }

    it 'does not allow pushing code' do
      expect_disallowed(*maintainer_abilities)
    end

    it 'allows pushing if the user is a member with push access to the target project' do
      target_project.add_developer(user)

      expect_allowed(*maintainer_abilities)
    end

    it 'dissallows abilities to a maintainer if the merge request was closed' do
      target_project.add_developer(user)
      merge_request.close!

      expect_disallowed(*maintainer_abilities)
    end
  end

  it_behaves_like 'clusterable policies' do
    let(:clusterable) { create(:project, :repository) }
    let(:cluster) do
      create(:cluster,
             :provided_by_gcp,
             :project,
             projects: [clusterable])
    end
  end
end<|MERGE_RESOLUTION|>--- conflicted
+++ resolved
@@ -1,9 +1,7 @@
 require 'spec_helper'
 
 describe ProjectPolicy do
-<<<<<<< HEAD
   include_context 'ProjectPolicy context'
-=======
   set(:guest) { create(:user) }
   set(:reporter) { create(:user) }
   set(:developer) { create(:user) }
@@ -94,7 +92,6 @@
   def expect_disallowed(*permissions)
     permissions.each { |p| is_expected.not_to be_allowed(p) }
   end
->>>>>>> 3e81a5ba
 
   it 'does not include the read_issue permission when the issue author is not a member of the private project' do
     project = create(:project, :private)
