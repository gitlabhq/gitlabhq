FactoryGirl.define do
  # Project without repository
  #
  # Project does not have bare repository.
  # Use this factory if you don't need repository in tests
  factory :empty_project, class: 'Project' do
    sequence(:name) { |n| "project#{n}" }
    path { name.downcase.gsub(/\s/, '_') }
    namespace
    creator

    # Behaves differently to nil due to cache_has_external_issue_tracker
    has_external_issue_tracker false

    trait :public do
      visibility_level Gitlab::VisibilityLevel::PUBLIC
    end

    trait :internal do
      visibility_level Gitlab::VisibilityLevel::INTERNAL
    end

    trait :private do
      visibility_level Gitlab::VisibilityLevel::PRIVATE
    end

<<<<<<< HEAD
    trait :import_started do
      import_url FFaker::Internet.uri('http')
      import_status :started
    end

    trait :import_finished do
      import_started
      import_status :finished
    end

    trait :mirror do
      import_started

      mirror true
      mirror_user_id { creator_id }
=======
    trait :archived do
      archived true
>>>>>>> 4b43126d
    end

    trait :access_requestable do
      request_access_enabled true
    end

    trait :empty_repo do
      after(:create) do |project|
        project.create_repository
      end
    end

    trait :read_only_repository do
      repository_read_only true
    end

    trait :broken_repo do
      after(:create) do |project|
        project.create_repository

        FileUtils.rm_r(File.join(project.repository_storage_path, "#{project.path_with_namespace}.git", 'refs'))
      end
    end

    trait :test_repo do
      after :create do |project|
        TestEnv.copy_repo(project)
      end
    end

    # Nest Project Feature attributes
    transient do
      wiki_access_level ProjectFeature::ENABLED
      builds_access_level ProjectFeature::ENABLED
      snippets_access_level ProjectFeature::ENABLED
      issues_access_level ProjectFeature::ENABLED
      merge_requests_access_level ProjectFeature::ENABLED
      repository_access_level ProjectFeature::ENABLED
    end

    after(:create) do |project, evaluator|
      # Builds and MRs can't have higher visibility level than repository access level.
      builds_access_level = [evaluator.builds_access_level, evaluator.repository_access_level].min
      merge_requests_access_level = [evaluator.merge_requests_access_level, evaluator.repository_access_level].min

      project.project_feature.
        update_attributes!(
          wiki_access_level: evaluator.wiki_access_level,
          builds_access_level: builds_access_level,
          snippets_access_level: evaluator.snippets_access_level,
          issues_access_level: evaluator.issues_access_level,
          merge_requests_access_level: merge_requests_access_level,
          repository_access_level: evaluator.repository_access_level
        )
    end
  end

  # Project with empty repository
  #
  # This is a case when you just created a project
  # but not pushed any code there yet
  factory :project_empty_repo, parent: :empty_project do
    empty_repo
  end

  # Project with broken repository
  #
  # Project with an invalid repository state
  factory :project_broken_repo, parent: :empty_project do
    broken_repo
  end

  # Project with test repository
  #
  # Test repository source can be found at
  # https://gitlab.com/gitlab-org/gitlab-test
  factory :project, parent: :empty_project do
    path { 'gitlabhq' }

    test_repo
  end

  factory :forked_project_with_submodules, parent: :empty_project do
    path { 'forked-gitlabhq' }

    after :create do |project|
      TestEnv.copy_forked_repo_with_submodules(project)
    end
  end

  factory :redmine_project, parent: :project do
    has_external_issue_tracker true

    after :create do |project|
      project.create_redmine_service(
        active: true,
        properties: {
          'project_url' => 'http://redmine/projects/project_name_in_redmine',
          'issues_url' => "http://redmine/#{project.id}/project_name_in_redmine/:id",
          'new_issue_url' => 'http://redmine/projects/project_name_in_redmine/issues/new'
        }
      )
    end
  end

  factory :jira_project, parent: :project do
    has_external_issue_tracker true

    after :create do |project|
      project.create_jira_service(
        active: true,
        properties: {
          title: 'JIRA tracker',
          url: 'http://jira.example.net',
          project_key: 'JIRA'
        }
      )
    end
  end

  factory :kubernetes_project, parent: :empty_project do
    after :create do |project|
      project.create_kubernetes_service(
        active: true,
        properties: {
          namespace: project.path,
          api_url: 'https://kubernetes.example.com',
          token: 'a' * 40,
        }
      )
    end
  end
end<|MERGE_RESOLUTION|>--- conflicted
+++ resolved
@@ -24,7 +24,6 @@
       visibility_level Gitlab::VisibilityLevel::PRIVATE
     end
 
-<<<<<<< HEAD
     trait :import_started do
       import_url FFaker::Internet.uri('http')
       import_status :started
@@ -40,10 +39,10 @@
 
       mirror true
       mirror_user_id { creator_id }
-=======
+    end
+
     trait :archived do
       archived true
->>>>>>> 4b43126d
     end
 
     trait :access_requestable do
