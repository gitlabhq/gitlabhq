FactoryGirl.define do
  factory :merge_request do
    title
    author
    source_project factory: :project
    target_project { source_project }

    # $ git log --pretty=oneline feature..master
    # 5937ac0a7beb003549fc5fd26fc247adbce4a52e Add submodule from gitlab.com
    # 570e7b2abdd848b95f2f578043fc23bd6f6fd24d Change some files
    # 6f6d7e7ed97bb5f0054f2b1df789b39ca89b6ff9 More submodules
    # d14d6c0abdd253381df51a723d58691b2ee1ab08 Remove ds_store files
    # c1acaa58bbcbc3eafe538cb8274ba387047b69f8 Ignore DS files
    #
    # See also RepoHelpers.sample_compare
    #
    source_branch "master"
    target_branch "feature"

    merge_status "can_be_merged"

    trait :with_diffs do
    end

    trait :without_diffs do
      source_branch "improve/awesome"
      target_branch "master"
    end

    trait :conflict do
      source_branch "feature_conflict"
      target_branch "feature"
    end

    trait :merged do
      state :merged
    end

    trait :closed do
      state :closed
    end

    trait :reopened do
      state :reopened
    end

    trait :simple do
      source_branch "feature"
      target_branch "master"
    end

    trait :with_approver do
      after :create do |merge_request|
        create :approver, target: merge_request
      end
    end

    trait :rebased do
      source_branch "markdown"
      target_branch "improve/awesome"
    end

    trait :diverged do
      source_branch "feature"
      target_branch "master"
    end

    trait :merge_when_build_succeeds do
      merge_when_build_succeeds true
      merge_user author
    end

    factory :merged_merge_request, traits: [:merged]
    factory :closed_merge_request, traits: [:closed]
    factory :reopened_merge_request, traits: [:reopened]
    factory :merge_request_with_diffs, traits: [:with_diffs]
<<<<<<< HEAD
    factory :merge_request_with_approver, traits: [:with_approver]
=======
    factory :merge_request_with_diff_notes do
      after(:create) do |mr|
        create(:diff_note_on_merge_request, noteable: mr, project: mr.source_project)
      end
    end
>>>>>>> c392b0cc

    factory :labeled_merge_request do
      transient do
        labels []
      end

      after(:create) do |merge_request, evaluator|
        merge_request.update_attributes(labels: evaluator.labels)
      end
    end
  end
end<|MERGE_RESOLUTION|>--- conflicted
+++ resolved
@@ -74,15 +74,12 @@
     factory :closed_merge_request, traits: [:closed]
     factory :reopened_merge_request, traits: [:reopened]
     factory :merge_request_with_diffs, traits: [:with_diffs]
-<<<<<<< HEAD
     factory :merge_request_with_approver, traits: [:with_approver]
-=======
     factory :merge_request_with_diff_notes do
       after(:create) do |mr|
         create(:diff_note_on_merge_request, noteable: mr, project: mr.source_project)
       end
     end
->>>>>>> c392b0cc
 
     factory :labeled_merge_request do
       transient do
