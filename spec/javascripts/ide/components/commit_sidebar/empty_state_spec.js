import Vue from 'vue';
import store from '~/ide/stores';
import emptyState from '~/ide/components/commit_sidebar/empty_state.vue';
import { createComponentWithStore } from '../../../helpers/vue_mount_component_helper';
import { resetStore } from '../../helpers';

describe('IDE commit panel empty state', () => {
  let vm;

  beforeEach(() => {
    const Component = Vue.extend(emptyState);

    Vue.set(store.state, 'noChangesStateSvgPath', 'no-changes');
    Vue.set(store.state, 'committedStateSvgPath', 'committed-state');

    vm = createComponentWithStore(Component, store);

    vm.$mount();
  });

  afterEach(() => {
    vm.$destroy();

    resetStore(vm.$store);
  });

<<<<<<< HEAD
  describe('statusSvg', () => {
    it('uses noChangesStateSvgPath when commit message is empty', () => {
      expect(vm.statusSvg).toBe('no-changes');
      expect(vm.$el.querySelector('img').getAttribute('src')).toBe('no-changes');
    });

    it('uses committedStateSvgPath when commit message exists', done => {
      vm.$store.state.lastCommitMsg = 'testing';

      Vue.nextTick(() => {
        expect(vm.statusSvg).toBe('committed-state');
        expect(vm.$el.querySelector('img').getAttribute('src')).toBe('committed-state');

        done();
      });
    });
  });

=======
>>>>>>> d1cdd879
  it('renders no changes text when last commit message is empty', () => {
    expect(vm.$el.textContent).toContain('No changes');
  });

<<<<<<< HEAD
  it('renders last commit message when it exists', done => {
    vm.$store.state.lastCommitMsg = 'testing commit message';

    Vue.nextTick(() => {
      expect(vm.$el.textContent).toContain('testing commit message');

      done();
=======
  describe('toggle button', () => {
    it('calls store action', () => {
      spyOn(vm, 'toggleRightPanelCollapsed');

      vm.$el.querySelector('.multi-file-commit-panel-collapse-btn').click();

      expect(vm.toggleRightPanelCollapsed).toHaveBeenCalled();
    });

    it('renders collapsed class', done => {
      vm.$el.querySelector('.multi-file-commit-panel-collapse-btn').click();

      Vue.nextTick(() => {
        expect(vm.$el.querySelector('.is-collapsed')).not.toBeNull();

        done();
      });
    });
  });

  describe('collapsed state', () => {
    beforeEach(done => {
      vm.$store.state.rightPanelCollapsed = true;

      Vue.nextTick(done);
    });

    it('does not render text & svg', () => {
      expect(vm.$el.querySelector('img')).toBeNull();
      expect(vm.$el.textContent).not.toContain('No changes');
>>>>>>> d1cdd879
    });
  });
});<|MERGE_RESOLUTION|>--- conflicted
+++ resolved
@@ -11,7 +11,6 @@
     const Component = Vue.extend(emptyState);
 
     Vue.set(store.state, 'noChangesStateSvgPath', 'no-changes');
-    Vue.set(store.state, 'committedStateSvgPath', 'committed-state');
 
     vm = createComponentWithStore(Component, store);
 
@@ -24,71 +23,7 @@
     resetStore(vm.$store);
   });
 
-<<<<<<< HEAD
-  describe('statusSvg', () => {
-    it('uses noChangesStateSvgPath when commit message is empty', () => {
-      expect(vm.statusSvg).toBe('no-changes');
-      expect(vm.$el.querySelector('img').getAttribute('src')).toBe('no-changes');
-    });
-
-    it('uses committedStateSvgPath when commit message exists', done => {
-      vm.$store.state.lastCommitMsg = 'testing';
-
-      Vue.nextTick(() => {
-        expect(vm.statusSvg).toBe('committed-state');
-        expect(vm.$el.querySelector('img').getAttribute('src')).toBe('committed-state');
-
-        done();
-      });
-    });
-  });
-
-=======
->>>>>>> d1cdd879
   it('renders no changes text when last commit message is empty', () => {
     expect(vm.$el.textContent).toContain('No changes');
   });
-
-<<<<<<< HEAD
-  it('renders last commit message when it exists', done => {
-    vm.$store.state.lastCommitMsg = 'testing commit message';
-
-    Vue.nextTick(() => {
-      expect(vm.$el.textContent).toContain('testing commit message');
-
-      done();
-=======
-  describe('toggle button', () => {
-    it('calls store action', () => {
-      spyOn(vm, 'toggleRightPanelCollapsed');
-
-      vm.$el.querySelector('.multi-file-commit-panel-collapse-btn').click();
-
-      expect(vm.toggleRightPanelCollapsed).toHaveBeenCalled();
-    });
-
-    it('renders collapsed class', done => {
-      vm.$el.querySelector('.multi-file-commit-panel-collapse-btn').click();
-
-      Vue.nextTick(() => {
-        expect(vm.$el.querySelector('.is-collapsed')).not.toBeNull();
-
-        done();
-      });
-    });
-  });
-
-  describe('collapsed state', () => {
-    beforeEach(done => {
-      vm.$store.state.rightPanelCollapsed = true;
-
-      Vue.nextTick(done);
-    });
-
-    it('does not render text & svg', () => {
-      expect(vm.$el.querySelector('img')).toBeNull();
-      expect(vm.$el.textContent).not.toContain('No changes');
->>>>>>> d1cdd879
-    });
-  });
 });