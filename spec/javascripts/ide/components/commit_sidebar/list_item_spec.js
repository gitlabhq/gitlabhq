--- conflicted
+++ resolved
@@ -2,10 +2,6 @@
 import store from '~/ide/stores';
 import listItem from '~/ide/components/commit_sidebar/list_item.vue';
 import router from '~/ide/ide_router';
-<<<<<<< HEAD
-=======
-import store from '~/ide/stores';
->>>>>>> 32d2206b
 import { createComponentWithStore } from 'spec/helpers/vue_mount_component_helper';
 import { file, resetStore } from '../../helpers';
 
@@ -13,37 +9,23 @@
   let vm;
   let f;
 
-  beforeEach(done => {
+  beforeEach(() => {
     const Component = Vue.extend(listItem);
 
     f = file('test-file');
 
-<<<<<<< HEAD
-    vm = createComponentWithStore(Component, store, {
-      file: f,
-      actionComponent: 'stage-button',
-    });
-
-    vm.$mount();
-
-    Vue.nextTick(done);
-=======
     store.state.entries[f.path] = f;
 
     vm = createComponentWithStore(Component, store, {
       file: f,
+      actionComponent: 'stage-button',
     }).$mount();
->>>>>>> 32d2206b
   });
 
   afterEach(() => {
     vm.$destroy();
 
-<<<<<<< HEAD
-    resetStore(vm.$store);
-=======
     resetStore(store);
->>>>>>> 32d2206b
   });
 
   it('renders file path', () => {
@@ -55,13 +37,13 @@
   });
 
   it('opens a closed file in the editor when clicking the file path', done => {
-    spyOn(vm, 'openFileInEditor').and.callThrough();
+    spyOn(vm, 'openPendingTab').and.callThrough();
     spyOn(router, 'push');
 
     vm.$el.querySelector('.multi-file-commit-list-path').click();
 
     setTimeout(() => {
-      expect(vm.openFileInEditor).toHaveBeenCalled();
+      expect(vm.openPendingTab).toHaveBeenCalled();
       expect(router.push).toHaveBeenCalled();
 
       done();
