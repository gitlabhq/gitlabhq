--- conflicted
+++ resolved
@@ -49,48 +49,4 @@
       expect(vm.$el.textContent).toContain('No changes');
     });
   });
-<<<<<<< HEAD
-
-  describe('collapsed', () => {
-    beforeEach(done => {
-      vm.$store.state.rightPanelCollapsed = true;
-
-      Vue.nextTick(done);
-    });
-
-    it('hides list', () => {
-      expect(vm.$el.querySelector('.list-unstyled')).toBeNull();
-      expect(vm.$el.querySelector('.form-text.text-muted')).toBeNull();
-    });
-  });
-
-  describe('with toggle', () => {
-    beforeEach(done => {
-      spyOn(vm, 'toggleRightPanelCollapsed');
-
-      vm.showToggle = true;
-
-      Vue.nextTick(done);
-    });
-
-    it('calls setPanelCollapsedStatus when clickin toggle', () => {
-      vm.$el.querySelector('.multi-file-commit-panel-collapse-btn').click();
-
-      expect(vm.toggleRightPanelCollapsed).toHaveBeenCalled();
-    });
-  });
-
-  describe('action button', () => {
-    beforeEach(() => {
-      spyOn(vm, 'stageAllChanges');
-    });
-
-    it('calls store action when clicked', () => {
-      vm.$el.querySelector('.ide-staged-action-btn').click();
-
-      expect(vm.stageAllChanges).toHaveBeenCalled();
-    });
-  });
-=======
->>>>>>> 533593e9
 });