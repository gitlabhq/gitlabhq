--- conflicted
+++ resolved
@@ -465,7 +465,6 @@
     });
   });
 
-<<<<<<< HEAD
   describe('stageChange', () => {
     it('calls STAGE_CHANGE with file path', done => {
       testAction(
@@ -487,7 +486,9 @@
         [{ type: types.UNSTAGE_CHANGE, payload: 'path' }],
         done,
       );
-=======
+    });
+  });
+
   describe('openPendingTab', () => {
     let f;
 
@@ -594,7 +595,6 @@
         })
         .then(done)
         .catch(done.fail);
->>>>>>> 32d2206b
     });
   });
 });