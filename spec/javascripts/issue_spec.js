/* eslint-disable space-before-function-paren, one-var, one-var-declaration-per-line, no-use-before-define, comma-dangle, max-len */
import Issue from '~/issue';

require('~/lib/utils/text_utility');

describe('Issue', function() {
  let $boxClosed, $boxOpen, $btnClose, $btnReopen;

  preloadFixtures('issues/closed-issue.html.raw');
  preloadFixtures('issues/issue-with-task-list.html.raw');
  preloadFixtures('issues/open-issue.html.raw');

  function expectErrorMessage() {
    const $flashMessage = $('div.flash-alert');
    expect($flashMessage).toExist();
    expect($flashMessage).toBeVisible();
    expect($flashMessage).toHaveText('Unable to update this issue at this time.');
  }

  function expectIssueState(isIssueOpen) {
    expectVisibility($boxClosed, !isIssueOpen);
    expectVisibility($boxOpen, isIssueOpen);

    expectVisibility($btnClose, isIssueOpen);
    expectVisibility($btnReopen, !isIssueOpen);
  }

<<<<<<< HEAD
  function expectPendingRequest(req, $triggeredButton) {
    expect(req.type).toBe('PUT');
    expect(req.url).toBe($triggeredButton.attr('href'));
    expect($triggeredButton).toHaveClass('disabled');
=======
  function expectNewBranchButtonState(isPending, canCreate) {
    if (Issue.$btnNewBranch.length === 0) {
      return;
    }

    const $available = Issue.$btnNewBranch.find('.available');
    expect($available).toHaveText('New branch');

    if (!isPending && canCreate) {
      expect($available).toBeVisible();
    } else {
      expect($available).toBeHidden();
    }

    const $unavailable = Issue.$btnNewBranch.find('.unavailable');
    expect($unavailable).toHaveText('New branch unavailable');

    if (!isPending && !canCreate) {
      expect($unavailable).toBeVisible();
    } else {
      expect($unavailable).toBeHidden();
    }
>>>>>>> d7a52716
  }

  function expectVisibility($element, shouldBeVisible) {
    if (shouldBeVisible) {
      expect($element).not.toHaveClass('hidden');
    } else {
      expect($element).toHaveClass('hidden');
    }
  }

  function findElements() {
    $boxClosed = $('div.status-box-closed');
    expect($boxClosed).toExist();
    expect($boxClosed).toHaveText('Closed');

    $boxOpen = $('div.status-box-open');
    expect($boxOpen).toExist();
    expect($boxOpen).toHaveText('Open');

    $btnClose = $('.btn-close.btn-grouped');
    expect($btnClose).toExist();
    expect($btnClose).toHaveText('Close issue');

    $btnReopen = $('.btn-reopen.btn-grouped');
    expect($btnReopen).toExist();
    expect($btnReopen).toHaveText('Reopen issue');
  }

  describe('task lists', function() {
    beforeEach(function() {
      loadFixtures('issues/issue-with-task-list.html.raw');
      this.issue = new Issue();
    });

    it('modifies the Markdown field', function() {
      spyOn(jQuery, 'ajax').and.stub();
      $('input[type=checkbox]').attr('checked', true).trigger('change');
      expect($('.js-task-list-field').val()).toBe('- [x] Task List Item');
    });

    it('submits an ajax request on tasklist:changed', function() {
      spyOn(jQuery, 'ajax').and.callFake(function(req) {
        expect(req.type).toBe('PATCH');
        expect(req.url).toBe(gl.TEST_HOST + '/frontend-fixtures/issues-project/issues/1.json'); // eslint-disable-line prefer-template
        expect(req.data.issue.description).not.toBe(null);
      });

      $('.js-task-list-field').trigger('tasklist:changed');
    });
  });

  [true, false].forEach((isIssueInitiallyOpen) => {
    describe(`with ${isIssueInitiallyOpen ? 'open' : 'closed'} issue`, function() {
      const action = isIssueInitiallyOpen ? 'close' : 'reopen';

      function ajaxSpy(req) {
        if (req.url === this.$triggeredButton.attr('href')) {
          expect(req.type).toBe('PUT');
          expect(this.$triggeredButton).toHaveProp('disabled', true);
          expectNewBranchButtonState(true, false);
          return this.issueStateDeferred;
        } else if (req.url === Issue.$btnNewBranch.data('path')) {
          expect(req.type).toBe('get');
          expectNewBranchButtonState(true, false);
          return this.canCreateBranchDeferred;
        }

        expect(req.url).toBe('unexpected');
        return null;
      }

      beforeEach(function() {
        if (isIssueInitiallyOpen) {
          loadFixtures('issues/open-issue.html.raw');
        } else {
          loadFixtures('issues/closed-issue.html.raw');
        }

        findElements();
        this.issue = new Issue();
        expectIssueState(isIssueInitiallyOpen);
        this.$triggeredButton = isIssueInitiallyOpen ? $btnClose : $btnReopen;

        this.$projectIssuesCounter = $('.issue_counter');
        this.$projectIssuesCounter.text('1,001');

        this.issueStateDeferred = new jQuery.Deferred();
        this.canCreateBranchDeferred = new jQuery.Deferred();

        spyOn(jQuery, 'ajax').and.callFake(ajaxSpy.bind(this));
      });

<<<<<<< HEAD
    it('closes an issue', (done) => {
      spyOn(jQuery, 'ajax').and.callFake(function(req) {
        const d = $.Deferred();

        expectPendingRequest(req, $btnClose);
        d.resolve({
          id: 34,
          state: 'closed',
        });

        return d.promise();
      });

      $btnClose.trigger('click');

      setTimeout(() => {
        expectIssueState(false);
        expect($btnClose).not.toHaveClass('disabled');
        expect($('.issue_counter')).toHaveText(0);

        done();
      });
    });

    it('fails to closes an issue with HTTP error', function(done) {
      spyOn(jQuery, 'ajax').and.callFake(function(req) {
        expectPendingRequest(req, $btnClose);
        req.error();
      });

      $btnClose.attr('href', INVALID_URL);
      $btnClose.trigger('click');

      setTimeout(() => {
        expectIssueState(true);
        expect($btnClose).not.toHaveClass('disabled');
        expectErrorMessage();
        expect($('.issue_counter')).toHaveText(1);

        done();
      });
    });

    it('updates counter', (done) => {
      spyOn(jQuery, 'ajax').and.callFake(function(req) {
        const d = $.Deferred();

        expectPendingRequest(req, $btnClose);
        d.resolve({
          id: 34,
          state: 'closed',
        });

        return d.promise();
      });

      expect($('.issue_counter')).toHaveText(1);
      $('.issue_counter').text('1,001');
      expect($('.issue_counter').text()).toEqual('1,001');
      $btnClose.trigger('click');

      setTimeout(() => {
        expect($('.issue_counter').text()).toEqual('1,000');

        done();
      });
    });
  });
=======
      it(`${action}s the issue`, function() {
        this.$triggeredButton.trigger('click');
        this.issueStateDeferred.resolve({
          id: 34
        });
        this.canCreateBranchDeferred.resolve({
          can_create_branch: !isIssueInitiallyOpen
        });

        expectIssueState(!isIssueInitiallyOpen);
        expect(this.$triggeredButton).toHaveProp('disabled', false);
        expect(this.$projectIssuesCounter.text()).toBe(isIssueInitiallyOpen ? '1,000' : '1,002');
        expectNewBranchButtonState(false, !isIssueInitiallyOpen);
      });

      it(`fails to ${action} the issue if saved:false`, function() {
        this.$triggeredButton.trigger('click');
        this.issueStateDeferred.resolve({
          saved: false
        });
        this.canCreateBranchDeferred.resolve({
          can_create_branch: isIssueInitiallyOpen
        });

        expectIssueState(isIssueInitiallyOpen);
        expect(this.$triggeredButton).toHaveProp('disabled', false);
        expectErrorMessage();
        expect(this.$projectIssuesCounter.text()).toBe('1,001');
        expectNewBranchButtonState(false, isIssueInitiallyOpen);
      });

      it(`fails to ${action} the issue if HTTP error occurs`, function() {
        this.$triggeredButton.trigger('click');
        this.issueStateDeferred.reject();
        this.canCreateBranchDeferred.resolve({
          can_create_branch: isIssueInitiallyOpen
        });

        expectIssueState(isIssueInitiallyOpen);
        expect(this.$triggeredButton).toHaveProp('disabled', true);
        expectErrorMessage();
        expect(this.$projectIssuesCounter.text()).toBe('1,001');
        expectNewBranchButtonState(false, isIssueInitiallyOpen);
      });
>>>>>>> d7a52716

      it('disables the new branch button if Ajax call fails', function() {
        this.$triggeredButton.trigger('click');
        this.issueStateDeferred.reject();
        this.canCreateBranchDeferred.reject();

<<<<<<< HEAD
      expectIssueState(false);
    });

    it('reopens an issue', function(done) {
      spyOn(jQuery, 'ajax').and.callFake(function(req) {
        const d = $.Deferred();

        expectPendingRequest(req, $btnReopen);
        d.resolve({
          id: 34,
          state: 'reopen',
        });

        return d.promise();
=======
        expectNewBranchButtonState(false, false);
>>>>>>> d7a52716
      });

      it('does not trigger Ajax call if new branch button is missing', function() {
        Issue.$btnNewBranch = $();
        this.canCreateBranchDeferred = null;

<<<<<<< HEAD
      setTimeout(() => {
        expectIssueState(true);
        expect($btnReopen).not.toHaveClass('disabled');
        expect($('.issue_counter')).toHaveText(1);

        done();
=======
        this.$triggeredButton.trigger('click');
        this.issueStateDeferred.reject();
>>>>>>> d7a52716
      });
    });
  });
});<|MERGE_RESOLUTION|>--- conflicted
+++ resolved
@@ -25,12 +25,6 @@
     expectVisibility($btnReopen, !isIssueOpen);
   }
 
-<<<<<<< HEAD
-  function expectPendingRequest(req, $triggeredButton) {
-    expect(req.type).toBe('PUT');
-    expect(req.url).toBe($triggeredButton.attr('href'));
-    expect($triggeredButton).toHaveClass('disabled');
-=======
   function expectNewBranchButtonState(isPending, canCreate) {
     if (Issue.$btnNewBranch.length === 0) {
       return;
@@ -53,7 +47,6 @@
     } else {
       expect($unavailable).toBeHidden();
     }
->>>>>>> d7a52716
   }
 
   function expectVisibility($element, shouldBeVisible) {
@@ -112,7 +105,7 @@
       function ajaxSpy(req) {
         if (req.url === this.$triggeredButton.attr('href')) {
           expect(req.type).toBe('PUT');
-          expect(this.$triggeredButton).toHaveProp('disabled', true);
+          expect(this.$triggeredButton).toHaveAttr('disabled', 'disabled');
           expectNewBranchButtonState(true, false);
           return this.issueStateDeferred;
         } else if (req.url === Issue.$btnNewBranch.data('path')) {
@@ -146,92 +139,27 @@
         spyOn(jQuery, 'ajax').and.callFake(ajaxSpy.bind(this));
       });
 
-<<<<<<< HEAD
-    it('closes an issue', (done) => {
-      spyOn(jQuery, 'ajax').and.callFake(function(req) {
-        const d = $.Deferred();
-
-        expectPendingRequest(req, $btnClose);
-        d.resolve({
+      it(`${action}s the issue`, function(done) {
+        this.$triggeredButton.trigger('click');
+        this.issueStateDeferred.resolve({
           id: 34,
-          state: 'closed',
-        });
-
-        return d.promise();
-      });
-
-      $btnClose.trigger('click');
-
-      setTimeout(() => {
-        expectIssueState(false);
-        expect($btnClose).not.toHaveClass('disabled');
-        expect($('.issue_counter')).toHaveText(0);
-
-        done();
-      });
-    });
-
-    it('fails to closes an issue with HTTP error', function(done) {
-      spyOn(jQuery, 'ajax').and.callFake(function(req) {
-        expectPendingRequest(req, $btnClose);
-        req.error();
-      });
-
-      $btnClose.attr('href', INVALID_URL);
-      $btnClose.trigger('click');
-
-      setTimeout(() => {
-        expectIssueState(true);
-        expect($btnClose).not.toHaveClass('disabled');
-        expectErrorMessage();
-        expect($('.issue_counter')).toHaveText(1);
-
-        done();
-      });
-    });
-
-    it('updates counter', (done) => {
-      spyOn(jQuery, 'ajax').and.callFake(function(req) {
-        const d = $.Deferred();
-
-        expectPendingRequest(req, $btnClose);
-        d.resolve({
-          id: 34,
-          state: 'closed',
-        });
-
-        return d.promise();
-      });
-
-      expect($('.issue_counter')).toHaveText(1);
-      $('.issue_counter').text('1,001');
-      expect($('.issue_counter').text()).toEqual('1,001');
-      $btnClose.trigger('click');
-
-      setTimeout(() => {
-        expect($('.issue_counter').text()).toEqual('1,000');
-
-        done();
-      });
-    });
-  });
-=======
-      it(`${action}s the issue`, function() {
-        this.$triggeredButton.trigger('click');
-        this.issueStateDeferred.resolve({
-          id: 34
+          state: isIssueInitiallyOpen ? 'closed' : 'open',
         });
         this.canCreateBranchDeferred.resolve({
           can_create_branch: !isIssueInitiallyOpen
         });
 
-        expectIssueState(!isIssueInitiallyOpen);
-        expect(this.$triggeredButton).toHaveProp('disabled', false);
-        expect(this.$projectIssuesCounter.text()).toBe(isIssueInitiallyOpen ? '1,000' : '1,002');
-        expectNewBranchButtonState(false, !isIssueInitiallyOpen);
-      });
-
-      it(`fails to ${action} the issue if saved:false`, function() {
+        setTimeout(() => {
+          expectIssueState(!isIssueInitiallyOpen);
+          expect($btnClose).not.toHaveAttr('disabled');
+          expect(this.$projectIssuesCounter.text()).toBe(isIssueInitiallyOpen ? '1,000' : '1,002');
+          expectNewBranchButtonState(false, !isIssueInitiallyOpen);
+
+          done();
+        });
+      });
+
+      it(`fails to ${action} the issue if saved:false`, function(done) {
         this.$triggeredButton.trigger('click');
         this.issueStateDeferred.resolve({
           saved: false
@@ -240,68 +168,53 @@
           can_create_branch: isIssueInitiallyOpen
         });
 
-        expectIssueState(isIssueInitiallyOpen);
-        expect(this.$triggeredButton).toHaveProp('disabled', false);
-        expectErrorMessage();
-        expect(this.$projectIssuesCounter.text()).toBe('1,001');
-        expectNewBranchButtonState(false, isIssueInitiallyOpen);
-      });
-
-      it(`fails to ${action} the issue if HTTP error occurs`, function() {
+        setTimeout(() => {
+          expectIssueState(isIssueInitiallyOpen);
+          expect(this.$triggeredButton).not.toHaveAttr('disabled');
+          expectErrorMessage();
+          expect(this.$projectIssuesCounter.text()).toBe('1,001');
+          expectNewBranchButtonState(false, isIssueInitiallyOpen);
+
+          done();
+        });
+      });
+
+      it(`fails to ${action} the issue if HTTP error occurs`, function(done) {
         this.$triggeredButton.trigger('click');
         this.issueStateDeferred.reject();
         this.canCreateBranchDeferred.resolve({
           can_create_branch: isIssueInitiallyOpen
         });
 
-        expectIssueState(isIssueInitiallyOpen);
-        expect(this.$triggeredButton).toHaveProp('disabled', true);
-        expectErrorMessage();
-        expect(this.$projectIssuesCounter.text()).toBe('1,001');
-        expectNewBranchButtonState(false, isIssueInitiallyOpen);
-      });
->>>>>>> d7a52716
-
-      it('disables the new branch button if Ajax call fails', function() {
+        setTimeout(() => {
+          expectIssueState(isIssueInitiallyOpen);
+          expect(this.$triggeredButton).not.toHaveAttr('disabled');
+          expectErrorMessage();
+          expect(this.$projectIssuesCounter.text()).toBe('1,001');
+          expectNewBranchButtonState(false, isIssueInitiallyOpen);
+
+          done();
+        });
+      });
+
+      it('disables the new branch button if Ajax call fails', function(done) {
         this.$triggeredButton.trigger('click');
         this.issueStateDeferred.reject();
         this.canCreateBranchDeferred.reject();
 
-<<<<<<< HEAD
-      expectIssueState(false);
-    });
-
-    it('reopens an issue', function(done) {
-      spyOn(jQuery, 'ajax').and.callFake(function(req) {
-        const d = $.Deferred();
-
-        expectPendingRequest(req, $btnReopen);
-        d.resolve({
-          id: 34,
-          state: 'reopen',
-        });
-
-        return d.promise();
-=======
-        expectNewBranchButtonState(false, false);
->>>>>>> d7a52716
+        setTimeout(() => {
+          expectNewBranchButtonState(false, false);
+
+          done();
+        });
       });
 
       it('does not trigger Ajax call if new branch button is missing', function() {
         Issue.$btnNewBranch = $();
         this.canCreateBranchDeferred = null;
 
-<<<<<<< HEAD
-      setTimeout(() => {
-        expectIssueState(true);
-        expect($btnReopen).not.toHaveClass('disabled');
-        expect($('.issue_counter')).toHaveText(1);
-
-        done();
-=======
         this.$triggeredButton.trigger('click');
         this.issueStateDeferred.reject();
->>>>>>> d7a52716
       });
     });
   });
