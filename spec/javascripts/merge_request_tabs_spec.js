--- conflicted
+++ resolved
@@ -109,18 +109,11 @@
           pathname: '/foo/bar/merge_requests/1'
         });
         newState = this.subject('commits');
-<<<<<<< HEAD
         if (!phantomjs) {
           expect(this.spies.history).toHaveBeenCalledWith({
-            turbolinks: true,
             url: newState
           }, document.title, newState);
         }
-=======
-        expect(this.spies.history).toHaveBeenCalledWith({
-          url: newState
-        }, document.title, newState);
->>>>>>> 538a6875
       });
       it('treats "show" like "notes"', function () {
         setLocation({
