/* eslint-disable space-before-function-paren, new-parens, quotes, comma-dangle, no-var, one-var, one-var-declaration-per-line, padded-blocks, max-len */
/* global MockU2FDevice */
/* global U2FAuthenticate */

/*= require u2f/authenticate */
/*= require u2f/util */
/*= require u2f/error */
/*= require u2f */
/*= require ./mock_u2f_device */

(function() {
  describe('U2FAuthenticate', function() {
<<<<<<< HEAD
    fixture.load('u2f/authenticate.html.raw');
=======
    fixture.preload('u2f/authenticate.html.raw');

>>>>>>> df5223de
    beforeEach(function() {
      fixture.load('u2f/authenticate.html.raw');
      this.u2fDevice = new MockU2FDevice;
      this.container = $("#js-authenticate-u2f");
      this.component = new window.gl.U2FAuthenticate(
        this.container,
        '#js-login-u2f-form',
        {
          sign_requests: []
        },
        document.querySelector('#js-login-2fa-device'),
        document.querySelector('.js-2fa-form')
      );
      return this.component.start();
    });
    it('allows authenticating via a U2F device', function() {
      var authenticatedMessage, deviceResponse, inProgressMessage;
      inProgressMessage = this.container.find("p");
      expect(inProgressMessage.text()).toContain("Trying to communicate with your device");
      this.u2fDevice.respondToAuthenticateRequest({
        deviceData: "this is data from the device"
      });
      authenticatedMessage = this.container.find("p");
      deviceResponse = this.container.find('#js-device-response');
      expect(authenticatedMessage.text()).toContain('We heard back from your U2F device. You have been authenticated.');
      return expect(deviceResponse.val()).toBe('{"deviceData":"this is data from the device"}');
    });
    return describe("errors", function() {
      it("displays an error message", function() {
        var errorMessage, setupButton;
        setupButton = this.container.find("#js-login-u2f-device");
        setupButton.trigger('click');
        this.u2fDevice.respondToAuthenticateRequest({
          errorCode: "error!"
        });
        errorMessage = this.container.find("p");
        return expect(errorMessage.text()).toContain("There was a problem communicating with your device");
      });
      return it("allows retrying authentication after an error", function() {
        var authenticatedMessage, retryButton, setupButton;
        setupButton = this.container.find("#js-login-u2f-device");
        setupButton.trigger('click');
        this.u2fDevice.respondToAuthenticateRequest({
          errorCode: "error!"
        });
        retryButton = this.container.find("#js-u2f-try-again");
        retryButton.trigger('click');
        setupButton = this.container.find("#js-login-u2f-device");
        setupButton.trigger('click');
        this.u2fDevice.respondToAuthenticateRequest({
          deviceData: "this is data from the device"
        });
        authenticatedMessage = this.container.find("p");
        return expect(authenticatedMessage.text()).toContain("We heard back from your U2F device. You have been authenticated.");
      });
    });
  });

}).call(this);<|MERGE_RESOLUTION|>--- conflicted
+++ resolved
@@ -10,12 +10,8 @@
 
 (function() {
   describe('U2FAuthenticate', function() {
-<<<<<<< HEAD
-    fixture.load('u2f/authenticate.html.raw');
-=======
     fixture.preload('u2f/authenticate.html.raw');
 
->>>>>>> df5223de
     beforeEach(function() {
       fixture.load('u2f/authenticate.html.raw');
       this.u2fDevice = new MockU2FDevice;
