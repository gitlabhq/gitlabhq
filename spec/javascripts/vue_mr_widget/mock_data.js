/* eslint-disable */

export default {
  "id": 132,
  "iid": 22,
  "assignee_id": null,
  "author_id": 1,
  "description": "",
  "lock_version": null,
  "milestone_id": null,
  "position": 0,
  "state": "merged",
  "title": "Update README.md",
  "updated_by_id": null,
  "created_at": "2017-04-07T12:27:26.718Z",
  "updated_at": "2017-04-07T15:39:25.852Z",
  "deleted_at": null,
  "time_estimate": 0,
  "total_time_spent": 0,
  "human_time_estimate": null,
  "human_total_time_spent": null,
  "in_progress_merge_commit_sha": null,
  "merge_commit_sha": "53027d060246c8f47e4a9310fb332aa52f221775",
  "merge_error": null,
  "merge_params": {
    "force_remove_source_branch": null
  },
  "merge_status": "can_be_merged",
  "merge_user_id": null,
  "merge_when_pipeline_succeeds": false,
  "source_branch": "daaaa",
  "source_branch_link": "daaaa",
  "source_project_id": 19,
  "target_branch": "master",
  "target_project_id": 19,
  "merge_event": {
    "author": {
      "name": "Administrator",
      "username": "root",
      "id": 1,
      "state": "active",
      "avatar_url": "http://www.gravatar.com/avatar/e64c7d89f26bd1972efa854d13d7dd61?s=80&d=identicon",
      "web_url": "http://localhost:3000/root"
    },
    "updated_at": "2017-04-07T15:39:25.696Z"
  },
  "closed_event": null,
  "author": {
    "name": "Administrator",
    "username": "root",
    "id": 1,
    "state": "active",
    "avatar_url": "http://www.gravatar.com/avatar/e64c7d89f26bd1972efa854d13d7dd61?s=80&d=identicon",
    "web_url": "http://localhost:3000/root"
  },
  "merge_user": null,
  "diff_head_sha": "104096c51715e12e7ae41f9333e9fa35b73f385d",
  "diff_head_commit_short_id": "104096c5",
  "merge_commit_message": "Merge branch 'daaaa' into 'master'\n\nUpdate README.md\n\nSee merge request !22",
  "pipeline": {
    "id": 172,
    "user": {
      "name": "Administrator",
      "username": "root",
      "id": 1,
      "state": "active",
      "avatar_url": "http://www.gravatar.com/avatar/e64c7d89f26bd1972efa854d13d7dd61?s=80&d=identicon",
      "web_url": "http://localhost:3000/root"
    },
    "active": false,
    "coverage": "92.16",
    "path": "/root/acets-app/pipelines/172",
    "details": {
      "status": {
        "icon": "icon_status_success",
        "favicon": "favicon_status_success",
        "text": "passed",
        "label": "passed",
        "group": "success",
        "has_details": true,
        "details_path": "/root/acets-app/pipelines/172"
      },
      "duration": null,
      "finished_at": "2017-04-07T14:00:14.256Z",
      "stages": [
        {
          "name": "build",
          "title": "build: failed",
          "status": {
            "icon": "icon_status_failed",
            "favicon": "favicon_status_failed",
            "text": "failed",
            "label": "failed",
            "group": "failed",
            "has_details": true,
            "details_path": "/root/acets-app/pipelines/172#build"
          },
          "path": "/root/acets-app/pipelines/172#build",
          "dropdown_path": "/root/acets-app/pipelines/172/stage.json?stage=build"
        },
        {
          "name": "review",
          "title": "review: skipped",
          "status": {
            "icon": "icon_status_skipped",
            "favicon": "favicon_status_skipped",
            "text": "skipped",
            "label": "skipped",
            "group": "skipped",
            "has_details": true,
            "details_path": "/root/acets-app/pipelines/172#review"
          },
          "path": "/root/acets-app/pipelines/172#review",
          "dropdown_path": "/root/acets-app/pipelines/172/stage.json?stage=review"
        }
      ],
      "artifacts": [

      ],
      "manual_actions": [
        {
          "name": "stop_review",
          "path": "/root/acets-app/builds/1427/play",
          "playable": false
        }
      ]
    },
    "flags": {
      "latest": false,
      "triggered": false,
      "stuck": false,
      "yaml_errors": false,
      "retryable": true,
      "cancelable": false
    },
    "ref": {
      "name": "daaaa",
      "path": "/root/acets-app/tree/daaaa",
      "tag": false,
      "branch": true
    },
    "commit": {
      "id": "104096c51715e12e7ae41f9333e9fa35b73f385d",
      "short_id": "104096c5",
      "title": "Update README.md",
      "created_at": "2017-04-07T15:27:18.000+03:00",
      "parent_ids": [
        "2396536178668d8930c29d904e53bd4d06228b32"
      ],
      "message": "Update README.md",
      "author_name": "Administrator",
      "author_email": "admin@example.com",
      "authored_date": "2017-04-07T15:27:18.000+03:00",
      "committer_name": "Administrator",
      "committer_email": "admin@example.com",
      "committed_date": "2017-04-07T15:27:18.000+03:00",
      "author": {
        "name": "Administrator",
        "username": "root",
        "id": 1,
        "state": "active",
        "avatar_url": "http://www.gravatar.com/avatar/e64c7d89f26bd1972efa854d13d7dd61?s=80&d=identicon",
        "web_url": "http://localhost:3000/root"
      },
      "author_gravatar_url": "http://www.gravatar.com/avatar/e64c7d89f26bd1972efa854d13d7dd61?s=80&d=identicon",
      "commit_url": "http://localhost:3000/root/acets-app/commit/104096c51715e12e7ae41f9333e9fa35b73f385d",
      "commit_path": "/root/acets-app/commit/104096c51715e12e7ae41f9333e9fa35b73f385d"
    },
    "retry_path": "/root/acets-app/pipelines/172/retry",
    "created_at": "2017-04-07T12:27:19.520Z",
    "updated_at": "2017-04-07T15:28:44.800Z"
  },
  "work_in_progress": false,
  "source_branch_exists": false,
  "mergeable_discussions_state": true,
  "conflicts_can_be_resolved_in_ui": false,
  "branch_missing": true,
  "commits_count": 1,
  "has_conflicts": false,
  "can_be_merged": true,
  "has_ci": true,
  "ci_status": "success",
  "pipeline_status_path": "/root/acets-app/merge_requests/22/pipeline_status",
  "issues_links": {
    "closing": "",
    "mentioned_but_not_closing": ""
  },
  "current_user": {
    "can_resolve_conflicts": true,
    "can_remove_source_branch": false,
    "can_revert_on_current_merge_request": true,
    "can_cherry_pick_on_current_merge_request": true
  },
  "target_branch_path": "/root/acets-app/branches/master",
  "source_branch_path": "/root/acets-app/branches/daaaa",
  "conflict_resolution_ui_path": "/root/acets-app/merge_requests/22/conflicts",
  "remove_wip_path": "/root/acets-app/merge_requests/22/remove_wip",
  "cancel_merge_when_pipeline_succeeds_path": "/root/acets-app/merge_requests/22/cancel_merge_when_pipeline_succeeds",
  "create_issue_to_resolve_discussions_path": "/root/acets-app/issues/new?merge_request_to_resolve_discussions_of=22",
  "merge_path": "/root/acets-app/merge_requests/22/merge",
  "cherry_pick_in_fork_path": "/root/acets-app/forks?continue%5Bnotice%5D=You%27re+not+allowed+to+make+changes+to+this+project+directly.+A+fork+of+this+project+has+been+created+that+you+can+make+changes+in%2C+so+you+can+submit+a+merge+request.+Try+to+revert+this+commit+again.&continue%5Bnotice_now%5D=You%27re+not+allowed+to+make+changes+to+this+project+directly.+A+fork+of+this+project+is+being+created+that+you+can+make+changes+in%2C+so+you+can+submit+a+merge+request.&continue%5Bto%5D=%2Froot%2Facets-app%2Fmerge_requests%2F22&namespace_key=1",
  "revert_in_fork_path": "/root/acets-app/forks?continue%5Bnotice%5D=You%27re+not+allowed+to+make+changes+to+this+project+directly.+A+fork+of+this+project+has+been+created+that+you+can+make+changes+in%2C+so+you+can+submit+a+merge+request.+Try+to+cherry-pick+this+commit+again.&continue%5Bnotice_now%5D=You%27re+not+allowed+to+make+changes+to+this+project+directly.+A+fork+of+this+project+is+being+created+that+you+can+make+changes+in%2C+so+you+can+submit+a+merge+request.&continue%5Bto%5D=%2Froot%2Facets-app%2Fmerge_requests%2F22&namespace_key=1",
  "email_patches_path": "/root/acets-app/merge_requests/22.patch",
  "plain_diff_path": "/root/acets-app/merge_requests/22.diff",
  "ci_status_path": "/root/acets-app/merge_requests/22/ci_status",
  "status_path": "/root/acets-app/merge_requests/22.json",
  "merge_check_path": "/root/acets-app/merge_requests/22/merge_check",
  "ci_environments_status_url": "/root/acets-app/merge_requests/22/ci_environments_status",
  "project_archived": false,
  "merge_commit_message_with_description": "Merge branch 'daaaa' into 'master'\n\nUpdate README.md\n\nSee merge request !22",
  "diverged_commits_count": 0,
  "only_allow_merge_if_pipeline_succeeds": false,
  "commit_change_content_path": "/root/acets-app/merge_requests/22/commit_change_content",
  "codeclimate": {
    "head_path": "head.json",
    "head_blob_path": "/root/acets-app/blob/abcdef",
    "base_path": "base.json",
    "base_blob_path": "/root/acets-app/blob/abcdef"
  }
};

export const headIssues = [
  {
    "check_name": "Rubocop/Lint/UselessAssignment",
    "location": {
      "path": "lib/six.rb",
      "lines": {
        "begin": 6,
        "end": 7,
      }
    },
    "fingerprint": "e879dd9bbc0953cad5037cde7ff0f627",
  },
  {
    "categories": ["Security"],
    "check_name": "Insecure Dependency",
    "location": {
      "path": "Gemfile.lock",
      "lines": {
        "begin": 22,
        "end": 22
      }
    },
    "fingerprint": "ca2e59451e98ae60ba2f54e3857c50e5",
  }
];

export const parsedHeadIssues = [
  {
    "check_name": "Rubocop/Lint/UselessAssignment",
    "location": {
      "path": "lib/six.rb",
      "positions": {
        "begin": {
          "column": 6,
          "line": 59
        },
        "end": {
          "column": 7,
          "line": 59
        }
      }
    },
    "fingerprint": "e879dd9bbc0953cad5037cde7ff0f627",
    name: 'Rubocop/Lint/UselessAssignment',
    path: 'lib/six.rb',
  }
];

export const baseIssues = [
  {
    "categories": ["Security"],
    "check_name": "Insecure Dependency",
    "location": {
      "path": "Gemfile.lock",
      "lines": {
        "begin": 22,
        "end": 22
      }
    },
    "fingerprint": "ca2e59451e98ae60ba2f54e3857c50e5",
  },
  {
    "categories": ["Security"],
    "check_name": "Insecure Dependency",
    "location": {
      "path": "Gemfile.lock",
      "lines": {
        "begin": 21,
        "end": 21
      }
    },
    "fingerprint": "ca2354534dee94ae60ba2f54e3857c50e5",
  }
<<<<<<< HEAD
];

export const parsedBaseIssues = [
  {
    "categories": ["Security"],
    "check_name": "Insecure Dependency",
    "location": {
      "path": "Gemfile.lock",
      "lines": {
        "begin": 21,
        "end": 21
      }
    },
    "fingerprint": "ca2354534dee94ae60ba2f54e3857c50e5",
    name: "Insecure Dependency",
    path: "Gemfile.lock",
    line: 21,
    urlPath: 'undefined/Gemfile.lock#L21',
  },
];

export const codequalityParsedIssues = [
  {
    name: 'Insecure Dependency',
    fingerprint: 'ca2e59451e98ae60ba2f54e3857c50e5',
    path: 'Gemfile.lock',
    line: 12,
    urlPath: 'foo/Gemfile.lock',
  },
];

export const securityParsedIssues = [
  {
    name: 'Arbitrary file existence disclosure in Action Pack',
    path: 'Gemfile.lock',
    line: 12,
    priority: 'High',
    urlPath: 'foo/Gemfile.lock',
  },
];

export const securityIssues = [
  {
    tool: 'bundler_audit',
    message: 'Arbitrary file existence disclosure in Action Pack',
    url: 'https://groups.google.com/forum/#!topic/rubyonrails-security/rMTQy4oRCGk',
    cve: 'CVE-2014-7829',
    file: 'Gemfile.lock',
    solution: 'upgrade to ~> 3.2.21, ~> 4.0.11.1, ~> 4.0.12, ~> 4.1.7.1, >= 4.1.8',
    priority:'High',
    line: 12,
  },
  {
    tool: 'bundler_audit',
    message: 'Possible Information Leak Vulnerability in Action View',
    url: 'https://groups.google.com/forum/#!topic/rubyonrails-security/335P1DcLG00',
    cve: 'CVE-2016-0752',
    file: 'Gemfile.lock',
    solution: 'upgrade to >= 5.0.0.beta1.1, >= 4.2.5.1, ~> 4.2.5, >= 4.1.14.1, ~> 4.1.14, ~> 3.2.22.1',
    priority: 'Medium',
  }
=======
>>>>>>> 3e5e4231
];<|MERGE_RESOLUTION|>--- conflicted
+++ resolved
@@ -292,7 +292,6 @@
     },
     "fingerprint": "ca2354534dee94ae60ba2f54e3857c50e5",
   }
-<<<<<<< HEAD
 ];
 
 export const parsedBaseIssues = [
@@ -354,6 +353,4 @@
     solution: 'upgrade to >= 5.0.0.beta1.1, >= 4.2.5.1, ~> 4.2.5, >= 4.1.14.1, ~> 4.1.14, ~> 3.2.22.1',
     priority: 'Medium',
   }
-=======
->>>>>>> 3e5e4231
 ];