--- conflicted
+++ resolved
@@ -70,22 +70,6 @@
       expect(
         vm.$el.querySelector('.btn'),
       ).not.toBeNull();
-
-      done();
-    });
-  });
-
-<<<<<<< HEAD
-  it('changes element to `form` when open', (done) => {
-=======
-  it('changes element for `form` when open', (done) => {
->>>>>>> 5f2b142b
-    vm.showForm = true;
-
-    Vue.nextTick(() => {
-      expect(
-        vm.$el.tagName,
-      ).toBe('FORM');
 
       done();
     });
