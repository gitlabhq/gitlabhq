--- conflicted
+++ resolved
@@ -64,40 +64,6 @@
   it('should render a title/description/edited and update title/description/edited on update', done => {
     let editedText;
     Vue.nextTick()
-<<<<<<< HEAD
-      .then(() => {
-        editedText = vm.$el.querySelector('.edited-text');
-      })
-      .then(() => {
-        expect(document.querySelector('title').innerText).toContain('this is a title (#1)');
-        expect(vm.$el.querySelector('.title').innerHTML).toContain('<p>this is a title</p>');
-        expect(vm.$el.querySelector('.wiki').innerHTML).toContain('<p>this is a description!</p>');
-        expect(vm.$el.querySelector('.js-task-list-field').value).toContain(
-          'this is a description',
-        );
-        expect(formatText(editedText.innerText)).toMatch(/Edited[\s\S]+?by Some User/);
-        expect(editedText.querySelector('.author_link').href).toMatch(/\/some_user$/);
-        expect(editedText.querySelector('time')).toBeTruthy();
-      })
-      .then(() => {
-        vm.poll.makeRequest();
-      })
-      .then(() => new Promise(resolve => setTimeout(resolve)))
-      .then(() => {
-        expect(document.querySelector('title').innerText).toContain('2 (#1)');
-        expect(vm.$el.querySelector('.title').innerHTML).toContain('<p>2</p>');
-        expect(vm.$el.querySelector('.wiki').innerHTML).toContain('<p>42</p>');
-        expect(vm.$el.querySelector('.js-task-list-field').value).toContain('42');
-        expect(vm.$el.querySelector('.edited-text')).toBeTruthy();
-        expect(formatText(vm.$el.querySelector('.edited-text').innerText)).toMatch(
-          /Edited[\s\S]+?by Other User/,
-        );
-        expect(editedText.querySelector('.author_link').href).toMatch(/\/other_user$/);
-        expect(editedText.querySelector('time')).toBeTruthy();
-      })
-      .then(done)
-      .catch(done.fail);
-=======
     .then(() => {
       editedText = vm.$el.querySelector('.edited-text');
     })
@@ -126,7 +92,6 @@
     })
     .then(done)
     .catch(done.fail);
->>>>>>> dfb9ac3a
   });
 
   it('shows actions if permissions are correct', done => {
@@ -167,22 +132,6 @@
   describe('updateIssuable', () => {
     it('fetches new data after update', done => {
       spyOn(vm.service, 'getData').and.callThrough();
-<<<<<<< HEAD
-      spyOn(vm.service, 'updateIssuable').and.callFake(
-        () =>
-          new Promise(resolve => {
-            resolve({
-              data: {
-                confidential: false,
-                web_url: location.pathname,
-              },
-            });
-          }),
-      );
-
-      vm
-        .updateIssuable()
-=======
       spyOn(vm.service, 'updateIssuable').and.callFake(() => new Promise((resolve) => {
         resolve({
           data: {
@@ -193,7 +142,6 @@
       }));
 
       vm.updateIssuable()
->>>>>>> dfb9ac3a
         .then(() => {
           expect(vm.service.getData).toHaveBeenCalled();
         })
@@ -224,21 +172,6 @@
         .catch(done.fail);
     });
 
-<<<<<<< HEAD
-    it('does not redirect if issue has not moved', done => {
-      spyOn(urlUtils, 'visitUrl');
-      spyOn(vm.service, 'updateIssuable').and.callFake(
-        () =>
-          new Promise(resolve => {
-            resolve({
-              data: {
-                web_url: location.pathname,
-                confidential: vm.isConfidential,
-              },
-            });
-          }),
-      );
-=======
     it('does not redirect if issue has not moved', (done) => {
       const visitUrl = spyOnDependency(issuableApp, 'visitUrl');
       spyOn(vm.service, 'updateIssuable').and.callFake(() => new Promise((resolve) => {
@@ -249,36 +182,15 @@
           },
         });
       }));
->>>>>>> dfb9ac3a
 
       vm.updateIssuable();
 
       setTimeout(() => {
-<<<<<<< HEAD
-        expect(urlUtils.visitUrl).not.toHaveBeenCalled();
-
-=======
         expect(visitUrl).not.toHaveBeenCalled();
->>>>>>> dfb9ac3a
-        done();
-      });
-    });
-
-<<<<<<< HEAD
-    it('redirects if returned web_url has changed', done => {
-      spyOn(urlUtils, 'visitUrl');
-      spyOn(vm.service, 'updateIssuable').and.callFake(
-        () =>
-          new Promise(resolve => {
-            resolve({
-              data: {
-                web_url: '/testing-issue-move',
-                confidential: vm.isConfidential,
-              },
-            });
-          }),
-      );
-=======
+        done();
+      });
+    });
+
     it('redirects if returned web_url has changed', (done) => {
       const visitUrl = spyOnDependency(issuableApp, 'visitUrl');
       spyOn(vm.service, 'updateIssuable').and.callFake(() => new Promise((resolve) => {
@@ -289,17 +201,11 @@
           },
         });
       }));
->>>>>>> dfb9ac3a
 
       vm.updateIssuable();
 
       setTimeout(() => {
-<<<<<<< HEAD
-        expect(urlUtils.visitUrl).toHaveBeenCalledWith('/testing-issue-move');
-
-=======
         expect(visitUrl).toHaveBeenCalledWith('/testing-issue-move');
->>>>>>> dfb9ac3a
         done();
       });
     });
@@ -467,20 +373,6 @@
   });
 
   describe('deleteIssuable', () => {
-<<<<<<< HEAD
-    it('changes URL when deleted', done => {
-      spyOn(urlUtils, 'visitUrl');
-      spyOn(vm.service, 'deleteIssuable').and.callFake(
-        () =>
-          new Promise(resolve => {
-            resolve({
-              data: {
-                web_url: '/test',
-              },
-            });
-          }),
-      );
-=======
     it('changes URL when deleted', (done) => {
       const visitUrl = spyOnDependency(issuableApp, 'visitUrl');
       spyOn(vm.service, 'deleteIssuable').and.callFake(() => new Promise((resolve) => {
@@ -490,28 +382,17 @@
           },
         });
       }));
->>>>>>> dfb9ac3a
 
       vm.deleteIssuable();
 
       setTimeout(() => {
-<<<<<<< HEAD
-        expect(urlUtils.visitUrl).toHaveBeenCalledWith('/test');
-
-=======
         expect(visitUrl).toHaveBeenCalledWith('/test');
->>>>>>> dfb9ac3a
-        done();
-      });
-    });
-
-<<<<<<< HEAD
-    it('stops polling when deleting', done => {
-      spyOn(urlUtils, 'visitUrl');
-=======
+        done();
+      });
+    });
+
     it('stops polling when deleting', (done) => {
       spyOnDependency(issuableApp, 'visitUrl');
->>>>>>> dfb9ac3a
       spyOn(vm.poll, 'stop').and.callThrough();
       spyOn(vm.service, 'deleteIssuable').and.callFake(
         () =>
@@ -527,14 +408,9 @@
       vm.deleteIssuable();
 
       setTimeout(() => {
-<<<<<<< HEAD
-        expect(vm.poll.stop).toHaveBeenCalledWith();
-
-=======
         expect(
           vm.poll.stop,
         ).toHaveBeenCalledWith();
->>>>>>> dfb9ac3a
         done();
       });
     });
