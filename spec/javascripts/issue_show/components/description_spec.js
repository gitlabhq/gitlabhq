import Vue from 'vue';
import descriptionComponent from '~/issue_show/components/description.vue';
import * as taskList from '~/task_list';
import mountComponent from '../../helpers/vue_mount_component_helper';

describe('Description component', () => {
  let vm;
  let DescriptionComponent;
  const props = {
    canUpdate: true,
    descriptionHtml: 'test',
    descriptionText: 'test',
    updatedAt: new Date().toString(),
    taskStatus: '',
    updateUrl: gl.TEST_HOST,
  };

  beforeEach(() => {
    DescriptionComponent = Vue.extend(descriptionComponent);

    if (!document.querySelector('.issuable-meta')) {
      const metaData = document.createElement('div');
      metaData.classList.add('issuable-meta');
      metaData.innerHTML = '<span id="task_status"></span><span id="task_status_short"></span>';

      document.body.appendChild(metaData);
    }

    vm = mountComponent(DescriptionComponent, props);
  });

  afterEach(() => {
    vm.$destroy();
  });

  afterEach(() => {
    vm.$destroy();
  });

  it('animates description changes', (done) => {
    vm.descriptionHtml = 'changed';

    Vue.nextTick(() => {
      expect(
        vm.$el.querySelector('.wiki').classList.contains('issue-realtime-pre-pulse'),
      ).toBeTruthy();

      setTimeout(() => {
        expect(
          vm.$el.querySelector('.wiki').classList.contains('issue-realtime-trigger-pulse'),
        ).toBeTruthy();

        done();
      });
    });
  });

<<<<<<< HEAD
  it('opens recaptcha dialog if update rejected as spam', (done) => {
    let modal;
    const recaptchaChild = vm.$children.find((child) => {
      return child.$options._componentTag === 'recaptcha-dialog'; // eslint-disable-line no-underscore-dangle
    });

    recaptchaChild.scriptSrc = '//scriptsrc';

    vm.taskListUpdateSuccess({
      recaptcha_html: '<div class="g-recaptcha">recaptcha_html</div>',
    });

    vm.$nextTick()
      .then(() => {
        modal = vm.$el.querySelector('.js-recaptcha-dialog');

        expect(modal.style.display).not.toEqual('none');
        expect(modal.querySelector('.g-recaptcha').textContent).toEqual('recaptcha_html');
        expect(document.body.querySelector('.js-recaptcha-script').src).toMatch('//scriptsrc');
      })
      .then(() => modal.querySelector('.close').click())
      .then(() => vm.$nextTick())
      .then(() => {
        expect(modal.style.display).toEqual('none');
        expect(document.body.querySelector('.js-recaptcha-script')).toBeNull();
      })
      .then(done)
      .catch(done.fail);
  });

  // TODO: gl.TaskList no longer exists. rewrite these tests once we have a way to rewire ES modules

  // it('re-inits the TaskList when description changed', (done) => {
  //   spyOn(gl, 'TaskList');
  //   vm.descriptionHtml = 'changed';
  //
  //   setTimeout(() => {
  //     expect(
  //       gl.TaskList,
  //     ).toHaveBeenCalled();
  //
  //     done();
  //   });
  // });

  // it('does not re-init the TaskList when canUpdate is false', (done) => {
  //   spyOn(gl, 'TaskList');
  //   vm.canUpdate = false;
  //   vm.descriptionHtml = 'changed';
  //
  //   setTimeout(() => {
  //     expect(
  //       gl.TaskList,
  //     ).not.toHaveBeenCalled();
  //
  //     done();
  //   });
  // });
=======
  describe('TaskList', () => {
    beforeEach(() => {
      vm = mountComponent(DescriptionComponent, Object.assign({}, props, {
        issuableType: 'issuableType',
      }));
      spyOn(taskList, 'default');
    });

    it('re-inits the TaskList when description changed', (done) => {
      vm.descriptionHtml = 'changed';

      setTimeout(() => {
        expect(taskList.default).toHaveBeenCalled();
        done();
      });
    });

    it('does not re-init the TaskList when canUpdate is false', (done) => {
      vm.canUpdate = false;
      vm.descriptionHtml = 'changed';

      setTimeout(() => {
        expect(taskList.default).not.toHaveBeenCalled();
        done();
      });
    });

    it('calls with issuableType dataType', (done) => {
      vm.descriptionHtml = 'changed';

      setTimeout(() => {
        expect(taskList.default).toHaveBeenCalledWith({
          dataType: 'issuableType',
          fieldName: 'description',
          selector: '.detail-page-description',
        });
        done();
      });
    });
  });
>>>>>>> 29e39e55

  describe('taskStatus', () => {
    it('adds full taskStatus', (done) => {
      vm.taskStatus = '1 of 1';

      setTimeout(() => {
        expect(
          document.querySelector('.issuable-meta #task_status').textContent.trim(),
        ).toBe('1 of 1');

        done();
      });
    });

    it('adds short taskStatus', (done) => {
      vm.taskStatus = '1 of 1';

      setTimeout(() => {
        expect(
          document.querySelector('.issuable-meta #task_status_short').textContent.trim(),
        ).toBe('1/1 task');

        done();
      });
    });

    it('clears task status text when no tasks are present', (done) => {
      vm.taskStatus = '0 of 0';

      setTimeout(() => {
        expect(
          document.querySelector('.issuable-meta #task_status').textContent.trim(),
        ).toBe('');

        done();
      });
    });
  });

  it('applies syntax highlighting and math when description changed', (done) => {
    spyOn(vm, 'renderGFM').and.callThrough();
    spyOn($.prototype, 'renderGFM').and.callThrough();
    vm.descriptionHtml = 'changed';

    Vue.nextTick(() => {
      setTimeout(() => {
        expect(vm.$refs['gfm-content']).toBeDefined();
        expect(vm.renderGFM).toHaveBeenCalled();
        expect($.prototype.renderGFM).toHaveBeenCalled();

        done();
      });
    });
  });

  it('sets data-update-url', () => {
    expect(vm.$el.querySelector('textarea').dataset.updateUrl).toEqual(gl.TEST_HOST);
  });
});<|MERGE_RESOLUTION|>--- conflicted
+++ resolved
@@ -55,7 +55,6 @@
     });
   });
 
-<<<<<<< HEAD
   it('opens recaptcha dialog if update rejected as spam', (done) => {
     let modal;
     const recaptchaChild = vm.$children.find((child) => {
@@ -86,35 +85,6 @@
       .catch(done.fail);
   });
 
-  // TODO: gl.TaskList no longer exists. rewrite these tests once we have a way to rewire ES modules
-
-  // it('re-inits the TaskList when description changed', (done) => {
-  //   spyOn(gl, 'TaskList');
-  //   vm.descriptionHtml = 'changed';
-  //
-  //   setTimeout(() => {
-  //     expect(
-  //       gl.TaskList,
-  //     ).toHaveBeenCalled();
-  //
-  //     done();
-  //   });
-  // });
-
-  // it('does not re-init the TaskList when canUpdate is false', (done) => {
-  //   spyOn(gl, 'TaskList');
-  //   vm.canUpdate = false;
-  //   vm.descriptionHtml = 'changed';
-  //
-  //   setTimeout(() => {
-  //     expect(
-  //       gl.TaskList,
-  //     ).not.toHaveBeenCalled();
-  //
-  //     done();
-  //   });
-  // });
-=======
   describe('TaskList', () => {
     beforeEach(() => {
       vm = mountComponent(DescriptionComponent, Object.assign({}, props, {
@@ -150,12 +120,12 @@
           dataType: 'issuableType',
           fieldName: 'description',
           selector: '.detail-page-description',
+          onSuccess: jasmine.any(Function),
         });
         done();
       });
     });
   });
->>>>>>> 29e39e55
 
   describe('taskStatus', () => {
     it('adds full taskStatus', (done) => {
