%h3.page_title
  GITLAB
  .right
    %span= Gitlab::Version
    %small= Gitlab::Revision
%hr
%p.lead
  Self Hosted Git Management
  %br
  Fast, secure and stable solution based on Ruby on Rails & Gitolite.

%br

<<<<<<< HEAD
.row
  .span4
    .ui-box
      .title
        %h5 Quick help
      %ul.well-list
        %li
          Email your
          = mail_to Gitlab.config.gitlab.support_email, "support contact"
        %li
          Use the
          = link_to "search bar", '#', onclick: "$("#search").focus();"
          on the top of this page
        %li
          Ask in our
          = link_to "support forum", "https://groups.google.com/forum/#!forum/gitlabhq"
        %li
          Browse our
          = link_to "issue tracker", "https://github.com/gitlabhq/gitlabhq/issues"
  .span4
    .ui-box
      .title
        %h5 User documentation
      %ul.well-list
        %li
          %strong= link_to "Workflow", help_workflow_path
          %p Learn how to use Git and GitLab together.

        %li
          %strong= link_to "SSH keys", help_ssh_path
          %p Setup secure access to your projects.

        %li
          %strong= link_to "GitLab Markdown", help_markdown_path
          %p Learn what you can do with GitLab's advanced formatting system.

        %li
          %strong= link_to "Permissions", help_permissions_path
          %p Get familiar with GitLab's permission levels.

        %li
          %strong= link_to "API", help_api_path
          %p Explore how you can access GitLab via a simple and powerful API.

        %li
          %strong= link_to "Web Hooks", help_web_hooks_path
          %p Let GitLab notify you when new code has been pushed to your project.

  .span4
    .ui-box
      .title
        %h5 Admin documentation
      %ul.well-list

        %li
          %strong= link_to "Rake Tasks", help_raketasks_path
          %p Explore what GitLab has in store for you to make administration easier.

        %li
          %strong= link_to "System Hooks", help_system_hooks_path
          %p Let GitLab notify you when certain management tasks need to be carried out.

        %li
          %strong= link_to "Public Access", help_public_access_path
          %p Learn how you can allow public access to a project.
=======
= render 'help_pages'
>>>>>>> 2fe6e992
<|MERGE_RESOLUTION|>--- conflicted
+++ resolved
@@ -11,72 +11,4 @@
 
 %br
 
-<<<<<<< HEAD
-.row
-  .span4
-    .ui-box
-      .title
-        %h5 Quick help
-      %ul.well-list
-        %li
-          Email your
-          = mail_to Gitlab.config.gitlab.support_email, "support contact"
-        %li
-          Use the
-          = link_to "search bar", '#', onclick: "$("#search").focus();"
-          on the top of this page
-        %li
-          Ask in our
-          = link_to "support forum", "https://groups.google.com/forum/#!forum/gitlabhq"
-        %li
-          Browse our
-          = link_to "issue tracker", "https://github.com/gitlabhq/gitlabhq/issues"
-  .span4
-    .ui-box
-      .title
-        %h5 User documentation
-      %ul.well-list
-        %li
-          %strong= link_to "Workflow", help_workflow_path
-          %p Learn how to use Git and GitLab together.
-
-        %li
-          %strong= link_to "SSH keys", help_ssh_path
-          %p Setup secure access to your projects.
-
-        %li
-          %strong= link_to "GitLab Markdown", help_markdown_path
-          %p Learn what you can do with GitLab's advanced formatting system.
-
-        %li
-          %strong= link_to "Permissions", help_permissions_path
-          %p Get familiar with GitLab's permission levels.
-
-        %li
-          %strong= link_to "API", help_api_path
-          %p Explore how you can access GitLab via a simple and powerful API.
-
-        %li
-          %strong= link_to "Web Hooks", help_web_hooks_path
-          %p Let GitLab notify you when new code has been pushed to your project.
-
-  .span4
-    .ui-box
-      .title
-        %h5 Admin documentation
-      %ul.well-list
-
-        %li
-          %strong= link_to "Rake Tasks", help_raketasks_path
-          %p Explore what GitLab has in store for you to make administration easier.
-
-        %li
-          %strong= link_to "System Hooks", help_system_hooks_path
-          %p Let GitLab notify you when certain management tasks need to be carried out.
-
-        %li
-          %strong= link_to "Public Access", help_public_access_path
-          %p Learn how you can allow public access to a project.
-=======
 = render 'help_pages'
->>>>>>> 2fe6e992
