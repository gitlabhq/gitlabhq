- page_title "Projects"
.panel.panel-default
  .panel-heading
    %strong= @group.name
    projects:
    - if can? current_user, :admin_group, @group
      .panel-head-actions
        = link_to new_project_path(namespace_id: @group.id), class: "btn btn-sm btn-success" do
          %i.fa.fa-plus
          New Project
  %ul.well-list
    - @projects.each do |project|
      %li
        .list-item-name
<<<<<<< HEAD
          = visibility_level_icon(project.visibility_level)
          %strong= link_to project.name_with_namespace, namespace_project_path(project.namespace, project)
=======
          %span{ class: visibility_level_color(project.visibility_level) }
            = visibility_level_icon(project.visibility_level)
          %strong= link_to project.name_with_namespace, project
        .pull-right
          - if project.archived
            %span.label.label-warning archived
>>>>>>> 6c23fd38
          %span.label.label-gray
            = repository_size(project)
          = link_to 'Members', namespace_project_project_members_path(project.namespace, project), id: "edit_#{dom_id(project)}", class: "btn btn-sm"
          = link_to 'Edit', edit_namespace_project_path(project.namespace, project), id: "edit_#{dom_id(project)}", class: "btn btn-sm"
          = link_to 'Remove', project, data: { confirm: remove_project_message(project)}, method: :delete, class: "btn btn-sm btn-remove"
    - if @projects.blank?
      .nothing-here-block This group has no projects yet

= paginate @projects, theme: "gitlab"<|MERGE_RESOLUTION|>--- conflicted
+++ resolved
@@ -12,17 +12,12 @@
     - @projects.each do |project|
       %li
         .list-item-name
-<<<<<<< HEAD
-          = visibility_level_icon(project.visibility_level)
-          %strong= link_to project.name_with_namespace, namespace_project_path(project.namespace, project)
-=======
           %span{ class: visibility_level_color(project.visibility_level) }
             = visibility_level_icon(project.visibility_level)
           %strong= link_to project.name_with_namespace, project
         .pull-right
           - if project.archived
             %span.label.label-warning archived
->>>>>>> 6c23fd38
           %span.label.label-gray
             = repository_size(project)
           = link_to 'Members', namespace_project_project_members_path(project.namespace, project), id: "edit_#{dom_id(project)}", class: "btn btn-sm"
