--- conflicted
+++ resolved
@@ -26,19 +26,7 @@
           = link_to icon('question-circle'), help_page_path("public_access/public_access")
         = render('shared/visibility_radios', model_method: :visibility_level, form: f, can_change_visibility_level: true, selected_level: default_group_visibility, form_model: @group)
 
-<<<<<<< HEAD
+      = render 'create_chat_team', f: f if Gitlab.config.mattermost.enabled
+
       = f.submit 'Create group', class: "btn btn-create", tabindex: 3
-      = link_to 'Cancel', dashboard_groups_path, class: 'btn btn-cancel'
-=======
-  = render 'shared/visibility_level', f: f, visibility_level: default_group_visibility, can_change_visibility_level: true, form_model: @group
-
-  = render 'create_chat_team', f: f if Gitlab.config.mattermost.enabled
-
-  .form-group
-    .col-sm-offset-2.col-sm-10
-      = render 'shared/group_tips'
-
-  .form-actions
-    = f.submit 'Create group', class: "btn btn-create"
-    = link_to 'Cancel', dashboard_groups_path, class: 'btn btn-cancel'
->>>>>>> 2faf955c
+      = link_to 'Cancel', dashboard_groups_path, class: 'btn btn-cancel'