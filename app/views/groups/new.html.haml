= form_for @group, html: { class: 'group-form form-horizontal' } do |f|
  - if @group.errors.any?
    .alert.alert-danger
      %span= @group.errors.full_messages.first
<<<<<<< HEAD
  .form-group
    = f.label :name, class: 'control-label', dir: :auto do
      Group name
    .col-sm-10
      = f.text_field :name, placeholder: "Ex. OpenSource", class: "form-control", tabindex: 1, autofocus: true, dir: :auto

  .form-group.group-description-holder
    = f.label :description, "Details", class: 'control-label'
    .col-sm-10
      = f.text_area :description, maxlength: 250, class: "form-control js-gfm-input", rows: 4, tabindex: 2, dir: :auto
=======

  = render 'shared/group_form', f: f, autofocus: true
>>>>>>> 36679b57

  .form-group.group-description-holder
    = f.label :avatar, "Group avatar", class: 'control-label'
    .col-sm-10
      = render 'shared/choose_group_avatar_button', f: f

  .form-group
    .col-sm-2
    .col-sm-10
      = render 'shared/group_tips'

  .form-actions
    = f.submit 'Create group', class: "btn btn-create", tabindex: 3<|MERGE_RESOLUTION|>--- conflicted
+++ resolved
@@ -2,21 +2,8 @@
   - if @group.errors.any?
     .alert.alert-danger
       %span= @group.errors.full_messages.first
-<<<<<<< HEAD
-  .form-group
-    = f.label :name, class: 'control-label', dir: :auto do
-      Group name
-    .col-sm-10
-      = f.text_field :name, placeholder: "Ex. OpenSource", class: "form-control", tabindex: 1, autofocus: true, dir: :auto
-
-  .form-group.group-description-holder
-    = f.label :description, "Details", class: 'control-label'
-    .col-sm-10
-      = f.text_area :description, maxlength: 250, class: "form-control js-gfm-input", rows: 4, tabindex: 2, dir: :auto
-=======
 
   = render 'shared/group_form', f: f, autofocus: true
->>>>>>> 36679b57
 
   .form-group.group-description-holder
     = f.label :avatar, "Group avatar", class: 'control-label'
