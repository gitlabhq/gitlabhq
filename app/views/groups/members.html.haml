- show_roles = should_user_see_group_roles?(current_user, @group)
%h3.page-title
  Group members
- if show_roles
  %p.light
    Members of group have access to all group projects.
    Read more about permissions
    %strong= link_to "here", help_permissions_path, class: "vlink"

%hr

.clearfix.js-toggle-container
  = form_tag members_group_path(@group), method: :get, class: 'form-inline member-search-form'  do
    .form-group
      = search_field_tag :search, params[:search], { placeholder: 'Find member by name', class: 'form-control search-text-input input-mn-300' }
    = submit_tag 'Search', class: 'btn'

  - if current_user && current_user.can?(:manage_group, @group)
    .pull-right
<<<<<<< HEAD
      - if ldap_enabled? && @group.ldap_cn.present?
        = link_to reset_access_group_ldap_path(@group), class: 'btn grouped', data: { confirm: "Reset the access level of all other LDAP group team members to '#{@group.human_ldap_access}'?" }, method: :put do
          Reset access

      = link_to '#', class: 'btn btn-new js-toggle-visibility-link' do
=======
      = link_to '#', class: 'btn btn-new js-toggle-button' do
>>>>>>> 8fa53ce4
        Add members
        %i.icon-chevron-down

    .js-toggle-content.hide.new-group-member-holder
      = render "new_group_member"

.ui-box.prepend-top-20
  .title
    %strong #{@group.name}
    group members
    %small
      (#{@members.total_count})
  %ul.well-list
    - @members.each do |member|
      = render 'users_groups/users_group', member: member, show_roles: show_roles, show_controls: true
= paginate @members, theme: 'gitlab'

:coffeescript
  $('form.member-search-form').on 'submit', (event) ->
    event.preventDefault()
    Turbolinks.visit @.action + '?' + $(@).serialize()<|MERGE_RESOLUTION|>--- conflicted
+++ resolved
@@ -17,15 +17,11 @@
 
   - if current_user && current_user.can?(:manage_group, @group)
     .pull-right
-<<<<<<< HEAD
       - if ldap_enabled? && @group.ldap_cn.present?
         = link_to reset_access_group_ldap_path(@group), class: 'btn grouped', data: { confirm: "Reset the access level of all other LDAP group team members to '#{@group.human_ldap_access}'?" }, method: :put do
           Reset access
 
-      = link_to '#', class: 'btn btn-new js-toggle-visibility-link' do
-=======
       = link_to '#', class: 'btn btn-new js-toggle-button' do
->>>>>>> 8fa53ce4
         Add members
         %i.icon-chevron-down
 
