--- conflicted
+++ resolved
@@ -13,19 +13,11 @@
         = icon('pencil-square-o fw')
         %span
           Project Settings
-<<<<<<< HEAD
-    = nav_link(controller: [:project_members, :teams]) do
-      = link_to namespace_project_project_members_path(@project.namespace, @project), title: 'Members', class: 'team-tab tab', data: {placement: 'right'} do
-        = icon('users')
-        %span
-          Members
     = nav_link(controller: :group_links) do
       = link_to namespace_project_group_links_path(@project.namespace, @project) do
         %i.fa.fa-share-square-o
         %span
           Groups
-=======
->>>>>>> b07cf118
     = nav_link(controller: :deploy_keys) do
       = link_to namespace_project_deploy_keys_path(@project.namespace, @project), title: 'Deploy Keys', data: {placement: 'right'} do
         = icon('key fw')
