--- conflicted
+++ resolved
@@ -42,13 +42,9 @@
       = link_to namespace_project_protected_branches_path(@project.namespace, @project), title: 'Protected Branches', data: {placement: 'right'} do
         = icon('lock fw')
         %span
-<<<<<<< HEAD
-          Protected branches
+          Protected Branches
     = nav_link(controller: :audit_events) do
       = link_to namespace_project_audit_events_path(@project.namespace, @project) do
         = icon('file-text-o fw')
         %span
-          Audit Events
-=======
-          Protected Branches
->>>>>>> a6a0792e
+          Audit Events