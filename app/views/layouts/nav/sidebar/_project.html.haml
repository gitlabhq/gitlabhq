.nav-sidebar{ class: ("sidebar-collapsed-desktop" if collapsed_sidebar?) }
  .nav-sidebar-inner-scroll
    - can_edit = can?(current_user, :admin_project, @project)
    .context-header
      = link_to project_path(@project), title: @project.name do
        .avatar-container.s40.project-avatar
          = project_icon(@project, alt: @project.name, class: 'avatar s40 avatar-tile')
        .sidebar-context-title
          = @project.name
    %ul.sidebar-top-level-items
      = nav_link(path: ['projects#show', 'projects#activity', 'cycle_analytics#show'], html_options: { class: 'home' }) do
        = link_to project_path(@project), class: 'shortcuts-project' do
          .nav-icon-container
            = sprite_icon('project')
          %span.nav-item-name
            = _('Project')

        %ul.sidebar-sub-level-items
          = nav_link(path: 'projects#show', html_options: { class: "fly-out-top-item" } ) do
            = link_to project_path(@project) do
              %strong.fly-out-top-item-name
                = _('Project')
          %li.divider.fly-out-top-item
          = nav_link(path: 'projects#show') do
            = link_to project_path(@project), title: _('Project details'), class: 'shortcuts-project' do
              %span= _('Details')

          = nav_link(path: 'projects#activity') do
            = link_to activity_project_path(@project), title: _('Activity'), class: 'shortcuts-project-activity' do
              %span= _('Activity')

          - if can?(current_user, :read_cycle_analytics, @project)
            = nav_link(path: 'cycle_analytics#show') do
              = link_to project_cycle_analytics_path(@project), title: _('Cycle Analytics'), class: 'shortcuts-project-cycle-analytics' do
                %span= _('Cycle Analytics')

      - if project_nav_tab? :files
        = nav_link(controller: %w(tree blob blame edit_tree new_tree find_file commit commits compare projects/repositories tags branches releases graphs network)) do
          = link_to project_tree_path(@project), class: 'shortcuts-tree' do
            .nav-icon-container
              = sprite_icon('doc_text')
            %span.nav-item-name
              = _('Repository')

          %ul.sidebar-sub-level-items
            = nav_link(controller: %w(tree blob blame edit_tree new_tree find_file commit commits compare projects/repositories tags branches releases graphs network), html_options: { class: "fly-out-top-item" } ) do
              = link_to project_tree_path(@project) do
                %strong.fly-out-top-item-name
                  = _('Repository')
            %li.divider.fly-out-top-item
            = nav_link(controller: %w(tree blob blame edit_tree new_tree find_file)) do
              = link_to project_tree_path(@project) do
                = _('Files')

            = nav_link(controller: [:commit, :commits]) do
              = link_to project_commits_path(@project, current_ref) do
                = _('Commits')

            = nav_link(html_options: {class: branches_tab_class}) do
              = link_to project_branches_path(@project) do
                = _('Branches')

            = nav_link(controller: [:tags, :releases]) do
              = link_to project_tags_path(@project) do
                = _('Tags')

            = nav_link(path: 'graphs#show') do
              = link_to project_graph_path(@project, current_ref) do
                = _('Contributors')

            = nav_link(controller: %w(network)) do
              = link_to project_network_path(@project, current_ref) do
                = _('Graph')

            = nav_link(controller: :compare) do
              = link_to project_compare_index_path(@project, from: @repository.root_ref, to: current_ref) do
                = _('Compare')

            = nav_link(path: 'graphs#charts') do
              = link_to charts_project_graph_path(@project, current_ref) do
                = _('Charts')

      - if project_nav_tab? :issues
        = nav_link(controller: @project.issues_enabled? ? [:issues, :labels, :milestones, :boards] : :issues) do
          = link_to project_issues_path(@project), class: 'shortcuts-issues' do
            .nav-icon-container
              = sprite_icon('issues')
            %span.nav-item-name
              = _('Issues')
            - if @project.issues_enabled?
<<<<<<< HEAD
              %span.badge.badge-pill.count.issue_counter
                = number_with_delimiter(@project.open_issues_count)
=======
              %span.badge.count.issue_counter
                = number_with_delimiter(@project.open_issues_count(current_user))
>>>>>>> ba58a66a

          %ul.sidebar-sub-level-items
            = nav_link(controller: :issues, html_options: { class: "fly-out-top-item" } ) do
              = link_to project_issues_path(@project) do
                %strong.fly-out-top-item-name
                  = _('Issues')
                - if @project.issues_enabled?
<<<<<<< HEAD
                  %span.badge.badge-pill.count.issue_counter.fly-out-badge
                    = number_with_delimiter(@project.open_issues_count)
=======
                  %span.badge.count.issue_counter.fly-out-badge
                    = number_with_delimiter(@project.open_issues_count(current_user))
>>>>>>> ba58a66a
            %li.divider.fly-out-top-item
            = nav_link(controller: :issues, action: :index) do
              = link_to project_issues_path(@project), title: 'Issues' do
                %span
                  = _('List')

            = nav_link(controller: :boards) do
              = link_to project_boards_path(@project), title: boards_link_text do
                %span
                  = boards_link_text

            = nav_link(controller: :labels) do
              = link_to project_labels_path(@project), title: 'Labels' do
                %span
                  = _('Labels')

            = nav_link(controller: :milestones) do
              = link_to project_milestones_path(@project), title: 'Milestones' do
                %span
                  = _('Milestones')
      - if project_nav_tab? :external_issue_tracker
        = nav_link do
          - issue_tracker = @project.external_issue_tracker
          = link_to issue_tracker.issue_tracker_path, class: 'shortcuts-external_tracker' do
            .nav-icon-container
              = sprite_icon('issue-external')
            %span.nav-item-name
              = issue_tracker.title
          %ul.sidebar-sub-level-items.is-fly-out-only
            = nav_link(html_options: { class: "fly-out-top-item" } ) do
              = link_to issue_tracker.issue_tracker_path do
                %strong.fly-out-top-item-name
                  = issue_tracker.title

      - if project_nav_tab? :merge_requests
        = nav_link(controller: @project.issues_enabled? ? :merge_requests : [:merge_requests, :labels, :milestones]) do
          = link_to project_merge_requests_path(@project), class: 'shortcuts-merge_requests' do
            .nav-icon-container
              = sprite_icon('git-merge')
            %span.nav-item-name
              = _('Merge Requests')
            %span.badge.badge-pill.count.merge_counter.js-merge-counter
              = number_with_delimiter(@project.open_merge_requests_count)
          %ul.sidebar-sub-level-items.is-fly-out-only
            = nav_link(controller: :merge_requests, html_options: { class: "fly-out-top-item" } ) do
              = link_to project_merge_requests_path(@project) do
                %strong.fly-out-top-item-name
                  = _('Merge Requests')
                %span.badge.badge-pill.count.merge_counter.js-merge-counter.fly-out-badge
                  = number_with_delimiter(@project.open_merge_requests_count)

      - if project_nav_tab? :pipelines
        = nav_link(controller: [:pipelines, :builds, :jobs, :pipeline_schedules, :artifacts]) do
          = link_to project_pipelines_path(@project), class: 'shortcuts-pipelines' do
            .nav-icon-container
              = sprite_icon('rocket')
            %span.nav-item-name
              = _('CI / CD')

          %ul.sidebar-sub-level-items
            = nav_link(controller: [:pipelines, :builds, :jobs, :pipeline_schedules, :artifacts], html_options: { class: "fly-out-top-item" }  ) do
              = link_to project_pipelines_path(@project) do
                %strong.fly-out-top-item-name
                  =  _('CI / CD')
            %li.divider.fly-out-top-item
            - if project_nav_tab? :pipelines
              = nav_link(path: ['pipelines#index', 'pipelines#show']) do
                = link_to project_pipelines_path(@project), title: 'Pipelines', class: 'shortcuts-pipelines' do
                  %span
                    = _('Pipelines')

            - if project_nav_tab? :builds
              = nav_link(controller: [:jobs, :artifacts]) do
                = link_to project_jobs_path(@project), title: 'Jobs', class: 'shortcuts-builds' do
                  %span
                    = _('Jobs')

            - if project_nav_tab? :pipelines
              = nav_link(controller: :pipeline_schedules) do
                = link_to pipeline_schedules_path(@project), title: 'Schedules', class: 'shortcuts-builds' do
                  %span
                    = _('Schedules')

            - if @project.feature_available?(:builds, current_user) && !@project.empty_repo?
              = nav_link(path: 'pipelines#charts') do
                = link_to charts_project_pipelines_path(@project), title: 'Charts', class: 'shortcuts-pipelines-charts' do
                  %span
                    = _('Charts')

      - if project_nav_tab? :operations
        = nav_link(controller: [:environments, :clusters, :user, :gcp]) do
          = link_to project_environments_path(@project), class: 'shortcuts-operations' do
            .nav-icon-container
              = sprite_icon('cloud-gear')
            %span.nav-item-name
              = _('Operations')

          %ul.sidebar-sub-level-items
            = nav_link(controller: [:environments, :clusters, :user, :gcp], html_options: { class: "fly-out-top-item" } ) do
              = link_to project_environments_path(@project) do
                %strong.fly-out-top-item-name
                  =  _('Operations')
            %li.divider.fly-out-top-item

            - if project_nav_tab? :environments
              = nav_link(controller: :environments) do
                = link_to project_environments_path(@project), title: 'Environments', class: 'shortcuts-environments' do
                  %span
                    = _('Environments')

            - if project_nav_tab? :clusters
              - show_cluster_hint = show_gke_cluster_integration_callout?(@project)
              = nav_link(controller: [:clusters, :user, :gcp]) do
                = link_to project_clusters_path(@project), title: _('Kubernetes'), class: 'shortcuts-kubernetes' do
                  %span
                    = _('Kubernetes')
                  - if show_cluster_hint
                    .feature-highlight.js-feature-highlight{ disabled: true,
                      data: { trigger: 'manual',
                        container: 'body',
                        toggle: 'popover',
                        placement: 'right',
                        highlight: UserCalloutsHelper::GKE_CLUSTER_INTEGRATION,
                        highlight_priority: UserCallout.feature_names[:GKE_CLUSTER_INTEGRATION],
                        dismiss_endpoint: user_callouts_path } }
                - if show_cluster_hint
                  .feature-highlight-popover-content
                    = image_tag 'illustrations/cluster_popover.svg', class: 'feature-highlight-illustration'
                    .feature-highlight-popover-sub-content
                      %p= _('Allows you to add and manage Kubernetes clusters.')
                      %p
                        = _('Protip:')
                        = link_to 'Auto DevOps', help_page_path('topics/autodevops/index.md')
                        %span= _('uses Kubernetes clusters to deploy your code!')
                      %hr
                      %button.btn.btn-create.btn-sm.dismiss-feature-highlight{ type: 'button' }
                        %span= _("Got it!")
                        = sprite_icon('thumb-up')

      - if project_nav_tab? :container_registry
        = nav_link(controller: %w[projects/registry/repositories]) do
          = link_to project_container_registry_index_path(@project), class: 'shortcuts-container-registry' do
            .nav-icon-container
              = sprite_icon('disk')
            %span.nav-item-name
              = _('Registry')
          %ul.sidebar-sub-level-items.is-fly-out-only
            = nav_link(controller: %w[projects/registry/repositories], html_options: { class: "fly-out-top-item" } ) do
              = link_to project_container_registry_index_path(@project) do
                %strong.fly-out-top-item-name
                  = _('Registry')

      - if project_nav_tab? :wiki
        = nav_link(controller: :wikis) do
          = link_to get_project_wiki_path(@project), class: 'shortcuts-wiki' do
            .nav-icon-container
              = sprite_icon('book')
            %span.nav-item-name
              = _('Wiki')
          %ul.sidebar-sub-level-items.is-fly-out-only
            = nav_link(controller: :wikis, html_options: { class: "fly-out-top-item" } ) do
              = link_to get_project_wiki_path(@project) do
                %strong.fly-out-top-item-name
                  = _('Wiki')

      - if project_nav_tab? :snippets
        = nav_link(controller: :snippets) do
          = link_to project_snippets_path(@project), class: 'shortcuts-snippets' do
            .nav-icon-container
              = sprite_icon('snippet')
            %span.nav-item-name
              = _('Snippets')
          %ul.sidebar-sub-level-items.is-fly-out-only
            = nav_link(controller: :snippets, html_options: { class: "fly-out-top-item" } ) do
              = link_to project_snippets_path(@project) do
                %strong.fly-out-top-item-name
                  = _('Snippets')

      - if project_nav_tab? :settings
        = nav_link(path: %w[projects#edit project_members#index integrations#show services#edit repository#show ci_cd#show badges#index pages#show]) do
          = link_to edit_project_path(@project), class: 'shortcuts-tree' do
            .nav-icon-container
              = sprite_icon('settings')
            %span.nav-item-name.qa-settings-item
              = _('Settings')

          %ul.sidebar-sub-level-items
            - can_edit = can?(current_user, :admin_project, @project)
            - if can_edit
              = nav_link(path: %w[projects#edit project_members#index integrations#show services#edit repository#show ci_cd#show badges#index pages#show], html_options: { class: "fly-out-top-item" } ) do
                = link_to edit_project_path(@project) do
                  %strong.fly-out-top-item-name
                    = _('Settings')
              %li.divider.fly-out-top-item
              = nav_link(path: %w[projects#edit]) do
                = link_to edit_project_path(@project), title: 'General' do
                  %span
                    = _('General')
            = nav_link(controller: :project_members) do
              = link_to project_project_members_path(@project), title: 'Members' do
                %span
                  = _('Members')
            - if can_edit
              = nav_link(controller: :badges) do
                = link_to project_settings_badges_path(@project), title: _('Badges') do
                  %span
                    = _('Badges')
            - if can_edit
              = nav_link(controller: [:integrations, :services, :hooks, :hook_logs]) do
                = link_to project_settings_integrations_path(@project), title: 'Integrations' do
                  %span
                    = _('Integrations')
              = nav_link(controller: :repository) do
                = link_to project_settings_repository_path(@project), title: 'Repository' do
                  %span
                    = _('Repository')
              - if @project.feature_available?(:builds, current_user)
                = nav_link(controller: :ci_cd) do
                  = link_to project_settings_ci_cd_path(@project), title: 'CI / CD' do
                    %span
                      = _('CI / CD')
              - if @project.pages_available?
                = nav_link(controller: :pages) do
                  = link_to project_pages_path(@project), title: 'Pages' do
                    %span
                      = _('Pages')

      - else
        = nav_link(controller: :project_members) do
          = link_to project_settings_members_path(@project), title: 'Members', class: 'shortcuts-tree' do
            .nav-icon-container
              = sprite_icon('users')
            %span.nav-item-name
              = _('Members')
          %ul.sidebar-sub-level-items.is-fly-out-only
            = nav_link(path: %w[members#show], html_options: { class: "fly-out-top-item" } ) do
              = link_to project_project_members_path(@project) do
                %strong.fly-out-top-item-name
                  = _('Members')

      = render 'shared/sidebar_toggle_button'

      -# Shortcut to Project > Activity
      %li.hidden
        = link_to activity_project_path(@project), title: 'Activity', class: 'shortcuts-project-activity' do
          %span
            Activity

      -# Shortcut to Repository > Graph (formerly, Network)
      - if project_nav_tab? :network
        %li.hidden
          = link_to project_network_path(@project, current_ref), title: 'Network', class: 'shortcuts-network' do
            Graph

      -# Shortcut to Repository > Charts (formerly, top-nav item "Graphs")
      - unless @project.empty_repo?
        %li.hidden
          = link_to charts_project_graph_path(@project, current_ref), title: 'Charts', class: 'shortcuts-repository-charts' do
            Charts

      -# Shortcut to Issues > New Issue
      - if project_nav_tab?(:issues)
        %li.hidden
          = link_to new_project_issue_path(@project), class: 'shortcuts-new-issue' do
            Create a new issue

      -# Shortcut to Pipelines > Jobs
      - if project_nav_tab? :builds
        %li.hidden
          = link_to project_jobs_path(@project), title: 'Jobs', class: 'shortcuts-builds' do
            Jobs

      -# Shortcut to commits page
      - if project_nav_tab? :commits
        %li.hidden
          = link_to project_commits_path(@project), title: 'Commits', class: 'shortcuts-commits' do
            Commits

      -# Shortcut to issue boards
      - if project_nav_tab?(:issues)
        %li.hidden
          = link_to 'Issue Boards', project_boards_path(@project), title: 'Issue Boards', class: 'shortcuts-issue-boards'<|MERGE_RESOLUTION|>--- conflicted
+++ resolved
@@ -88,13 +88,8 @@
             %span.nav-item-name
               = _('Issues')
             - if @project.issues_enabled?
-<<<<<<< HEAD
               %span.badge.badge-pill.count.issue_counter
-                = number_with_delimiter(@project.open_issues_count)
-=======
-              %span.badge.count.issue_counter
                 = number_with_delimiter(@project.open_issues_count(current_user))
->>>>>>> ba58a66a
 
           %ul.sidebar-sub-level-items
             = nav_link(controller: :issues, html_options: { class: "fly-out-top-item" } ) do
@@ -102,13 +97,8 @@
                 %strong.fly-out-top-item-name
                   = _('Issues')
                 - if @project.issues_enabled?
-<<<<<<< HEAD
                   %span.badge.badge-pill.count.issue_counter.fly-out-badge
-                    = number_with_delimiter(@project.open_issues_count)
-=======
-                  %span.badge.count.issue_counter.fly-out-badge
                     = number_with_delimiter(@project.open_issues_count(current_user))
->>>>>>> ba58a66a
             %li.divider.fly-out-top-item
             = nav_link(controller: :issues, action: :index) do
               = link_to project_issues_path(@project), title: 'Issues' do
