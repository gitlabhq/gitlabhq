--- conflicted
+++ resolved
@@ -1,10 +1,6 @@
 %ul.nav-links.scrolling-tabs
-<<<<<<< HEAD
-  .fade-left
+  %li.fade-left
     = icon('arrow-left')
-=======
-  %li.fade-left
->>>>>>> 7c41f359
   = nav_link(path: 'profiles#show', html_options: {class: 'home'}) do
     = link_to profile_path, title: 'Profile Settings' do
       %span
@@ -48,9 +44,5 @@
     = link_to audit_log_profile_path, title: 'Audit Log' do
       %span
         Audit Log
-<<<<<<< HEAD
-  .fade-right
-    = icon('arrow-right')
-=======
   %li.fade-right
->>>>>>> 7c41f359
+    = icon('arrow-right')