--- conflicted
+++ resolved
@@ -1,88 +1,51 @@
-<<<<<<< HEAD
-%header.navbar.navbar-static-top.navbar-gitlab
-  .navbar-inner
-    .container
-      %div.app_logo
-        %span.separator
-        = link_to root_path, class: "home has_bottom_tooltip", title: "Dashboard" do
-          %h1 GITLAB
-        %span.separator
-      %h1.project_name= title
-      %ul.nav
-        %li
-          = render "layouts/search"
-        %li
-          = link_to public_root_path, title: "Public area", class: 'has_bottom_tooltip', 'data-original-title' => 'Public area' do
-            %i.icon-globe
-        - unless current_user.is_guest?
-          - if current_user.is_admin?
-            %li
-              = link_to admin_root_path, title: "Admin area", class: 'has_bottom_tooltip', 'data-original-title' => 'Admin area' do
-                %i.icon-cogs
-          - if current_user.can_create_project?
-            %li
-              = link_to new_project_path, title: "Create New Project", class: 'has_bottom_tooltip', 'data-original-title' => 'New project'  do
-                %i.icon-plus
-        %li.separator
-        %li
-          - if current_user.is_guest?
-            = link_to profile_path, title: "Login", class: 'has_bottom_tooltip', 'data-original-title' => 'Login'  do
-              %i.icon-user
-            - if Gitlab.config.gitlab.signup_enabled
-              %li
-                = link_to "#{user_registration_path}/sign_up", title: "Signup", class: 'has_bottom_tooltip', 'data-original-title' => 'Sign Up'  do
-                  %i.icon-briefcase
-          - else
-            %li
-              = link_to profile_path, title: "My Profile", class: 'has_bottom_tooltip', 'data-original-title' => 'Your profile'  do
-                %i.icon-user
-            %li
-              = link_to destroy_user_session_path, class: "logout", method: :delete, title: "Logout", class: 'has_bottom_tooltip', 'data-original-title' => 'Logout'  do
-                %i.icon-signout
-            %li
-              = link_to current_user, class: "profile-pic" do
-                = image_tag gravatar_icon(current_user.email, 26)
-
-
-=======
-%header.navbar.navbar-static-top.navbar-gitlab
-  .navbar-inner
-    .container
-      %div.app_logo
-        %span.separator
-        = link_to root_path, class: "home has_bottom_tooltip", title: "Dashboard" do
-          %h1 GITLAB
-        %span.separator
-      %h1.project_name= title
-      %ul.nav
-        %li
-          %a
-            %div.hide.turbolink-spinner
-              %i.icon-refresh.icon-spin
-              Loading...
-        %li
-          = render "layouts/search"
-        %li
-          = link_to public_root_path, title: "Public area", class: 'has_bottom_tooltip', 'data-original-title' => 'Public area' do
-            %i.icon-globe
-        %li
-          = link_to user_snippets_path(current_user), title: "My snippets", class: 'has_bottom_tooltip', 'data-original-title' => 'Public area' do
-            %i.icon-paste
-        - if current_user.is_admin?
-          %li
-            = link_to admin_root_path, title: "Admin area", class: 'has_bottom_tooltip', 'data-original-title' => 'Admin area' do
-              %i.icon-cogs
-        - if current_user.can_create_project?
-          %li
-            = link_to new_project_path, title: "Create New Project", class: 'has_bottom_tooltip', 'data-original-title' => 'New project'  do
-              %i.icon-plus
-        %li
-          = link_to profile_path, title: "My Profile", class: 'has_bottom_tooltip', 'data-original-title' => 'Your profile'  do
-            %i.icon-user
-        %li
-          = link_to destroy_user_session_path, class: "logout", method: :delete, title: "Logout", class: 'has_bottom_tooltip', 'data-original-title' => 'Logout'  do
-            %i.icon-signout
-        %li
-          = link_to current_user, class: "profile-pic" do
-            = image_tag gravatar_icon(current_user.email, 26)
->>>>>>> e1c473c1
+%header.navbar.navbar-static-top.navbar-gitlab
+  .navbar-inner
+    .container
+      %div.app_logo
+        %span.separator
+        = link_to root_path, class: "home has_bottom_tooltip", title: "Dashboard" do
+          %h1 GITLAB
+        %span.separator
+      %h1.project_name= title
+      %ul.nav
+        %li
+          %a
+            %div.hide.turbolink-spinner
+              %i.icon-refresh.icon-spin
+              Loading...
+        %li
+          = render "layouts/search"
+        %li
+          = link_to public_root_path, title: "Public area", class: 'has_bottom_tooltip', 'data-original-title' => 'Public area' do
+            %i.icon-globe
+        - unless current_user.is_guest?
+          %li
+            = link_to user_snippets_path(current_user), title: "My snippets", class: 'has_bottom_tooltip', 'data-original-title' => 'Public area' do
+              %i.icon-paste
+          - if current_user.is_admin?
+            %li
+              = link_to admin_root_path, title: "Admin area", class: 'has_bottom_tooltip', 'data-original-title' => 'Admin area' do
+                %i.icon-cogs
+          - if current_user.can_create_project?
+            %li
+              = link_to new_project_path, title: "Create New Project", class: 'has_bottom_tooltip', 'data-original-title' => 'New project'  do
+                %i.icon-plus
+        %li.separator
+        %li
+          - if current_user.is_guest?
+            = link_to profile_path, title: "Login", class: 'has_bottom_tooltip', 'data-original-title' => 'Login'  do
+              %i.icon-user
+            - if Gitlab.config.gitlab.signup_enabled
+              %li
+                = link_to "#{user_registration_path}/sign_up", title: "Signup", class: 'has_bottom_tooltip', 'data-original-title' => 'Sign Up'  do
+                  %i.icon-briefcase
+          - else
+            %li
+              = link_to profile_path, title: "My Profile", class: 'has_bottom_tooltip', 'data-original-title' => 'Your profile'  do
+                %i.icon-user
+            %li
+              = link_to destroy_user_session_path, class: "logout", method: :delete, title: "Logout", class: 'has_bottom_tooltip', 'data-original-title' => 'Logout'  do
+                %i.icon-signout
+            %li
+              = link_to current_user, class: "profile-pic" do
+                = image_tag gravatar_icon(current_user.email, 26)