--- conflicted
+++ resolved
@@ -29,17 +29,10 @@
                 = icon('bell fw')
                 %span.badge.todos-pending-count{ class: ("hidden" if todos_pending_count == 0) }
                   = todos_pending_count
-<<<<<<< HEAD
             - if Gitlab::Geo.secondary?
               %li
                 = link_to Gitlab::Geo.primary_node.url, title: 'Go to primary node', data: {toggle: 'tooltip', placement: 'bottom', container: 'body'} do
                   = icon('globe fw')
-            - if current_user.can_create_project?
-              %li
-                = link_to new_project_path, title: 'New project', aria: { label: "New project" }, data: {toggle: 'tooltip', placement: 'bottom', container: 'body'} do
-                  = icon('plus fw')
-=======
->>>>>>> d636efbe
             - if Gitlab::Sherlock.enabled?
               %li
                 = link_to sherlock_transactions_path, title: 'Sherlock Transactions',
