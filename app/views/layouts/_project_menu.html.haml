%ul.main_menu
  %li.home{:class => project_tab_class}
    = link_to @project.code, project_path(@project), :title => "Project"

  - if @project.repo_exists?
    - if can? current_user, :download_code, @project
      %li{:class => tree_tab_class}
        = link_to tree_project_ref_path(@project, @project.root_ref) do
          Files
      %li{:class => commit_tab_class}
        = link_to "Commits", project_commits_path(@project)

      %li{:class => tab_class(:network)}
        = link_to "Network", graph_project_path(@project)

  - if @project.issues_enabled
    %li{:class => tab_class(:issues)}
      = link_to  project_issues_filter_path(@project)  do
        Issues
<<<<<<< HEAD
        %span.count.issue_counter= @project.issues.opened.count
    - if @project.merge_requests_enabled
      = link_to project_merge_requests_path(@project), :class => (controller.controller_name == "merge_requests") ? "current" : nil do
        Merge Requests
        %span.count.merge_counter= @project.merge_requests.opened.count
=======
        %span.count= @project.issues.opened.count

  - if @project.repo_exists?
    - if @project.merge_requests_enabled
      %li{:class => tab_class(:merge_requests)}
        = link_to project_merge_requests_path(@project) do
          Merge Requests
          %span.count= @project.merge_requests.opened.count
>>>>>>> be1b4080

  - if @project.wall_enabled
    %li{:class =>  tab_class(:wall)}
      = link_to wall_project_path(@project) do
        Wall

  - if @project.wiki_enabled
    %li{:class =>  tab_class(:wiki)}
      = link_to project_wiki_path(@project, :index) do
        Wiki<|MERGE_RESOLUTION|>--- conflicted
+++ resolved
@@ -17,22 +17,14 @@
     %li{:class => tab_class(:issues)}
       = link_to  project_issues_filter_path(@project)  do
         Issues
-<<<<<<< HEAD
         %span.count.issue_counter= @project.issues.opened.count
-    - if @project.merge_requests_enabled
-      = link_to project_merge_requests_path(@project), :class => (controller.controller_name == "merge_requests") ? "current" : nil do
-        Merge Requests
-        %span.count.merge_counter= @project.merge_requests.opened.count
-=======
-        %span.count= @project.issues.opened.count
 
   - if @project.repo_exists?
     - if @project.merge_requests_enabled
       %li{:class => tab_class(:merge_requests)}
         = link_to project_merge_requests_path(@project) do
           Merge Requests
-          %span.count= @project.merge_requests.opened.count
->>>>>>> be1b4080
+          %span.count.merge_counter= @project.merge_requests.opened.count
 
   - if @project.wall_enabled
     %li{:class =>  tab_class(:wall)}
