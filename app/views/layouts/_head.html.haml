- page_title "GitLab"
%head
  %meta{charset: "utf-8"}
<<<<<<< HEAD
  %meta{content: "GitLab Enterprise Edition", name: "description"}
=======
  %meta{'http-equiv' => 'X-UA-Compatible', content: 'IE=edge'}
  %meta{content: "GitLab Community Edition", name: "description"}
>>>>>>> 1132084d

  %title= page_title

  = favicon_link_tag 'favicon.ico'
  = stylesheet_link_tag    "application", :media => "all"
  = stylesheet_link_tag    "print", :media => "print"
  = javascript_include_tag "application"
  = csrf_meta_tags
  = include_gon
  %meta{name: 'viewport', content: 'width=device-width, initial-scale=1, maximum-scale=1'}
  %meta{name: 'theme-color', content: '#474D57'}

  = yield(:meta_tags)

  = render 'layouts/google_analytics' if extra_config.has_key?('google_analytics_id')
  = render 'layouts/piwik' if extra_config.has_key?('piwik_url') && extra_config.has_key?('piwik_site_id')
  = render 'layouts/bootlint' if Rails.env.development?<|MERGE_RESOLUTION|>--- conflicted
+++ resolved
@@ -1,12 +1,8 @@
 - page_title "GitLab"
 %head
   %meta{charset: "utf-8"}
-<<<<<<< HEAD
+  %meta{'http-equiv' => 'X-UA-Compatible', content: 'IE=edge'}
   %meta{content: "GitLab Enterprise Edition", name: "description"}
-=======
-  %meta{'http-equiv' => 'X-UA-Compatible', content: 'IE=edge'}
-  %meta{content: "GitLab Community Edition", name: "description"}
->>>>>>> 1132084d
 
   %title= page_title
 
