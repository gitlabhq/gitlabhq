--- conflicted
+++ resolved
@@ -1,11 +1,6 @@
 %head{prefix: "og: http://ogp.me/ns#"}
   %meta{charset: "utf-8"}
   %meta{'http-equiv' => 'X-UA-Compatible', content: 'IE=edge'}
-<<<<<<< HEAD
-  %meta{name: 'referrer', content: 'origin-when-cross-origin'}
-  %meta{name: "description", content: page_description}
-=======
->>>>>>> 561acdeb
 
   -# Open Graph - http://ogp.me/
   %meta{property: 'og:type',        content: "object"}
