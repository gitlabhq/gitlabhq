%head{prefix: "og: http://ogp.me/ns#"}
  %meta{charset: "utf-8"}
  %meta{'http-equiv' => 'X-UA-Compatible', content: 'IE=edge'}
<<<<<<< HEAD
  %meta{content: "GitLab Enterprise Edition", name: "description"}
  %meta{name: 'referrer', content: 'origin-when-cross-origin'}
=======
  %meta{name: 'referrer', content: 'origin-when-cross-origin'}

  %meta{name: "description", content: page_description}

  -# Open Graph - http://ogp.me/
  %meta{property: 'og:type',        content: "object"}
  %meta{property: 'og:site_name',   content: "GitLab"}
  %meta{property: 'og:title',       content: page_title}
  %meta{property: 'og:description', content: page_description}
  %meta{property: 'og:image',       content: page_image}
  %meta{property: 'og:url',         content: request.base_url + request.fullpath}

  -# Twitter Card - https://dev.twitter.com/cards/types/summary
  %meta{property: 'twitter:card',         content: "summary"}
  %meta{property: 'twitter:title',        content: page_title}
  %meta{property: 'twitter:description',  content: page_description}
  %meta{property: 'twitter:image',        content: page_image}
  = page_card_meta_tags

  - page_title "GitLab"
>>>>>>> fd231ff9
  %title= page_title

  = favicon_link_tag 'favicon.ico'

  = stylesheet_link_tag "application", media: "all"
  = stylesheet_link_tag "print",       media: "print"

  = javascript_include_tag "application"

  = csrf_meta_tags

  = include_gon

  %meta{name: 'viewport', content: 'width=device-width, initial-scale=1, maximum-scale=1'}
  %meta{name: 'theme-color', content: '#474D57'}

  -# Apple Safari/iOS home screen icons
  = favicon_link_tag 'touch-icon-iphone.png',        rel: 'apple-touch-icon'
  = favicon_link_tag 'touch-icon-ipad.png',          rel: 'apple-touch-icon', sizes: '76x76'
  = favicon_link_tag 'touch-icon-iphone-retina.png', rel: 'apple-touch-icon', sizes: '120x120'
  = favicon_link_tag 'touch-icon-ipad-retina.png',   rel: 'apple-touch-icon', sizes: '152x152'

  -# Windows 8 pinned site tile
  %meta{name: 'msapplication-TileImage', content: image_path('msapplication-tile.png')}
  %meta{name: 'msapplication-TileColor', content: '#30353E'}

  = yield :meta_tags

  = render 'layouts/google_analytics' if extra_config.has_key?('google_analytics_id')
  = render 'layouts/piwik' if extra_config.has_key?('piwik_url') && extra_config.has_key?('piwik_site_id')
  = render 'layouts/bootlint' if Rails.env.development?

  = render 'layouts/user_styles'<|MERGE_RESOLUTION|>--- conflicted
+++ resolved
@@ -1,13 +1,8 @@
 %head{prefix: "og: http://ogp.me/ns#"}
   %meta{charset: "utf-8"}
   %meta{'http-equiv' => 'X-UA-Compatible', content: 'IE=edge'}
-<<<<<<< HEAD
   %meta{content: "GitLab Enterprise Edition", name: "description"}
   %meta{name: 'referrer', content: 'origin-when-cross-origin'}
-=======
-  %meta{name: 'referrer', content: 'origin-when-cross-origin'}
-
-  %meta{name: "description", content: page_description}
 
   -# Open Graph - http://ogp.me/
   %meta{property: 'og:type',        content: "object"}
@@ -25,7 +20,6 @@
   = page_card_meta_tags
 
   - page_title "GitLab"
->>>>>>> fd231ff9
   %title= page_title
 
   = favicon_link_tag 'favicon.ico'
