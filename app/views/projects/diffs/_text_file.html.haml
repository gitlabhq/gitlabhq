--- conflicted
+++ resolved
@@ -3,12 +3,7 @@
   .suppressed-container
     %a.show-suppressed-diff.js-show-suppressed-diff Changes suppressed. Click to show.
 
-<<<<<<< HEAD
-%table.text-file.code.js-syntax-highlight{ data: note_text_file_data, class: too_big ? 'hide' : '' }
-
-=======
-%table.text-file.code.js-syntax-highlight{ class: too_big ? 'hide' : '' }
->>>>>>> 86d238e4
+%table.text-file.code.js-syntax-highlight{ data: diff_view_data, class: too_big ? 'hide' : '' }
   - last_line = 0
   - diff_file.highlighted_diff_lines.each do |line|
     - last_line = line.new_pos
