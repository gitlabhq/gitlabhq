--- conflicted
+++ resolved
@@ -31,11 +31,7 @@
       - if can? current_user, :push_code, @project
         = link_to new_namespace_project_branch_path(@project.namespace, @project), class: 'btn btn-create' do
           New branch
-<<<<<<< HEAD
   = render 'projects/commits/mirror_status'
-=======
-
->>>>>>> 7b015fd8
   - if @branches.any?
     %ul.content-list.all-branches
       - @branches.each do |branch|
