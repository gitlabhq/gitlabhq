- @no_container = true
- page_title "Branches"
= render "projects/commits/head"

%div{ class: container_class }
  .top-area
    .nav-text
      Protected branches can be managed in project settings

    - if can? current_user, :push_code, @project
      .nav-controls
        = link_to new_namespace_project_branch_path(@project.namespace, @project), class: 'btn btn-create' do
          New branch
        .dropdown.inline
          %button.dropdown-toggle.btn{type: 'button', 'data-toggle' => 'dropdown'}
            %span.light
            - if @sort.present?
              = @sort.humanize
            - else
              Name
            %b.caret
          %ul.dropdown-menu.dropdown-menu-align-right
            %li
              = link_to namespace_project_branches_path(sort: nil) do
                Name
              = link_to namespace_project_branches_path(sort: 'recently_updated') do
                = sort_title_recently_updated
              = link_to namespace_project_branches_path(sort: 'last_updated') do
                = sort_title_oldest_updated
<<<<<<< HEAD

  = render 'projects/commits/mirror_status'

  - unless @branches.empty?
=======
  - if @branches.any?
>>>>>>> 557ca2b3
    %ul.content-list.all-branches
      - @branches.each do |branch|
        = render "projects/branches/branch", branch: branch
    = paginate @branches, theme: 'gitlab'<|MERGE_RESOLUTION|>--- conflicted
+++ resolved
@@ -27,14 +27,10 @@
                 = sort_title_recently_updated
               = link_to namespace_project_branches_path(sort: 'last_updated') do
                 = sort_title_oldest_updated
-<<<<<<< HEAD
 
   = render 'projects/commits/mirror_status'
 
-  - unless @branches.empty?
-=======
   - if @branches.any?
->>>>>>> 557ca2b3
     %ul.content-list.all-branches
       - @branches.each do |branch|
         = render "projects/branches/branch", branch: branch
