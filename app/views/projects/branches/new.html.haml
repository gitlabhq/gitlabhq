--- conflicted
+++ resolved
@@ -20,11 +20,7 @@
     .col-sm-10.create-from
       .dropdown
         = hidden_field_tag :ref, default_ref
-<<<<<<< HEAD
-        = button_tag type: 'button', title: default_ref, class: 'dropdown-menu-toggle wide form-control js-branch-select', required: true, data: { toggle: 'dropdown', selected: default_ref, field_name: 'ref' } do
-=======
         = button_tag type: 'button', title: default_ref, class: 'dropdown-menu-toggle wide form-control js-branch-select git-revision-dropdown-toggle', required: true, data: { toggle: 'dropdown', selected: default_ref, field_name: 'ref' } do
->>>>>>> abc61f26
           .text-left.dropdown-toggle-text= default_ref
           = icon('chevron-down')
         = render 'shared/ref_dropdown', dropdown_class: 'wide'
