- commit = @repository.commit(branch.target)
- bar_graph_width_factor = @max_commits > 0 ? 100.0/@max_commits : 0
- diverging_commit_counts = @repository.diverging_commit_counts(branch)
- number_commits_behind = diverging_commit_counts[:behind]
- number_commits_ahead = diverging_commit_counts[:ahead]
%li(class="js-branch-#{branch.name}")
  %div
    = link_to namespace_project_tree_path(@project.namespace, @project, branch.name) do
<<<<<<< HEAD
      .branch-name.str-truncated= branch.name
=======
      %span.item-title.str-truncated= branch.name
>>>>>>> d04eadf8
    &nbsp;
    - if branch.name == @repository.root_ref
      %span.label.label-primary default
    - elsif @repository.merged_to_root_ref? branch.name
      %span.label.label-info.has_tooltip(title="Merged into #{@repository.root_ref}")
        merged

    - if @project.protected_branch? branch.name
      %span.label.label-success
        = icon('lock')
        protected

    - if @project.mirror_ever_updated_successfully? && @repository.diverged_from_upstream?(branch.name)
      - tooltip_message = "The branch could not be updated automatically because it has diverged from its upstream counterpart."
      - tooltip_message << "<br>To discard the local changes and overwrite the branch with the upstream version, delete it here and choose 'Update Now' above." if can?(current_user, :push_code, @project)
      %span.label.label-danger.has_tooltip{data: { html: "true", title: tooltip_message }}
        = icon('exclamation-triangle')
        diverged from upstream

    .controls.hidden-xs
      - if create_mr_button?(@repository.root_ref, branch.name)
        = link_to create_mr_path(@repository.root_ref, branch.name), class: 'btn btn-grouped btn-xs' do
          = icon('plus')
          Merge Request

      - if branch.name != @repository.root_ref
        = link_to namespace_project_compare_index_path(@project.namespace, @project, from: @repository.root_ref, to: branch.name), class: 'btn btn-grouped btn-xs', method: :post, title: "Compare" do
          = icon("exchange")
          Compare

      - if can_remove_branch?(@project, branch.name)
        = link_to namespace_project_branch_path(@project.namespace, @project, branch.name), class: 'btn btn-grouped btn-xs btn-remove remove-row has_tooltip', title: "Delete branch", method: :delete, data: { confirm: "Deleting the '#{branch.name}' branch cannot be undone. Are you sure?", container: 'body' }, remote: true do
          = icon("trash-o")

    - if branch.name != @repository.root_ref
      .divergence-graph{ title: "#{number_commits_ahead} commits ahead, #{number_commits_behind} commits behind #{@repository.root_ref}" }
        .graph-side
          .bar.bar-behind{ style: "width: #{number_commits_behind * bar_graph_width_factor}%" }
          %span.count.count-behind= number_commits_behind
        .graph-separator
        .graph-side
          .bar.bar-ahead{ style: "width: #{number_commits_ahead * bar_graph_width_factor}%" }
          %span.count.count-ahead= number_commits_ahead


  - if commit
    = render 'projects/branches/commit', commit: commit, project: @project
  - else
    %p
      Cant find HEAD commit for this branch<|MERGE_RESOLUTION|>--- conflicted
+++ resolved
@@ -6,11 +6,7 @@
 %li(class="js-branch-#{branch.name}")
   %div
     = link_to namespace_project_tree_path(@project.namespace, @project, branch.name) do
-<<<<<<< HEAD
-      .branch-name.str-truncated= branch.name
-=======
       %span.item-title.str-truncated= branch.name
->>>>>>> d04eadf8
     &nbsp;
     - if branch.name == @repository.root_ref
       %span.label.label-primary default
