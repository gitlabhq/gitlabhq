--- conflicted
+++ resolved
@@ -1,16 +1,7 @@
 .project_clone_panel
   .row
     .span7
-<<<<<<< HEAD
-      .form-horizontal
-        .input-prepend.project_clone_holder
-          %button{class: "btn small active", :"data-clone" => @project.ssh_url_to_repo} SSH
-          - if not ( Gitlab.config.omniauth_allow_single_sign_on? and Devise.omniauth_providers.include?(:shibboleth) )
-            %button{class: "btn small", :"data-clone" => @project.http_url_to_repo}= Gitlab.config.web_protocol.upcase
-          = text_field_tag :project_clone, @project.url_to_repo, class: "one_click_select span5"
-=======
       .form-horizontal= render "shared/clone_panel"
->>>>>>> 7014c878
     .span4.right
       .right
         - unless @project.empty_repo?
