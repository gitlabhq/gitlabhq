- empty_repo = @project.empty_repo?
.project-home-panel{:class => ("empty-project" if empty_repo)}
  .project-identicon-holder
<<<<<<< HEAD
    = project_icon("#{@project.namespace.to_param}/#{@project.to_param}", alt: '', class: 'avatar project-avatar')
=======
    = project_icon(@project, alt: '', class: 'avatar project-avatar')
>>>>>>> de040ffa
  .project-home-row
    .project-home-desc
      - if @project.description.present?
        = escaped_autolink(@project.description)
      - if can?(current_user, :admin_project, @project)
        &ndash;
        = link_to 'Edit', edit_namespace_project_path
      - elsif !@project.empty_repo? && @repository.readme
        - readme = @repository.readme
        &ndash;
        = link_to namespace_project_blob_path(@project.namespace, @project, tree_join(@repository.root_ref, readme.name)) do
          = readme.name
    .star-fork-buttons
      - unless @project.empty_repo?
        .fork-buttons
          - if current_user && can?(current_user, :fork_project, @project) && @project.namespace != current_user.namespace
            - if current_user.already_forked?(@project) && current_user.manageable_namespaces.size < 2
              = link_to namespace_project_path(current_user, current_user.fork_of(@project)), title: 'Go to my fork' do
                = link_to_toggle_fork
            - else
              = link_to new_namespace_project_fork_path(@project.namespace, @project), title: "Fork project" do
                = link_to_toggle_fork

      .star-buttons
        %span.star.js-toggler-container{class: @show_star ? 'on' : ''}
          - if current_user
            = link_to_toggle_star('Star this project.', false, true)
            = link_to_toggle_star('Unstar this project.', true, true)
          - else
            = link_to_toggle_star('You must sign in to star a project.', false, false)

  .project-home-row.hidden-xs
    - if current_user && !empty_repo
      .project-home-dropdown
        = render "dropdown"
    - unless @project.empty_repo?
      - if can? current_user, :download_code, @project
        .pull-right.prepend-left-10
          = render 'projects/repositories/download_archive', split_button: true
    = render "shared/clone_panel"<|MERGE_RESOLUTION|>--- conflicted
+++ resolved
@@ -1,11 +1,7 @@
 - empty_repo = @project.empty_repo?
 .project-home-panel{:class => ("empty-project" if empty_repo)}
   .project-identicon-holder
-<<<<<<< HEAD
-    = project_icon("#{@project.namespace.to_param}/#{@project.to_param}", alt: '', class: 'avatar project-avatar')
-=======
     = project_icon(@project, alt: '', class: 'avatar project-avatar')
->>>>>>> de040ffa
   .project-home-row
     .project-home-desc
       - if @project.description.present?
