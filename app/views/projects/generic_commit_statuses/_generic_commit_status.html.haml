%tr.generic_commit_status
  %td.status
    - if can?(current_user, :read_commit_status, generic_commit_status) && generic_commit_status.target_url
      = ci_status_with_icon(generic_commit_status.status, generic_commit_status.target_url)
    - else
      = ci_status_with_icon(generic_commit_status.status)

  %td.generic_commit_status-link
    - if can?(current_user, :read_commit_status, generic_commit_status) && generic_commit_status.target_url
      = link_to generic_commit_status.target_url do
        %strong ##{generic_commit_status.id}
    - else
      %strong ##{generic_commit_status.id}

    - if defined?(retried) && retried
      = icon('warning', class: 'text-warning has-tooltip', title: '状态被重试。')

  - if defined?(commit_sha) && commit_sha
    %td
      = link_to generic_commit_status.short_sha, namespace_project_commit_path(generic_commit_status.project.namespace, generic_commit_status.project, generic_commit_status.sha), class: "monospace"

  - if defined?(ref) && ref
    %td
      - if generic_commit_status.ref
        = link_to generic_commit_status.ref, namespace_project_commits_path(generic_commit_status.project.namespace, generic_commit_status.project, generic_commit_status.ref)
      - else
        .light 无

  - if defined?(runner) && runner
    %td
      - if generic_commit_status.try(:runner)
        = runner_link(generic_commit_status.runner)
      - else
        .light 无

  - if defined?(stage) && stage
    %td
      = generic_commit_status.stage

  %td
    = generic_commit_status.name

<<<<<<< HEAD
    .pull-right
      - if generic_commit_status.tags.any?
        - generic_commit_status.tags.each do |tag|
          %span.label.label-primary
            = tag
      - if defined?(retried) && retried
        %span.label.label-warning 重试的
=======
  %td
    - if generic_commit_status.tags.any?
      - generic_commit_status.tags.each do |tag|
        %span.label.label-primary
          = tag
    - if defined?(retried) && retried
      %span.label.label-warning retried
>>>>>>> 374d212b

  %td.duration
    - if generic_commit_status.duration
      #{duration_in_words(generic_commit_status.finished_at, generic_commit_status.started_at)}

  %td.timestamp
    - if generic_commit_status.finished_at
      %span #{time_ago_with_tooltip(generic_commit_status.finished_at)}

  - if defined?(coverage) && coverage
    %td.coverage
      - if generic_commit_status.try(:coverage)
        #{generic_commit_status.coverage}%

  %td<|MERGE_RESOLUTION|>--- conflicted
+++ resolved
@@ -40,23 +40,13 @@
   %td
     = generic_commit_status.name
 
-<<<<<<< HEAD
-    .pull-right
-      - if generic_commit_status.tags.any?
-        - generic_commit_status.tags.each do |tag|
-          %span.label.label-primary
-            = tag
-      - if defined?(retried) && retried
-        %span.label.label-warning 重试的
-=======
   %td
     - if generic_commit_status.tags.any?
       - generic_commit_status.tags.each do |tag|
         %span.label.label-primary
           = tag
     - if defined?(retried) && retried
-      %span.label.label-warning retried
->>>>>>> 374d212b
+      %span.label.label-warning 重试的
 
   %td.duration
     - if generic_commit_status.duration
