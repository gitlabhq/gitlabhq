= render "head"
.project-network
  .controls
    = form_tag project_network_path(@project, @id), method: :get, class: 'form-inline network-form' do |f|
<<<<<<< HEAD
      = text_field_tag :extended_sha1, @options[:extended_sha1], placeholder: "Input an extended SHA1 syntax", class: 'search-input form-control input-mx-250 search-sha', dir: :auto
      = button_tag type: 'submit', class: 'btn btn-success btn-search-sha' do
        %i.icon-search
=======
      = text_field_tag :extended_sha1, @options[:extended_sha1], placeholder: "Input an extended SHA1 syntax", class: 'search-input form-control input-mx-250 search-sha'
      = button_tag class: 'btn btn-success btn-search-sha' do
        %i.fa.fa-search
>>>>>>> 477743a1
      .inline.prepend-left-20
        .checkbox.light
          = label_tag :filter_ref do
            = check_box_tag :filter_ref, 1, @options[:filter_ref]
            %span Begin with the selected commit

  .network-graph
    = spinner nil, true

:javascript
  disableButtonIfEmptyField('#extended_sha1', '.btn-search-sha')

  network_graph = new Network({
    url: '#{project_network_path(@project, @ref, @options.merge(format: :json))}',
    commit_url: '#{project_commit_path(@project, 'ae45ca32').gsub("ae45ca32", "%s")}',
    ref: '#{@ref}',
    commit_id: '#{@commit.id}'
  })
  new ShortcutsNetwork(network_graph.branch_graph)<|MERGE_RESOLUTION|>--- conflicted
+++ resolved
@@ -2,15 +2,9 @@
 .project-network
   .controls
     = form_tag project_network_path(@project, @id), method: :get, class: 'form-inline network-form' do |f|
-<<<<<<< HEAD
       = text_field_tag :extended_sha1, @options[:extended_sha1], placeholder: "Input an extended SHA1 syntax", class: 'search-input form-control input-mx-250 search-sha', dir: :auto
-      = button_tag type: 'submit', class: 'btn btn-success btn-search-sha' do
-        %i.icon-search
-=======
-      = text_field_tag :extended_sha1, @options[:extended_sha1], placeholder: "Input an extended SHA1 syntax", class: 'search-input form-control input-mx-250 search-sha'
       = button_tag class: 'btn btn-success btn-search-sha' do
         %i.fa.fa-search
->>>>>>> 477743a1
       .inline.prepend-left-20
         .checkbox.light
           = label_tag :filter_ref do
