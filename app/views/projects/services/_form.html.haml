--- conflicted
+++ resolved
@@ -42,16 +42,11 @@
     = f.submit 'Save', class: 'btn btn-save'
     &nbsp;
     - if @service.valid? && @service.activated? && @service.can_test?
-<<<<<<< HEAD
-      = link_to 'Test settings', test_project_service_path(@project, @service.to_param), class: 'btn btn-small'
-
+      = link_to 'Test settings', test_project_service_path(@project, @service.to_param), class: 'btn'
 
 - if @service.doc
   %h4
     Help
     %i.icon-question.clgray
 
-  %p= markdown(@service.doc)
-=======
-      = link_to 'Test settings', test_project_service_path(@project, @service.to_param), class: 'btn'
->>>>>>> 731c009a
+  %p= markdown(@service.doc)