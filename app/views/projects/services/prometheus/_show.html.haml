.row.prepend-top-default.append-bottom-default.prometheus-metrics-monitoring.js-prometheus-metrics-monitoring
  .col-lg-3
    %h4.prepend-top-0
      = s_('PrometheusService|Metrics')
    %p
      = s_('PrometheusService|Common metrics are automatically monitored based on a library of metrics from popular exporters.')
      = link_to s_('PrometheusService|More information'), help_page_path('user/project/integrations/prometheus_library/metrics'), target: '_blank', rel: "noopener noreferrer"

  .col-lg-9
    .panel.panel-default.custom-monitored-metrics.js-panel-custom-monitored-metrics{ data: { active_custom_metrics: project_prometheus_metrics_path(@project), environments_data: environments_list_data } }
      .panel-heading
        %h3.panel-title
          = s_('PrometheusService|Custom metrics')
          %span.badge.js-custom-monitored-count 0
          = link_to s_('PrometheusService|New metric'), new_project_prometheus_metric_path(@project), class: 'btn btn-success js-new-metric-button hidden'
      .panel-body
        .flash-container.hidden
          .flash-warning
            .flash-text
        .loading-metrics.js-loading-custom-metrics
          %p.prepend-top-10.prepend-left-10
            = icon('spinner spin', class: 'metrics-load-spinner')
            = s_('PrometheusService|Finding custom metrics...')
        .empty-metrics.hidden.js-empty-custom-metrics
<<<<<<< HEAD
          = link_to s_('PrometheusService|New metric'), new_project_prometheus_metric_path(@project), class: 'btn btn-success prepend-top-10 prepend-left-10'
=======
          = link_to s_('PrometheusService|New metric'), new_project_prometheus_metric_path(@project), class: 'btn btn-success prepend-top-10 prepend-left-10 append-bottom-10'
>>>>>>> 15727fbd
        %ul.list-unstyled.metrics-list.hidden.js-custom-metrics-list

    .panel.panel-default.js-panel-monitored-metrics{ data: { active_metrics: active_common_project_prometheus_metrics_path(@project, :json), metrics_help_path: help_page_path('user/project/integrations/prometheus_library/metrics') } }
      .panel-heading
        %h3.panel-title
          = s_('PrometheusService|Common metrics')
          %span.badge.js-monitored-count 0
      .panel-body
        .loading-metrics.js-loading-metrics
          %p.prepend-top-10.prepend-left-10
            = icon('spinner spin', class: 'metrics-load-spinner')
            = s_('PrometheusService|Finding and configuring metrics...')
        .empty-metrics.hidden.js-empty-metrics
          %p.text-tertiary.prepend-top-10.prepend-left-10
            = s_('PrometheusService|Waiting for your first deployment to an environment to find common metrics')
        %ul.list-unstyled.metrics-list.hidden.js-metrics-list

    .panel.panel-default.hidden.js-panel-missing-env-vars
      .panel-heading
        %h3.panel-title
          = icon('caret-right lg fw', class: 'panel-toggle js-panel-toggle', 'aria-label' => 'Toggle panel')
          = s_('PrometheusService|Missing environment variable')
          %span.badge.js-env-var-count 0
      .panel-body.hidden
        .flash-container
          .flash-notice
            .flash-text
              = s_("PrometheusService|To set up automatic monitoring, add the environment variable %{variable} to exporter's queries." % { variable: "<code>$CI_ENVIRONMENT_SLUG</code>" }).html_safe
              = link_to s_('PrometheusService|More information'), help_page_path('user/project/integrations/prometheus', anchor: 'metrics-and-labels')
        %ul.list-unstyled.metrics-list.js-missing-var-metrics-list<|MERGE_RESOLUTION|>--- conflicted
+++ resolved
@@ -22,11 +22,7 @@
             = icon('spinner spin', class: 'metrics-load-spinner')
             = s_('PrometheusService|Finding custom metrics...')
         .empty-metrics.hidden.js-empty-custom-metrics
-<<<<<<< HEAD
-          = link_to s_('PrometheusService|New metric'), new_project_prometheus_metric_path(@project), class: 'btn btn-success prepend-top-10 prepend-left-10'
-=======
           = link_to s_('PrometheusService|New metric'), new_project_prometheus_metric_path(@project), class: 'btn btn-success prepend-top-10 prepend-left-10 append-bottom-10'
->>>>>>> 15727fbd
         %ul.list-unstyled.metrics-list.hidden.js-custom-metrics-list
 
     .panel.panel-default.js-panel-monitored-metrics{ data: { active_metrics: active_common_project_prometheus_metrics_path(@project, :json), metrics_help_path: help_page_path('user/project/integrations/prometheus_library/metrics') } }
