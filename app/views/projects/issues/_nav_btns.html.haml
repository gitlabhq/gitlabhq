<<<<<<< HEAD
= link_to params.merge(rss_url_options), class: 'btn btn-secondary append-right-10 has-tooltip', title: 'Subscribe' do
=======
= link_to safe_params.merge(rss_url_options), class: 'btn btn-default append-right-10 has-tooltip', title: 'Subscribe' do
>>>>>>> d8dd75ca
  = icon('rss')
- if @can_bulk_update
  = button_tag "Edit issues", class: "btn btn-secondary append-right-10 js-bulk-update-toggle"
- if show_new_issue_link?(@project)
  = link_to "New issue", new_project_issue_path(@project,
                                                issue: { assignee_id: finder.assignee.try(:id),
                                                         milestone_id: finder.milestones.first.try(:id) }),
                                                class: "btn btn-new",
                                                title: "New issue",
                                                id: "new_issue_link"<|MERGE_RESOLUTION|>--- conflicted
+++ resolved
@@ -1,8 +1,4 @@
-<<<<<<< HEAD
-= link_to params.merge(rss_url_options), class: 'btn btn-secondary append-right-10 has-tooltip', title: 'Subscribe' do
-=======
-= link_to safe_params.merge(rss_url_options), class: 'btn btn-default append-right-10 has-tooltip', title: 'Subscribe' do
->>>>>>> d8dd75ca
+= link_to safe_params.merge(rss_url_options), class: 'btn btn-secondary append-right-10 has-tooltip', title: 'Subscribe' do
   = icon('rss')
 - if @can_bulk_update
   = button_tag "Edit issues", class: "btn btn-secondary append-right-10 js-bulk-update-toggle"
