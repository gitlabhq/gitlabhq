--- conflicted
+++ resolved
@@ -19,11 +19,7 @@
       = render 'shared/issuable/nav', type: :issues
       .nav-controls
         - if current_user
-<<<<<<< HEAD
-          = link_to url_for(params.merge(format: :atom, private_token: current_user.private_token)), class: 'btn append-right-10', title: 'Subscribe' do
-=======
           = link_to url_for(params.merge(format: :atom, private_token: current_user.private_token)), class: 'btn append-right-10 has-tooltip', title: 'Subscribe' do
->>>>>>> ecdcd1be
             = icon('rss')
         - if can? current_user, :create_issue, @project
           = link_to new_namespace_project_issue_path(@project.namespace,
