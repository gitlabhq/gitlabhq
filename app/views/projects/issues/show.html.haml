- page_title "#{@issue.title} (##{@issue.iid})", "Issues"
= render "header_title"

.issue
  .detail-page-header
    .status-box{ class: status_box_class(@issue) }
      - if @issue.closed?
        Closed
      - else
        Open
    %span.identifier
      Issue ##{@issue.iid}
    %span.creator
      &middot;
      opened by #{link_to_member(@project, @issue.author, size: 24)}
      &middot;
      = time_ago_with_tooltip(@issue.created_at, placement: 'bottom', html_class: 'issue_created_ago')
      - if @issue.updated_at != @issue.created_at
        %span
          &middot;
          = icon('edit', title: 'edited')
          = time_ago_with_tooltip(@issue.updated_at, placement: 'bottom', html_class: 'issue_edited_ago')

    .pull-right
      - if can?(current_user, :create_issue, @project)
        = link_to new_namespace_project_issue_path(@project.namespace, @project), class: 'btn btn-grouped new-issue-link', title: 'New Issue', id: 'new_issue_link' do
          = icon('plus')
          New Issue
      - if can?(current_user, :update_issue, @issue)
        - if @issue.closed?
          = link_to 'Reopen', issue_path(@issue, issue: {state_event: :reopen}, status_only: true), method: :put, class: 'btn btn-grouped btn-reopen'
        - else
          = link_to 'Close', issue_path(@issue, issue: {state_event: :close}, status_only: true), method: :put, class: 'btn btn-grouped btn-close', title: 'Close Issue'

<<<<<<< HEAD
      .pull-right
        - if can?(current_user, :create_issue, @project)
          = link_to new_namespace_project_issue_path(@project.namespace, @project), class: 'btn btn-grouped btn-success', title: 'New Issue', id: 'new_issue_link' do
            = icon('plus')
            New Issue
        - if can?(current_user, :update_issue, @issue)
          - if @issue.closed?
            = link_to 'Reopen Issue', issue_path(@issue, issue: {state_event: :reopen}, status_only: true), method: :put, class: 'btn btn-grouped btn-default'
          - else
            = link_to 'Close Issue', issue_path(@issue, issue: {state_event: :close}, status_only: true), method: :put, class: 'btn btn-grouped btn-warning', title: 'Close Issue'

          = link_to edit_namespace_project_issue_path(@project.namespace, @project, @issue), class: 'btn btn-grouped btn-default' do
            = icon('pencil-square-o')
            Edit
=======
        = link_to edit_namespace_project_issue_path(@project.namespace, @project, @issue), class: 'btn btn-grouped issuable-edit' do
          = icon('pencil-square-o')
          Edit

  .issue-details.issuable-details
    .detail-page-description.gray-content-block.second-block
      %h2.title
        = markdown escape_once(@issue.title), pipeline: :single_line
      %div
        - if @issue.description.present?
          .description{class: can?(current_user, :update_issue, @issue) ? 'js-task-list-container' : ''}
            .wiki
              = preserve do
                = markdown(@issue.description, cache_key: [@issue, "description"])
            %textarea.hidden.js-task-list-field
              = @issue.description
>>>>>>> 110a5f9c

        .merge-requests
          = render 'merge_requests'

    .gray-content-block.second-block.oneline-block
      = render 'votes/votes_block', votable: @issue

    - if @closed_by_merge_requests.present?
      = render 'projects/issues/closed_by_box'

    .row
      %section.col-md-9
        .issuable-discussion
          = render 'projects/issues/discussion'

      %aside.col-md-3
        = render 'shared/issuable/sidebar', issuable: @issue

      = render 'shared/show_aside'<|MERGE_RESOLUTION|>--- conflicted
+++ resolved
@@ -32,22 +32,6 @@
         - else
           = link_to 'Close', issue_path(@issue, issue: {state_event: :close}, status_only: true), method: :put, class: 'btn btn-grouped btn-close', title: 'Close Issue'
 
-<<<<<<< HEAD
-      .pull-right
-        - if can?(current_user, :create_issue, @project)
-          = link_to new_namespace_project_issue_path(@project.namespace, @project), class: 'btn btn-grouped btn-success', title: 'New Issue', id: 'new_issue_link' do
-            = icon('plus')
-            New Issue
-        - if can?(current_user, :update_issue, @issue)
-          - if @issue.closed?
-            = link_to 'Reopen Issue', issue_path(@issue, issue: {state_event: :reopen}, status_only: true), method: :put, class: 'btn btn-grouped btn-default'
-          - else
-            = link_to 'Close Issue', issue_path(@issue, issue: {state_event: :close}, status_only: true), method: :put, class: 'btn btn-grouped btn-warning', title: 'Close Issue'
-
-          = link_to edit_namespace_project_issue_path(@project.namespace, @project, @issue), class: 'btn btn-grouped btn-default' do
-            = icon('pencil-square-o')
-            Edit
-=======
         = link_to edit_namespace_project_issue_path(@project.namespace, @project, @issue), class: 'btn btn-grouped issuable-edit' do
           = icon('pencil-square-o')
           Edit
@@ -64,7 +48,6 @@
                 = markdown(@issue.description, cache_key: [@issue, "description"])
             %textarea.hidden.js-task-list-field
               = @issue.description
->>>>>>> 110a5f9c
 
         .merge-requests
           = render 'merge_requests'
