- @content_class = "limit-container-width" unless fluid_layout
- page_title           "#{@issue.title} (#{@issue.to_reference})", "Issues"
- page_description     @issue.description
- page_card_attributes @issue.card_attributes
- can_update_issue = can?(current_user, :update_issue, @issue)
- can_report_spam = @issue.submittable_as_spam_by?(current_user)

.clearfix.detail-page-header
  .issuable-header
    .issuable-status-box.status-box.status-box-closed{ class: issue_button_visibility(@issue, false) }
      = icon('check', class: "hidden-sm hidden-md hidden-lg")
      %span.hidden-xs
        Closed
    .issuable-status-box.status-box.status-box-open{ class: issue_button_visibility(@issue, true) }
      = icon('circle-o', class: "hidden-sm hidden-md hidden-lg")
      %span.hidden-xs Open

    %a.btn.btn-default.pull-right.visible-xs-block.gutter-toggle.issuable-gutter-toggle.js-sidebar-toggle{ href: "#" }
      = icon('angle-double-left')

    .issuable-meta
      = confidential_icon(@issue)
      = issuable_meta(@issue, @project, "Issue")

  .issuable-actions
    .clearfix.issue-btn-group.dropdown
      %button.btn.btn-default.pull-left.hidden-md.hidden-lg{ type: "button", data: { toggle: "dropdown" } }
        Options
        = icon('caret-down')
      .dropdown-menu.dropdown-menu-align-right.hidden-lg
        %ul
          - if can_update_issue
            %li
              = link_to 'Edit', edit_namespace_project_issue_path(@project.namespace, @project, @issue)
            %li
              = link_to 'Close issue', issue_path(@issue, issue: { state_event: :close }, format: 'json'), class: "btn-close #{issue_button_visibility(@issue, true)}", title: 'Close issue'
            %li
<<<<<<< HEAD
              = link_to 'Edit', edit_namespace_project_issue_path(@project.namespace, @project, @issue), class: 'issuable-edit'
          - if @issue.submittable_as_spam_by?(current_user)
=======
              = link_to 'Reopen issue', issue_path(@issue, issue: { state_event: :reopen }, format: 'json'), class: "btn-reopen #{issue_button_visibility(@issue, false)}", title: 'Reopen issue'
          - if can_report_spam
>>>>>>> 6ece9792
            %li
              = link_to 'Submit as spam', mark_as_spam_namespace_project_issue_path(@project.namespace, @project, @issue), method: :post, class: 'btn-spam', title: 'Submit as spam'
          - if can_update_issue || can_report_spam
            %li.divider
          %li
            = link_to 'New issue', new_namespace_project_issue_path(@project.namespace, @project), title: 'New issue', id: 'new_issue_link'

    - if can_update_issue
      = link_to 'Edit', edit_namespace_project_issue_path(@project.namespace, @project, @issue), class: 'hidden-xs hidden-sm btn btn-grouped issuable-edit'
      = link_to 'Close issue', issue_path(@issue, issue: { state_event: :close }, format: 'json'), class: "hidden-xs hidden-sm btn btn-grouped btn-close #{issue_button_visibility(@issue, true)}", title: 'Close issue'
      = link_to 'Reopen issue', issue_path(@issue, issue: { state_event: :reopen }, format: 'json'), class: "hidden-xs hidden-sm btn btn-grouped btn-reopen #{issue_button_visibility(@issue, false)}", title: 'Reopen issue'
    - if can_report_spam
      = link_to 'Submit as spam', mark_as_spam_namespace_project_issue_path(@project.namespace, @project, @issue), method: :post, class: 'hidden-xs hidden-sm btn btn-grouped btn-spam', title: 'Submit as spam'
    = link_to new_namespace_project_issue_path(@project.namespace, @project), class: 'hidden-xs hidden-sm btn btn-grouped new-issue-link btn-new btn-inverted', title: 'New issue', id: 'new_issue_link' do
      New issue

.issue-details.issuable-details
  .detail-page-description.content-block
    %script#js-issuable-app-initial-data{ type: "application/json" }= issuable_initial_data(@issue)
    #js-issuable-app
      %h2.title= markdown_field(@issue, :title)
      - if @issue.description.present?
        .description{ class: can?(current_user, :update_issue, @issue) ? 'js-task-list-container' : '' }
          .wiki= markdown_field(@issue, :description)
          %textarea.hidden.js-task-list-field= @issue.description

    = edited_time_ago_with_tooltip(@issue, placement: 'bottom', html_class: 'issue-edited-ago js-issue-edited-ago')

    #merge-requests{ data: { url: referenced_merge_requests_namespace_project_issue_url(@project.namespace, @project, @issue) } }
      // This element is filled in using JavaScript.

    #related-branches{ data: { url: related_branches_namespace_project_issue_url(@project.namespace, @project, @issue) } }
      // This element is filled in using JavaScript.

  .content-block.emoji-block
    .row
      .col-sm-8
        = render 'award_emoji/awards_block', awardable: @issue, inline: true
      .col-sm-4.new-branch-col
        = render 'new_branch' unless @issue.confidential?

  %section.issuable-discussion
    = render 'projects/issues/discussion'

= render 'shared/issuable/sidebar', issuable: @issue

= page_specific_javascript_bundle_tag('common_vue')
= page_specific_javascript_bundle_tag('issue_show')<|MERGE_RESOLUTION|>--- conflicted
+++ resolved
@@ -31,17 +31,12 @@
         %ul
           - if can_update_issue
             %li
-              = link_to 'Edit', edit_namespace_project_issue_path(@project.namespace, @project, @issue)
+              = link_to 'Edit', edit_namespace_project_issue_path(@project.namespace, @project, @issue), class: 'issuable-edit'
             %li
               = link_to 'Close issue', issue_path(@issue, issue: { state_event: :close }, format: 'json'), class: "btn-close #{issue_button_visibility(@issue, true)}", title: 'Close issue'
             %li
-<<<<<<< HEAD
-              = link_to 'Edit', edit_namespace_project_issue_path(@project.namespace, @project, @issue), class: 'issuable-edit'
-          - if @issue.submittable_as_spam_by?(current_user)
-=======
               = link_to 'Reopen issue', issue_path(@issue, issue: { state_event: :reopen }, format: 'json'), class: "btn-reopen #{issue_button_visibility(@issue, false)}", title: 'Reopen issue'
           - if can_report_spam
->>>>>>> 6ece9792
             %li
               = link_to 'Submit as spam', mark_as_spam_namespace_project_issue_path(@project.namespace, @project, @issue), method: :post, class: 'btn-spam', title: 'Submit as spam'
           - if can_update_issue || can_report_spam
