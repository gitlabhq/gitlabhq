- @content_class = "limit-container-width" unless fluid_layout
- add_to_breadcrumbs "Issues", project_issues_path(@project)
- breadcrumb_title @issue.to_reference
- page_title           "#{@issue.title} (#{@issue.to_reference})", "Issues"
- page_description     @issue.description
- page_card_attributes @issue.card_attributes

- can_update_issue = can?(current_user, :update_issue, @issue)
- can_report_spam = @issue.submittable_as_spam_by?(current_user)
- can_create_issue = show_new_issue_link?(@project)

.detail-page-header
  .detail-page-header-body
    .issuable-status-box.status-box.status-box-issue-closed{ class: issue_button_visibility(@issue, false) }
      = sprite_icon('mobile-issue-close', size: 16, css_class: 'd-block d-sm-none')
      %span.d-none.d-sm-block
        Closed
    .issuable-status-box.status-box.status-box-open{ class: issue_button_visibility(@issue, true) }
      = sprite_icon('issue-open-m', size: 16, css_class: 'd-block d-sm-none')
      %span.d-none.d-sm-block Open

    .issuable-meta
      - if @issue.confidential
        .issuable-warning-icon.inline= sprite_icon('eye-slash', size: 16, css_class: 'icon')
      - if @issue.discussion_locked?
        .issuable-warning-icon.inline= sprite_icon('lock', size: 16, css_class: 'icon')
      = issuable_meta(@issue, @project, "Issue")

    %a.btn.btn-secondary.float-right.d-block.d-sm-none.gutter-toggle.issuable-gutter-toggle.js-sidebar-toggle{ href: "#" }
      = icon('angle-double-left')

  .detail-page-header-actions.js-issuable-actions
    .clearfix.issue-btn-group.dropdown
      %button.btn.btn-secondary.float-left.d-md-none.d-lg-none.d-xl-none{ type: "button", data: { toggle: "dropdown" } }
        Options
        = icon('caret-down')
      .dropdown-menu.dropdown-menu-align-right.d-lg-none.d-xl-none
        %ul
          - unless current_user == @issue.author
            %li= link_to 'Report abuse', new_abuse_report_path(user_id: @issue.author.id, ref_url: issue_url(@issue))
          - if can_update_issue
            %li= link_to 'Close issue', issue_path(@issue, issue: { state_event: :close }, format: 'json'), class: "btn-close js-btn-issue-action #{issue_button_visibility(@issue, true)}", title: 'Close issue'
            %li= link_to 'Reopen issue', issue_path(@issue, issue: { state_event: :reopen }, format: 'json'), class: "btn-reopen js-btn-issue-action #{issue_button_visibility(@issue, false)}", title: 'Reopen issue'
          - if can_report_spam
            %li= link_to 'Submit as spam', mark_as_spam_project_issue_path(@project, @issue), method: :post, class: 'btn-spam', title: 'Submit as spam'
          - if can_create_issue
            - if can_update_issue || can_report_spam
              %li.divider
            %li= link_to 'New issue', new_project_issue_path(@project), title: 'New issue', id: 'new_issue_link'

    = render 'shared/issuable/close_reopen_button', issuable: @issue, can_update: can_update_issue

    - if can_report_spam
<<<<<<< HEAD
      = link_to 'Submit as spam', mark_as_spam_project_issue_path(@project, @issue), method: :post, class: 'd-none d-sm-none d-md-block btn btn-grouped btn-spam', title: 'Submit as spam'
    = link_to new_project_issue_path(@project), class: 'd-none d-sm-none d-md-block btn btn-grouped new-issue-link btn-new btn-inverted', title: 'New issue', id: 'new_issue_link' do
      New issue
=======
      = link_to 'Submit as spam', mark_as_spam_project_issue_path(@project, @issue), method: :post, class: 'hidden-xs hidden-sm btn btn-grouped btn-spam', title: 'Submit as spam'
    - if can_create_issue
      = link_to new_project_issue_path(@project), class: 'hidden-xs hidden-sm btn btn-grouped new-issue-link btn-new btn-inverted', title: 'New issue', id: 'new_issue_link' do
        New issue
>>>>>>> 7f01d49b

.issue-details.issuable-details
  .detail-page-description.content-block
    -# haml-lint:disable InlineJavaScript
    %script#js-issuable-app-initial-data{ type: "application/json" }= issuable_initial_data(@issue).to_json
    #js-issuable-app
      %h2.title= markdown_field(@issue, :title)
      - if @issue.description.present?
        .description{ class: can?(current_user, :update_issue, @issue) ? 'js-task-list-container' : '' }
          .wiki= markdown_field(@issue, :description)
          %textarea.hidden.js-task-list-field= @issue.description

      = edited_time_ago_with_tooltip(@issue, placement: 'bottom', html_class: 'issue-edited-ago js-issue-edited-ago')

    #merge-requests{ data: { url: referenced_merge_requests_project_issue_path(@project, @issue) } }
      // This element is filled in using JavaScript.

    #related-branches{ data: { url: related_branches_project_issue_path(@project, @issue) } }
      // This element is filled in using JavaScript.

  .content-block.emoji-block
    .row
      .col-sm-8.js-noteable-awards
        = render 'award_emoji/awards_block', awardable: @issue, inline: true
      .col-sm-4.new-branch-col
        = render 'new_branch' unless @issue.confidential?

  %section.issuable-discussion
    = render 'projects/issues/discussion'

= render 'shared/issuable/sidebar', issuable: @issue<|MERGE_RESOLUTION|>--- conflicted
+++ resolved
@@ -51,16 +51,10 @@
     = render 'shared/issuable/close_reopen_button', issuable: @issue, can_update: can_update_issue
 
     - if can_report_spam
-<<<<<<< HEAD
       = link_to 'Submit as spam', mark_as_spam_project_issue_path(@project, @issue), method: :post, class: 'd-none d-sm-none d-md-block btn btn-grouped btn-spam', title: 'Submit as spam'
-    = link_to new_project_issue_path(@project), class: 'd-none d-sm-none d-md-block btn btn-grouped new-issue-link btn-new btn-inverted', title: 'New issue', id: 'new_issue_link' do
-      New issue
-=======
-      = link_to 'Submit as spam', mark_as_spam_project_issue_path(@project, @issue), method: :post, class: 'hidden-xs hidden-sm btn btn-grouped btn-spam', title: 'Submit as spam'
     - if can_create_issue
-      = link_to new_project_issue_path(@project), class: 'hidden-xs hidden-sm btn btn-grouped new-issue-link btn-new btn-inverted', title: 'New issue', id: 'new_issue_link' do
+      = link_to new_project_issue_path(@project), class: 'd-none d-sm-none d-md-block btn btn-grouped new-issue-link btn-new btn-inverted', title: 'New issue', id: 'new_issue_link' do
         New issue
->>>>>>> 7f01d49b
 
 .issue-details.issuable-details
   .detail-page-description.content-block
