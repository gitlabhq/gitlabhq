--- conflicted
+++ resolved
@@ -55,12 +55,8 @@
 
 .issue-details.issuable-details
   .detail-page-description.content-block
-<<<<<<< HEAD
-    #js-issuable-app{ data: issuable_app_data(@project, @issue) }
-=======
     %script#js-issuable-app-initial-data{ type: "application/json" }= issuable_initial_data(@issue)
     #js-issuable-app
->>>>>>> aea03d7c
       %h2.title= markdown_field(@issue, :title)
       - if @issue.description.present?
         .description{ class: can?(current_user, :update_issue, @issue) ? 'js-task-list-container' : '' }
