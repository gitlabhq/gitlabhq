--- conflicted
+++ resolved
@@ -68,14 +68,9 @@
         = render 'merge_requests'
         = render 'related_branches'
 
-<<<<<<< HEAD
-    .content-block
-      = render 'emoji_awards/awards_block', awardable: @issue
-=======
     .content-block.content-block-small
       = render 'new_branch'
-      = render 'votes/votes_block', votable: @issue
->>>>>>> 2fb7392e
+      = render 'emoji_awards/awards_block', awardable: @issue
 
     .row
       %section.col-md-12
