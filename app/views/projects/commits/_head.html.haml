--- conflicted
+++ resolved
@@ -1,12 +1,8 @@
 .scrolling-tabs-container
   .nav-links.sub-nav.scrolling-tabs
     %ul{ class: (container_class) }
-<<<<<<< HEAD
-      .fade-left
+      %li.fade-left
         = icon('arrow-left')
-=======
-      %li.fade-left
->>>>>>> 7c41f359
       = nav_link(controller: %w(tree blob blame edit_tree new_tree find_file)) do
         = link_to project_files_path(@project) do
           Files
@@ -30,9 +26,5 @@
       = nav_link(controller: [:tags, :releases]) do
         = link_to namespace_project_tags_path(@project.namespace, @project) do
           Tags
-<<<<<<< HEAD
-      .fade-right
-        = icon('arrow-right')
-=======
       %li.fade-right
->>>>>>> 7c41f359
+        = icon('arrow-right')