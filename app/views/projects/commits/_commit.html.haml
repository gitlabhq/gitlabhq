--- conflicted
+++ resolved
@@ -39,8 +39,4 @@
           = render_commit_status(commit, ref: ref)
         = link_to commit.short_id, namespace_project_commit_path(project.namespace, project, commit), class: "commit-sha btn btn-transparent"
         = clipboard_button(text: commit.id, title: "Copy commit SHA to clipboard")
-<<<<<<< HEAD
-        = link_to commit.short_id, namespace_project_commit_path(project.namespace, project, commit), class: "commit-short-id"
-=======
->>>>>>> 68112433
         = link_to_browse_code(project, commit)