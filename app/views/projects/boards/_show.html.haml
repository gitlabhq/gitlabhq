- @no_container = true
- @content_class = "issue-boards-content"
- @breadcrumb_title = "Board"
- page_title "Boards"

- if show_new_nav?
<<<<<<< HEAD
  - breadcrumbs_extra_links("Issues", namespace_project_issues_path(@project.namespace, @project))
=======
  - content_for :sub_title_before do
    %li= link_to "Issues", project_issues_path(@project)
>>>>>>> e1a64f0c

- content_for :page_specific_javascripts do
  = webpack_bundle_tag 'common_vue'
  = webpack_bundle_tag 'filtered_search'
  = webpack_bundle_tag 'boards'

  %script#js-board-template{ type: "text/x-template" }= render "projects/boards/components/board"
  %script#js-board-modal-filter{ type: "text/x-template" }= render "shared/issuable/search_bar", type: :boards_modal

= render "projects/issues/head"

.hidden-xs.hidden-sm
  = render 'shared/issuable/search_bar', type: :boards

#board-app.boards-app{ "v-cloak" => true, data: board_data }
  .boards-list{ ":class" => "{ 'is-compact': detailIssueVisible }" }
    .boards-app-loading.text-center{ "v-if" => "loading" }
      = icon("spinner spin")
    %board{ "v-cloak" => true,
      "v-for" => "list in state.lists",
      "ref" => "board",
      ":list" => "list",
      ":disabled" => "disabled",
      ":issue-link-base" => "issueLinkBase",
      ":root-path" => "rootPath",
      ":board-id" => "boardId",
      ":key" => "_uid" }
  = render "projects/boards/components/sidebar"
  %board-add-issues-modal{ "blank-state-image" => render('shared/empty_states/icons/issues.svg'),
    "new-issue-path" => new_project_issue_path(@project),
    "milestone-path" => milestones_filter_dropdown_path,
    "label-path" => labels_filter_path,
    ":issue-link-base" => "issueLinkBase",
    ":root-path" => "rootPath",
    ":project-id" => @project.try(:id) }<|MERGE_RESOLUTION|>--- conflicted
+++ resolved
@@ -4,12 +4,7 @@
 - page_title "Boards"
 
 - if show_new_nav?
-<<<<<<< HEAD
-  - breadcrumbs_extra_links("Issues", namespace_project_issues_path(@project.namespace, @project))
-=======
-  - content_for :sub_title_before do
-    %li= link_to "Issues", project_issues_path(@project)
->>>>>>> e1a64f0c
+  - breadcrumbs_extra_links("Issues", project_issues_path(@project.namespace))
 
 - content_for :page_specific_javascripts do
   = webpack_bundle_tag 'common_vue'
