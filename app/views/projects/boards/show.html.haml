- @no_container = true
- @content_class = "issue-boards-content"
- page_title "Boards"

- content_for :page_specific_javascripts do
  = page_specific_javascript_tag('boards/boards_bundle.js')
  = page_specific_javascript_tag('boards/test_utils/simulate_drag.js') if Rails.env.test?

= render "projects/issues/head"

= render 'shared/issuable/filter', type: :boards

<<<<<<< HEAD
#board-app.boards-app{ "v-cloak" => true,
  "data-endpoint" => "#{namespace_project_board_path(@project.namespace, @project)}",
  "data-disabled" => "#{!can?(current_user, :admin_list, @project)}",
  "data-issue-link-base" => "#{namespace_project_issues_path(@project.namespace, @project)}" }
  .boards-list
    .boards-app-loading.text-center{ "v-if" => "loading" }
      = icon("spinner spin")
    = render "projects/boards/components/board"
  = render "projects/boards/components/sidebar"
=======
.boards-list#board-app{ "v-cloak" => true, data: board_data }
  .boards-app-loading.text-center{ "v-if" => "loading" }
    = icon("spinner spin")
  = render "projects/boards/components/board"
>>>>>>> f64e36c4
<|MERGE_RESOLUTION|>--- conflicted
+++ resolved
@@ -10,19 +10,9 @@
 
 = render 'shared/issuable/filter', type: :boards
 
-<<<<<<< HEAD
-#board-app.boards-app{ "v-cloak" => true,
-  "data-endpoint" => "#{namespace_project_board_path(@project.namespace, @project)}",
-  "data-disabled" => "#{!can?(current_user, :admin_list, @project)}",
-  "data-issue-link-base" => "#{namespace_project_issues_path(@project.namespace, @project)}" }
+#board-app.boards-app{ "v-cloak" => true, data: board_data }
   .boards-list
     .boards-app-loading.text-center{ "v-if" => "loading" }
       = icon("spinner spin")
     = render "projects/boards/components/board"
-  = render "projects/boards/components/sidebar"
-=======
-.boards-list#board-app{ "v-cloak" => true, data: board_data }
-  .boards-app-loading.text-center{ "v-if" => "loading" }
-    = icon("spinner spin")
-  = render "projects/boards/components/board"
->>>>>>> f64e36c4
+  = render "projects/boards/components/sidebar"