- status = commit.status
%tr.commit
  %td.commit-link
    = link_to namespace_project_pipeline_path(@project.namespace, @project, commit.id), class: "ci-status ci-#{status}" do
      = ci_icon_for_status(status)
      %strong ##{commit.id}

  %td
    %div.branch-commit
      - if commit.ref
        = link_to commit.ref, namespace_project_commits_path(@project.namespace, @project, commit.ref), class: "monospace"
        &middot;
      = link_to commit.short_sha, namespace_project_commit_path(@project.namespace, @project, commit.sha), class: "commit-id monospace"
      &nbsp;
<<<<<<< HEAD
      - if commit.latest?
        %span.label.label-success 最新的
      - if commit.tag?
        %span.label.label-primary 标签
=======
      - if commit.tag?
        %span.label.label-primary tag
      - elsif commit.latest?
        %span.label.label-success.has-tooltip{ title: 'Latest build for this branch' } latest
>>>>>>> 374d212b
      - if commit.triggered?
        %span.label.label-primary 被触发
      - if commit.yaml_errors.present?
        %span.label.label-danger.has-tooltip{ title: "#{commit.yaml_errors}" } yaml 无效
      - if commit.builds.any?(&:stuck?)
        %span.label.label-warning 卡住

<<<<<<< HEAD
      %p
        %span
          - if commit_data = commit.commit_data
            = link_to_gfm commit_data.title, namespace_project_commit_path(@project.namespace, @project, commit_data.id), class: "commit-row-message"
          - else
            无法找到此分支的 HEAD 提交
=======
      %p.commit-title
        - if commit_data = commit.commit_data
          = link_to_gfm truncate(commit_data.title, length: 60), namespace_project_commit_path(@project.namespace, @project, commit_data.id), class: "commit-row-message"
        - else
          Cant find HEAD commit for this branch
>>>>>>> 374d212b


    - stages_status = commit.statuses.stages_status
    - stages.each do |stage|
      %td
<<<<<<< HEAD
        - if status = stages_status[stage]
          - tooltip = "#{ci_stage_zh(stage)}：#{ci_status_zh(status)}"
          %span.has-tooltip{ title: "#{tooltip}", class: "ci-status-icon-#{status}" }
=======
        - status = stages_status[stage]
        - tooltip = "#{stage.titleize}: #{status || 'not found'}"
        - if status
          = link_to namespace_project_pipeline_path(@project.namespace, @project, commit.id, anchor: stage), class: "has-tooltip ci-status-icon-#{status}", title: tooltip do
>>>>>>> 374d212b
            = ci_icon_for_status(status)
        - else
          .light.has-tooltip{ title: tooltip }
            \-

  %td
    - if commit.started_at && commit.finished_at
      %p.duration
        #{duration_in_words(commit.finished_at, commit.started_at)}

  %td
    .controls.hidden-xs.pull-right
      - artifacts = commit.builds.latest.select { |b| b.artifacts? }
      - if artifacts.present?
        .dropdown.inline.build-artifacts
          %button.dropdown-toggle.btn{type: 'button', 'data-toggle' => 'dropdown'}
            = icon('download')
            %b.caret
          %ul.dropdown-menu.dropdown-menu-align-right
            - artifacts.each do |build|
              %li
                = link_to download_namespace_project_build_artifacts_path(@project.namespace, @project, build), rel: 'nofollow' do
                  = icon("download")
                  %span #{build.name}

      - if can?(current_user, :update_pipeline, @project)
        - if commit.retryable? && commit.builds.failed.any?
          = link_to retry_namespace_project_pipeline_path(@project.namespace, @project, commit.id), class: 'btn has-tooltip', title: "重试", method: :post do
            = icon("repeat")
        - if commit.active?
          = link_to cancel_namespace_project_pipeline_path(@project.namespace, @project, commit.id), class: 'btn btn-remove has-tooltip', title: "取消", method: :post do
            = icon("remove")<|MERGE_RESOLUTION|>--- conflicted
+++ resolved
@@ -12,17 +12,10 @@
         &middot;
       = link_to commit.short_sha, namespace_project_commit_path(@project.namespace, @project, commit.sha), class: "commit-id monospace"
       &nbsp;
-<<<<<<< HEAD
-      - if commit.latest?
-        %span.label.label-success 最新的
       - if commit.tag?
         %span.label.label-primary 标签
-=======
-      - if commit.tag?
-        %span.label.label-primary tag
       - elsif commit.latest?
-        %span.label.label-success.has-tooltip{ title: 'Latest build for this branch' } latest
->>>>>>> 374d212b
+        %span.label.label-success.has-tooltip{ title: '此分支最新的构建' } 最新的
       - if commit.triggered?
         %span.label.label-primary 被触发
       - if commit.yaml_errors.present?
@@ -30,35 +23,20 @@
       - if commit.builds.any?(&:stuck?)
         %span.label.label-warning 卡住
 
-<<<<<<< HEAD
-      %p
-        %span
-          - if commit_data = commit.commit_data
-            = link_to_gfm commit_data.title, namespace_project_commit_path(@project.namespace, @project, commit_data.id), class: "commit-row-message"
-          - else
-            无法找到此分支的 HEAD 提交
-=======
       %p.commit-title
         - if commit_data = commit.commit_data
           = link_to_gfm truncate(commit_data.title, length: 60), namespace_project_commit_path(@project.namespace, @project, commit_data.id), class: "commit-row-message"
         - else
-          Cant find HEAD commit for this branch
->>>>>>> 374d212b
+          无法找到此分支的 HEAD 提交
 
 
     - stages_status = commit.statuses.stages_status
     - stages.each do |stage|
       %td
-<<<<<<< HEAD
-        - if status = stages_status[stage]
-          - tooltip = "#{ci_stage_zh(stage)}：#{ci_status_zh(status)}"
-          %span.has-tooltip{ title: "#{tooltip}", class: "ci-status-icon-#{status}" }
-=======
         - status = stages_status[stage]
-        - tooltip = "#{stage.titleize}: #{status || 'not found'}"
+        - tooltip = "#{ci_stage_zh(stage)}：#{ci_status_zh(status) || '未发现'}"
         - if status
           = link_to namespace_project_pipeline_path(@project.namespace, @project, commit.id, anchor: stage), class: "has-tooltip ci-status-icon-#{status}", title: tooltip do
->>>>>>> 374d212b
             = ci_icon_for_status(status)
         - else
           .light.has-tooltip{ title: tooltip }
