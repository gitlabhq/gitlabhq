--- conflicted
+++ resolved
@@ -1,10 +1,6 @@
 .content-block.build-header
   .header-content
-<<<<<<< HEAD
-    = render "ci/status/icon_with_description", subject: build
-=======
     = render 'ci/status/badge', status: @build.detailed_status(current_user)
->>>>>>> 3e90aa11
     Build
     %strong ##{@build.id}
     in pipeline
