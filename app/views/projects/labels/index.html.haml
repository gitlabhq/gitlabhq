- @no_container = true
- page_title "Labels"
- can_admin_label = can?(current_user, :admin_label, @project)
- hide_class = ''

- if can_admin_label
  - content_for(:header_content) do
    .nav-controls
      = link_to _('New label'), new_project_label_path(@project), class: "btn btn-new"

- if @labels.exists? || @prioritized_labels.exists?
  #promote-label-modal
  %div{ class: container_class }
    .top-area.adjust
      .nav-text
        = _('Labels can be applied to issues and merge requests.')
        - if can_admin_label
          = _('Star a label to make it a priority label. Order the prioritized labels to change their relative priority, by dragging.')

    .labels-container.prepend-top-5
      - if can_admin_label
        -# Only show it in the first page
        - hide = @available_labels.empty? || (params[:page].present? && params[:page] != '1')
        .prioritized-labels{ class: ('hide' if hide) }
<<<<<<< HEAD
          %h5= _('Prioritized Labels')
          .content-list.manage-labels-list.js-prioritized-labels{ "data-url" => set_priorities_project_labels_path(@project) }
            #js-priority-labels-empty-state.priority-labels-empty-state{ class: "#{'hidden' unless @prioritized_labels.empty?}" }
=======
          %h5.prepend-top-10 Prioritized Labels
          %ul.content-list.manage-labels-list.js-prioritized-labels{ "data-url" => set_priorities_project_labels_path(@project) }
            #js-priority-labels-empty-state{ class: "#{'hidden' unless @prioritized_labels.empty?}" }
>>>>>>> 75402efb
              = render 'shared/empty_states/priority_labels'
            - if @prioritized_labels.present?
              = render partial: 'shared/label', subject: @project, collection: @prioritized_labels, as: :label, locals: { force_priority: true }

      - if @labels.present?
        .other-labels
          - if can_admin_label
            %h5{ class: ('hide' if hide) }= _('Other Labels')
          .content-list.manage-labels-list.js-other-labels
            = render partial: 'shared/label', subject: @project, collection: @labels, as: :label
            = paginate @labels, theme: 'gitlab'
- else
  = render 'shared/empty_states/labels'

%template#js-badge-item-template
  %li.label-link-item.js-priority-badge.inline.prepend-left-10
    .label-badge.label-badge-blue= _('Prioritized label')<|MERGE_RESOLUTION|>--- conflicted
+++ resolved
@@ -22,15 +22,9 @@
         -# Only show it in the first page
         - hide = @available_labels.empty? || (params[:page].present? && params[:page] != '1')
         .prioritized-labels{ class: ('hide' if hide) }
-<<<<<<< HEAD
-          %h5= _('Prioritized Labels')
+          %h5.prepend-top-10= _('Prioritized Labels')
           .content-list.manage-labels-list.js-prioritized-labels{ "data-url" => set_priorities_project_labels_path(@project) }
             #js-priority-labels-empty-state.priority-labels-empty-state{ class: "#{'hidden' unless @prioritized_labels.empty?}" }
-=======
-          %h5.prepend-top-10 Prioritized Labels
-          %ul.content-list.manage-labels-list.js-prioritized-labels{ "data-url" => set_priorities_project_labels_path(@project) }
-            #js-priority-labels-empty-state{ class: "#{'hidden' unless @prioritized_labels.empty?}" }
->>>>>>> 75402efb
               = render 'shared/empty_states/priority_labels'
             - if @prioritized_labels.present?
               = render partial: 'shared/label', subject: @project, collection: @prioritized_labels, as: :label, locals: { force_priority: true }
