--- conflicted
+++ resolved
@@ -98,10 +98,6 @@
                     %strong= milestone.title
                     %small.light= milestone.expires_at
 
-<<<<<<< HEAD
-          .pull-right
-            = render 'shared/sort_dropdown'
-=======
           .dropdown.inline.prepend-left-10
             %a.dropdown-toggle.btn.btn-small{href: '#', "data-toggle" => "dropdown"}
               %span.light state:
@@ -118,7 +114,9 @@
                 %li
                   = link_to project_filter_path(mr_state: mr_state) do
                     = mr_state.capitalize
->>>>>>> 0aaee3f4
+
+          .pull-right
+            = render 'shared/sort_dropdown'
 
       %ul.well-list.mr-list
         = render @merge_requests
