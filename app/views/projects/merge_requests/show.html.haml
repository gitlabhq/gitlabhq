--- conflicted
+++ resolved
@@ -1,6 +1,5 @@
 - @gfm_form = true
 - @content_class = "limit-container-width" unless fluid_layout
-- has_vue_discussions_cookie = cookies[:vue_mr_discussions] == 'true'
 - add_to_breadcrumbs "Merge Requests", project_merge_requests_path(@project)
 - breadcrumb_title @merge_request.to_reference
 - page_title "#{@merge_request.title} (#{@merge_request.to_reference})", "Merge Requests"
@@ -10,11 +9,7 @@
   = webpack_bundle_tag('common_vue')
   = webpack_bundle_tag('diff_notes')
 
-<<<<<<< HEAD
-  - if has_vue_discussions_cookie
-=======
   - if has_vue_discussions_cookie?
->>>>>>> 5035ab7b
     = webpack_bundle_tag('mr_notes')
 
 .merge-request{ data: { mr_action: j(params[:tab].presence || 'show'), url: merge_request_path(@merge_request, format: :json), project_path: project_path(@merge_request.project) } }
@@ -65,11 +60,7 @@
                   Changes
                   %span.badge= @merge_request.diff_size
 
-<<<<<<< HEAD
-        - if has_vue_discussions_cookie
-=======
         - if has_vue_discussions_cookie?
->>>>>>> 5035ab7b
           #js-vue-discussion-counter
         - else
           #resolve-count-app.line-resolve-all-container.prepend-top-10{ "v-cloak" => true }
@@ -95,11 +86,7 @@
             %script.js-notes-data{ type: "application/json" }= initial_notes_data(true).to_json.html_safe
             .issuable-discussion.js-vue-notes-event
               = render "projects/merge_requests/discussion"
-<<<<<<< HEAD
-              - if has_vue_discussions_cookie
-=======
               - if has_vue_discussions_cookie?
->>>>>>> 5035ab7b
                 #js-vue-mr-discussions{ data: { notes_data: notes_data(@merge_request),
                   noteable_data: serialize_issuable(@merge_request),
                   current_user_data: UserSerializer.new.represent(current_user).to_json} }
