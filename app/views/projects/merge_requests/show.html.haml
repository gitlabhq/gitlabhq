- @gfm_form = true
- @content_class = "limit-container-width" unless fluid_layout
- add_to_breadcrumbs "Merge Requests", project_merge_requests_path(@project)
- breadcrumb_title @merge_request.to_reference
- page_title "#{@merge_request.title} (#{@merge_request.to_reference})", "Merge Requests"
- page_description @merge_request.description
- page_card_attributes @merge_request.card_attributes
- content_for :page_specific_javascripts do
  = webpack_bundle_tag('common_vue')
<<<<<<< HEAD
  = webpack_bundle_tag('diff_notes')
  = webpack_bundle_tag('mr_notes')
=======

  - if has_vue_discussions_cookie?
    = webpack_bundle_tag('mr_notes')
>>>>>>> 55429981

.merge-request{ data: { mr_action: j(params[:tab].presence || 'show'), url: merge_request_path(@merge_request, format: :json), project_path: project_path(@merge_request.project) } }
  = render "projects/merge_requests/mr_title"

  .merge-request-details.issuable-details{ data: { id: @merge_request.project.id } }
    = render "projects/merge_requests/mr_box"

    - if @merge_request.source_branch_exists?
      = render "projects/merge_requests/how_to_merge"

    -# haml-lint:disable InlineJavaScript
    :javascript
      window.gl = window.gl || {};
      window.gl.mrWidgetData = #{serialize_issuable(@merge_request, serializer: 'widget')}

    #js-vue-mr-widget.mr-widget

    - content_for :page_specific_javascripts do
      = webpack_bundle_tag 'vue_merge_request_widget'

    .content-block.content-block-small.emoji-list-container.js-noteable-awards
      = render 'award_emoji/awards_block', awardable: @merge_request, inline: true

    .merge-request-tabs-holder{ class: ("js-tabs-affix" unless ENV['RAILS_ENV'] == 'test') }
      .merge-request-tabs-container
        .scrolling-tabs-container.inner-page-scroll-tabs.is-smaller
          .fade-left= icon('angle-left')
          .fade-right= icon('angle-right')
          .nav-links.scrolling-tabs
            %ul.merge-request-tabs
              %li.notes-tab
                = tab_link_for @merge_request, :show, force_link: @commit.present? do
                  Discussion
                  %span.badge= @merge_request.related_notes.user.count
              - if @merge_request.source_project
                %li.commits-tab
                  = tab_link_for @merge_request, :commits do
                    Commits
                    %span.badge= @commits_count
              - if @pipelines.any?
                %li.pipelines-tab
                  = tab_link_for @merge_request, :pipelines do
                    Pipelines
                    %span.badge.js-pipelines-mr-count= @pipelines.size
              %li.diffs-tab
                = tab_link_for @merge_request, :diffs do
                  Changes
                  %span.badge= @merge_request.diff_size

        #js-vue-discussion-counter

    .tab-content#diff-notes-app
      #notes.notes.tab-pane.voting_notes
        .row
          %section.col-md-12
            %script.js-notes-data{ type: "application/json" }= initial_notes_data(true).to_json.html_safe
            .issuable-discussion.js-vue-notes-event
              = render "projects/merge_requests/discussion"
              #js-vue-mr-discussions{ data: { notes_data: notes_data(@merge_request),
                noteable_data: serialize_issuable(@merge_request),
                current_user_data: UserSerializer.new.represent(current_user).to_json} }

      #commits.commits.tab-pane
        -# This tab is always loaded via AJAX
      #pipelines.pipelines.tab-pane
        - if @pipelines.any?
          = render 'projects/commit/pipelines_list', disable_initialization: true, endpoint: pipelines_project_merge_request_path(@project, @merge_request)
      #diffs.diffs.tab-pane{ data: { "is-locked" => @merge_request.discussion_locked? } }
        -# This tab is always loaded via AJAX

    .mr-loading-status
      = spinner

= render 'shared/issuable/sidebar', issuable: @merge_request
- if @merge_request.can_be_reverted?(current_user)
  = render "projects/commit/change", type: 'revert', commit: @merge_request.merge_commit, title: @merge_request.title
- if @merge_request.can_be_cherry_picked?
  = render "projects/commit/change", type: 'cherry-pick', commit: @merge_request.merge_commit, title: @merge_request.title<|MERGE_RESOLUTION|>--- conflicted
+++ resolved
@@ -7,14 +7,7 @@
 - page_card_attributes @merge_request.card_attributes
 - content_for :page_specific_javascripts do
   = webpack_bundle_tag('common_vue')
-<<<<<<< HEAD
-  = webpack_bundle_tag('diff_notes')
   = webpack_bundle_tag('mr_notes')
-=======
-
-  - if has_vue_discussions_cookie?
-    = webpack_bundle_tag('mr_notes')
->>>>>>> 55429981
 
 .merge-request{ data: { mr_action: j(params[:tab].presence || 'show'), url: merge_request_path(@merge_request, format: :json), project_path: project_path(@merge_request.project) } }
   = render "projects/merge_requests/mr_title"
