--- conflicted
+++ resolved
@@ -1,22 +1,7 @@
 %li{ class: mr_css_classes(merge_request) }
   .merge-request-title
-<<<<<<< HEAD
-    = link_to_gfm truncate(merge_request.title, length: 80), namespace_project_merge_request_path(merge_request.target_project.namespace, merge_request.target_project, merge_request), class: "row_title"
-    - if merge_request.merged?
-      %small.pull-right
-        %i.fa.fa-check
-        MERGED
-    - else
-      %span.pull-right.hidden-xs
-        - if merge_request.for_fork?
-          %span.light
-            #{merge_request.source_project_namespace}:
-        = truncate merge_request.source_branch, length: 25
-        %i.fa.fa-angle-right.light
-        = merge_request.target_branch
-=======
     %span.str-truncated
-      = link_to_gfm merge_request.title, project_merge_request_path(merge_request.target_project, merge_request), class: "row_title"
+      = link_to_gfm merge_request.title, namespace_project_merge_request_path(merge_request.target_project.namespace, merge_request.target_project, merge_request), class: "row_title"
     .pull-right.light
       - if merge_request.merged?
         %span
@@ -36,7 +21,6 @@
         %span
           %i.fa.fa-comments
           = merge_request.mr_and_commit_notes.count
->>>>>>> 71e14699
   .merge-request-info
     %span.light= "##{merge_request.iid}"
     - if merge_request.assignee
