%li{ class: mr_css_classes(merge_request) }
  .merge-request-title
<<<<<<< HEAD
    %span.light= "##{merge_request.iid}"
    = link_to_gfm truncate(merge_request.title, length: 80), project_merge_request_path(merge_request.target_project, merge_request), class: "row_title", dir: "auto"
=======
    = link_to_gfm truncate(merge_request.title, length: 80), project_merge_request_path(merge_request.target_project, merge_request), class: "row_title"
>>>>>>> 0286222e
    - if merge_request.merged?
      %small.pull-right
        %i.fa.fa-check
        MERGED
    - else
      %span.pull-right.hidden-xs
        - if merge_request.for_fork?
          %span.light
            #{merge_request.source_project_namespace}:
        = truncate merge_request.source_branch, length: 25
        %i.fa.fa-angle-right.light
        = merge_request.target_branch
  .merge-request-info
    %span.light= "##{merge_request.iid}"
    - if merge_request.author
      authored by #{link_to_member(merge_request.source_project, merge_request.author)}
    - if merge_request.votes_count > 0
      = render 'votes/votes_inline', votable: merge_request
    - if merge_request.notes.any?
      %span
        %i.fa.fa-comments
        = merge_request.mr_and_commit_notes.count
    - if merge_request.milestone_id?
      %span
        %i.fa.fa-clock-o
        = merge_request.milestone.title
    - if merge_request.tasks?
      %span.task-status
        = merge_request.task_status

    .pull-right.hidden-xs
      %small updated #{time_ago_with_tooltip(merge_request.updated_at, 'bottom', 'merge_request_updated_ago')}

    .merge-request-labels
      - merge_request.labels.each do |label|
        = link_to project_merge_requests_path(merge_request.project, label_name: label.name) do
          = render_colored_label(label)<|MERGE_RESOLUTION|>--- conflicted
+++ resolved
@@ -1,11 +1,6 @@
 %li{ class: mr_css_classes(merge_request) }
   .merge-request-title
-<<<<<<< HEAD
-    %span.light= "##{merge_request.iid}"
-    = link_to_gfm truncate(merge_request.title, length: 80), project_merge_request_path(merge_request.target_project, merge_request), class: "row_title", dir: "auto"
-=======
-    = link_to_gfm truncate(merge_request.title, length: 80), project_merge_request_path(merge_request.target_project, merge_request), class: "row_title"
->>>>>>> 0286222e
+    = link_to_gfm truncate(merge_request.title, length: 80), project_merge_request_path(merge_request.target_project, merge_request), class: "row_title", dir: :auto
     - if merge_request.merged?
       %small.pull-right
         %i.fa.fa-check
