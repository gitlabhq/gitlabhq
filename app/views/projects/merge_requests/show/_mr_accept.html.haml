--- conflicted
+++ resolved
@@ -31,21 +31,13 @@
         .accept-group
           .pull-left
             = f.submit "Accept Merge Request", class: "btn btn-create accept_merge_request"
-<<<<<<< HEAD
-          - unless @merge_request.disallow_source_branch_removal?
-            .remove_branch_holder.pull-left
-              = label_tag :should_remove_source_branch, class: "checkbox" do
-                = check_box_tag :should_remove_source_branch
-                Remove source-branch
-=======
-            - unless @protected_source_branch
-              - unless @merge_request.disallow_source_branch_removal?
-                .remove_branch_holder
-                  = label_tag :should_remove_source_branch, class: "checkbox" do
-                    = check_box_tag :should_remove_source_branch
-                    Remove source-branch
+          - unless @protected_source_branch
+            - unless @merge_request.disallow_source_branch_removal?
+              .remove_branch_holder.pull-left
+                = label_tag :should_remove_source_branch, class: "checkbox" do
+                  = check_box_tag :should_remove_source_branch
+                  Remove source-branch
           .clearfix
->>>>>>> 0aaee3f4
 
 
   .automerge_widget.no_satellite.hide
