.issue-box{ class: issue_box_class(@merge_request) }
  .state.clearfix
    .state-label
      - if @merge_request.merged?
        Merged
      - elsif @merge_request.closed?
        Closed
      - else
        Open

    .creator
      Created by #{link_to_member(@project, @merge_request.author)} #{time_ago_with_tooltip(@merge_request.created_at)}

  %h4.title{ dir: 'auto' }
    = gfm escape_once(@merge_request.title)

  - if @merge_request.description.present?
    .description
      .wiki
        = preserve do
<<<<<<< HEAD
          %span{ dir: 'auto' }= markdown @merge_request.description
=======
          = markdown(@merge_request.description, parse_tasks: true)
>>>>>>> 477743a1

  .context
    %cite.cgray
      = render partial: 'projects/merge_requests/show/context', locals: { merge_request: @merge_request }<|MERGE_RESOLUTION|>--- conflicted
+++ resolved
@@ -18,11 +18,7 @@
     .description
       .wiki
         = preserve do
-<<<<<<< HEAD
-          %span{ dir: 'auto' }= markdown @merge_request.description
-=======
-          = markdown(@merge_request.description, parse_tasks: true)
->>>>>>> 477743a1
+          %span{ dir: 'auto' }= markdown(@merge_request.description, parse_tasks: true)
 
   .context
     %cite.cgray
