--- conflicted
+++ resolved
@@ -1,6 +1,5 @@
 %h3.page-title
-<<<<<<< HEAD
-  = "Merge Request ##{@merge_request.iid}"
+  = "Merge Request ##{@merge_request.iid} (#{@merge_request.state}):"
   %small
     created #{time_ago_with_tooltip(@merge_request.created_at)}
 
@@ -11,16 +10,6 @@
   - elsif @merge_request.closed?
     %span.state-label.state-label-red
       Closed
-=======
-  = "Merge Request ##{@merge_request.iid} (#{@merge_request.state}):"
-  &nbsp;
-  -if @merge_request.for_fork?
-    %span.label-branch
-      %span.label-project= truncate(@merge_request.source_project_path, length: 25)
-      #{@merge_request.source_branch}
-    &rarr;
-    %span.label-branch= @merge_request.target_branch
->>>>>>> 0aaee3f4
   - else
     %span.state-label.state-label-green
       Open
