%h4.page-title
  .issue-box{ class: issue_box_class(@merge_request) }
    - if @merge_request.merged?
      Merged
    - elsif @merge_request.closed?
      Closed
    - else
      Open
  = "Merge Request ##{@merge_request.iid}"
  %small.creator
    &middot;
    created by #{link_to_member(@project, @merge_request.author)} #{time_ago_with_tooltip(@merge_request.created_at)}

  .issue-btn-group.pull-right
    - if can?(current_user, :modify_merge_request, @merge_request)
      - if @merge_request.open?
        = link_to 'Close', project_merge_request_path(@project, @merge_request, merge_request: { state_event: :close }), method: :put, class: "btn btn-grouped btn-close", title: "Close merge request"
        = link_to edit_project_merge_request_path(@project, @merge_request), class: "btn btn-grouped issuable-edit", id: "edit_merge_request" do
          %i.fa.fa-pencil-square-o
          Edit
      - if @merge_request.closed?
<<<<<<< HEAD
        = link_to 'Reopen', project_merge_request_path(@project, @merge_request, merge_request: {state_event: :reopen }), method: :put, class: "btn btn-grouped btn-reopen reopen-mr-link", title: "Close merge request"

.votes-holder.hidden-sm.hidden-xs
  #votes= render 'votes/votes_block', votable: @merge_request

.back-link
  = link_to project_merge_requests_path(@project) do
    &larr; To merge requests

  %span.prepend-left-20
    %span From
    - if @merge_request.for_fork?
      %strong.label-branch{ dir: :auto }<
        - if @merge_request.source_project
          = link_to @merge_request.source_project_namespace, project_path(@merge_request.source_project)
        - else
          \ #{@merge_request.source_project_namespace}
        \:#{@merge_request.source_branch}
      %span into
      %strong.label-branch{ dir: :auto } #{@merge_request.target_project_namespace}:#{@merge_request.target_branch}
    - else
      %strong.label-branch{ dir: :auto } #{@merge_request.source_branch}
      %span into
      %strong.label-branch{ dir: :auto } #{@merge_request.target_branch}
=======
        = link_to 'Reopen', project_merge_request_path(@project, @merge_request, merge_request: {state_event: :reopen }), method: :put, class: "btn btn-grouped btn-reopen reopen-mr-link", title: "Close merge request"
>>>>>>> 41ab9e1f
<|MERGE_RESOLUTION|>--- conflicted
+++ resolved
@@ -19,31 +19,4 @@
           %i.fa.fa-pencil-square-o
           Edit
       - if @merge_request.closed?
-<<<<<<< HEAD
-        = link_to 'Reopen', project_merge_request_path(@project, @merge_request, merge_request: {state_event: :reopen }), method: :put, class: "btn btn-grouped btn-reopen reopen-mr-link", title: "Close merge request"
-
-.votes-holder.hidden-sm.hidden-xs
-  #votes= render 'votes/votes_block', votable: @merge_request
-
-.back-link
-  = link_to project_merge_requests_path(@project) do
-    &larr; To merge requests
-
-  %span.prepend-left-20
-    %span From
-    - if @merge_request.for_fork?
-      %strong.label-branch{ dir: :auto }<
-        - if @merge_request.source_project
-          = link_to @merge_request.source_project_namespace, project_path(@merge_request.source_project)
-        - else
-          \ #{@merge_request.source_project_namespace}
-        \:#{@merge_request.source_branch}
-      %span into
-      %strong.label-branch{ dir: :auto } #{@merge_request.target_project_namespace}:#{@merge_request.target_branch}
-    - else
-      %strong.label-branch{ dir: :auto } #{@merge_request.source_branch}
-      %span into
-      %strong.label-branch{ dir: :auto } #{@merge_request.target_branch}
-=======
-        = link_to 'Reopen', project_merge_request_path(@project, @merge_request, merge_request: {state_event: :reopen }), method: :put, class: "btn btn-grouped btn-reopen reopen-mr-link", title: "Close merge request"
->>>>>>> 41ab9e1f
+        = link_to 'Reopen', project_merge_request_path(@project, @merge_request, merge_request: {state_event: :reopen }), method: :put, class: "btn btn-grouped btn-reopen reopen-mr-link", title: "Close merge request"