--- conflicted
+++ resolved
@@ -19,13 +19,6 @@
         %cite.cgray
           = render partial: 'projects/merge_requests/show/context', locals: { merge_request: @merge_request }
       %hr
-<<<<<<< HEAD
-      %h6 Labels
-      .merge-request-show-labels
-        - @merge_request.labels.each do |label|
-          = link_to namespace_project_merge_requests_path(@project.namespace, @project, label_name: label.name) do
-            %p= render_colored_label(label)
-=======
       .votes-holder
         %h6 Votes
         #votes= render 'votes/votes_block', votable: @merge_request
@@ -35,6 +28,5 @@
         %h6 Labels
         .merge-request-show-labels
           - @merge_request.labels.each do |label|
-            = link_to project_merge_requests_path(@project, label_name: label.name) do
-              = render_colored_label(label)
->>>>>>> de040ffa
+            = link_to namespace_project_merge_requests_path(@project.namespace, @project, label_name: label.name) do
+              = render_colored_label(label)