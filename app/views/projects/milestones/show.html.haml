--- conflicted
+++ resolved
@@ -25,32 +25,9 @@
   .alert.alert-success
     %span All issues for this milestone are closed. You may close milestone now.
 
-<<<<<<< HEAD
-.back-link
-  = link_to project_milestones_path(@project) do
-    &larr; To milestones list
-
-
-.issue-box{ class: issue_box_class(@milestone) }
-  .state.clearfix
-    .state-label
-      - if @milestone.closed?
-        Closed
-      - elsif @milestone.expired?
-        Expired
-      - else
-        Open
-    .creator
-      = @milestone.expires_at
-
-  %h4.title{ dir: :auto }
-    = gfm escape_once(@milestone.title)
-
-=======
-%h3.issue-title
+%h3.issue-title{ dir: :auto }
   = gfm escape_once(@milestone.title)
 %div
->>>>>>> 41ab9e1f
   - if @milestone.description.present?
     .description
       .wiki
