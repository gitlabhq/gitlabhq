- content_for :page_specific_javascripts do
  = webpack_bundle_tag 'common_vue'
  = webpack_bundle_tag 'schedule_form'

= form_for [@project.namespace.becomes(Namespace), @project, @schedule], as: :schedule, html: { id: "new-pipeline-schedule-form", class: "form-horizontal js-pipeline-schedule-form" } do |f|
  = form_errors(@schedule)
  .form-group
    .col-md-9
      = f.label :description, _('Description'), class: 'label-light'
<<<<<<< HEAD
      = f.text_field :description, class: 'form-control', required: true, autofocus: true, placeholder: _('PipelineSchedules|Provide a short description for this pipeline')
=======
      = f.text_field :description, class: 'form-control', required: true, autofocus: true, placeholder: s_('PipelineSchedules|Provide a short description for this pipeline')
>>>>>>> 134ba0b5
  .form-group
    .col-md-9
      = f.label :cron, _('Interval Pattern'), class: 'label-light'
      #interval-pattern-input{ data: { initial_interval: @schedule.cron } }
  .form-group
    .col-md-9
      = f.label :cron_timezone, _('Cron Timezone'), class: 'label-light'
<<<<<<< HEAD
      = dropdown_tag(_("Select a timezone"), options: { toggle_class: 'btn js-timezone-dropdown', title: _("Select a timezone"), filter: true, placeholder: _("Filter"), data: { data: timezone_data } } )
=======
      = dropdown_tag(_("Select a timezone"), options: { toggle_class: 'btn js-timezone-dropdown', title: _("Select a timezone"), filter: true, placeholder: s_("OfSearchInADropdown|Filter"), data: { data: timezone_data } } )
>>>>>>> 134ba0b5
      = f.text_field :cron_timezone, value: @schedule.cron_timezone, id: 'schedule_cron_timezone', class: 'hidden', name: 'schedule[cron_timezone]', required: true
  .form-group
    .col-md-9
      = f.label :ref, _('Target Branch'), class: 'label-light'
<<<<<<< HEAD
      = dropdown_tag(_("Select target branch"), options: { toggle_class: 'btn js-target-branch-dropdown', dropdown_class: 'git-revision-dropdown', title: _("Select target branch"), filter: true, placeholder: _("Filter"), data: { data: @project.repository.branch_names, default_branch: @project.default_branch } } )
      = f.text_field :ref, value: @schedule.ref, id: 'schedule_ref', class: 'hidden', name: 'schedule[ref]', required: true
  .form-group
    .col-md-9
      = f.label  :active, _('PipelineSchedules|Activated'), class: 'label-light'
=======
      = dropdown_tag(_("Select target branch"), options: { toggle_class: 'btn js-target-branch-dropdown', dropdown_class: 'git-revision-dropdown', title: _("Select target branch"), filter: true, placeholder: s_("OfSearchInADropdown|Filter"), data: { data: @project.repository.branch_names, default_branch: @project.default_branch } } )
      = f.text_field :ref, value: @schedule.ref, id: 'schedule_ref', class: 'hidden', name: 'schedule[ref]', required: true
  .form-group
    .col-md-9
      = f.label  :active, s_('PipelineSchedules|Activated'), class: 'label-light'
>>>>>>> 134ba0b5
      %div
        = f.check_box :active, required: false, value: @schedule.active?
        = _('Active')
  .footer-block.row-content-block
    = f.submit _('Save pipeline schedule'), class: 'btn btn-create', tabindex: 3
    = link_to _('Cancel'), pipeline_schedules_path(@project), class: 'btn btn-cancel'<|MERGE_RESOLUTION|>--- conflicted
+++ resolved
@@ -7,11 +7,7 @@
   .form-group
     .col-md-9
       = f.label :description, _('Description'), class: 'label-light'
-<<<<<<< HEAD
-      = f.text_field :description, class: 'form-control', required: true, autofocus: true, placeholder: _('PipelineSchedules|Provide a short description for this pipeline')
-=======
       = f.text_field :description, class: 'form-control', required: true, autofocus: true, placeholder: s_('PipelineSchedules|Provide a short description for this pipeline')
->>>>>>> 134ba0b5
   .form-group
     .col-md-9
       = f.label :cron, _('Interval Pattern'), class: 'label-light'
@@ -19,28 +15,16 @@
   .form-group
     .col-md-9
       = f.label :cron_timezone, _('Cron Timezone'), class: 'label-light'
-<<<<<<< HEAD
-      = dropdown_tag(_("Select a timezone"), options: { toggle_class: 'btn js-timezone-dropdown', title: _("Select a timezone"), filter: true, placeholder: _("Filter"), data: { data: timezone_data } } )
-=======
       = dropdown_tag(_("Select a timezone"), options: { toggle_class: 'btn js-timezone-dropdown', title: _("Select a timezone"), filter: true, placeholder: s_("OfSearchInADropdown|Filter"), data: { data: timezone_data } } )
->>>>>>> 134ba0b5
       = f.text_field :cron_timezone, value: @schedule.cron_timezone, id: 'schedule_cron_timezone', class: 'hidden', name: 'schedule[cron_timezone]', required: true
   .form-group
     .col-md-9
       = f.label :ref, _('Target Branch'), class: 'label-light'
-<<<<<<< HEAD
-      = dropdown_tag(_("Select target branch"), options: { toggle_class: 'btn js-target-branch-dropdown', dropdown_class: 'git-revision-dropdown', title: _("Select target branch"), filter: true, placeholder: _("Filter"), data: { data: @project.repository.branch_names, default_branch: @project.default_branch } } )
-      = f.text_field :ref, value: @schedule.ref, id: 'schedule_ref', class: 'hidden', name: 'schedule[ref]', required: true
-  .form-group
-    .col-md-9
-      = f.label  :active, _('PipelineSchedules|Activated'), class: 'label-light'
-=======
       = dropdown_tag(_("Select target branch"), options: { toggle_class: 'btn js-target-branch-dropdown', dropdown_class: 'git-revision-dropdown', title: _("Select target branch"), filter: true, placeholder: s_("OfSearchInADropdown|Filter"), data: { data: @project.repository.branch_names, default_branch: @project.default_branch } } )
       = f.text_field :ref, value: @schedule.ref, id: 'schedule_ref', class: 'hidden', name: 'schedule[ref]', required: true
   .form-group
     .col-md-9
       = f.label  :active, s_('PipelineSchedules|Activated'), class: 'label-light'
->>>>>>> 134ba0b5
       %div
         = f.check_box :active, required: false, value: @schedule.active?
         = _('Active')
