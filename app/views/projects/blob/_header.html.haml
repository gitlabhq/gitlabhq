--- conflicted
+++ resolved
@@ -20,11 +20,7 @@
     .btn-group{ role: "group" }<
       -# only show normal/blame view links for text files
       - if blob_text_viewable?(blob)
-<<<<<<< HEAD
         - if blame
-=======
-        - if current_page? namespace_project_blame_path(@project.namespace, @project, @id)
->>>>>>> 8eea15c1
           = link_to 'Normal view', namespace_project_blob_path(@project.namespace, @project, @id),
               class: 'btn btn-sm'
         - else
