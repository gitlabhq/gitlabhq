--- conflicted
+++ resolved
@@ -22,30 +22,6 @@
         = link_to new_namespace_project_environment_path(@project.namespace, @project), class: 'btn btn-create' do
           New environment
 
-<<<<<<< HEAD
-  - if @all_environments.blank?
-    .blank-state.blank-state-no-icon
-      %h2.blank-state-title
-        You don't have any environments right now.
-      %p.blank-state-text
-        Environments are places where code gets deployed, such as staging or production.
-        %br
-        = succeed "." do
-          = link_to "Read more about environments", help_page_path("ci/environments")
-      - if can?(current_user, :create_environment, @project)
-        = link_to new_namespace_project_environment_path(@project.namespace, @project), class: 'btn btn-create' do
-          New environment
-  - else
-    .table-holder
-      %table.table.builds.environments
-        %tbody
-          %th Environment
-          %th Last Deployment
-          %th Commit
-          %th
-          %th.hidden-xs
-        = render @environments
-=======
   .environments-container
     - if @environments.blank?
       .blank-state.blank-state-no-icon
@@ -69,5 +45,4 @@
             %th Commit
             %th
             %th.hidden-xs
-          = render @environments
->>>>>>> 052de060
+          = render @environments