.project-edit-container
  .project-edit-errors
    = render 'projects/errors'
  .project-edit-content
    %p.slead
      New projects are private by default. You choose who can see the project and commit to repository.
    %hr
    = form_for @project, remote: true do |f|
      .control-group.project-name-holder
        = f.label :name do
          %strong Project name is
        .controls
          = f.text_field :name, placeholder: "Example Project", class: "input-xlarge", tabindex: 1, autofocus: true
          %span.help-inline
            = link_to "#", class: 'js-toggle-visibility-link' do
              %span Customize repository name?

      .control-group.js-toggle-visibility-container.hide
        = f.label :path do
          %span Repository name
        .controls
          .input-append
            = f.text_field :path
            %span.add-on .git


      - if current_user.can_select_namespace?
        .control-group
          = f.label :namespace_id do
            %span Namespace
          .controls
            = f.select :namespace_id, namespaces_options(params[:namespace_id] || :current_user), {}, {class: 'chosen', tabindex: 2}

      .control-group
        .controls
          = link_to "#", class: 'appear-link' do
            %i.icon-upload-alt
            %span Import existing repository?
      .control-group.appear-data.import-url-data
        = f.label :import_url do
          %span Import existing repo
        .controls
          = f.text_field :import_url, class: 'input-xlarge', placeholder: 'https://github.com/randx/six.git'
          .light
            URL must be cloneable
      .control-group
        = f.label :description do
          Description
          %span.light (optional)
        .controls
          = f.text_area :description, placeholder: "awesome project", class: "input-xlarge", rows: 3, maxlength: 250, tabindex: 3

<<<<<<< HEAD
      %p.padded
        .clearfix
          = f.label :public do
            Make this project visible to the public
          .input
            = f.check_box :public, { :checked => 'checked' }, true, nil
      %hr
=======
      .form-actions
        = f.submit 'Create project', class: "btn btn-create project-submit", tabindex: 4
>>>>>>> 0e387919

        - if current_user.can_create_group?
          .pull-right
            .controls.light
              Need a group for several dependent projects?
              = link_to new_group_path, class: "btn btn-tiny" do
                Create a group

.save-project-loader.hide
  %center
    = image_tag "ajax_loader.gif"
<<<<<<< HEAD
    %h3 Creating project &amp; repository. Please wait a moment, this page will automatically refresh when ready.
=======
    %h3 Creating project &amp; repository.
    %p Please wait a moment, this page will automatically refresh when ready.
>>>>>>> 0e387919
<|MERGE_RESOLUTION|>--- conflicted
+++ resolved
@@ -50,7 +50,7 @@
         .controls
           = f.text_area :description, placeholder: "awesome project", class: "input-xlarge", rows: 3, maxlength: 250, tabindex: 3
 
-<<<<<<< HEAD
+
       %p.padded
         .clearfix
           = f.label :public do
@@ -58,10 +58,9 @@
           .input
             = f.check_box :public, { :checked => 'checked' }, true, nil
       %hr
-=======
+
       .form-actions
         = f.submit 'Create project', class: "btn btn-create project-submit", tabindex: 4
->>>>>>> 0e387919
 
         - if current_user.can_create_group?
           .pull-right
@@ -73,9 +72,5 @@
 .save-project-loader.hide
   %center
     = image_tag "ajax_loader.gif"
-<<<<<<< HEAD
-    %h3 Creating project &amp; repository. Please wait a moment, this page will automatically refresh when ready.
-=======
     %h3 Creating project &amp; repository.
-    %p Please wait a moment, this page will automatically refresh when ready.
->>>>>>> 0e387919
+    %p Please wait a moment, this page will automatically refresh when ready.