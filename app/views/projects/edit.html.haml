= render "projects/settings_nav"

.project-edit-container
  %h3.page_title Edit Project
  %hr
  .project-edit-errors
  .project-edit-content
    .row
      .span3
        %ul.nav.nav-pills.nav-stacked
          %li.active
            = link_to 'Settings', '#tab-settings', 'data-toggle' => 'tab'
          %li
            = link_to 'Transfer', '#tab-transfer', 'data-toggle' => 'tab'
          %li
            = link_to 'Remove', '#tab-remove', 'data-toggle' => 'tab'

      .span9
        .tab-content
          .tab-pane.active#tab-settings
            .ui-box.white
              %h5.title Settings:
              .form-holder
                = form_for(@project, remote: true) do |f|
                  %fieldset
                    .clearfix.project_name_holder
                      = f.label :name do
                        Project name is
                      .input
                        = f.text_field :name, placeholder: "Example Project", class: "span5"


                    .clearfix
                      = f.label :description do
                        Project description
                        %span.light (optional)
                      .input
                        = f.text_area :description, placeholder: "awesome project", class: "span5", rows: 3, maxlength: 250

                    - unless @project.empty_repo?
                      .clearfix
                        = f.label :default_branch, "Default Branch"
                        .input= f.select(:default_branch, @repository.branch_names, {}, {class: 'chosen'})


                  - if can?(current_user, :change_public_mode, @project)
                    %fieldset.public-mode
                      %legend
                        Public mode:
                      .control-group
                        = f.label :public, class: 'control-label' do
                          %span Public access
                        .controls
                          = f.check_box :public
                          %span.descr
                            If checked, this project can be cloned
                            %em without any
                            authentication.
                            It will also be listed on the #{link_to "public access directory", public_root_path}.
                            %em Any
                            user will have #{link_to "Guest", help_permissions_path} permissions on the repository.

                  %fieldset.features
                    %legend
                      Labels:
                    .control-group
                      = f.label :label_list, "Labels", class: 'control-label'
                      .controls
                        = f.text_field :label_list, maxlength: 2000, class: "span5"
                        %p.hint Separate with comma.

                  %fieldset.features
                    %legend
                      Features:
                    .control-group
                      = f.label :issues_enabled, "Issues", class: 'control-label'
                      .controls
                        = f.check_box :issues_enabled
                        %span.descr Lightweight issue tracking system for this project

                    - if Project.issues_tracker.values.count > 1
                      .control-group
                        = f.label :issues_tracker, "Issues tracker", class: 'control-label'
                        .input= f.select(:issues_tracker, Project.issues_tracker.values, {}, { disabled: !@project.issues_enabled })

                      .clearfix
                        = f.label :issues_tracker_id, "Project name or id in issues tracker", class: 'control-label'
                        .input= f.text_field :issues_tracker_id, disabled: !@project.can_have_issues_tracker_id?

                    .control-group
                      = f.label :merge_requests_enabled, "Merge Requests", class: 'control-label'
                      .controls
                        = f.check_box :merge_requests_enabled
                        %span.descr Submit changes to be merged upstream.

                    .control-group
                      = f.label :wiki_enabled, "Wiki", class: 'control-label'
                      .controls
                        = f.check_box :wiki_enabled
                        %span.descr Pages for project documentation

                    .control-group
                      = f.label :wall_enabled, "Wall", class: 'control-label'
                      .controls
                        = f.check_box :wall_enabled
                        %span.descr Simple chat system for broadcasting inside project

                    .control-group
                      = f.label :snippets_enabled, "Snippets", class: 'control-label'
                      .controls
                        = f.check_box :snippets_enabled
                        %span.descr Share code pastes with others out of git repository


                  .form-actions
                    = f.submit 'Save', class: "btn btn-save"

          .tab-pane#tab-transfer
            - if can?(current_user, :change_namespace, @project)
              .ui-box.ui-box-danger
                %h5.title Transfer project
                .errors-holder
                .form-holder
                  = form_for(@project, url: transfer_project_path(@project), remote: true, html: { class: 'transfer-project' }) do |f|
                    .control-group
                      = f.label :namespace_id do
                        %span Namespace
                      .controls
                        .clearfix
                          = f.select :namespace_id, namespaces_options(@project.namespace_id || Namespace::global_id), {prompt: 'Choose a project namespace'}, {class: 'chosen'}
                        %ul
                          %li Be careful. Changing project namespace can have unintended side effects
                          %li You can transfer project only to namespaces you can manage
                          %li You will need to update your local repositories to point to the new location.
                    .form-actions
                      = f.submit 'Transfer', class: "btn btn-remove"
            - else
              %p.nothing_here_message Only project owner can transfer a project

          .tab-pane#tab-remove
            - if can?(current_user, :remove_project, @project)
              .ui-box.ui-box-danger
                %h5.title Remove project
                .ui-box-body
                  %p
                    Remove of project will cause removing repository and all related resources like issues, merge requests etc.
                  %p
                    %strong Removed project can not be restored!

                  = link_to 'Remove project', @project, confirm: remove_project_message(@project), method: :delete, class: "btn btn-remove btn-small"
            - else
              %p.nothing_here_message Only project owner can remove a project

.save-project-loader.hide
  %center
    = image_tag "ajax_loader.gif"
<<<<<<< HEAD
    %h3 Saving project. Please wait a moment, this page will automatically refresh when ready.

:javascript
  $(function(){ new Projects(); });
=======
    %h3 Saving project. Please wait a moment, this page will automatically refresh when ready.
>>>>>>> a9975336
<|MERGE_RESOLUTION|>--- conflicted
+++ resolved
@@ -154,11 +154,4 @@
 .save-project-loader.hide
   %center
     = image_tag "ajax_loader.gif"
-<<<<<<< HEAD
-    %h3 Saving project. Please wait a moment, this page will automatically refresh when ready.
-
-:javascript
-  $(function(){ new Projects(); });
-=======
-    %h3 Saving project. Please wait a moment, this page will automatically refresh when ready.
->>>>>>> a9975336
+    %h3 Saving project. Please wait a moment, this page will automatically refresh when ready.