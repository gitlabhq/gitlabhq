= render "projects/settings/head"
.project-edit-container
  .row.prepend-top-default
    .col-lg-3.profile-settings-sidebar
      %h4.prepend-top-0
        Project settings
    .col-lg-9
      .project-edit-errors
      = form_for [@project.namespace.becomes(Namespace), @project], remote: true, html: { multipart: true, class: "edit-project" }, authenticity_token: true do |f|
        %fieldset
          .row
            .form-group.col-md-9
              = f.label :name, class: 'label-light', for: 'project_name_edit' do
                Project name
              = f.text_field :name, class: "form-control", id: "project_name_edit"

            .form-group.col-md-3
              = f.label :id, class: 'label-light' do
                Project ID
              = f.text_field :id, class: 'form-control', readonly: true

          .form-group
            = f.label :description, class: 'label-light' do
              Project description
              %span.light (optional)
            = f.text_area :description, class: "form-control", rows: 3, maxlength: 250

          - unless @project.empty_repo?
            .form-group
              = f.label :default_branch, "Default Branch", class: 'label-light'
              = f.select(:default_branch, @project.repository.branch_names, {}, {class: 'select2 select-wide'})
        .form-group
          = f.label :tag_list, "Tags", class: 'label-light'
          = f.text_field :tag_list, value: @project.tag_list.sort.join(', '), maxlength: 2000, class: "form-control"
          %p.help-block Separate tags with commas.
        %hr
        %fieldset
          %h5.prepend-top-0
            Sharing &amp; Permissions
          .form_group.prepend-top-20.sharing-and-permissions
            .row.js-visibility-select
              .col-md-9
                .label-light
                  = label_tag :project_visibility, 'Project Visibility', class: 'label-light', for: :project_visibility_level
                  = link_to icon('question-circle'), help_page_path("public_access/public_access")
                %span.help-block
              .col-md-3.visibility-select-container
                = render('projects/visibility_select', model_method: :visibility_level, form: f, selected_level: @project.visibility_level)
            = f.fields_for :project_feature do |feature_fields|
              %fieldset.features
                .row
                  .col-md-9.project-feature
                    = feature_fields.label :repository_access_level, "Repository", class: 'label-light'
                    %span.help-block View and edit files in this project
                  .col-md-3.js-repo-access-level
                    = project_feature_access_select(:repository_access_level)

                .row
                  .col-md-9.project-feature.nested
                    = feature_fields.label :merge_requests_access_level, "Merge requests", class: 'label-light'
                    %span.help-block Submit changes to be merged upstream
                  .col-md-3
                    = project_feature_access_select(:merge_requests_access_level)

                .row
                  .col-md-9.project-feature.nested
                    = feature_fields.label :builds_access_level, "Pipelines", class: 'label-light'
                    %span.help-block Build, test, and deploy your changes
                  .col-md-3
                    = project_feature_access_select(:builds_access_level)

                .row
                  .col-md-9.project-feature
                    = feature_fields.label :snippets_access_level, "Snippets", class: 'label-light'
                    %span.help-block Share code pastes with others out of Git repository
                  .col-md-3
                    = project_feature_access_select(:snippets_access_level)

                .row
                  .col-md-9.project-feature
                    = feature_fields.label :issues_access_level, "Issues", class: 'label-light'
                    %span.help-block Lightweight issue tracking system for this project
                  .col-md-3
                    = project_feature_access_select(:issues_access_level)

                .row
                  .col-md-9.project-feature
                    = feature_fields.label :wiki_access_level, "Wiki", class: 'label-light'
                    %span.help-block Pages for project documentation
                  .col-md-3
                    = project_feature_access_select(:wiki_access_level)
          .form-group
            = render 'shared/allow_request_access', form: f
          - if Gitlab.config.lfs.enabled && current_user.admin?
            .row.js-lfs-enabled
              .col-md-9
                = f.label :lfs_enabled, 'LFS', class: 'label-light'
                %span.help-block
                  Git Large File Storage
                  = link_to icon('question-circle'), help_page_path('workflow/lfs/manage_large_binaries_with_git_lfs')
              .col-md-3
<<<<<<< HEAD
                = f.select :lfs_enabled, [%w(Enabled true), %w(Disabled false)], {}, selected: @project.lfs_enabled?, class: 'pull-right form-control project-repo-select', data: { field: 'lfs_enabled' }


=======
                .select-wrapper
                  = f.select :lfs_enabled, [%w(Enabled true), %w(Disabled false)], {}, selected: @project.lfs_enabled?, class: 'pull-right form-control project-repo-select select-control', data: { field: 'lfs_enabled' }
                  = icon('chevron-down')
>>>>>>> 134ba0b5
        - if Gitlab.config.registry.enabled
          .form-group.js-container-registry{ style: ("display: none;" if @project.project_feature.send(:repository_access_level) == 0) }
            .checkbox
              = f.label :container_registry_enabled do
                = f.check_box :container_registry_enabled
                %strong Container Registry
                %br
                %span.descr Enable Container Registry for this project
                = link_to icon('question-circle'), help_page_path('user/project/container_registry'), target: '_blank'

        = render 'merge_request_settings', form: f

        %hr
        %fieldset.features.append-bottom-default
          %h5.prepend-top-0
            Project avatar
          .form-group
            - if @project.avatar?
              .avatar-container.s160
                = project_icon(@project.full_path, alt: '', class: 'avatar project-avatar s160')
            %p.light
              - if @project.avatar_in_git
                Project avatar in repository: #{ @project.avatar_in_git }
            %a.choose-btn.btn.js-choose-project-avatar-button
              Browse file...
            %span.file_name.prepend-left-default.js-avatar-filename No file chosen
            = f.file_field :avatar, class: "js-project-avatar-input hidden"
            .help-block The maximum file size allowed is 200KB.
            - if @project.avatar?
              %hr
              = link_to 'Remove avatar', namespace_project_avatar_path(@project.namespace, @project), data: { confirm: "Project avatar will be removed. Are you sure?"}, method: :delete, class: "btn btn-remove btn-sm remove-avatar"
        = f.submit 'Save changes', class: "btn btn-save"

  .row.prepend-top-default
  %hr
  .row.prepend-top-default
    .col-lg-3
      %h4.prepend-top-0
        Housekeeping
      %p.append-bottom-0
        %p
          Runs a number of housekeeping tasks within the current repository,
          such as compressing file revisions and removing unreachable objects.
    .col-lg-9
      = link_to 'Housekeeping', housekeeping_namespace_project_path(@project.namespace, @project),
          method: :post, class: "btn btn-default"
  %hr
  .row.prepend-top-default
    .col-lg-3
      %h4.prepend-top-0
        Export project
      %p.append-bottom-0
        %p
          Export this project with all its related data in order to move your project to a new GitLab instance. Once the export is finished, you can import the file from the "New Project" page.
        %p
          Once the exported file is ready, you will receive a notification email with a download link.

    .col-lg-9

      - if @project.export_project_path
        = link_to 'Download export',  download_export_namespace_project_path(@project.namespace, @project),
                rel: 'nofollow', download: '', method: :get, class: "btn btn-default"
        = link_to 'Generate new export',  generate_new_export_namespace_project_path(@project.namespace, @project),
                method: :post, class: "btn btn-default"
      - else
        = link_to 'Export project', export_namespace_project_path(@project.namespace, @project),
                method: :post, class: "btn btn-default"

      .bs-callout.bs-callout-info
        %p.append-bottom-0
          %p
            The following items will be exported:
          %ul
            %li Project and wiki repositories
            %li Project uploads
            %li Project configuration including web hooks and services
            %li Issues with comments, merge requests with diffs and comments, labels, milestones, snippets, and other project entities
          %p
            The following items will NOT be exported:
          %ul
            %li Job traces and artifacts
            %li LFS objects
            %li Container registry images
            %li CI variables
            %li Any encrypted tokens
  - if can? current_user, :archive_project, @project
    %hr
    .row.prepend-top-default
      .col-lg-3
        %h4.warning-title.prepend-top-0
          - if @project.archived?
            Unarchive project
          - else
            Archive project
        %p.append-bottom-0
          - if @project.archived?
            Unarchiving the project will mark its repository as active. The project can be committed to.
          - else
            Archiving the project will mark its repository as read-only. It is hidden from the dashboard and doesn't show up in searches.
      .col-lg-9
        - if @project.archived?
          %p
            %strong Once active this project shows up in the search and on the dashboard.
          = link_to 'Unarchive project', unarchive_namespace_project_path(@project.namespace, @project),
              data: { confirm: "Are you sure that you want to unarchive this project?\nWhen this project is unarchived it is active and can be committed to again." },
              method: :post, class: "btn btn-success"
        - else
          %p
            %strong Archived projects cannot be committed to!
          = link_to 'Archive project', archive_namespace_project_path(@project.namespace, @project),
              data: { confirm: "Are you sure that you want to archive this project?\nAn archived project cannot be committed to." },
              method: :post, class: "btn btn-warning"
  %hr
  .row.prepend-top-default
    .col-lg-3
      %h4.prepend-top-0.warning-title
        Rename repository
    .col-lg-9
      = render 'projects/errors'
      = form_for([@project.namespace.becomes(Namespace), @project]) do |f|
        .form-group.project_name_holder
          = f.label :name, class: 'label-light' do
            Project name
          .form-group
            = f.text_field :name, class: "form-control"
        .form-group
          = f.label :path, class: 'label-light' do
            %span Path
          .form-group
            .input-group
              .input-group-addon
                #{URI.join(root_url, @project.namespace.full_path)}/
              = f.text_field :path, class: 'form-control'
          %ul
            %li Be careful. Renaming a project's repository can have unintended side effects.
            %li You will need to update your local repositories to point to the new location.
            - if @project.deployment_services.any?
              %li Your deployment services will be broken, you will need to manually fix the services after renaming.
        = f.submit 'Rename project', class: "btn btn-warning"
  - if can?(current_user, :change_namespace, @project)
    %hr
    .row.prepend-top-default
      .col-lg-3
        %h4.prepend-top-0.danger-title
          Transfer project to new group
        %p.append-bottom-0
          Please select the group you want to transfer this project to in the dropdown to the right.
      .col-lg-9
        = form_for([@project.namespace.becomes(Namespace), @project], url: transfer_namespace_project_path(@project.namespace, @project), method: :put, remote: true, html: { class: 'js-project-transfer-form' } ) do |f|
          .form-group
            = label_tag :new_namespace_id, nil, class: 'label-light' do
              %span  Select a new namespace
            .form-group
              = select_tag :new_namespace_id, namespaces_options(nil), include_blank: true, class: 'select2'
            %ul
              %li Be careful. Changing the project's namespace can have unintended side effects.
              %li You can only transfer the project to namespaces you manage.
              %li You will need to update your local repositories to point to the new location.
              %li Project visibility level will be changed to match namespace rules when transfering to a group.
          = f.submit 'Transfer project', class: "btn btn-remove js-confirm-danger", data: { "confirm-danger-message" => transfer_project_message(@project) }
  - if @project.forked? && can?(current_user, :remove_fork_project, @project)
    %hr
    .row.prepend-top-default.append-bottom-default
      .col-lg-3
        %h4.prepend-top-0.danger-title
          Remove fork relationship
        %p.append-bottom-0
          %p
            This will remove the fork relationship to source project
            = succeed "." do
              = link_to @project.forked_from_project.name_with_namespace, project_path(@project.forked_from_project)
      .col-lg-9
        = form_for([@project.namespace.becomes(Namespace), @project], url: remove_fork_namespace_project_path(@project.namespace, @project), method: :delete, remote: true, html: { class: 'transfer-project' }) do |f|
          %p
            %strong Once removed, the fork relationship cannot be restored and you will no longer be able to send merge requests to the source.
          = button_to 'Remove fork relationship', '#', class: "btn btn-remove js-confirm-danger", data: { "confirm-danger-message" => remove_fork_project_message(@project) }
  - if can?(current_user, :remove_project, @project)
    %hr
    .row.prepend-top-default.append-bottom-default
      .col-lg-3
        %h4.prepend-top-0.danger-title
          Remove project
        %p.append-bottom-0
          Removing the project will delete its repository and all related resources including issues, merge requests etc.
      .col-lg-9
        = form_tag(namespace_project_path(@project.namespace, @project), method: :delete) do
          %p
            %strong Removed projects cannot be restored!
          = button_to 'Remove project', '#', class: "btn btn-remove js-confirm-danger", data: { "confirm-danger-message" => remove_project_message(@project) }

.save-project-loader.hide
  .center
    %h2
      %i.fa.fa-spinner.fa-spin
      Saving project.
    %p Please wait a moment, this page will automatically refresh when ready.

= render 'shared/confirm_modal', phrase: @project.path<|MERGE_RESOLUTION|>--- conflicted
+++ resolved
@@ -99,15 +99,9 @@
                   Git Large File Storage
                   = link_to icon('question-circle'), help_page_path('workflow/lfs/manage_large_binaries_with_git_lfs')
               .col-md-3
-<<<<<<< HEAD
-                = f.select :lfs_enabled, [%w(Enabled true), %w(Disabled false)], {}, selected: @project.lfs_enabled?, class: 'pull-right form-control project-repo-select', data: { field: 'lfs_enabled' }
-
-
-=======
                 .select-wrapper
                   = f.select :lfs_enabled, [%w(Enabled true), %w(Disabled false)], {}, selected: @project.lfs_enabled?, class: 'pull-right form-control project-repo-select select-control', data: { field: 'lfs_enabled' }
                   = icon('chevron-down')
->>>>>>> 134ba0b5
         - if Gitlab.config.registry.enabled
           .form-group.js-container-registry{ style: ("display: none;" if @project.project_feature.send(:repository_access_level) == 0) }
             .checkbox
