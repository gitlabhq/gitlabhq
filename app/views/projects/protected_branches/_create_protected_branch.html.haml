= form_for [@project.namespace.becomes(Namespace), @project, @protected_branch] do |f|
  .panel.panel-default
    .panel-heading
      %h3.panel-title
        Protect a branch
    .panel-body
      .form-horizontal
        = form_errors(@protected_branch)
        .form-group
          = f.label :name, class: 'col-md-2 text-right' do
            Branch:
          .col-md-10
            = render partial: "dropdown", locals: { f: f }
            .help-block
              = link_to 'Wildcards', help_page_path('user/project/protected_branches', anchor: 'wildcard-protected-branches')
              such as
              %code *-stable
              or
              %code production/*
              are supported
        .form-group
          %label.col-md-2.text-right{ for: 'merge_access_levels_attributes' }
            Allowed to merge:
          .col-md-10
<<<<<<< HEAD
            .js-allowed-to-merge-container
              = dropdown_tag('Select',
                             options: { toggle_class: 'js-allowed-to-merge wide js-multiselect', dropdown_class: 'dropdown-menu-user dropdown-menu-selectable', filter: true,
=======
            .merge_access_levels-container
              = dropdown_tag('Select',
                             options: { toggle_class: 'js-allowed-to-merge js-multiselect wide', dropdown_class: 'dropdown-menu-user dropdown-menu-selectable', filter: true,
>>>>>>> 671f7e85
                             data: { input_id: 'merge_access_levels_attributes', default_label: 'Select' } })
        .form-group
          %label.col-md-2.text-right{ for: 'push_access_levels_attributes' }
            Allowed to push:
          .col-md-10
<<<<<<< HEAD
            .js-allowed-to-push-container
              = dropdown_tag('Select',
                             options: { toggle_class: 'js-allowed-to-push wide js-multiselect', dropdown_class: 'dropdown-menu-user dropdown-menu-selectable', filter: true,
=======
            .push_access_levels-container
              = dropdown_tag('Select',
                             options: { toggle_class: 'js-allowed-to-push js-multiselect wide', dropdown_class: 'dropdown-menu-user dropdown-menu-selectable', filter: true,
>>>>>>> 671f7e85
                             data: { input_id: 'push_access_levels_attributes', default_label: 'Select' } })

    .panel-footer
      = f.submit 'Protect', class: 'btn-create btn', disabled: true<|MERGE_RESOLUTION|>--- conflicted
+++ resolved
@@ -22,29 +22,17 @@
           %label.col-md-2.text-right{ for: 'merge_access_levels_attributes' }
             Allowed to merge:
           .col-md-10
-<<<<<<< HEAD
-            .js-allowed-to-merge-container
-              = dropdown_tag('Select',
-                             options: { toggle_class: 'js-allowed-to-merge wide js-multiselect', dropdown_class: 'dropdown-menu-user dropdown-menu-selectable', filter: true,
-=======
             .merge_access_levels-container
               = dropdown_tag('Select',
                              options: { toggle_class: 'js-allowed-to-merge js-multiselect wide', dropdown_class: 'dropdown-menu-user dropdown-menu-selectable', filter: true,
->>>>>>> 671f7e85
                              data: { input_id: 'merge_access_levels_attributes', default_label: 'Select' } })
         .form-group
           %label.col-md-2.text-right{ for: 'push_access_levels_attributes' }
             Allowed to push:
           .col-md-10
-<<<<<<< HEAD
-            .js-allowed-to-push-container
-              = dropdown_tag('Select',
-                             options: { toggle_class: 'js-allowed-to-push wide js-multiselect', dropdown_class: 'dropdown-menu-user dropdown-menu-selectable', filter: true,
-=======
             .push_access_levels-container
               = dropdown_tag('Select',
                              options: { toggle_class: 'js-allowed-to-push js-multiselect wide', dropdown_class: 'dropdown-menu-user dropdown-menu-selectable', filter: true,
->>>>>>> 671f7e85
                              data: { input_id: 'push_access_levels_attributes', default_label: 'Select' } })
 
     .panel-footer
