--- conflicted
+++ resolved
@@ -5,29 +5,12 @@
   = f.hidden_field :noteable_id
   = f.hidden_field :noteable_type
 
-<<<<<<< HEAD
-  %ul.nav.nav-tabs
-    %li.active
-      = link_to '#note-write-holder', class: 'js-note-write-button' do
-        Write
-    %li
-      = link_to '#note-preview-holder', class: 'js-note-preview-button', data: { url: preview_project_notes_path(@project) } do
-        Preview
-  %div
-    .note-write-holder
-      = render 'projects/zen', f: f, attr: :note,
-                               classes: 'note_text js-note-text', dir: :auto
-      .light.clearfix
-        .pull-left Comments are parsed with #{link_to "GitLab Flavored Markdown", help_page_path("markdown", "markdown"),{ target: '_blank', tabindex: -1 }}
-        .pull-right Attach images (JPG, PNG, GIF) by dragging &amp; dropping or #{link_to "selecting them", '#', class: 'markdown-selector', tabindex: -1 }.
-=======
   = render layout: 'projects/md_preview' do
     = render 'projects/zen', f: f, attr: :note,
-                             classes: 'note_text js-note-text'
+                             classes: 'note_text js-note-text', dir: :auto
     .light.clearfix
       .pull-left Comments are parsed with #{link_to "GitLab Flavored Markdown", help_page_path("markdown", "markdown"),{ target: '_blank', tabindex: -1 }}
       .pull-right Attach images (JPG, PNG, GIF) by dragging &amp; dropping or #{link_to "selecting them", '#', class: 'markdown-selector', tabindex: -1 }.
->>>>>>> 0286222e
 
 
   .note-form-actions
