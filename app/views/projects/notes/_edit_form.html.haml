--- conflicted
+++ resolved
@@ -1,11 +1,6 @@
 .note-edit-form
-<<<<<<< HEAD
   = form_for note, url: namespace_project_note_path(@project.namespace, @project, note), method: :put, remote: true, authenticity_token: true do |f|
-    = render layout: 'projects/md_preview' do
-=======
-  = form_for note, url: project_note_path(@project, note), method: :put, remote: true, authenticity_token: true do |f|
     = render layout: 'projects/md_preview', locals: { preview_class: "note-text" } do
->>>>>>> de040ffa
       = render 'projects/zen', f: f, attr: :note,
         classes: 'note_text js-note-text'
 
