= content_for :head do
  = stylesheet_link_tag 'mailers/repository_push_email'

%h3
  #{@message.author_name} #{@message.action_name} #{@message.ref_type} #{@message.ref_name}
  at #{link_to(@message.project_name_with_namespace, namespace_project_url(@message.project_namespace, @message.project))}

- if @message.compare
  - if @message.reverse_compare?
    %p
      %strong WARNING:
      The push did not contain any new commits, but force pushed to delete the commits and changes below.

  %h4
    = @message.reverse_compare? ? "Deleted commits:" : "Commits:"

  %ul
    - @message.commits.each do |commit|
      %li
        %strong #{link_to(commit.short_id, namespace_project_commit_url(@message.project_namespace, @message.project, commit))}
        %div
          %span by #{commit.author_name}
          %i at #{commit.committed_date.to_s(:iso8601)}
        %pre.commit-message
          = commit.safe_message

  %h4 #{pluralize @message.diffs_count, "changed file"}:

  %ul
    - @message.diffs.each_with_index do |diff, i|
      %li.file-stats
        %a{href: "#{@message.target_url if @message.disable_diffs?}#diff-#{i}" }
          - if diff.deleted_file
            %span.deleted-file
              &minus;
              = diff.old_path
          - elsif diff.renamed_file
            = diff.old_path
            &rarr;
            = diff.new_path
          - elsif diff.new_file
            %span.new-file
              &#43;
              = diff.new_path
          - else
            = diff.new_path

  - unless @message.disable_diffs?
    - diff_files = @message.diffs

    - if @message.compare_timeout
      %h5 The diff was not included because it is too large.
    - else
      %h4 Changes:
      - diff_files.each_with_index do |diff_file, i|
        %li{id: "diff-#{i}"}
          %a{href: @message.target_url + "#diff-#{i}"}<
            - if diff_file.deleted_file
              %strong<
                = diff_file.old_path
              deleted
            - elsif diff_file.renamed_file
              %strong<
                = diff_file.old_path
              &rarr;
              %strong<
                = diff_file.new_path
            - else
              %strong<
                = diff_file.new_path
          - if diff_file.too_large?
            The diff for this file was not included because it is too large.
          - else
            %hr
            - diff_commit = diff_file.deleted_file ? @message.diff_refs.first : @message.diff_refs.last
            - blob = @message.project.repository.blob_for_diff(diff_commit, diff_file)
            - if blob && blob.respond_to?(:text?) && blob_text_viewable?(blob)
              %table.code.white
                - diff_file.highlighted_diff_lines.each do |line|
                  = render "projects/diffs/line", {line: line, diff_file: diff_file, line_code: nil, plain: true}
            - else
              No preview for this file type
<<<<<<< HEAD
          %br
=======
          %br
>>>>>>> d53b4d5b
<|MERGE_RESOLUTION|>--- conflicted
+++ resolved
@@ -80,8 +80,4 @@
                   = render "projects/diffs/line", {line: line, diff_file: diff_file, line_code: nil, plain: true}
             - else
               No preview for this file type
-<<<<<<< HEAD
-          %br
-=======
-          %br
->>>>>>> d53b4d5b
+          %br