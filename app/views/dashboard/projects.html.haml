--- conflicted
+++ resolved
@@ -22,19 +22,11 @@
 
     %p.light Filter by label:
     %ul.bordered-list
-<<<<<<< HEAD
-      - projects_labels.each do |label|
-        %li{ class: (label == params[:label]) ? 'active' : 'light' }
-          = link_to projects_dashboard_path(scope: params[:scope], label: label) do
-            %i.icon-tag
-            = label
-=======
       - @labels.each do |label|
         %li{ class: (label.name == params[:label]) ? 'active' : 'light' }
           = link_to projects_dashboard_path(scope: params[:scope], label: label.name) do
             %i.icon-tag
             = label.name
->>>>>>> a9975336
 
 
   .span9
