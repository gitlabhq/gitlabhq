.panel.panel-default
  .panel-heading.clearfix
<<<<<<< HEAD
    = search_field_tag :filter_projects, nil, placeholder: 'Filter by name', class: 'dash-filter form-control', dir:'auto'
    - if current_user.can_create_project?
      = link_to new_project_path, class: "btn btn-new pull-right" do
        %i.fa.fa-plus
        New project
=======
    .input-group
      = search_field_tag :filter_projects, nil, placeholder: 'Filter by name', class: 'dash-filter form-control'
      - if current_user.can_create_project?
        .input-group-addon
          = link_to new_project_path, class: "" do
            %strong New project
>>>>>>> 41ab9e1f

  %ul.well-list.dash-list
    - projects.each do |project|
      %li.project-row
        = render "project", project: project

    - if projects.blank?
      %li
        .nothing-here-block There are no projects here.
    - if @projects_count > @projects_limit
      %li.bottom
        %span.light
          #{@projects_limit} of #{pluralize(@projects_count, 'project')} displayed.
        .pull-right
          = link_to projects_dashboard_path do
            Show all
            %i.fa.fa-angle-right<|MERGE_RESOLUTION|>--- conflicted
+++ resolved
@@ -1,19 +1,11 @@
 .panel.panel-default
   .panel-heading.clearfix
-<<<<<<< HEAD
-    = search_field_tag :filter_projects, nil, placeholder: 'Filter by name', class: 'dash-filter form-control', dir:'auto'
-    - if current_user.can_create_project?
-      = link_to new_project_path, class: "btn btn-new pull-right" do
-        %i.fa.fa-plus
-        New project
-=======
     .input-group
-      = search_field_tag :filter_projects, nil, placeholder: 'Filter by name', class: 'dash-filter form-control'
+      = search_field_tag :filter_projects, nil, placeholder: 'Filter by name', class: 'dash-filter form-control', dir: :auto
       - if current_user.can_create_project?
         .input-group-addon
           = link_to new_project_path, class: "" do
             %strong New project
->>>>>>> 41ab9e1f
 
   %ul.well-list.dash-list
     - projects.each do |project|
