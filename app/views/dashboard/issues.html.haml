%h3.page_title
  Issues
  %small (assigned to you)
  %small.pull-right #{@issues.total_count} issues

%hr

.row
  .span3
    = render 'filter', entity: 'issue'
  .span9
    - if @issues.any?
      - @issues.group_by(&:project).each do |group|
        %div.ui-box
          - project = group[0]
          %h5.title
            = link_to_project project
<<<<<<< HEAD
=======
            &nbsp;
            %i.icon-angle-right
            &nbsp;
            = link_to 'issues', project_issues_path(project)

>>>>>>> a9975336
          %ul.well-list.issues-list
            - group[1].each do |issue|
              = render issue
      %hr
      = paginate @issues, theme: "gitlab"
    - else
      %p.nothing_here_message Nothing to show here<|MERGE_RESOLUTION|>--- conflicted
+++ resolved
@@ -15,14 +15,11 @@
           - project = group[0]
           %h5.title
             = link_to_project project
-<<<<<<< HEAD
-=======
             &nbsp;
             %i.icon-angle-right
             &nbsp;
             = link_to 'issues', project_issues_path(project)
 
->>>>>>> a9975336
           %ul.well-list.issues-list
             - group[1].each do |issue|
               = render issue
