--- conflicted
+++ resolved
@@ -12,13 +12,8 @@
 
 .top-area
   = render 'shared/issuable/nav', type: :issues
-<<<<<<< HEAD
-  .nav-controls
+  .nav-controls{ class: ("visible-xs" if show_new_nav?) }
     = link_to safe_params.merge(rss_url_options), class: 'btn has-tooltip', title: 'Subscribe' do
-=======
-  .nav-controls{ class: ("visible-xs" if show_new_nav?) }
-    = link_to params.merge(rss_url_options), class: 'btn has-tooltip', title: 'Subscribe' do
->>>>>>> 25285d90
       = icon('rss')
     = render 'shared/new_project_item_select', path: 'issues/new', label: "New issue", with_feature_enabled: 'issues'
 
