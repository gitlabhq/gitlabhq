--- conflicted
+++ resolved
@@ -27,16 +27,7 @@
 
 
 :javascript
-<<<<<<< HEAD
-  $(function(){
-    var labels = [#{@graph.labels.to_json}];
-    var commits = [#{@graph.commits.join(', ')}];
-    var title = "Commit activity for last #{@graph.weeks} weeks";
-    Chart.init(labels, commits, title);
-  })
-=======
   var labels = [#{@graph.labels.to_json}];
   var commits = [#{@graph.commits.join(', ')}];
   var title = "Commit activity for last #{@graph.weeks} weeks";
-  Chart.init(labels, commits, title);
->>>>>>> a9975336
+  Chart.init(labels, commits, title);