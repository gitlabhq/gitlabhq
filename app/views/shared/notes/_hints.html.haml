--- conflicted
+++ resolved
@@ -9,11 +9,6 @@
     - else
       is
     supported
-<<<<<<< HEAD
-  %button.toolbar-button.markdown-selector.attach-a-file{ type: 'button', tabindex: '-1' }
-    = icon('file-image-o', class: 'toolbar-button-icon')
-    %span> Attach a file
-=======
 
   %span.uploading-container
     %span.uploading-progress-container.hide
@@ -35,7 +30,6 @@
 
     %button.markdown-selector.button-attach-file{ type: 'button', tabindex: '-1' }
       = icon('file-image-o', class: 'toolbar-button-icon')
-      Attach a file
+      %span> Attach a file
 
-    %button.btn.btn-default.btn-xs.hide.button-cancel-uploading-files{ type: 'button' } Cancel
->>>>>>> 68112433
+    %button.btn.btn-default.btn-xs.hide.button-cancel-uploading-files{ type: 'button' } Cancel