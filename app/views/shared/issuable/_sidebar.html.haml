--- conflicted
+++ resolved
@@ -45,17 +45,9 @@
               %a.js-assign-yourself{ href: '#' }
                 assign yourself
 
-<<<<<<< HEAD
-        .selectbox
-          = users_select_tag("#{issuable.class.table_name.singularize}[assignee_id]",
-                            placeholder: 'Select assignee', class: 'custom-form-control js-select2 js-assignee',
-                            selected: issuable.assignee_id, project: @target_project, null_user: true, current_user: true,
-                            first_user: true, author_id: issuable.author_id)
-=======
         .selectbox.hide-collapsed
           = f.hidden_field 'assignee_id', value: issuable.assignee_id, id: 'issue_assignee_id'
-          = dropdown_tag('Select assignee', options: { toggle_class: 'js-user-search js-author-search', title: 'Assign to', filter: true, dropdown_class: 'dropdown-menu-user dropdown-menu-selectable dropdown-menu-author', placeholder: 'Search users', data: { first_user: (current_user.username if current_user), current_user: true, project_id: (@project.id if @project), field_name: "#{issuable.to_ability_name}[assignee_id]", issue_update: issuable_json_path(issuable), ability_name: issuable.to_ability_name, null_user: true } })
->>>>>>> 54957d69
+          = dropdown_tag('Select assignee', options: { toggle_class: 'js-user-search js-author-search', title: 'Assign to', filter: true, dropdown_class: 'dropdown-menu-user dropdown-menu-selectable dropdown-menu-author', placeholder: 'Search users', data: { first_user: (current_user.username if current_user), current_user: true, project_id: (@project.id if @project), author_id: issuable.author_id, field_name: "#{issuable.to_ability_name}[assignee_id]", issue_update: issuable_json_path(issuable), ability_name: issuable.to_ability_name, null_user: true } })
 
       .block.milestone
         .sidebar-collapsed-icon
