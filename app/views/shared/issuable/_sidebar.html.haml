--- conflicted
+++ resolved
@@ -7,11 +7,7 @@
       - if current_user
         %span.issuable-header-text.hide-collapsed.float-left
           = _('Todo')
-<<<<<<< HEAD
-      %a.gutter-toggle.float-right.js-sidebar-toggle{ role: "button", href: "#", "aria-label" => "Toggle sidebar" }
-=======
-      %a.gutter-toggle.pull-right.js-sidebar-toggle.has-tooltip{ role: "button", href: "#", "aria-label" => "Toggle sidebar", title: sidebar_gutter_tooltip_text, data: { container: 'body', placement: 'left' } }
->>>>>>> b1e9d98a
+      %a.gutter-toggle.float-right.js-sidebar-toggle.has-tooltip{ role: "button", href: "#", "aria-label" => "Toggle sidebar", title: sidebar_gutter_tooltip_text, data: { container: 'body', placement: 'left' } }
         = sidebar_gutter_toggle_icon
       - if current_user
         = render "shared/issuable/sidebar_todo", todo: todo, issuable: issuable
@@ -27,12 +23,8 @@
           = icon('clock-o', 'aria-hidden': 'true')
           %span.milestone-title
             - if issuable.milestone
-<<<<<<< HEAD
               %span.has-tooltip{ title: "#{issuable.milestone.title}<br>#{milestone_tooltip_title(issuable.milestone)}", data: { container: 'body', html: 'true', placement: 'left' } }
                 = issuable.milestone.title
-=======
-              = issuable.milestone.title
->>>>>>> b1e9d98a
             - else
               = _('None')
         .title.hide-collapsed
@@ -42,12 +34,7 @@
             = link_to _('Edit'), '#', class: 'js-sidebar-dropdown-toggle edit-link float-right'
         .value.hide-collapsed
           - if issuable.milestone
-<<<<<<< HEAD
-            %a{ href: milestone_path(issuable.milestone), class: "bold has-tooltip", title: milestone_tooltip_title(issuable.milestone), data: { container: "body", html: 'true' }}
-              = issuable.milestone.title
-=======
-            = link_to issuable.milestone.title, milestone_path(issuable.milestone), class: "bold has-tooltip", title: milestone_tooltip_due_date(issuable.milestone), data: { container: "body", html: 1 }
->>>>>>> b1e9d98a
+            = link_to issuable.milestone.title, milestone_path(issuable.milestone), class: "bold has-tooltip", title: milestone_tooltip_due_date(issuable.milestone), data: { container: "body", html: 'true' }
           - else
             %span.no-value
               = _('None')
@@ -108,13 +95,8 @@
             = _('Labels')
             = icon('spinner spin', class: 'hidden block-loading', 'aria-hidden': 'true')
             - if can_edit_issuable
-<<<<<<< HEAD
               = link_to _('Edit'), '#', class: 'js-sidebar-dropdown-toggle edit-link float-right'
-          .value.issuable-show-labels.hide-collapsed{ class: ("has-labels" if selected_labels.any?) }
-=======
-              = link_to _('Edit'), '#', class: 'js-sidebar-dropdown-toggle edit-link pull-right'
           .value.issuable-show-labels.dont-hide.hide-collapsed{ class: ("has-labels" if selected_labels.any?) }
->>>>>>> b1e9d98a
             - if selected_labels.any?
               - selected_labels.each do |label|
                 = link_to_label(label, subject: issuable.project, type: issuable.to_ability_name)
