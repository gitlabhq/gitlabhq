- if issuable.errors.any?
  .row
    .col-sm-offset-2.col-sm-10
      .alert.alert-danger
        - issuable.errors.full_messages.each do |msg|
          %span= msg
          %br
.form-group
  = f.label :title, class: 'control-label' do
    %strong= 'Title *'
  .col-sm-10
    = f.text_field :title, maxlength: 255, autofocus: true, autocomplete: 'off',
        class: 'form-control pad js-gfm-input js-quick-submit', required: true

    - if issuable.is_a?(MergeRequest)
      %p.help-block
        - if issuable.work_in_progress?
          Remove the <code>WIP</code> prefix from the title to allow this
          <strong>Work In Progress</strong> merge request to be merged when it's ready.
        - else
          Start the title with <code>[WIP]</code> or <code>WIP:</code> to prevent a
          <strong>Work In Progress</strong> merge request from being merged before it's ready.
.form-group.issuable-description
  = f.label :description, 'Description', class: 'control-label'
  .col-sm-10

    = render layout: 'projects/md_preview', locals: { preview_class: "md-preview", referenced_users: true } do
      = render 'projects/zen', f: f, attr: :description,
                               classes: 'description form-control js-quick-submit'
      = render 'projects/notes/hints'
      .clearfix
      .error-alert
  %hr
- if can?(current_user, :"admin_#{issuable.to_ability_name}", issuable.project)
  .form-group
    .issue-assignee
      = f.label :assignee_id, class: 'control-label' do
        %i.fa.fa-user
        Assign to
      .col-sm-10
        = users_select_tag("#{issuable.class.model_name.param_key}[assignee_id]",
            placeholder: 'Select assignee', class: 'custom-form-control', null_user: true,
            selected: issuable.assignee_id, project: @target_project || @project,
            first_user: true, current_user: true, include_blank: true)
        &nbsp;
        = link_to 'Assign to me', '#', class: 'btn assign-to-me-link'
  .form-group
    .issue-milestone
      = f.label :milestone_id, class: 'control-label' do
        %i.fa.fa-clock-o
        Milestone
      .col-sm-10
        - if milestone_options(issuable).present?
          = f.select(:milestone_id, milestone_options(issuable),
            { include_blank: true }, { class: 'select2', data: { placeholder: 'Select milestone' } })
        - else
          .prepend-top-10
          %span.light No open milestones available.
        &nbsp;
        - if can? current_user, :admin_milestone, issuable.project
          = link_to 'Create new milestone', new_namespace_project_milestone_path(issuable.project.namespace, issuable.project), target: :blank
  .form-group
    = f.label :label_ids, class: 'control-label' do
      %i.fa.fa-tag
      Labels
    .col-sm-10
      - if issuable.project.labels.any?
        = f.collection_select :label_ids, issuable.project.labels.all, :id, :name,
          { selected: issuable.label_ids }, multiple: true, class: 'select2', data: { placeholder: "Select labels" }
      - else
        .prepend-top-10
        %span.light No labels yet.
      &nbsp;
      - if can? current_user, :admin_label, issuable.project
        = link_to 'Create new label', new_namespace_project_label_path(issuable.project.namespace, issuable.project), target: :blank

- if issuable.is_a?(MergeRequest)
  %hr
    - if @merge_request.new_record?
      .form-group
        = f.label :source_branch, class: 'control-label' do
          %i.fa.fa-code-fork
          Source Branch
        .col-sm-10
          = f.select(:source_branch, [@merge_request.source_branch], { }, { class: 'source_branch select2 span2', disabled: true })
  .form-group
    = f.label :target_branch, class: 'control-label' do
      %i.fa.fa-code-fork
      Target Branch
    .col-sm-10
      = f.select(:target_branch, @merge_request.target_branches, { include_blank: true }, { class: 'target_branch select2 span2', disabled: @merge_request.new_record?, data: {placeholder: "Select branch"} })
      - if @merge_request.new_record?
        %p.help-block
        = link_to 'Change branches', mr_change_branches_path(@merge_request)

<<<<<<< HEAD
.form-actions
=======
- is_footer = !(issuable.is_a?(MergeRequest) && issuable.new_record?)
.gray-content-block{class: (is_footer ? "footer-block" : "middle-block")}
  - if !issuable.project.empty_repo? && (guide_url = contribution_guide_path(issuable.project)) && !issuable.persisted?
    %p
      Please review the
      %strong #{link_to 'guidelines for contribution', guide_url}
      to this repository.
>>>>>>> 6689224a
  - if issuable.new_record?
    = f.submit "Submit new #{issuable.class.model_name.human.downcase}", class: 'btn btn-create'
  - else
    = f.submit 'Save changes', class: 'btn btn-save'

  - if !issuable.persisted? && !issuable.project.empty_repo? && (guide_url = contribution_guide_path(issuable.project))
    .inline.prepend-left-10
      Please review the
      %strong #{link_to 'contribution guidelines', guide_url}
      for this project.

  - if issuable.new_record?
    - cancel_project = issuable.source_project
  - else
    - cancel_project = issuable.project
  = link_to 'Cancel', [cancel_project.namespace.becomes(Namespace), cancel_project, issuable], class: 'btn btn-cancel'<|MERGE_RESOLUTION|>--- conflicted
+++ resolved
@@ -93,17 +93,8 @@
         %p.help-block
         = link_to 'Change branches', mr_change_branches_path(@merge_request)
 
-<<<<<<< HEAD
-.form-actions
-=======
 - is_footer = !(issuable.is_a?(MergeRequest) && issuable.new_record?)
 .gray-content-block{class: (is_footer ? "footer-block" : "middle-block")}
-  - if !issuable.project.empty_repo? && (guide_url = contribution_guide_path(issuable.project)) && !issuable.persisted?
-    %p
-      Please review the
-      %strong #{link_to 'guidelines for contribution', guide_url}
-      to this repository.
->>>>>>> 6689224a
   - if issuable.new_record?
     = f.submit "Submit new #{issuable.class.model_name.human.downcase}", class: 'btn btn-create'
   - else
