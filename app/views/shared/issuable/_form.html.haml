= form_errors(issuable)

.form-group
  = f.label :title, class: 'control-label'

  - issuable_template_names = issuable_templates(issuable)

  - if issuable_template_names.any?
    .col-sm-3.col-lg-2
      .js-issuable-selector-wrap{ data: { issuable_type: issuable.class.to_s.underscore.downcase } }
        - title = selected_template(issuable) || "Choose a template"

        = dropdown_tag(title, options: { toggle_class: 'js-issuable-selector',
          title: title, filter: true, placeholder: 'Filter', footer_content: true,
          data: { data: issuable_template_names, field_name: 'issuable_template', selected: selected_template(issuable), project_path: @project.path, namespace_path: @project.namespace.path } } ) do
          %ul.dropdown-footer-list
            %li
              %a.reset-template
                Reset template
  %div{ class: issuable_template_names.any? ? 'col-sm-7 col-lg-8' : 'col-sm-10' }
    = f.text_field :title, maxlength: 255, autofocus: true, autocomplete: 'off',
        class: 'form-control pad', required: true

    - if issuable.is_a?(MergeRequest)
      %p.help-block
        .js-wip-explanation
          %a.js-toggle-wip{href: "", tabindex: -1}
            Remove the
            %code WIP:
            prefix from the title
          to allow this
          %strong Work In Progress
          merge request to be merged when it's ready.
        .js-no-wip-explanation
          %a.js-toggle-wip{href: "", tabindex: -1}
            Start the title with
            %code WIP:
          to prevent a
          %strong Work In Progress
          merge request from being merged before it's ready.

    - if can_add_template?(issuable)
      %p.help-block
        Add
<<<<<<< HEAD
        = link_to "description templates", help_page_path('user/project/description_templates')
=======
        = link_to "description templates", help_page_path('user/project/description_templates'), tabindex: -1
>>>>>>> 671f7e85
        to help your contributors communicate effectively!

.form-group.detail-page-description
  = f.label :description, 'Description', class: 'control-label'
  .col-sm-10

    = render layout: 'projects/md_preview', locals: { preview_class: "md-preview", referenced_users: true } do
      = render 'projects/zen', f: f, attr: :description,
                               classes: 'note-textarea',
                               placeholder: "Write a comment or drag your files here...",
                               supports_slash_commands: !issuable.persisted?
      = render 'projects/notes/hints', supports_slash_commands: !issuable.persisted?
      .clearfix
      .error-alert

- if issuable.is_a?(Issue)
  .form-group
    .col-sm-offset-2.col-sm-10
      .checkbox
        = f.label :confidential do
          = f.check_box :confidential
          This issue is confidential and should only be visible to team members with at least Reporter access.

- if can?(current_user, :"admin_#{issuable.to_ability_name}", issuable.project)
  - has_due_date = issuable.has_attribute?(:due_date)
  %hr
  .row
    %div{ class: (has_due_date ? "col-lg-6" : "col-sm-12") }
      .form-group.issue-assignee
        = f.label :assignee_id, "Assignee", class: "control-label #{"col-lg-4" if has_due_date}"
        .col-sm-10{ class: ("col-lg-8" if has_due_date) }
          .issuable-form-select-holder
            = users_select_tag("#{issuable.class.model_name.param_key}[assignee_id]",
                placeholder: 'Select assignee', class: 'custom-form-control', null_user: true,
                selected: issuable.assignee_id, project: @target_project || @project,
                first_user: true, current_user: true, include_blank: true)
          %div
            = link_to 'Assign to me', '#', class: 'assign-to-me-link prepend-top-5 inline'
      .form-group.issue-milestone
        = f.label :milestone_id, "Milestone", class: "control-label #{"col-lg-4" if has_due_date}"
        .col-sm-10{ class: ("col-lg-8" if has_due_date) }
          - if milestone_options(issuable).present?
            .issuable-form-select-holder
              = f.select(:milestone_id, milestone_options(issuable),
                { include_blank: true }, { class: 'select2', data: { placeholder: 'Select milestone' } })
          - else
            .prepend-top-10
            %span.light No open milestones available.
          - if can? current_user, :admin_milestone, issuable.project
            %div
              = link_to 'Create new milestone', new_namespace_project_milestone_path(issuable.project.namespace, issuable.project), target: :blank, class: "prepend-top-5 inline"
      .form-group
        - has_labels = issuable.project.labels.any?
        = f.label :label_ids, "Labels", class: "control-label #{"col-lg-4" if has_due_date}"
        .col-sm-10{ class: "#{"col-lg-8" if has_due_date} #{'issuable-form-padding-top' if !has_labels}" }
          - if has_labels
            .issuable-form-select-holder
              = f.collection_select :label_ids, issuable.project.labels.all, :id, :name,
                { selected: issuable.label_ids }, multiple: true, class: 'select2', data: { placeholder: "Select labels" }
          - else
            %span.light No labels yet.
          - if can? current_user, :admin_label, issuable.project
            %div
              = link_to 'Create new label', new_namespace_project_label_path(issuable.project.namespace, issuable.project), target: :blank, class: "prepend-top-5 inline"

      - if issuable.respond_to?(:weight)
        .form-group
          = f.label :label_ids, class: "control-label #{"col-lg-4" if has_due_date}" do
            Weight
          .col-sm-10{ class: ("col-lg-8" if has_due_date) }
            = f.select :weight, issues_weight_options(issuable.weight, edit: true), { include_blank: true },
              { class: 'select2 js-select2', data: { placeholder: "Select weight" }}
    - if has_due_date
      .col-lg-6
        .form-group
          = f.label :due_date, "Due date", class: "control-label"
          .col-sm-10
            .issuable-form-select-holder
              = f.text_field :due_date, id: "issuable-due-date", class: "datepicker form-control", placeholder: "Select due date"

- if issuable.can_move?(current_user)
  %hr
  .form-group
    = label_tag :move_to_project_id, 'Move', class: 'control-label'
    .col-sm-10
      .issuable-form-select-holder
        = hidden_field_tag :move_to_project_id, nil, class: 'js-move-dropdown', data: { placeholder: 'Select project', projects_url: autocomplete_projects_path(project_id: @project.id) }
      &nbsp;
      %span{ data: { toggle: 'tooltip', placement: 'auto top' }, style: 'cursor: default',
      title: 'Moving an issue will copy the discussion to a different project and close it here. All participants will be notified of the new location.' }
        = icon('question-circle')

- if issuable.is_a?(MergeRequest)
  - if @merge_request.requires_approve?
    - approvals = issuable.target_project.approvals_before_merge
    .form-group
      = f.label :approvals_before_merge, class: 'control-label' do
        Approvals required
      .col-sm-10
        = f.number_field :approvals_before_merge, class: 'form-control', value: approvals
        .help-block
          Number of users who need to approve this merge request before it can be accepted.
          If this isn't greater than the project default (#{pluralize(approvals, 'user')}),
          then it will be ignored and the project default will be used.
    .form-group
      = f.label :approver_ids, class: 'control-label' do
        Approvers
      .col-sm-10
        - author = @merge_request.author || current_user
        - skip_users = @merge_request.overall_approvers.map(&:user) + [author]
        = users_select_tag("merge_request[approver_ids]", multiple: true, class: 'input-large', scope: :all, email_user: true, skip_users: skip_users)
        .help-block
          This merge request must be approved by these users.
          You can override the project settings by setting your own list of approvers.

        .panel.panel-default.prepend-top-10
          .panel-heading
            Approvers
          %ul.well-list.approver-list
            - using_project_approvers = @merge_request.approvers.empty?
            - item_class = 'project-approvers' if using_project_approvers
            - @merge_request.overall_approvers(exclude_user: author).each do |approver|
              %li{id: dom_id(approver.user), class: item_class}
                = link_to approver.user.name, approver.user
                .pull-right
                  - if using_project_approvers
                    = link_to "#", data: { confirm: "Are you sure you want to remove approver #{approver.user.name}"}, class: "btn-xs btn btn-remove", title: 'Remove approver' do
                      = icon("sign-out")
                      Remove
                  - else
                    = link_to namespace_project_merge_request_approver_path(@project.namespace, @project, @merge_request, approver), data: { confirm: "Are you sure you want to remove approver #{approver.user.name}"}, method: :delete, class: "btn-xs btn btn-remove", title: 'Remove approver' do
                      = icon("sign-out")
                      Remove
            - if @merge_request.overall_approvers.empty?
              %li.no-approvers There are no approvers
        .help-block.suggested-approvers
          - if @suggested_approvers.any?
            Suggested approvers:
            = raw @suggested_approvers.map{|approver| link_to sanitize(approver.name), "#", id: dom_id(approver) }.join(", ")

  %hr
  - if @merge_request.new_record?
    .form-group
      = f.label :source_branch, class: 'control-label'
      .col-sm-10
        .issuable-form-select-holder
          = f.select(:source_branch, [@merge_request.source_branch], { }, { class: 'source_branch select2 span2', disabled: true })
  .form-group
    = f.label :target_branch, class: 'control-label'
    .col-sm-10
      .issuable-form-select-holder
        = f.select(:target_branch, @merge_request.target_branches, { include_blank: true }, { class: 'target_branch select2 span2', disabled: @merge_request.new_record?, data: {placeholder: "Select branch"} })
      - if @merge_request.new_record?
        &nbsp;
        = link_to 'Change branches', mr_change_branches_path(@merge_request)
  - if @merge_request.can_remove_source_branch?(current_user)
    .form-group
      .col-sm-10.col-sm-offset-2
        .checkbox
          = label_tag 'merge_request[force_remove_source_branch]' do
            = check_box_tag 'merge_request[force_remove_source_branch]', '1', @merge_request.force_remove_source_branch?
            Remove source branch when merge request is accepted.

- is_footer = !(issuable.is_a?(MergeRequest) && issuable.new_record?)
.row-content-block{class: (is_footer ? "footer-block" : "middle-block")}
  - if issuable.new_record?
    = f.submit "Submit #{issuable.class.model_name.human.downcase}", class: 'btn btn-create'
  - else
    = f.submit 'Save changes', class: 'btn btn-save'

  - if !issuable.persisted? && !issuable.project.empty_repo? && (guide_url = contribution_guide_path(issuable.project))
    .inline.prepend-left-10
      Please review the
      %strong #{link_to 'contribution guidelines', guide_url}
      for this project.

  - if issuable.new_record?
    = link_to 'Cancel', polymorphic_path([@project.namespace.becomes(Namespace), @project, issuable.class]), class: 'btn btn-cancel'
  - else
    .pull-right
      - if current_user.can?(:"destroy_#{issuable.to_ability_name}", @project)
        = link_to 'Delete', polymorphic_path([@project.namespace.becomes(Namespace), @project, issuable]), data: { confirm: "#{issuable.class.name.titleize} will be removed! Are you sure?" },
                                                                                                  method: :delete, class: 'btn btn-danger btn-grouped'
      = link_to 'Cancel', polymorphic_path([@project.namespace.becomes(Namespace), @project, issuable]), class: 'btn btn-grouped btn-cancel'

%li.project-approvers.hide.approver-template{id: "user_{user_id}"}
  = link_to "{approver_name}", "#"
  .pull-right
    = link_to "#", data: { confirm: "Are you sure you want to remove approver {approver_name}"}, class: "btn-xs btn btn-remove", title: 'Remove approver' do
      = icon("sign-out")
      Remove<|MERGE_RESOLUTION|>--- conflicted
+++ resolved
@@ -42,11 +42,7 @@
     - if can_add_template?(issuable)
       %p.help-block
         Add
-<<<<<<< HEAD
-        = link_to "description templates", help_page_path('user/project/description_templates')
-=======
         = link_to "description templates", help_page_path('user/project/description_templates'), tabindex: -1
->>>>>>> 671f7e85
         to help your contributors communicate effectively!
 
 .form-group.detail-page-description
