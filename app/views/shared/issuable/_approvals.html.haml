- issuable = local_assigns.fetch(:issuable)
- form = local_assigns.fetch(:form)

- return unless issuable.is_a?(MergeRequest)
- return unless issuable.requires_approve?

- can_override_approvers = issuable.target_project.can_override_approvers?

.form-group
  = form.label :approver_ids, class: 'control-label' do
    Approvers
  .col-sm-10
    - if can_override_approvers
      = users_select_tag("merge_request[approver_ids]", multiple: true, class: 'input-large', email_user: true, skip_users: issuable.all_approvers_including_groups, project: issuable.target_project)
      .help-block
        This merge request must be approved by these users.
        You can override the project settings by setting your own list of approvers.

      - skip_groups = issuable.overall_approver_groups.pluck(:group_id)
      = groups_select_tag('merge_request[approver_group_ids]', multiple: true, data: { skip_groups: skip_groups, all_available: true, project: issuable.target_project }, class: 'input-large')
      .help-block
        This merge request must be approved by members of these groups.
        You can override the project settings by setting your own list of approvers.

    .panel.panel-default.prepend-top-10
      .panel-heading
        Approvers
      %ul.well-list.approver-list
        - if issuable.all_approvers_including_groups.empty?
          %li.no-approvers There are no approvers
        - else
          - unsaved_approvers = !issuable.approvers_overwritten?
          - item_classes = unsaved_approvers ? ['unsaved-approvers'] : []
          - issuable.overall_approvers.each do |approver|
            %li{ id: dom_id(approver.user), class: item_classes + ['approver'] }
              = link_to approver.user.name, approver.user
<<<<<<< HEAD
              - if can_override_approvers
                .pull-right
                  - if unsaved_approvers
                    = link_to "#", data: { confirm: "Are you sure you want to remove approver #{approver.user.name}"}, class: "btn-xs btn btn-remove", title: 'Remove approver' do
                      = icon("sign-out")
                      Remove
                  - else
                    = link_to namespace_project_merge_request_approver_path(@project.namespace, @project, issuable, approver), data: { confirm: "Are you sure you want to remove approver #{approver.user.name}"}, method: :delete, class: "btn-xs btn btn-remove", title: 'Remove approver' do
                      = icon("sign-out")
                      Remove
=======
              .pull-right
                - if unsaved_approvers
                  = link_to "#", data: { confirm: "Are you sure you want to remove approver #{approver.user.name}"}, class: "btn-xs btn btn-remove", title: 'Remove approver' do
                    = icon("sign-out")
                    Remove
                - else
                  = link_to project_merge_request_approver_path(@project, issuable, approver), data: { confirm: "Are you sure you want to remove approver #{approver.user.name}"}, method: :delete, class: "btn-xs btn btn-remove", title: 'Remove approver' do
                    = icon("sign-out")
                    Remove
>>>>>>> 89e685fb
          - issuable.overall_approver_groups.each do |approver_group|
            %li{ id: dom_id(approver_group.group), class: item_classes + ['approver-group'] }
              Group:
              = link_to approver_group.group.name, approver_group.group
<<<<<<< HEAD
              - if can_override_approvers
                .pull-right
                  - if unsaved_approvers
                    = link_to "#", data: { confirm: "Are you sure you want to remove group #{approver_group.group.name}"}, class: "btn-xs btn btn-remove", title: 'Remove group' do
                      = icon("sign-out")
                      Remove
                  - else
                    = link_to namespace_project_merge_request_approver_group_path(@project.namespace, @project, issuable, approver_group), data: { confirm: "Are you sure you want to remove group #{approver_group.group.name}"}, method: :delete, class: "btn-xs btn btn-remove", title: 'Remove group' do
                      = icon("sign-out")
                      Remove

    .col-sm-12
      .form-group
        = form.label :approvals_before_merge, class: 'label-light' do
          Approvals required
        = form.number_field :approvals_before_merge, class: 'form-control', value: issuable.approvals_required, readonly: !can_override_approvers

    - if can_override_approvers
      .help-block.suggested-approvers
        - if @suggested_approvers.any?
          Suggested approvers:
          = raw @suggested_approvers.map { |approver| link_to sanitize(approver.name), "#", id: dom_id(approver) }.join(", ")
=======
              .pull-right
                - if unsaved_approvers
                  = link_to "#", data: { confirm: "Are you sure you want to remove group #{approver_group.group.name}"}, class: "btn-xs btn btn-remove", title: 'Remove group' do
                    = icon("sign-out")
                    Remove
                - else
                  = link_to project_merge_request_approver_group_path(@project, issuable, approver_group), data: { confirm: "Are you sure you want to remove group #{approver_group.group.name}"}, method: :delete, class: "btn-xs btn btn-remove", title: 'Remove group' do
                    = icon("sign-out")
                    Remove
    .help-block.suggested-approvers
      - if @suggested_approvers.any?
        Suggested approvers:
        = raw @suggested_approvers.map { |approver| link_to sanitize(approver.name), "#", id: dom_id(approver) }.join(", ")
>>>>>>> 89e685fb
<|MERGE_RESOLUTION|>--- conflicted
+++ resolved
@@ -34,7 +34,6 @@
           - issuable.overall_approvers.each do |approver|
             %li{ id: dom_id(approver.user), class: item_classes + ['approver'] }
               = link_to approver.user.name, approver.user
-<<<<<<< HEAD
               - if can_override_approvers
                 .pull-right
                   - if unsaved_approvers
@@ -42,25 +41,13 @@
                       = icon("sign-out")
                       Remove
                   - else
-                    = link_to namespace_project_merge_request_approver_path(@project.namespace, @project, issuable, approver), data: { confirm: "Are you sure you want to remove approver #{approver.user.name}"}, method: :delete, class: "btn-xs btn btn-remove", title: 'Remove approver' do
+                    = link_to project_merge_request_approver_path(@project, issuable, approver), data: { confirm: "Are you sure you want to remove approver #{approver.user.name}"}, method: :delete, class: "btn-xs btn btn-remove", title: 'Remove approver' do
                       = icon("sign-out")
                       Remove
-=======
-              .pull-right
-                - if unsaved_approvers
-                  = link_to "#", data: { confirm: "Are you sure you want to remove approver #{approver.user.name}"}, class: "btn-xs btn btn-remove", title: 'Remove approver' do
-                    = icon("sign-out")
-                    Remove
-                - else
-                  = link_to project_merge_request_approver_path(@project, issuable, approver), data: { confirm: "Are you sure you want to remove approver #{approver.user.name}"}, method: :delete, class: "btn-xs btn btn-remove", title: 'Remove approver' do
-                    = icon("sign-out")
-                    Remove
->>>>>>> 89e685fb
           - issuable.overall_approver_groups.each do |approver_group|
             %li{ id: dom_id(approver_group.group), class: item_classes + ['approver-group'] }
               Group:
               = link_to approver_group.group.name, approver_group.group
-<<<<<<< HEAD
               - if can_override_approvers
                 .pull-right
                   - if unsaved_approvers
@@ -68,7 +55,7 @@
                       = icon("sign-out")
                       Remove
                   - else
-                    = link_to namespace_project_merge_request_approver_group_path(@project.namespace, @project, issuable, approver_group), data: { confirm: "Are you sure you want to remove group #{approver_group.group.name}"}, method: :delete, class: "btn-xs btn btn-remove", title: 'Remove group' do
+                    = link_to project_merge_request_approver_group_path(@project, issuable, approver_group), data: { confirm: "Are you sure you want to remove group #{approver_group.group.name}"}, method: :delete, class: "btn-xs btn btn-remove", title: 'Remove group' do
                       = icon("sign-out")
                       Remove
 
@@ -82,19 +69,4 @@
       .help-block.suggested-approvers
         - if @suggested_approvers.any?
           Suggested approvers:
-          = raw @suggested_approvers.map { |approver| link_to sanitize(approver.name), "#", id: dom_id(approver) }.join(", ")
-=======
-              .pull-right
-                - if unsaved_approvers
-                  = link_to "#", data: { confirm: "Are you sure you want to remove group #{approver_group.group.name}"}, class: "btn-xs btn btn-remove", title: 'Remove group' do
-                    = icon("sign-out")
-                    Remove
-                - else
-                  = link_to project_merge_request_approver_group_path(@project, issuable, approver_group), data: { confirm: "Are you sure you want to remove group #{approver_group.group.name}"}, method: :delete, class: "btn-xs btn btn-remove", title: 'Remove group' do
-                    = icon("sign-out")
-                    Remove
-    .help-block.suggested-approvers
-      - if @suggested_approvers.any?
-        Suggested approvers:
-        = raw @suggested_approvers.map { |approver| link_to sanitize(approver.name), "#", id: dom_id(approver) }.join(", ")
->>>>>>> 89e685fb
+          = raw @suggested_approvers.map { |approver| link_to sanitize(approver.name), "#", id: dom_id(approver) }.join(", ")