- issuable = local_assigns.fetch(:issuable)

- return unless issuable.is_a?(MergeRequest)
- return if issuable.closed_without_fork?

<<<<<<< HEAD
-# This check is duplicated below, to avoid conflicts with EE.
=======
-# This check is duplicated below to avoid CE -> EE merge conflicts.
-# This comment and the following line should only exist in CE.
>>>>>>> 134ba0b5
- return unless issuable.can_remove_source_branch?(current_user)

.form-group
  .col-sm-10.col-sm-offset-2
    - if issuable.can_remove_source_branch?(current_user)
      .checkbox
        - initial_checkbox_value = issuable.merge_params.key?('force_remove_source_branch') ? issuable.force_remove_source_branch? : true
        = label_tag 'merge_request[force_remove_source_branch]' do
          = hidden_field_tag 'merge_request[force_remove_source_branch]', '0', id: nil
          = check_box_tag 'merge_request[force_remove_source_branch]', '1', initial_checkbox_value
          Remove source branch when merge request is accepted.<|MERGE_RESOLUTION|>--- conflicted
+++ resolved
@@ -3,12 +3,8 @@
 - return unless issuable.is_a?(MergeRequest)
 - return if issuable.closed_without_fork?
 
-<<<<<<< HEAD
--# This check is duplicated below, to avoid conflicts with EE.
-=======
 -# This check is duplicated below to avoid CE -> EE merge conflicts.
 -# This comment and the following line should only exist in CE.
->>>>>>> 134ba0b5
 - return unless issuable.can_remove_source_branch?(current_user)
 
 .form-group
