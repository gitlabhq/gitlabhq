<<<<<<< HEAD
.input-prepend.project_clone_holder
  - if current_user.can?(:push_code, @project)
    %button{class: "btn active", :"data-clone" => @project.ssh_url_to_repo} SSH
    %button{class: "btn", :"data-clone" => @project.http_url_to_repo}= Gitlab.config.gitlab.protocol.upcase
    = text_field_tag :project_clone, @project.url_to_repo, class: "one_click_select input-xxlarge"
  - else
    %button{class: "btn", :"data-clone" => @project.ssh_url_to_repo} SSH
    %button{class: "btn active", :"data-clone" => @project.http_url_to_repo}= Gitlab.config.gitlab.protocol.upcase
    = text_field_tag :project_clone, @project.http_url_to_repo, class: "one_click_select input-xxlarge"
=======
.input-prepend.input-append.project_clone_holder
  %button{class: "btn active", :"data-clone" => @project.ssh_url_to_repo} SSH
  %button{class: "btn", :"data-clone" => @project.http_url_to_repo}= gitlab_config.protocol.upcase
  = text_field_tag :project_clone, @project.url_to_repo, class: "one_click_select span7", readonly: true
  %span.add-on
    - if @project.public
      .cblue
        %i.icon-share
        public
    - else
      .cgreen
        %i.icon-lock
        private
>>>>>>> a9975336
<|MERGE_RESOLUTION|>--- conflicted
+++ resolved
@@ -1,14 +1,3 @@
-<<<<<<< HEAD
-.input-prepend.project_clone_holder
-  - if current_user.can?(:push_code, @project)
-    %button{class: "btn active", :"data-clone" => @project.ssh_url_to_repo} SSH
-    %button{class: "btn", :"data-clone" => @project.http_url_to_repo}= Gitlab.config.gitlab.protocol.upcase
-    = text_field_tag :project_clone, @project.url_to_repo, class: "one_click_select input-xxlarge"
-  - else
-    %button{class: "btn", :"data-clone" => @project.ssh_url_to_repo} SSH
-    %button{class: "btn active", :"data-clone" => @project.http_url_to_repo}= Gitlab.config.gitlab.protocol.upcase
-    = text_field_tag :project_clone, @project.http_url_to_repo, class: "one_click_select input-xxlarge"
-=======
 .input-prepend.input-append.project_clone_holder
   %button{class: "btn active", :"data-clone" => @project.ssh_url_to_repo} SSH
   %button{class: "btn", :"data-clone" => @project.http_url_to_repo}= gitlab_config.protocol.upcase
@@ -21,5 +10,4 @@
     - else
       .cgreen
         %i.icon-lock
-        private
->>>>>>> a9975336
+        private