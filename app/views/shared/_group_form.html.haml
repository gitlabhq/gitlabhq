- content_for :page_specific_javascripts do
  = page_specific_javascript_bundle_tag('group')
- parent = GroupFinder.new(current_user).execute(id: params[:parent_id] || @group.parent_id)
- group_path = root_url
- group_path << parent.full_path + '/' if parent
<<<<<<< HEAD
- if @group.persisted?
  .form-group.col-xs-12
    = f.label :name, class: 'label-light' do
      %span Group name
    = f.text_field :name, placeholder: 'open-source', class: 'form-control'

.form-group.col-xs-12
  = f.label :path, class: 'label-light' do
    %span Group path
  .input-group.gl-field-error-anchor
    .group-root-path.input-group-addon.has-tooltip{ title: group_path, :'data-placement' => 'bottom' }
      %span>= root_url
=======

.form-group
  = f.label :path, class: 'control-label' do
    Group path
  .col-sm-10
    .input-group.gl-field-error-anchor
      .group-root-path.input-group-addon.has-tooltip{ title: group_path, :'data-placement' => 'bottom' }
        %span>= root_url
        - if parent
          %strong= parent.full_path + '/'
      = f.text_field :path, placeholder: 'open-source', class: 'form-control',
        autofocus: local_assigns[:autofocus] || false, required: true,
        pattern: Gitlab::Regex::NAMESPACE_REGEX_STR_JS,
        title: 'Please choose a group path with no special characters.',
        "data-bind-in" => "#{'create_chat_team' if Gitlab.config.mattermost.enabled}"
>>>>>>> c98add15
      - if parent
        %strong= parent.full_path + '/'
    = f.text_field :path, placeholder: 'open-source', class: 'form-control',
      autofocus: local_assigns[:autofocus] || false, required: true,
      pattern: Gitlab::Regex::NAMESPACE_REGEX_STR_JS,
      title: 'Please choose a group name with no special characters.',
      "data-bind-in" => "#{'create_chat_team' if Gitlab.config.mattermost.enabled}"
    - if parent
      = f.hidden_field :parent_id, value: parent.id

  - if @group.persisted?
    .alert.alert-warning.prepend-top-10
      %ul
        %li Changing group path can have unintended side effects.
        %li Renaming group path will rename directory for all related projects
        %li It will change web url for access group and group projects.
        %li It will change the git path to repositories under this group.

<<<<<<< HEAD
.form-group.col-xs-12
  = f.label :description, class: 'label-light' do
    Description
    %span.hint (optional)
  = f.text_area :description, maxlength: 250,
      class: 'form-control js-gfm-input', rows: 4
=======
.form-group.group-name-holder
  = f.label :name, class: 'control-label' do
    Group name
  .col-sm-10
    = f.text_field :name, class: 'form-control',
      required: true,
      title: 'You can choose a descriptive name different from the path.'

.form-group.group-description-holder
  = f.label :description, class: 'control-label'
  .col-sm-10
    = f.text_area :description, maxlength: 250,
        class: 'form-control js-gfm-input', rows: 4
>>>>>>> c98add15
<|MERGE_RESOLUTION|>--- conflicted
+++ resolved
@@ -3,24 +3,10 @@
 - parent = GroupFinder.new(current_user).execute(id: params[:parent_id] || @group.parent_id)
 - group_path = root_url
 - group_path << parent.full_path + '/' if parent
-<<<<<<< HEAD
-- if @group.persisted?
-  .form-group.col-xs-12
-    = f.label :name, class: 'label-light' do
-      %span Group name
-    = f.text_field :name, placeholder: 'open-source', class: 'form-control'
 
 .form-group.col-xs-12
   = f.label :path, class: 'label-light' do
     %span Group path
-  .input-group.gl-field-error-anchor
-    .group-root-path.input-group-addon.has-tooltip{ title: group_path, :'data-placement' => 'bottom' }
-      %span>= root_url
-=======
-
-.form-group
-  = f.label :path, class: 'control-label' do
-    Group path
   .col-sm-10
     .input-group.gl-field-error-anchor
       .group-root-path.input-group-addon.has-tooltip{ title: group_path, :'data-placement' => 'bottom' }
@@ -32,7 +18,6 @@
         pattern: Gitlab::Regex::NAMESPACE_REGEX_STR_JS,
         title: 'Please choose a group path with no special characters.',
         "data-bind-in" => "#{'create_chat_team' if Gitlab.config.mattermost.enabled}"
->>>>>>> c98add15
       - if parent
         %strong= parent.full_path + '/'
     = f.text_field :path, placeholder: 'open-source', class: 'form-control',
@@ -51,15 +36,7 @@
         %li It will change web url for access group and group projects.
         %li It will change the git path to repositories under this group.
 
-<<<<<<< HEAD
-.form-group.col-xs-12
-  = f.label :description, class: 'label-light' do
-    Description
-    %span.hint (optional)
-  = f.text_area :description, maxlength: 250,
-      class: 'form-control js-gfm-input', rows: 4
-=======
-.form-group.group-name-holder
+.form-group.group-name-holder.col-xs-12
   = f.label :name, class: 'control-label' do
     Group name
   .col-sm-10
@@ -67,9 +44,8 @@
       required: true,
       title: 'You can choose a descriptive name different from the path.'
 
-.form-group.group-description-holder
+.form-group.group-description-holder.col-xs-12
   = f.label :description, class: 'control-label'
   .col-sm-10
     = f.text_area :description, maxlength: 250,
-        class: 'form-control js-gfm-input', rows: 4
->>>>>>> c98add15
+        class: 'form-control js-gfm-input', rows: 4