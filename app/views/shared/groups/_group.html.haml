- group_member = local_assigns[:group_member]
%li
  - if group_member
    .controls.hidden-xs
      - if can?(current_user, :admin_group, group)
        = link_to edit_group_path(group), class: "btn-sm btn btn-grouped" do
          %i.fa.fa-cogs

      = link_to leave_group_group_members_path(group), data: { confirm: leave_group_message(group.name) }, method: :delete, class: "btn-sm btn btn-grouped", title: 'Leave this group' do
        %i.fa.fa-sign-out

  = image_tag group_icon(group), class: "avatar s46 hidden-xs"
<<<<<<< HEAD
  = link_to group.name, group, class: 'group-name'
=======
  = link_to group, class: 'group-name' do
    %span.item-title= group.name
>>>>>>> d04eadf8

  - if group_member
    as
    %span #{group_member.human_access}

  %div.light
    #{pluralize(group.projects.count, "project")}, #{pluralize(group.users.count, "user")}<|MERGE_RESOLUTION|>--- conflicted
+++ resolved
@@ -10,12 +10,8 @@
         %i.fa.fa-sign-out
 
   = image_tag group_icon(group), class: "avatar s46 hidden-xs"
-<<<<<<< HEAD
-  = link_to group.name, group, class: 'group-name'
-=======
   = link_to group, class: 'group-name' do
     %span.item-title= group.name
->>>>>>> d04eadf8
 
   - if group_member
     as
