- dropdown_toggle_text = @ref || @project.default_branch
= form_tag switch_namespace_project_refs_path(@project.namespace, @project), method: :get, class: "project-refs-form" do
  = hidden_field_tag :destination, destination
  - if defined?(path)
    = hidden_field_tag :path, path
  - @options && @options.each do |key, value|
    = hidden_field_tag key, value, id: nil
  .dropdown
<<<<<<< HEAD
    = dropdown_toggle dropdown_toggle_text, { toggle: "dropdown", selected: dropdown_toggle_text, ref: @ref, refs_url: refs_namespace_project_path(@project.namespace, @project), field_name: 'ref', submit_form_on_click: true }, { toggle_class: "js-project-refs-dropdown" }
    .dropdown-menu.dropdown-menu-selectable{ class: ("dropdown-menu-align-right" if local_assigns[:align_right]) }
      = dropdown_title _("Switch branch/tag")
      = dropdown_filter _("Search branches and tags")
=======
    = dropdown_toggle dropdown_toggle_text, { toggle: "dropdown", selected: dropdown_toggle_text, ref: @ref, refs_url: refs_namespace_project_path(@project.namespace, @project), field_name: 'ref', submit_form_on_click: true }, { toggle_class: "js-project-refs-dropdown git-revision-dropdown-toggle" }
    .dropdown-menu.dropdown-menu-selectable.git-revision-dropdown{ class: ("dropdown-menu-align-right" if local_assigns[:align_right]) }
      = dropdown_title "Switch branch/tag"
      = dropdown_filter "Search branches and tags"
>>>>>>> 1a24a670
      = dropdown_content
      = dropdown_loading<|MERGE_RESOLUTION|>--- conflicted
+++ resolved
@@ -6,16 +6,9 @@
   - @options && @options.each do |key, value|
     = hidden_field_tag key, value, id: nil
   .dropdown
-<<<<<<< HEAD
     = dropdown_toggle dropdown_toggle_text, { toggle: "dropdown", selected: dropdown_toggle_text, ref: @ref, refs_url: refs_namespace_project_path(@project.namespace, @project), field_name: 'ref', submit_form_on_click: true }, { toggle_class: "js-project-refs-dropdown" }
-    .dropdown-menu.dropdown-menu-selectable{ class: ("dropdown-menu-align-right" if local_assigns[:align_right]) }
+    .dropdown-menu.dropdown-menu-selectable.git-revision-dropdown{ class: ("dropdown-menu-align-right" if local_assigns[:align_right]) }
       = dropdown_title _("Switch branch/tag")
       = dropdown_filter _("Search branches and tags")
-=======
-    = dropdown_toggle dropdown_toggle_text, { toggle: "dropdown", selected: dropdown_toggle_text, ref: @ref, refs_url: refs_namespace_project_path(@project.namespace, @project), field_name: 'ref', submit_form_on_click: true }, { toggle_class: "js-project-refs-dropdown git-revision-dropdown-toggle" }
-    .dropdown-menu.dropdown-menu-selectable.git-revision-dropdown{ class: ("dropdown-menu-align-right" if local_assigns[:align_right]) }
-      = dropdown_title "Switch branch/tag"
-      = dropdown_filter "Search branches and tags"
->>>>>>> 1a24a670
       = dropdown_content
       = dropdown_loading