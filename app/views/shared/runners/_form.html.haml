= form_for runner, url: runner_form_url do |f|
  = form_errors(runner)
  .form-group.row
    = label :active, "Active", class: 'col-form-label col-sm-2'
    .col-sm-10
      .form-check
        = f.check_box :active
        %span.light Paused Runners don't accept new jobs
  .form-group.row
    = label :protected, "Protected", class: 'col-form-label col-sm-2'
    .col-sm-10
      .form-check
        = f.check_box :access_level, {}, 'ref_protected', 'not_protected'
        %span.light This runner will only run on pipelines triggered on protected branches
  .form-group.row
    = label :run_untagged, 'Run untagged jobs', class: 'col-form-label col-sm-2'
    .col-sm-10
      .form-check
        = f.check_box :run_untagged
        %span.light Indicates whether this runner can pick jobs without tags
  - unless runner.group_type?
<<<<<<< HEAD
    .form-group
      = label :locked, 'Lock to current projects', class: 'control-label'
=======
    .form-group.row
      = label :locked, _('Lock to current projects'), class: 'col-form-label col-sm-2'
>>>>>>> f2f55afd
      .col-sm-10
        .form-check
          = f.check_box :locked
<<<<<<< HEAD
          %span.light When a runner is locked, it cannot be assigned to other projects
  .form-group
    = label_tag :token, class: 'control-label' do
=======
          %span.light= _('When a runner is locked, it cannot be assigned to other projects')
  .form-group.row
    = label_tag :token, class: 'col-form-label col-sm-2' do
>>>>>>> f2f55afd
      Token
    .col-sm-10
      = f.text_field :token, class: 'form-control', readonly: true
  .form-group.row
    = label_tag :ip_address, class: 'col-form-label col-sm-2' do
      IP Address
    .col-sm-10
      = f.text_field :ip_address, class: 'form-control', readonly: true
  .form-group.row
    = label_tag :description, class: 'col-form-label col-sm-2' do
      Description
    .col-sm-10
      = f.text_field :description, class: 'form-control'
  .form-group.row
    = label_tag :maximum_timeout_human_readable, class: 'col-form-label col-sm-2' do
      Maximum job timeout
    .col-sm-10
      = f.text_field :maximum_timeout_human_readable, class: 'form-control'
      .form-text.text-muted This timeout will take precedence when lower than Project-defined timeout
  .form-group.row
    = label_tag :tag_list, class: 'col-form-label col-sm-2' do
      Tags
    .col-sm-10
      = f.text_field :tag_list, value: runner.tag_list.sort.join(', '), class: 'form-control'
      .form-text.text-muted You can setup jobs to only use Runners with specific tags. Separate tags with commas.
  .form-actions
    = f.submit 'Save changes', class: 'btn btn-save'<|MERGE_RESOLUTION|>--- conflicted
+++ resolved
@@ -19,25 +19,14 @@
         = f.check_box :run_untagged
         %span.light Indicates whether this runner can pick jobs without tags
   - unless runner.group_type?
-<<<<<<< HEAD
-    .form-group
-      = label :locked, 'Lock to current projects', class: 'control-label'
-=======
     .form-group.row
       = label :locked, _('Lock to current projects'), class: 'col-form-label col-sm-2'
->>>>>>> f2f55afd
       .col-sm-10
         .form-check
           = f.check_box :locked
-<<<<<<< HEAD
-          %span.light When a runner is locked, it cannot be assigned to other projects
-  .form-group
-    = label_tag :token, class: 'control-label' do
-=======
           %span.light= _('When a runner is locked, it cannot be assigned to other projects')
   .form-group.row
     = label_tag :token, class: 'col-form-label col-sm-2' do
->>>>>>> f2f55afd
       Token
     .col-sm-10
       = f.text_field :token, class: 'form-control', readonly: true
