--- conflicted
+++ resolved
@@ -49,12 +49,8 @@
   - if show_roles
     - current_resource = @project || @group
     .controls.member-controls
-<<<<<<< HEAD
       = render 'shared/members/ee/ldap_tag', can_override: can_override_member, visible: false
-      - if show_controls && (member.respond_to?(:group) && @group) || (member.respond_to?(:project) && @project)
-=======
       - if show_controls && member.source == current_resource
->>>>>>> 56ea45ef
         - if user != current_user
           = form_for member, remote: true, html: { class: 'form-horizontal js-edit-member-form' } do |f|
             = f.hidden_field :access_level
