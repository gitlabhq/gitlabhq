--- conflicted
+++ resolved
@@ -125,13 +125,9 @@
         -# This tab is always loaded via AJAX
 
       #snippets.tab-pane
-<<<<<<< HEAD
         - # This tab is always loaded via AJAX
         #js-user-snippets-empty-state.hidden
           = render 'shared/empty_states/snippets', button_path: new_snippet_path
-=======
-        -# This tab is always loaded via AJAX
->>>>>>> 5f7ebfb9
 
     .loading-status
       = spinner
