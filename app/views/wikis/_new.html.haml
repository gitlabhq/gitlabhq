--- conflicted
+++ resolved
@@ -5,34 +5,8 @@
   .modal-body
     = label_tag :new_wiki_path do
       %span Page slug
-<<<<<<< HEAD
-    = text_field_tag :new_wiki_path, nil, placeholder: 'how-to-setup', class: 'input-xlarge', required: true
-    %p.hint
-      Please dont use spaces and slashes
-  .modal-footer
-    = link_to 'Build', '#', class: 'build-new-wiki btn btn-create'
-
-:javascript
-  $(function(){
-    var modal = $('#modal-new-wiki').modal({modal: true, show:false});
-    $('.add-new-wiki').bind("click", function(){
-      modal.show();
-    });
-    $('.build-new-wiki').bind("click", function(){
-      var slug = $('#new_wiki_path').val();
-
-      if(slug.length > 0) {
-        location.href = "#{project_wikis_path(@project)}/" + slug;
-      }
-    });
-    $('.modal-header .close').bind("click", function(){
-      modal.hide();
-    })
-  })
-=======
     = text_field_tag :new_wiki_path, nil, placeholder: 'how-to-setup', class: 'input-xlarge', required: true, :'data-wikis-path' => project_wikis_path(@project)
     %p.hint
       Please dont use spaces and slashes
   .modal-footer
-    = link_to 'Build', '#', class: 'build-new-wiki btn btn-create'
->>>>>>> a9975336
+    = link_to 'Build', '#', class: 'build-new-wiki btn btn-create'