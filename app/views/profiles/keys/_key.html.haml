--- conflicted
+++ resolved
@@ -8,15 +8,8 @@
       = key.fingerprint
   .pull-right
     %span.key-created-at
-<<<<<<< HEAD
-      created #{time_ago_with_tooltip(key.created_at)} ago
+      created #{time_ago_with_tooltip(key.created_at)}
     - unless key.is_a? LDAPKey
       = link_to path_to_key(key, is_admin), data: { confirm: 'Are you sure?'}, method: :delete, class: "btn btn-transparent prepend-left-10" do
         %span.sr-only Remove
-        = icon('trash')
-=======
-      created #{time_ago_with_tooltip(key.created_at)}
-    = link_to path_to_key(key, is_admin), data: { confirm: 'Are you sure?'}, method: :delete, class: "btn btn-transparent prepend-left-10" do
-      %span.sr-only Remove
-      = icon('trash')
->>>>>>> fb1a7553
+        = icon('trash')