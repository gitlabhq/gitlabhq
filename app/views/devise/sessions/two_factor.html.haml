--- conflicted
+++ resolved
@@ -4,13 +4,8 @@
       %h3 两步验证
     .login-body
       = form_for(resource, as: resource_name, url: session_path(resource_name), method: :post) do |f|
-<<<<<<< HEAD
+        = f.hidden_field :remember_me, value: params[resource_name][:remember_me]
         = f.text_field :otp_attempt, class: 'form-control', placeholder: '两步验证代码', required: true, autofocus: true
         %p.help-block.hint 如果丢失了手机，可以输入恢复代码。
-=======
-        = f.hidden_field :remember_me, value: params[resource_name][:remember_me]
-        = f.text_field :otp_attempt, class: 'form-control', placeholder: 'Two-factor Authentication code', required: true, autofocus: true
-        %p.help-block.hint Enter the code from the two-factor app on your mobile device. If you've lost your device, you may enter one of your recovery codes.
->>>>>>> 374d212b
         .prepend-top-20
           = f.submit "验证代码", class: "btn btn-save"