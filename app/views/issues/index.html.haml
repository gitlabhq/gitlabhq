= render "issues/head"
.issues_content
  %h3.page_title
    Issues
    %span (<span class=issue_counter>#{@issues.total_count}</span>)
    .pull-right
      .span6
        - if can? current_user, :write_issue, @project
          = link_to new_project_issue_path(@project, issue: { assignee_id: params[:assignee_id], milestone_id: params[:milestone_id]}), class: "btn btn-primary pull-right", title: "New Issue", id: "new_issue_link" do
            %i.icon-plus
            New Issue
        = form_tag project_issues_path(@project), method: :get, remote: true, id: "issue_search_form", class: 'pull-right'  do
          = hidden_field_tag :status, params[:status], id: 'search_status'
          = hidden_field_tag :assignee_id, params[:assignee_id], id: 'search_assignee_id'
          = hidden_field_tag :milestone_id, params[:milestone_id], id: 'search_milestone_id'
          = hidden_field_tag :label_name, params[:label_name], id: 'search_label_name'
          = search_field_tag :issue_search, nil, { placeholder: 'Search', class: 'issue_search input-xlarge append-right-10 search-text-input' }

  .clearfix

.row
  .span3
    = render 'filter', entity: 'issue'
  .span9.issues-holder
<<<<<<< HEAD
    = render "issues"

:javascript
  $(function(){
    Issues.init();
  })
=======
    = render "issues"
>>>>>>> a9975336
<|MERGE_RESOLUTION|>--- conflicted
+++ resolved
@@ -6,9 +6,10 @@
     .pull-right
       .span6
         - if can? current_user, :write_issue, @project
-          = link_to new_project_issue_path(@project, issue: { assignee_id: params[:assignee_id], milestone_id: params[:milestone_id]}), class: "btn btn-primary pull-right", title: "New Issue", id: "new_issue_link" do
-            %i.icon-plus
-            New Issue
+          - unless current_user.is_guest?
+            = link_to new_project_issue_path(@project, issue: { assignee_id: params[:assignee_id], milestone_id: params[:milestone_id]}), class: "btn btn-primary pull-right", title: "New Issue", id: "new_issue_link" do
+              %i.icon-plus
+              New Issue
         = form_tag project_issues_path(@project), method: :get, remote: true, id: "issue_search_form", class: 'pull-right'  do
           = hidden_field_tag :status, params[:status], id: 'search_status'
           = hidden_field_tag :assignee_id, params[:assignee_id], id: 'search_assignee_id'
@@ -22,13 +23,4 @@
   .span3
     = render 'filter', entity: 'issue'
   .span9.issues-holder
-<<<<<<< HEAD
-    = render "issues"
-
-:javascript
-  $(function(){
-    Issues.init();
-  })
-=======
-    = render "issues"
->>>>>>> a9975336
+    = render "issues"