%li.wll{ :id => dom_id(issue), :class => issue_css_classes(issue), :url => project_issue_path(issue.project, issue) }
  .list_legend
    .icon
  .right
    - issue.labels.each do |label|
      %span.label.label-issue.grouped
        %i.icon-tag
        = label.name
    - if issue.notes.any?
      %span.btn.small.disabled.grouped
        %i.icon-comment
        = issue.notes.count
    - if can? current_user, :modify_issue, issue
      - if issue.closed
<<<<<<< HEAD
        = link_to 'Reopen', project_issue_path(issue.project, issue, :issue => {:closed => false }, :status_only => true), :method => :put,  :class => "btn small padded reopen_issue", :remote => true
      - else
        = link_to 'Resolve', project_issue_path(issue.project, issue, :issue => {:closed => true }, :status_only => true), :method => :put, :class => "success btn small padded close_issue", :remote => true
=======
        = link_to 'Reopen', project_issue_path(issue.project, issue, :issue => {:closed => false }, :status_only => true), :method => :put,  :class => "btn small grouped", :remote => true
      - else
        = link_to 'Resolve', project_issue_path(issue.project, issue, :issue => {:closed => true }, :status_only => true), :method => :put, :class => "success btn small grouped", :remote => true
>>>>>>> be1b4080
      = link_to edit_project_issue_path(issue.project, issue), :class => "btn small edit-issue-link", :remote => true do
        %i.icon-edit
        Edit

  - if issue.assignee
    = image_tag gravatar_icon(issue.assignee_email), :class => "avatar"
  - else
    = image_tag "no_avatar.png", :class => "avatar"

  = link_to project_issue_path(issue.project, issue) do
    %p.row_title= truncate(issue.title, :length => 100)

  %span.update-author
    %small.cdark= "##{issue.id}"
    - if issue.assignee
      assigned to #{issue.assignee_name}
    - else
      &nbsp;

    - if issue.upvotes > 0
      %span.badge.badge-success= "+#{issue.upvotes}"

<|MERGE_RESOLUTION|>--- conflicted
+++ resolved
@@ -12,15 +12,9 @@
         = issue.notes.count
     - if can? current_user, :modify_issue, issue
       - if issue.closed
-<<<<<<< HEAD
-        = link_to 'Reopen', project_issue_path(issue.project, issue, :issue => {:closed => false }, :status_only => true), :method => :put,  :class => "btn small padded reopen_issue", :remote => true
+        = link_to 'Reopen', project_issue_path(issue.project, issue, :issue => {:closed => false }, :status_only => true), :method => :put,  :class => "btn small grouped reopen_issue", :remote => true
       - else
-        = link_to 'Resolve', project_issue_path(issue.project, issue, :issue => {:closed => true }, :status_only => true), :method => :put, :class => "success btn small padded close_issue", :remote => true
-=======
-        = link_to 'Reopen', project_issue_path(issue.project, issue, :issue => {:closed => false }, :status_only => true), :method => :put,  :class => "btn small grouped", :remote => true
-      - else
-        = link_to 'Resolve', project_issue_path(issue.project, issue, :issue => {:closed => true }, :status_only => true), :method => :put, :class => "success btn small grouped", :remote => true
->>>>>>> be1b4080
+        = link_to 'Resolve', project_issue_path(issue.project, issue, :issue => {:closed => true }, :status_only => true), :method => :put, :class => "success btn small grouped close_issue", :remote => true
       = link_to edit_project_issue_path(issue.project, issue), :class => "btn small edit-issue-link", :remote => true do
         %i.icon-edit
         Edit
@@ -41,5 +35,4 @@
       &nbsp;
 
     - if issue.upvotes > 0
-      %span.badge.badge-success= "+#{issue.upvotes}"
-
+      %span.badge.badge-success= "+#{issue.upvotes}"