--- conflicted
+++ resolved
@@ -12,11 +12,7 @@
           = f.label :title do
             %strong= "Subject *"
           .input
-<<<<<<< HEAD
-            = f.text_field :title, maxlength: 255, class: "xxlarge gfm-input", autofocus: true
-=======
-            = f.text_field :title, maxlength: 255, class: "xxlarge js-gfm-input"
->>>>>>> 414080cb
+            = f.text_field :title, maxlength: 255, class: "xxlarge js-gfm-input", autofocus: true
       .issue_middle_block
         .issue_assignee
           = f.label :assignee_id do
