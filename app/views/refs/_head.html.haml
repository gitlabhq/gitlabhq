%ul.nav.nav-tabs
  %li
    = render partial: 'projects/refs', locals: { destination: 'tree' }
  %li{class: "#{'active' if (controller.controller_name == "refs") }"}
    = link_to tree_project_ref_path(@project, @ref) do
<<<<<<< HEAD
      Source
=======
      Source
  %li.right
    .input-prepend.project_clone_holder
      %button{class: "btn small active", :"data-clone" => @project.ssh_url_to_repo} SSH
      %button{class: "btn small", :"data-clone" => @project.http_url_to_repo} HTTP
      = text_field_tag :project_clone, @project.url_to_repo, class: "one_click_select span5"
>>>>>>> a595f894
<|MERGE_RESOLUTION|>--- conflicted
+++ resolved
@@ -3,13 +3,9 @@
     = render partial: 'projects/refs', locals: { destination: 'tree' }
   %li{class: "#{'active' if (controller.controller_name == "refs") }"}
     = link_to tree_project_ref_path(@project, @ref) do
-<<<<<<< HEAD
-      Source
-=======
       Source
   %li.right
     .input-prepend.project_clone_holder
       %button{class: "btn small active", :"data-clone" => @project.ssh_url_to_repo} SSH
       %button{class: "btn small", :"data-clone" => @project.http_url_to_repo} HTTP
-      = text_field_tag :project_clone, @project.url_to_repo, class: "one_click_select span5"
->>>>>>> a595f894
+      = text_field_tag :project_clone, @project.url_to_repo, class: "one_click_select span5"