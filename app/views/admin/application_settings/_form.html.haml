--- conflicted
+++ resolved
@@ -104,35 +104,11 @@
       .col-sm-10
         = f.text_area :sign_in_text, class: 'form-control', rows: 4
         .help-block Markdown enabled
-<<<<<<< HEAD
     .form-group
       = f.label :help_text, class: 'control-label'
       .col-sm-10
         = f.text_area :help_text, class: 'form-control', rows: 4
         .help-block Markdown enabled
-    .form-group
-      = f.label :max_attachment_size, 'Maximum attachment size (MB)', class: 'control-label col-sm-2'
-      .col-sm-10
-        = f.number_field :max_attachment_size, class: 'form-control', min: 0
-    .form-group
-      = f.label :session_expire_delay, 'Session duration (minutes)', class: 'control-label col-sm-2'
-      .col-sm-10
-        = f.number_field :session_expire_delay, class: 'form-control'
-        %span.help-block#session_expire_delay_help_block GitLab restart is required to apply changes        
-    .form-group
-      = f.label :restricted_signup_domains, 'Restricted domains for sign-ups', class: 'control-label col-sm-2'
-      .col-sm-10
-        = f.text_area :restricted_signup_domains_raw, placeholder: 'domain.com', class: 'form-control'
-        .help-block Only users with e-mail addresses that match these domain(s) will be able to sign-up. Wildcards allowed. Use separate lines for multiple entries. Ex: domain.com, *.domain.com
-    .form_group
-      = f.label :user_oauth_applications, 'User OAuth applications', class: 'control-label col-sm-2'
-      .col-sm-10
-        .checkbox
-          = f.label :user_oauth_applications do
-            = f.check_box :user_oauth_applications
-            Allow users to register any application to use GitLab as an OAuth provider
-=======
->>>>>>> a6a0792e
 
   .form-actions
     = f.submit 'Save', class: 'btn btn-primary'