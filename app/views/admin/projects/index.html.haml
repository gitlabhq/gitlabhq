%h3.page_title
  Projects
  = link_to 'New Project', new_project_path, class: "btn btn-small pull-right"

%hr

.row
  .span4
    .admin-filter
      = form_tag admin_projects_path, method: :get, class: 'form-inline' do
        .control-group
          = label_tag :name, 'Name:', class: 'control-label'
          .controls
            = text_field_tag :name, params[:name], class: "span2"

        .control-group
          = label_tag :namespace_id, 'Namespace:', class: 'control-label'
          .controls
            = select_tag :namespace_id, namespaces_options(params[:namespace_id], :all), class: "chosen span2", prompt: "Any"
        .control-group
          = label_tag :public_only, 'Public Only', class: 'control-label'
          .controls
            = check_box_tag :public_only, 1, params[:public_only]
        .control-group
          = label_tag :with_push, 'Not empty', class: 'control-label'
          .controls
            = check_box_tag :with_push, 1, params[:with_push]
            &nbsp;
            %span.light Projects with push events
        .control-group
          = label_tag :abandoned, 'Abandoned', class: 'control-label'
          .controls
            = check_box_tag :abandoned, 1, params[:abandoned]
            &nbsp;
            %span.light No activity over 6 month



        .form-actions
          = submit_tag "Search", class: "btn submit btn-primary"
          = link_to "Reset", admin_projects_path, class: "btn"
  .span8
    .ui-box
      %h5.title
        Projects (#{@projects.total_count})
      %ul.well-list
        - @projects.each do |project|
          %li
            - if project.public
              %i.icon-share
            - else
              %i.icon-lock.cgreen
            = link_to project.name_with_namespace, [:admin, project]
            .pull-right
              = link_to 'Edit', edit_project_path(project), id: "edit_#{dom_id(project)}", class: "btn btn-small"
<<<<<<< HEAD
              = link_to 'Destroy', [project], confirm: "REMOVE #{project.name}? Are you sure?", method: :delete, class: "btn btn-small btn-remove"
=======
              = link_to 'Destroy', [project], confirm: remove_project_message(project), method: :delete, class: "btn btn-small btn-remove"
>>>>>>> a9975336
        - if @projects.blank?
          %p.nothing_here_message 0 projects matches
    = paginate @projects, theme: "gitlab"<|MERGE_RESOLUTION|>--- conflicted
+++ resolved
@@ -53,11 +53,7 @@
             = link_to project.name_with_namespace, [:admin, project]
             .pull-right
               = link_to 'Edit', edit_project_path(project), id: "edit_#{dom_id(project)}", class: "btn btn-small"
-<<<<<<< HEAD
-              = link_to 'Destroy', [project], confirm: "REMOVE #{project.name}? Are you sure?", method: :delete, class: "btn btn-small btn-remove"
-=======
               = link_to 'Destroy', [project], confirm: remove_project_message(project), method: :delete, class: "btn btn-small btn-remove"
->>>>>>> a9975336
         - if @projects.blank?
           %p.nothing_here_message 0 projects matches
     = paginate @projects, theme: "gitlab"