--- conflicted
+++ resolved
@@ -117,19 +117,3 @@
         = select_tag :project_ids, options_from_collection_for_select(@projects , :id, :name_with_namespace), multiple: true, data: {placeholder: 'Select projects'}, class: 'chosen span5'
     .form-actions
       = submit_tag 'Move projects', class: "btn btn-create"
-<<<<<<< HEAD
-
-:javascript
-  $(function(){
-    var modal = $('.change-owner-holder');
-    $('.change-owner-link').bind("click", function(){
-      $(this).hide();
-      modal.show();
-    });
-    $('.change-owner-cancel-link').bind("click", function(){
-      modal.hide();
-      $('.change-owner-link').show();
-    })
-  })
-=======
->>>>>>> a9975336
