--- conflicted
+++ resolved
@@ -26,21 +26,12 @@
     = f.label :font, "Font Color", class: 'col-form-label col-sm-2'
     .col-sm-10
       = f.color_field :font, class: "form-control"
-<<<<<<< HEAD
   .form-group.row
-    = f.label :starts_at, class: 'col-form-label col-sm-2'
+    = f.label :starts_at, _("Starts at (UTC)"), class: 'col-form-label col-sm-2'
     .col-sm-10.datetime-controls
       = f.datetime_select :starts_at, {}, class: 'form-control form-control-inline'
   .form-group.row
-    = f.label :ends_at, class: 'col-form-label col-sm-2'
-=======
-  .form-group
-    = f.label :starts_at, _("Starts at (UTC)"), class: 'control-label'
-    .col-sm-10.datetime-controls
-      = f.datetime_select :starts_at, {}, class: 'form-control form-control-inline'
-  .form-group
-    = f.label :ends_at, _("Ends at (UTC)"), class: 'control-label'
->>>>>>> 592b8d71
+    = f.label :ends_at, _("Ends at (UTC)"), class: 'col-form-label col-sm-2'
     .col-sm-10.datetime-controls
       = f.datetime_select :ends_at, {}, class: 'form-control form-control-inline'
   .form-actions
