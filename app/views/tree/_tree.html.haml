--- conflicted
+++ resolved
@@ -46,10 +46,6 @@
 
 :javascript
   // Load last commit log for each file in tree
-<<<<<<< HEAD
-  $(window).load(function(){
-=======
   $('#tree-slider').waitForImages(function() {
->>>>>>> a9975336
     ajaxGet('#{@logs_path}');
   });