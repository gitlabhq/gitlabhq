module IssuableCollections
  extend ActiveSupport::Concern
  include SortingHelper
  include Gitlab::IssuableMetadata

  included do
    helper_method :finder
  end

  private

<<<<<<< HEAD
  # rubocop:disable Cop/ModuleWithInstanceVariables
  def set_issues_index
    @collection_type    = "Issue"
    @issues             = issues_collection
    @issues             = @issues.page(params[:page])
    @issuable_meta_data = issuable_meta_data(@issues, @collection_type)
    @total_pages        = issues_page_count(@issues)
=======
  def set_issuables_index
    @issuables          = issuables_collection
    @issuables          = @issuables.page(params[:page])
    @issuable_meta_data = issuable_meta_data(@issuables, collection_type)
    @total_pages        = issuable_page_count
>>>>>>> 2dff3776

    return if redirect_out_of_range(@total_pages)

    if params[:label_name].present?
      labels_params = { project_id: @project.id, title: params[:label_name] }
      @labels = LabelsFinder.new(current_user, labels_params).execute
    end

    @users = []
<<<<<<< HEAD
  end
  # rubocop:enable Cop/ModuleWithInstanceVariables

  def issues_collection
    issues_finder.execute.preload(:project, :author, :assignees, :labels, :milestone, project: :namespace)
  end

  def merge_requests_collection
    merge_requests_finder.execute.preload(
      :source_project,
      :target_project,
      :author,
      :assignee,
      :labels,
      :milestone,
      head_pipeline: :project,
      target_project: :namespace,
      merge_request_diff: :merge_request_diff_commits
    )
  end
=======
    if params[:assignee_id].present?
      assignee = User.find_by_id(params[:assignee_id])
      @users.push(assignee) if assignee
    end
>>>>>>> 2dff3776

    if params[:author_id].present?
      author = User.find_by_id(params[:author_id])
      @users.push(author) if author
    end
  end

  def issuables_collection
    finder.execute.preload(preload_for_collection)
  end

  def redirect_out_of_range(total_pages)
    return false if total_pages.zero?

    out_of_range = @issuables.current_page > total_pages

    if out_of_range
      redirect_to(url_for(params.merge(page: total_pages, only_path: true)))
    end

    out_of_range
  end

  def issuable_page_count
    page_count_for_relation(@issuables, finder.row_count)
  end

  def page_count_for_relation(relation, row_count)
    limit = relation.limit_value.to_f

    return 1 if limit.zero?

    (row_count.to_f / limit).ceil
  end

  def issuable_finder_for(finder_class)
    finder_class.new(current_user, filter_params)
  end

  # rubocop:disable Cop/ModuleWithInstanceVariables
  def filter_params
    set_sort_order_from_cookie
    set_default_state

    # Skip irrelevant Rails routing params
    @filter_params = params.dup.except(:controller, :action, :namespace_id)
    @filter_params[:sort] ||= default_sort_order

    @sort = @filter_params[:sort]

    if @project
      @filter_params[:project_id] = @project.id
    elsif @group
      @filter_params[:group_id] = @group.id
    else
      # TODO: this filter ignore issues/mr created in public or
      # internal repos where you are not a member. Enable this filter
      # or improve current implementation to filter only issues you
      # created or assigned or mentioned
      # @filter_params[:authorized_only] = true
    end

    @filter_params.permit(IssuableFinder::VALID_PARAMS)
  end
  # rubocop:enable Cop/ModuleWithInstanceVariables

  def set_default_state
    params[:state] = 'opened' if params[:state].blank?
  end

  def set_sort_order_from_cookie
    key = 'issuable_sort'

    cookies[key] = params[:sort] if params[:sort].present?
    cookies[key] = update_cookie_value(cookies[key])
    params[:sort] = cookies[key]
  end

  def default_sort_order
    case params[:state]
    when 'opened', 'all'    then sort_value_created_date
    when 'merged', 'closed' then sort_value_recently_updated
    else sort_value_created_date
    end
  end

  # Update old values to the actual ones.
  def update_cookie_value(value)
    case value
    when 'id_asc'             then sort_value_oldest_created
    when 'id_desc'            then sort_value_recently_created
    when 'created_asc'        then sort_value_created_date
    when 'created_desc'       then sort_value_created_date
    when 'due_date_asc'       then sort_value_due_date
    when 'due_date_desc'      then sort_value_due_date
    when 'milestone_due_asc'  then sort_value_milestone
    when 'milestone_due_desc' then sort_value_milestone
    when 'downvotes_asc'      then sort_value_popularity
    when 'downvotes_desc'     then sort_value_popularity
    else value
    end
  end

  def finder
    return @finder if defined?(@finder)

    @finder = issuable_finder_for(@finder_type)
  end

  def collection_type
    @collection_type ||= case finder
                         when IssuesFinder
                           'Issue'
                         when MergeRequestsFinder
                           'MergeRequest'
                         end
  end

  def preload_for_collection
    @preload_for_collection ||= case collection_type
                                when 'Issue'
                                  [:project, :author, :assignees, :labels, :milestone, project: :namespace]
                                when 'MergeRequest'
                                  [
                                    :source_project, :target_project, :author, :assignee, :labels, :milestone,
                                    head_pipeline: :project, target_project: :namespace, merge_request_diff: :merge_request_diff_commits
                                  ]
                                end
  end
end<|MERGE_RESOLUTION|>--- conflicted
+++ resolved
@@ -9,21 +9,12 @@
 
   private
 
-<<<<<<< HEAD
   # rubocop:disable Cop/ModuleWithInstanceVariables
-  def set_issues_index
-    @collection_type    = "Issue"
-    @issues             = issues_collection
-    @issues             = @issues.page(params[:page])
-    @issuable_meta_data = issuable_meta_data(@issues, @collection_type)
-    @total_pages        = issues_page_count(@issues)
-=======
   def set_issuables_index
     @issuables          = issuables_collection
     @issuables          = @issuables.page(params[:page])
     @issuable_meta_data = issuable_meta_data(@issuables, collection_type)
     @total_pages        = issuable_page_count
->>>>>>> 2dff3776
 
     return if redirect_out_of_range(@total_pages)
 
@@ -33,39 +24,17 @@
     end
 
     @users = []
-<<<<<<< HEAD
-  end
-  # rubocop:enable Cop/ModuleWithInstanceVariables
-
-  def issues_collection
-    issues_finder.execute.preload(:project, :author, :assignees, :labels, :milestone, project: :namespace)
-  end
-
-  def merge_requests_collection
-    merge_requests_finder.execute.preload(
-      :source_project,
-      :target_project,
-      :author,
-      :assignee,
-      :labels,
-      :milestone,
-      head_pipeline: :project,
-      target_project: :namespace,
-      merge_request_diff: :merge_request_diff_commits
-    )
-  end
-=======
     if params[:assignee_id].present?
       assignee = User.find_by_id(params[:assignee_id])
       @users.push(assignee) if assignee
     end
->>>>>>> 2dff3776
 
     if params[:author_id].present?
       author = User.find_by_id(params[:author_id])
       @users.push(author) if author
     end
   end
+  # rubocop:enable Cop/ModuleWithInstanceVariables
 
   def issuables_collection
     finder.execute.preload(preload_for_collection)
