class Groups::GroupMembersController < Groups::ApplicationController
  include MembershipActions

  # Authorize
  before_action :authorize_admin_group_member!, except: [:index, :leave, :request_access]

  def index
    @project = @group.projects.find(params[:project_id]) if params[:project_id]
    @members = @group.group_members
    @members = @members.non_invite unless can?(current_user, :admin_group, @group)

    if params[:search].present?
      users = @group.users.search(params[:search]).to_a
      @members = @members.where(user_id: users)
    end

    @members = @members.order('access_level DESC').page(params[:page]).per(50)
    @requesters = @group.requesters if can?(current_user, :admin_group, @group)

    @group_member = @group.group_members.new
  end

  def create
<<<<<<< HEAD
    access_level = params[:access_level]
    user_ids = params[:user_ids].split(',')

    @group.add_users(user_ids, access_level, current_user)
=======
    user_ids = params[:user_ids].split(',')

    @group.add_users(
      user_ids,
      params[:access_level],
      current_user: current_user,
      expires_at: params[:expires_at]
    )

>>>>>>> 671f7e85
    group_members = @group.group_members.where(user_id: user_ids)

    group_members.each do |group_member|
      log_audit_event(group_member, action: :create)
    end

    redirect_to group_group_members_path(@group), notice: 'Users were successfully added.'
  end

  def update
    @group_member = @group.group_members.find(params[:id])

    return render_403 unless can?(current_user, :update_group_member, @group_member)

    old_access_level = @group_member.human_access

    if @group_member.update_attributes(member_params)
      log_audit_event(@group_member, action: :update, old_access_level: old_access_level)
    end
  end

  def destroy
    @group_member = @group.members.find_by(id: params[:id]) ||
      @group.requesters.find_by(id: params[:id])

    Members::DestroyService.new(@group_member, current_user).execute
    log_audit_event(@group_member, action: :destroy)

    respond_to do |format|
      format.html { redirect_to group_group_members_path(@group), notice: 'User was successfully removed from group.' }
      format.js { head :ok }
    end
  end

  def resend_invite
    redirect_path = group_group_members_path(@group)

    @group_member = @group.group_members.find(params[:id])

    if @group_member.invite?
      @group_member.resend_invite

      redirect_to redirect_path, notice: 'The invitation was successfully resent.'
    else
      redirect_to redirect_path, alert: 'The invitation has already been accepted.'
    end
  end

  protected

  def member_params
    params.require(:group_member).permit(:access_level, :user_id, :expires_at)
  end

  # MembershipActions concern
  alias_method :membershipable, :group
end<|MERGE_RESOLUTION|>--- conflicted
+++ resolved
@@ -21,12 +21,6 @@
   end
 
   def create
-<<<<<<< HEAD
-    access_level = params[:access_level]
-    user_ids = params[:user_ids].split(',')
-
-    @group.add_users(user_ids, access_level, current_user)
-=======
     user_ids = params[:user_ids].split(',')
 
     @group.add_users(
@@ -36,7 +30,6 @@
       expires_at: params[:expires_at]
     )
 
->>>>>>> 671f7e85
     group_members = @group.group_members.where(user_id: user_ids)
 
     group_members.each do |group_member|
