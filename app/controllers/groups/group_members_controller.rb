class Groups::GroupMembersController < Groups::ApplicationController
  skip_before_action :authenticate_user!, only: [:index]
  before_action :group

  # Authorize
  before_action :authorize_read_group!
  before_action :authorize_admin_group!, except: [:index, :leave]
  before_action :authorize_admin_group_member!, only: [:create, :resend_invite]

  def index
    @project = @group.projects.find(params[:project_id]) if params[:project_id]
    @members = @group.group_members
    @members = @members.non_invite unless can?(current_user, :admin_group, @group)

    if params[:search].present?
      users = @group.users.search(params[:search]).to_a
      @members = @members.where(user_id: users)
    end

    @members = @members.order('access_level DESC').page(params[:page]).per(50)
    @group_member = GroupMember.new
  end

  def create
    access_level = params[:access_level]
    user_ids = params[:user_ids].split(',')

    @group.add_users(user_ids, access_level, current_user)
    group_members = @group.group_members.where(user_id: user_ids)

    group_members.each do |group_member|
      log_audit_event(group_member, action: :create)
    end

    redirect_to group_group_members_path(@group), notice: 'Users were successfully added.'
  end

  def update
    @member = @group.group_members.find(params[:id])
<<<<<<< HEAD
    old_access_level = @member.human_access

    if @member.update_attributes(member_params)
      log_audit_event(@member, action: :update, old_access_level: old_access_level)
    end
=======

    return render_403 unless can?(current_user, :update_group_member, @member)

    @member.update_attributes(member_params)
>>>>>>> bdb4288a
  end

  def destroy
    @group_member = @group.group_members.find(params[:id])

    if can?(current_user, :destroy_group_member, @group_member)  # May fail if last owner.
      @group_member.destroy
      log_audit_event(@group_member, action: :destroy)

      respond_to do |format|
        format.html { redirect_to group_group_members_path(@group), notice: 'User was successfully removed from group.' }
        format.js { render nothing: true }
      end
    else
      return render_403
    end
  end

  def resend_invite
    redirect_path = group_group_members_path(@group)

    @group_member = @group.group_members.find(params[:id])

    if @group_member.invite?
      @group_member.resend_invite

      redirect_to redirect_path, notice: 'The invitation was successfully resent.'
    else
      redirect_to redirect_path, alert: 'The invitation has already been accepted.'
    end
  end

  def leave
    @group_member = @group.group_members.where(user_id: current_user.id).first

    if can?(current_user, :destroy_group_member, @group_member)
      @group_member.destroy
      log_audit_event(@group_member, action: :destroy)

      redirect_to(dashboard_groups_path, notice: "You left #{group.name} group.")
    else
      if @group.last_owner?(current_user)
        redirect_to(dashboard_groups_path, alert: "You can not leave #{group.name} group because you're the last owner. Transfer or delete the group.")
      else
        return render_403
      end
    end
  end

  protected

  def member_params
    params.require(:group_member).permit(:access_level, :user_id)
  end

  def log_audit_event(member, options = {})
    AuditEventService.new(current_user, @group, options).
      for_member(member).security_event
  end
end<|MERGE_RESOLUTION|>--- conflicted
+++ resolved
@@ -37,18 +37,14 @@
 
   def update
     @member = @group.group_members.find(params[:id])
-<<<<<<< HEAD
+
+    return render_403 unless can?(current_user, :update_group_member, @member)
+
     old_access_level = @member.human_access
 
     if @member.update_attributes(member_params)
       log_audit_event(@member, action: :update, old_access_level: old_access_level)
     end
-=======
-
-    return render_403 unless can?(current_user, :update_group_member, @member)
-
-    @member.update_attributes(member_params)
->>>>>>> bdb4288a
   end
 
   def destroy
