--- conflicted
+++ resolved
@@ -91,7 +91,6 @@
     find_user.try(:two_factor_enabled?)
   end
 
-<<<<<<< HEAD
   def authenticate_with_two_factor
     user = self.resource = find_user
 
@@ -133,8 +132,6 @@
     @geo_logout_state = oauth.generate_logout_state
   end
 
-=======
->>>>>>> 4d4a9b7c
   def auto_sign_in_with_provider
     provider = Gitlab.config.omniauth.auto_sign_in_with_provider
     return unless provider.present?
