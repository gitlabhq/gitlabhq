--- conflicted
+++ resolved
@@ -64,13 +64,9 @@
     respond_to do |format|
       format.html { render 'show' }
       format.json do
-<<<<<<< HEAD
-        render json: { html: @snippets.blank? ? nil : view_to_html_string("snippets/_snippets", collection: @snippets, remote: true) }
-=======
         render json: {
-          html: view_to_html_string("snippets/_snippets", collection: @snippets)
+          html: @snippets.blank? ? nil : view_to_html_string("snippets/_snippets", collection: @snippets)
         }
->>>>>>> 5f7ebfb9
       end
     end
   end
