# This file should be identical in GitLab Community Edition and Enterprise Edition

class Projects::GitHttpClientController < Projects::ApplicationController
  include ActionController::HttpAuthentication::Basic
  include KerberosSpnegoHelper

<<<<<<< HEAD
  attr_reader :user, :capabilities
=======
  attr_reader :actor
>>>>>>> be09bcf0

  # Git clients will not know what authenticity token to send along
  skip_before_action :verify_authenticity_token
  skip_before_action :repository
  before_action :authenticate_user
  before_action :ensure_project_found!

  private

  def authenticate_user
    if project && project.public? && download_request?
      return # Allow access
    end

    if allow_basic_auth? && basic_auth_provided?
      login, password = user_name_and_password(request)

<<<<<<< HEAD
      if auth_result.type == :ci && !download_request?
        # Not allowed
        auth_result = Gitlab::Auth::Result.new
      elsif auth_result.type == :oauth && !download_request?
        # Not allowed
        auth_result = Gitlab::Auth::Result.new
      elsif auth_result.type == :missing_personal_token
        render_missing_personal_token
        return # Render above denied access, nothing left to do
      else
        @user = auth_result.user
      end

      @capabilities = auth_result.capabilities || []
      @ci = auth_result.type == :ci

      if auth_result.succeeded?
=======
      if handle_basic_authentication(login, password)
>>>>>>> be09bcf0
        return # Allow access
      end
    elsif allow_kerberos_spnego_auth? && spnego_provided?
      @actor = find_kerberos_user

      if actor
        send_final_spnego_response
        return # Allow access
      end
    end

    send_challenges
    render plain: "HTTP Basic: Access denied\n", status: 401
  rescue Gitlab::Auth::MissingPersonalTokenError
    render_missing_personal_token
  end

  def basic_auth_provided?
    has_basic_credentials?(request)
  end

  def send_challenges
    challenges = []
    challenges << 'Basic realm="GitLab"' if allow_basic_auth?
    challenges << spnego_challenge if allow_kerberos_spnego_auth?
    headers['Www-Authenticate'] = challenges.join("\n") if challenges.any?
  end

  def ensure_project_found!
    render_not_found if project.blank?
  end

  def project
    return @project if defined?(@project)

    project_id, _ = project_id_with_suffix
    if project_id.blank?
      @project = nil
    else
      @project = Project.find_with_namespace("#{params[:namespace_id]}/#{project_id}")
    end
  end

  # This method returns two values so that we can parse
  # params[:project_id] (untrusted input!) in exactly one place.
  def project_id_with_suffix
    id = params[:project_id] || ''

    %w[.wiki.git .git].each do |suffix|
      if id.end_with?(suffix)
        # Be careful to only remove the suffix from the end of 'id'.
        # Accidentally removing it from the middle is how security
        # vulnerabilities happen!
        return [id.slice(0, id.length - suffix.length), suffix]
      end
    end

    # Something is wrong with params[:project_id]; do not pass it on.
    [nil, nil]
  end

  def render_missing_personal_token
    render plain: "HTTP Basic: Access denied\n" \
                  "You have 2FA enabled, please use a personal access token for Git over HTTP.\n" \
                  "You can generate one at #{profile_personal_access_tokens_url}",
           status: 401
  end

  def repository
    _, suffix = project_id_with_suffix
    if suffix == '.wiki.git'
      project.wiki.repository
    else
      project.repository
    end
  end

  def render_not_found
    render plain: 'Not Found', status: :not_found
  end

  def ci?
    @ci
  end

  def user
    @actor
  end

  def handle_basic_authentication(login, password)
    auth_result = Gitlab::Auth.find_for_git_client(login, password, project: project, ip: request.ip)

    case auth_result.type
    when :ci
      if download_request?
        @ci = true
      else
        return false
      end
    when :oauth
      if download_request?
        @actor = auth_result.actor
      else
        return false
      end
    when :lfs_deploy_token
      if download_request?
        @lfs_deploy_key = true
        @actor = auth_result.actor
      end
    when :lfs_token, :personal_token, :gitlab_or_ldap
      @actor = auth_result.actor
    else
      # Not allowed
      return false
    end

    true
  end

  def lfs_deploy_key?
    @lfs_deploy_key && actor && actor.projects.include?(project)
  end

  def has_capability?(capability)
    @capabilities.include?(capability)
  end

  def verify_workhorse_api!
    Gitlab::Workhorse.verify_api_request!(request.headers)
  end
end<|MERGE_RESOLUTION|>--- conflicted
+++ resolved
@@ -4,11 +4,7 @@
   include ActionController::HttpAuthentication::Basic
   include KerberosSpnegoHelper
 
-<<<<<<< HEAD
-  attr_reader :user, :capabilities
-=======
-  attr_reader :actor
->>>>>>> be09bcf0
+  attr_reader :actor, :capabilities
 
   # Git clients will not know what authenticity token to send along
   skip_before_action :verify_authenticity_token
@@ -26,27 +22,7 @@
     if allow_basic_auth? && basic_auth_provided?
       login, password = user_name_and_password(request)
 
-<<<<<<< HEAD
-      if auth_result.type == :ci && !download_request?
-        # Not allowed
-        auth_result = Gitlab::Auth::Result.new
-      elsif auth_result.type == :oauth && !download_request?
-        # Not allowed
-        auth_result = Gitlab::Auth::Result.new
-      elsif auth_result.type == :missing_personal_token
-        render_missing_personal_token
-        return # Render above denied access, nothing left to do
-      else
-        @user = auth_result.user
-      end
-
-      @capabilities = auth_result.capabilities || []
-      @ci = auth_result.type == :ci
-
-      if auth_result.succeeded?
-=======
       if handle_basic_authentication(login, password)
->>>>>>> be09bcf0
         return # Allow access
       end
     elsif allow_kerberos_spnego_auth? && spnego_provided?
@@ -149,6 +125,7 @@
     when :oauth
       if download_request?
         @actor = auth_result.actor
+        @capabilities = auth_result.capabilities
       else
         return false
       end
@@ -156,9 +133,11 @@
       if download_request?
         @lfs_deploy_key = true
         @actor = auth_result.actor
+        @capabilities = auth_result.capabilities
       end
-    when :lfs_token, :personal_token, :gitlab_or_ldap
+    when :lfs_token, :personal_token, :gitlab_or_ldap, :build
       @actor = auth_result.actor
+      @capabilities = auth_result.capabilities
     else
       # Not allowed
       return false
