class Projects::NotesController < Projects::ApplicationController
  include NotesActions
  include NotesHelper
  include ToggleAwardEmoji

  before_action :whitelist_query_limiting, only: [:create]
  before_action :authorize_read_note!
  before_action :authorize_create_note!, only: [:create]
  before_action :authorize_resolve_note!, only: [:resolve, :unresolve]

  #
  # This is a fix to make spinach feature tests passing:
  # Controller actions are returned from AbstractController::Base and methods of parent classes are
  #   excluded in order to return only specific controller related methods.
  # That is ok for the app (no :create method in ancestors)
  #   but fails for tests because there is a :create method on FactoryBot (one of the ancestors)
  #
  # see https://github.com/rails/rails/blob/v4.2.7/actionpack/lib/abstract_controller/base.rb#L78
  #
  def create
    super
  end

  def delete_attachment
    note.remove_attachment!
    note.update_attribute(:attachment, nil)

    respond_to do |format|
      format.js { head :ok }
    end
  end

  def resolve
    return render_404 unless note.resolvable?

<<<<<<< HEAD
    note.resolve!(current_user)

    ::MergeRequests::ResolvedDiscussionNotificationService.new(project, current_user).execute(note.noteable)
=======
    Notes::ResolveService.new(project, current_user).execute(note)
>>>>>>> c7c9f38d

    discussion = note.discussion

    if serialize_notes?
      render_json_with_notes_serializer
    else
      render json: {
        resolved_by: note.resolved_by.try(:name),
        discussion_headline_html: (view_to_html_string('discussions/_headline', discussion: discussion) if discussion)
      }
    end
  end

  def unresolve
    return render_404 unless note.resolvable?

    note.unresolve!

    discussion = note.discussion

    if serialize_notes?
      render_json_with_notes_serializer
    else
      render json: {
        discussion_headline_html: (view_to_html_string('discussions/_headline', discussion: discussion) if discussion)
      }
    end
  end

  private

  def render_json_with_notes_serializer
    Notes::RenderService.new(current_user).execute([note])

    render json: note_serializer.represent(note)
  end

  def note
    @note ||= @project.notes.find(params[:id])
  end

  alias_method :awardable, :note

  def finder_params
    params.merge(last_fetched_at: last_fetched_at)
  end

  def authorize_admin_note!
    return access_denied! unless can?(current_user, :admin_note, note)
  end

  def authorize_resolve_note!
    return access_denied! unless can?(current_user, :resolve_note, note)
  end

  def authorize_create_note!
    return unless noteable.lockable?

    access_denied! unless can?(current_user, :create_note, noteable)
  end

  def whitelist_query_limiting
    Gitlab::QueryLimiting.whitelist('https://gitlab.com/gitlab-org/gitlab-ce/issues/42383')
  end
end<|MERGE_RESOLUTION|>--- conflicted
+++ resolved
@@ -33,13 +33,7 @@
   def resolve
     return render_404 unless note.resolvable?
 
-<<<<<<< HEAD
-    note.resolve!(current_user)
-
-    ::MergeRequests::ResolvedDiscussionNotificationService.new(project, current_user).execute(note.noteable)
-=======
     Notes::ResolveService.new(project, current_user).execute(note)
->>>>>>> c7c9f38d
 
     discussion = note.discussion
 
