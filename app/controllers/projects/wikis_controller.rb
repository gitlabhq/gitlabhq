class Projects::WikisController < Projects::ApplicationController
  before_action :authorize_read_wiki!
  before_action :authorize_create_wiki!, only: [:edit, :create, :history]
  before_action :authorize_admin_wiki!, only: :destroy
  before_action :load_project_wiki

  def pages
    @wiki_pages = Kaminari.paginate_array(@project_wiki.pages).page(params[:page])
    @wiki_entries = WikiPage.group_by_directory(@wiki_pages)
  end

  def show
    @page = @project_wiki.find_page(params[:id], params[:version_id])

    if @page
      render 'show'
    elsif file = @project_wiki.find_file(params[:id], params[:version_id])
      response.headers['Content-Security-Policy'] = "default-src 'none'"
      response.headers['X-Content-Security-Policy'] = "default-src 'none'"

      if file.on_disk?
        send_file file.on_disk_path, disposition: 'inline'
      else
        send_data(
          file.raw_data,
          type: file.mime_type,
          disposition: 'inline',
          filename: file.name
        )
      end
    else
      return render('empty') unless can?(current_user, :create_wiki, @project)
      @page = WikiPage.new(@project_wiki)
      @page.title = params[:id]

      render 'edit'
    end
  end

  def edit
    @page = @project_wiki.find_page(params[:id])
  end

  def update
    return render('empty') unless can?(current_user, :create_wiki, @project)

    @page = @project_wiki.find_page(params[:id])
    @page = WikiPages::UpdateService.new(@project, current_user, wiki_params).execute(@page)

<<<<<<< HEAD
    if @page = WikiPages::UpdateService.new(@project, current_user, wiki_params).execute(@page)
      # Triggers repository update on secondary nodes when Geo is enabled
      Gitlab::Geo.notify_wiki_update(@project) if Gitlab::Geo.primary?
=======
    if @page.valid?
>>>>>>> cd3e4101
      redirect_to(
        namespace_project_wiki_path(@project.namespace, @project, @page),
        notice: 'Wiki was successfully updated.'
      )
    else
      render 'edit'
    end
  end

  def create
    @page = WikiPages::CreateService.new(@project, current_user, wiki_params).execute

    if @page.persisted?
      # Triggers repository update on secondary nodes when Geo is enabled
      Gitlab::Geo.notify_wiki_update(@project) if Gitlab::Geo.primary?
      redirect_to(
        namespace_project_wiki_path(@project.namespace, @project, @page),
        notice: 'Wiki was successfully updated.'
      )
    else
      render action: "edit"
    end
  end

  def history
    @page = @project_wiki.find_page(params[:id])

    unless @page
      redirect_to(
        namespace_project_wiki_path(@project.namespace, @project, :home),
        notice: "Page not found"
      )
    end
  end

  def destroy
    @page = @project_wiki.find_page(params[:id])

    WikiPages::DestroyService.new(@project, current_user).execute(@page)

    redirect_to(
      namespace_project_wiki_path(@project.namespace, @project, :home),
      notice: "Page was successfully deleted"
    )
  end

  def preview_markdown
    text = params[:text]

    ext = Gitlab::ReferenceExtractor.new(@project, current_user)
    ext.analyze(text, author: current_user)

    render json: {
      body: view_context.markdown(text, pipeline: :wiki, project_wiki: @project_wiki, page_slug: params[:id]),
      references: {
        users: ext.users.map(&:username)
      }
    }
  end

  def git_access
  end

  private

  def load_project_wiki
    @project_wiki = ProjectWiki.new(@project, current_user)

    # Call #wiki to make sure the Wiki Repo is initialized
    @project_wiki.wiki

    @sidebar_wiki_entries = WikiPage.group_by_directory(@project_wiki.pages.first(15))
  rescue ProjectWiki::CouldNotCreateWikiError
    flash[:notice] = "Could not create Wiki Repository at this time. Please try again later."
    redirect_to project_path(@project)
    return false
  end

  def wiki_params
    params[:wiki].slice(:title, :content, :format, :message)
  end
end<|MERGE_RESOLUTION|>--- conflicted
+++ resolved
@@ -47,13 +47,10 @@
     @page = @project_wiki.find_page(params[:id])
     @page = WikiPages::UpdateService.new(@project, current_user, wiki_params).execute(@page)
 
-<<<<<<< HEAD
-    if @page = WikiPages::UpdateService.new(@project, current_user, wiki_params).execute(@page)
+    if @page.valid?
       # Triggers repository update on secondary nodes when Geo is enabled
       Gitlab::Geo.notify_wiki_update(@project) if Gitlab::Geo.primary?
-=======
-    if @page.valid?
->>>>>>> cd3e4101
+
       redirect_to(
         namespace_project_wiki_path(@project.namespace, @project, @page),
         notice: 'Wiki was successfully updated.'
