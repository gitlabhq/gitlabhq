require 'project_wiki'

class Projects::WikisController < Projects::ApplicationController
  before_action :authorize_read_wiki!
  before_action :authorize_create_wiki!, only: [:edit, :create, :history]
  before_action :authorize_admin_wiki!, only: :destroy
  before_action :load_project_wiki

  def pages
    @wiki_pages = Kaminari.paginate_array(@project_wiki.pages).page(params[:page])
  end

  def show
    @page = @project_wiki.find_page(params[:id], params[:version_id])

    if @page
      render 'show'
    elsif file = @project_wiki.find_file(params[:id], params[:version_id])
      if file.on_disk?
        send_file file.on_disk_path, disposition: 'inline'
      else
        send_data(
          file.raw_data,
          type: file.mime_type,
          disposition: 'inline',
          filename: file.name
        )
      end
    else
      return render('empty') unless can?(current_user, :create_wiki, @project)
      @page = WikiPage.new(@project_wiki)
      @page.title = params[:id]

      render 'edit'
    end
  end

  def edit
    @page = @project_wiki.find_page(params[:id])
  end

  def update
    @page = @project_wiki.find_page(params[:id])

    return render('empty') unless can?(current_user, :create_wiki, @project)

<<<<<<< HEAD
    if @page.update(content, format, message)
      # Triggers repository update on secondary nodes when Geo is enabled
      Gitlab::Geo.notify_wiki_update(@project) if Gitlab::Geo.primary?

=======
    if @page = WikiPages::UpdateService.new(@project, current_user, wiki_params).execute(@page)
>>>>>>> d2bf73b7
      redirect_to(
        namespace_project_wiki_path(@project.namespace, @project, @page),
        notice: 'Wiki was successfully updated.'
      )
    else
      render 'edit'
    end
  end

  def create
    @page = WikiPages::CreateService.new(@project, current_user, wiki_params).execute

<<<<<<< HEAD
    if @page.create(wiki_params)
      # Triggers repository update on secondary nodes when Geo is enabled
      Gitlab::Geo.notify_wiki_update(@project) if Gitlab::Geo.primary?

=======
    if @page.persisted?
>>>>>>> d2bf73b7
      redirect_to(
        namespace_project_wiki_path(@project.namespace, @project, @page),
        notice: 'Wiki was successfully updated.'
      )
    else
      render action: "edit"
    end
  end

  def history
    @page = @project_wiki.find_page(params[:id])

    unless @page
      redirect_to(
        namespace_project_wiki_path(@project.namespace, @project, :home),
        notice: "Page not found"
      )
    end
  end

  def destroy
    @page = @project_wiki.find_page(params[:id])
    if @page
      @page.delete

      # Triggers repository update on secondary nodes when Geo is enabled
      Gitlab::Geo.notify_wiki_update(@project) if Gitlab::Geo.primary?
    end
    
    redirect_to(
      namespace_project_wiki_path(@project.namespace, @project, :home),
      notice: "Page was successfully deleted"
    )
  end

  def markdown_preview
    text = params[:text]

    ext = Gitlab::ReferenceExtractor.new(@project, current_user, current_user)
    ext.analyze(text)

    render json: {
      body: view_context.markdown(text, pipeline: :wiki, project_wiki: @project_wiki),
      references: {
        users: ext.users.map(&:username)
      }
    }
  end

  def git_access
  end

  private

  def load_project_wiki
    @project_wiki = ProjectWiki.new(@project, current_user)

    # Call #wiki to make sure the Wiki Repo is initialized
    @project_wiki.wiki
  rescue ProjectWiki::CouldNotCreateWikiError
    flash[:notice] = "Could not create Wiki Repository at this time. Please try again later."
    redirect_to project_path(@project)
    return false
  end

  def wiki_params
    params[:wiki].slice(:title, :content, :format, :message)
  end

end<|MERGE_RESOLUTION|>--- conflicted
+++ resolved
@@ -44,14 +44,9 @@
 
     return render('empty') unless can?(current_user, :create_wiki, @project)
 
-<<<<<<< HEAD
-    if @page.update(content, format, message)
+    if @page = WikiPages::UpdateService.new(@project, current_user, wiki_params).execute(@page)
       # Triggers repository update on secondary nodes when Geo is enabled
       Gitlab::Geo.notify_wiki_update(@project) if Gitlab::Geo.primary?
-
-=======
-    if @page = WikiPages::UpdateService.new(@project, current_user, wiki_params).execute(@page)
->>>>>>> d2bf73b7
       redirect_to(
         namespace_project_wiki_path(@project.namespace, @project, @page),
         notice: 'Wiki was successfully updated.'
@@ -64,14 +59,9 @@
   def create
     @page = WikiPages::CreateService.new(@project, current_user, wiki_params).execute
 
-<<<<<<< HEAD
-    if @page.create(wiki_params)
+    if @page.persisted?
       # Triggers repository update on secondary nodes when Geo is enabled
       Gitlab::Geo.notify_wiki_update(@project) if Gitlab::Geo.primary?
-
-=======
-    if @page.persisted?
->>>>>>> d2bf73b7
       redirect_to(
         namespace_project_wiki_path(@project.namespace, @project, @page),
         notice: 'Wiki was successfully updated.'
