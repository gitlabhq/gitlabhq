class Projects::IssuesController < Projects::ApplicationController
  include ToggleSubscriptionAction
  include IssuableActions
  include ToggleAwardEmoji

  before_action :module_enabled
  before_action :issue, only: [:edit, :update, :show, :referenced_merge_requests,
                               :related_branches, :can_create_branch]

  # Allow read any issue
  before_action :authorize_read_issue!, only: [:show]

  # Allow write(create) issue
  before_action :authorize_create_issue!, only: [:new, :create]

  # Allow modify issue
  before_action :authorize_update_issue!, only: [:edit, :update]

  # Allow issues bulk update
  before_action :authorize_admin_issues!, only: [:bulk_update]

  respond_to :html

  def index
    terms = params['issue_search']
    @issues = get_issues_collection

    if terms.present?
      if terms =~ /\A#(\d+)\z/
        @issues = @issues.where(iid: $1)
      else
        @issues = @issues.full_search(terms)
      end
    end

    @issues = @issues.page(params[:page])
    @labels = @project.labels.where(title: params[:label_name])

    respond_to do |format|
      format.html
      format.atom { render layout: false }
      format.json do
        render json: {
          html: view_to_html_string("projects/issues/_issues"),
          labels: @labels.as_json(methods: :text_color)
        }
      end
    end
  end

  def new
    params[:issue] ||= ActionController::Parameters.new(
      assignee_id: ""
    )

    @issue = @noteable = @project.issues.new(issue_params)

    # Set Issue description based on project template
    if @project.issues_template.present?
      @issue.description = @project.issues_template
    end

    respond_with(@issue)
  end

  def edit
    respond_with(@issue)
  end

  def show
    raw_notes = @issue.notes_with_associations.fresh

    @notes = Banzai::NoteRenderer.
      render(raw_notes, @project, current_user, @path, @project_wiki, @ref)

    @note     = @project.notes.new(noteable: @issue)
    @noteable = @issue

    respond_to do |format|
      format.html
      format.json do
        render json: @issue.to_json(include: [:milestone, :labels])
      end
    end
  end

  def create
    @issue = Issues::CreateService.new(project, current_user, issue_params).execute

    respond_to do |format|
      format.html do
        if @issue.valid?
          redirect_to issue_path(@issue)
        else
          render :new
        end
      end
      format.js do |format|
        @link = @issue.attachment.url.to_js
      end
    end
  end

  def update
    @issue = Issues::UpdateService.new(project, current_user, issue_params).execute(issue)

    if params[:move_to_project_id].to_i > 0
      new_project = Project.find(params[:move_to_project_id])
      return render_404 unless issue.can_move?(current_user, new_project)

      move_service = Issues::MoveService.new(project, current_user)
      @issue = move_service.execute(@issue, new_project)
    end

    respond_to do |format|
      format.html do
        if @issue.valid?
          redirect_to issue_path(@issue)
        else
          render :edit
        end
      end

      format.json do
        render json: @issue.to_json(include: { milestone: {}, assignee: { methods: :avatar_url }, labels: { methods: :text_color } })
      end
    end
  end

  def referenced_merge_requests
    @merge_requests = @issue.referenced_merge_requests(current_user)
    @closed_by_merge_requests = @issue.closed_by_merge_requests(current_user)

    respond_to do |format|
      format.json do
        render json: {
          html: view_to_html_string('projects/issues/_merge_requests')
        }
      end
    end
  end

  def related_branches
    @related_branches = @issue.related_branches(current_user)

    respond_to do |format|
      format.json do
        render json: {
          html: view_to_html_string('projects/issues/_related_branches')
        }
      end
    end
  end

  def can_create_branch
    can_create = current_user &&
      can?(current_user, :push_code, @project) &&
      @issue.can_be_worked_on?(current_user)

    respond_to do |format|
      format.json do
        render json: { can_create_branch: can_create }
      end
    end
  end

  def bulk_update
    result = Issues::BulkUpdateService.new(project, current_user, bulk_update_params).execute

    respond_to do |format|
      format.json do
        render json: { notice: "#{result[:count]} issues updated" }
      end
    end
  end

  protected

  def issue
    @issue ||= begin
                 @project.issues.find_by!(iid: params[:id])
               rescue ActiveRecord::RecordNotFound
                 redirect_old
               end
  end
  alias_method :subscribable_resource, :issue
  alias_method :issuable, :issue
  alias_method :awardable, :issue

  def authorize_read_issue!
    return render_404 unless can?(current_user, :read_issue, @issue)
  end

  def authorize_read_issue!
    return render_404 unless can?(current_user, :read_issue, @issue)
  end

  def authorize_update_issue!
    return render_404 unless can?(current_user, :update_issue, @issue)
  end

  def authorize_admin_issues!
    return render_404 unless can?(current_user, :admin_issue, @project)
  end

  def module_enabled
    return render_404 unless @project.issues_enabled && @project.default_issues_tracker?
  end

  # Since iids are implemented only in 6.1
  # user may navigate to issue page using old global ids.
  #
  # To prevent 404 errors we provide a redirect to correct iids until 7.0 release
  #
  def redirect_old
    issue = @project.issues.find_by(id: params[:id])

    if issue
      redirect_to issue_path(issue)
      return
    else
      raise ActiveRecord::RecordNotFound.new
    end
  end

  def issue_params
    params.require(:issue).permit(
<<<<<<< HEAD
      :title, :assignee_id, :position, :description, :confidential, :weight,
      :milestone_id, :due_date, :state_event, :task_num, :lock_version, label_ids: []
=======
      :title, :assignee_id, :position, :description, :confidential,
      :milestone_id, :due_date, :state_event, :task_num, label_ids: []
>>>>>>> d4677353
    )
  end

  def bulk_update_params
    params.require(:update).permit(
      :issues_ids,
      :assignee_id,
      :milestone_id,
      :state_event,
      label_ids: [],
      add_label_ids: [],
      remove_label_ids: []
    )
  end
end<|MERGE_RESOLUTION|>--- conflicted
+++ resolved
@@ -225,13 +225,8 @@
 
   def issue_params
     params.require(:issue).permit(
-<<<<<<< HEAD
       :title, :assignee_id, :position, :description, :confidential, :weight,
-      :milestone_id, :due_date, :state_event, :task_num, :lock_version, label_ids: []
-=======
-      :title, :assignee_id, :position, :description, :confidential,
       :milestone_id, :due_date, :state_event, :task_num, label_ids: []
->>>>>>> d4677353
     )
   end
 
