--- conflicted
+++ resolved
@@ -1,10 +1,7 @@
 class Projects::IssuesController < Projects::ApplicationController
-<<<<<<< HEAD
   include ToggleEmojiAward
-=======
   include ToggleSubscriptionAction
   include IssuableActions
->>>>>>> 2fb7392e
 
   before_action :module_enabled
   before_action :issue, only: [:edit, :update, :show]
