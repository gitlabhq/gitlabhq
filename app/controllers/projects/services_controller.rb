--- conflicted
+++ resolved
@@ -6,14 +6,9 @@
                     :description, :issues_url, :new_issue_url, :restrict_to_branch, :channel,
                     :colorize_messages, :channels,
                     :push_events, :issues_events, :merge_requests_events, :tag_push_events,
-<<<<<<< HEAD
-                    :note_events, :send_from_committer_email, :disable_diffs, :external_wiki_url,
-                    :jira_issue_transition_id, :build_events, :notify_only_broken_builds, :add_pusher,
-=======
-                    :note_events, :build_events, :wiki_page_events,
+                    :note_events, :build_events,
                     :notify_only_broken_builds, :add_pusher,
                     :send_from_committer_email, :disable_diffs, :external_wiki_url,
->>>>>>> d2bf73b7
                     :notify, :color,
                     :server_host, :server_port, :default_irc_uri, :enable_ssl_verification, :jira_issue_transition_id,
                     :multiproject_enabled, :pass_unstable,
