--- conflicted
+++ resolved
@@ -9,13 +9,9 @@
                     :note_events, :send_from_committer_email, :disable_diffs, :external_wiki_url,
                     :jira_issue_transition_id, :build_events, :notify_only_broken_builds, :add_pusher,
                     :notify, :color,
-                    :server_host, :server_port, :default_irc_uri, :enable_ssl_verification,
-<<<<<<< HEAD
+                    :server_host, :server_port, :default_irc_uri, :enable_ssl_verification, :jira_issue_transition_id,
                     :multiproject_enabled, :pass_unstable,
                     :jenkins_url, :project_name]
-=======
-                    :jira_issue_transition_id]
->>>>>>> 3b61dc47
 
   # Parameters to ignore if no value is specified
   FILTER_BLANK_PARAMS = [:password]
