class Projects::MergeRequestsController < Projects::ApplicationController
  include ToggleSubscriptionAction
  include DiffForPath
  include DiffHelper
  include IssuableActions
  include RendersNotes
  include ToggleAwardEmoji
  include IssuableCollections

  before_action :module_enabled
  before_action :merge_request, only: [
    :edit, :update, :show, :diffs, :commits, :conflicts, :conflict_for_path, :pipelines, :merge,
    :pipeline_status, :ci_environments_status, :toggle_subscription, :cancel_merge_when_pipeline_succeeds, :remove_wip, :resolve_conflicts, :assign_related_issues, :commit_change_content
  ]
  before_action :validates_merge_request, only: [:show, :diffs, :commits, :pipelines]
  before_action :define_show_vars, only: [:diffs, :commits, :conflicts, :conflict_for_path, :builds, :pipelines]
<<<<<<< HEAD
  before_action :define_commit_vars, only: [:diffs]
=======
>>>>>>> abc61f26
  before_action :ensure_ref_fetched, only: [:show, :diffs, :commits, :builds, :conflicts, :conflict_for_path, :pipelines]
  before_action :close_merge_request_without_source_project, only: [:show, :diffs, :commits, :builds, :pipelines]
  before_action :check_if_can_be_merged, only: :show
  before_action :apply_diff_view_cookie!, only: [:new_diffs]
  before_action :build_merge_request, only: [:new, :new_diffs]

  # Allow read any merge_request
  before_action :authorize_read_merge_request!

  # Allow write(create) merge_request
  before_action :authorize_create_merge_request!, only: [:new, :create]

  # Allow modify merge_request
  before_action :authorize_update_merge_request!, only: [:close, :edit, :update, :remove_wip, :sort]

  before_action :authenticate_user!, only: [:assign_related_issues]

  before_action :authorize_can_resolve_conflicts!, only: [:conflicts, :conflict_for_path, :resolve_conflicts]

  def index
    @collection_type    = "MergeRequest"
    @merge_requests     = merge_requests_collection
    @merge_requests     = @merge_requests.page(params[:page])
    @merge_requests     = @merge_requests.preload(merge_request_diff: :merge_request)
    @issuable_meta_data = issuable_meta_data(@merge_requests, @collection_type)

    if @merge_requests.out_of_range? && @merge_requests.total_pages != 0
      return redirect_to url_for(params.merge(page: @merge_requests.total_pages, only_path: true))
    end

    if params[:label_name].present?
      labels_params = { project_id: @project.id, title: params[:label_name] }
      @labels = LabelsFinder.new(current_user, labels_params).execute
    end

    @users = []
    if params[:assignee_id].present?
      assignee = User.find_by_id(params[:assignee_id])
      @users.push(assignee) if assignee
    end

    if params[:author_id].present?
      author = User.find_by_id(params[:author_id])
      @users.push(author) if author
    end

    respond_to do |format|
      format.html
      format.json do
        render json: {
          html: view_to_html_string("projects/merge_requests/_merge_requests"),
          labels: @labels.as_json(methods: :text_color)
        }
      end
    end
  end

  def show
    respond_to do |format|
      format.html do
        define_discussion_vars
        define_show_vars
      end

      format.json do
        Gitlab::PollingInterval.set_header(response, interval: 10_000)

        render json: serializer.represent(@merge_request, basic: params[:basic])
      end

      format.patch  do
        return render_404 unless @merge_request.diff_refs

        send_git_patch @project.repository, @merge_request.diff_refs
      end

      format.diff do
        return render_404 unless @merge_request.diff_refs

        send_git_diff @project.repository, @merge_request.diff_refs
      end
    end
  end

  def diffs
    apply_diff_view_cookie!

    respond_to do |format|
      format.html { define_discussion_vars }
      format.json do
        define_diff_vars
        define_diff_comment_vars

        @environment = @merge_request.environments_for(current_user).last

        render json: { html: view_to_html_string("projects/merge_requests/show/_diffs") }
      end
    end
  end

  # With an ID param, loads the MR at that ID. Otherwise, accepts the same params as #new
  # and uses that (unsaved) MR.
  #
  def diff_for_path
    if params[:id]
      merge_request
      define_diff_vars
      define_diff_comment_vars
    else
      build_merge_request
      @compare = @merge_request
      @diffs = @compare.diffs(diff_options)
      @diff_notes_disabled = true
    end

    render_diff_for_path(@diffs)
  end

  def commits
    respond_to do |format|
      format.html do
        define_discussion_vars

        render 'show'
      end
      format.json do
        # Get commits from repository
        # or from cache if already merged
        @commits = @merge_request.commits
        @note_counts = Note.where(commit_id: @commits.map(&:id)).
          group(:commit_id).count

        render json: { html: view_to_html_string('projects/merge_requests/show/_commits') }
      end
    end
  end

  def conflicts
    respond_to do |format|
      format.html { define_discussion_vars }

      format.json do
        if @conflicts_list.can_be_resolved_in_ui?
          render json: @conflicts_list
        elsif @merge_request.can_be_merged?
          render json: {
            message: 'The merge conflicts for this merge request have already been resolved. Please return to the merge request.',
            type: 'error'
          }
        else
          render json: {
            message: 'The merge conflicts for this merge request cannot be resolved through GitLab. Please try to resolve them locally.',
            type: 'error'
          }
        end
      end
    end
  end

  def conflict_for_path
    return render_404 unless @conflicts_list.can_be_resolved_in_ui?

    file = @conflicts_list.file_for_path(params[:old_path], params[:new_path])

    return render_404 unless file

    render json: file, full_content: true
  end

  def resolve_conflicts
    return render_404 unless @conflicts_list.can_be_resolved_in_ui?

    if @merge_request.can_be_merged?
      render status: :bad_request, json: { message: 'The merge conflicts for this merge request have already been resolved.' }
      return
    end

    begin
      MergeRequests::Conflicts::ResolveService.
        new(merge_request).
        execute(current_user, params)

      flash[:notice] = 'All merge conflicts were resolved. The merge request can now be merged.'

      render json: { redirect_to: namespace_project_merge_request_url(@project.namespace, @project, @merge_request, resolved_conflicts: true) }
    rescue Gitlab::Conflict::ResolutionError => e
      render status: :bad_request, json: { message: e.message }
    end
  end

  def pipelines
    @pipelines = @merge_request.all_pipelines

    respond_to do |format|
      format.html do
        define_discussion_vars

        render 'show'
      end

      format.json do
        Gitlab::PollingInterval.set_header(response, interval: 10_000)

        render json: PipelineSerializer
          .new(project: @project, current_user: @current_user)
          .represent(@pipelines)
      end
    end
  end

  def new
    respond_to do |format|
      format.html { define_new_vars }
      format.json do
        define_pipelines_vars

        Gitlab::PollingInterval.set_header(response, interval: 10_000)

        render json: {
          pipelines: PipelineSerializer
          .new(project: @project, current_user: @current_user)
          .represent(@pipelines)
        }
      end
    end
  end

  def new_diffs
    respond_to do |format|
      format.html do
        define_new_vars
        @show_changes_tab = true
        render "new"
      end
      format.json do
        @diffs = if @merge_request.can_be_created
                   @merge_request.diffs(diff_options)
                 else
                   []
                 end
        @diff_notes_disabled = true

        @environment = @merge_request.environments_for(current_user).last

        render json: { html: view_to_html_string('projects/merge_requests/_new_diffs', diffs: @diffs, environment: @environment) }
      end
    end
  end

  def create
    @target_branches ||= []
    @merge_request = MergeRequests::CreateService.new(project, current_user, merge_request_params).execute

    if @merge_request.valid?
      redirect_to(merge_request_path(@merge_request))
    else
      @source_project = @merge_request.source_project
      @target_project = @merge_request.target_project
      render action: "new"
    end
  end

  def edit
    @source_project = @merge_request.source_project
    @target_project = @merge_request.target_project
    @target_branches = @merge_request.target_project.repository.branch_names
  end

  def update
    @merge_request = MergeRequests::UpdateService.new(project, current_user, merge_request_params).execute(@merge_request)

    respond_to do |format|
      format.html do
        if @merge_request.valid?
          redirect_to([@merge_request.target_project.namespace.becomes(Namespace), @merge_request.target_project, @merge_request])
        else
          render :edit
        end
      end

      format.json do
        render json: @merge_request.to_json(include: { milestone: {}, assignee: { only: [:name, :username], methods: [:avatar_url] }, labels: { methods: :text_color } }, methods: [:task_status, :task_status_short])
      end
    end
  rescue ActiveRecord::StaleObjectError
    render_conflict_response
  end

  def remove_wip
    @merge_request = MergeRequests::UpdateService
      .new(project, current_user, wip_event: 'unwip')
      .execute(@merge_request)

    render json: serializer.represent(@merge_request)
  end

  def commit_change_content
    render partial: 'projects/merge_requests/widget/commit_change_content', layout: false
  end

  def cancel_merge_when_pipeline_succeeds
    unless @merge_request.can_cancel_merge_when_pipeline_succeeds?(current_user)
      return access_denied!
    end

    MergeRequests::MergeWhenPipelineSucceedsService
      .new(@project, current_user)
      .cancel(@merge_request)

    render json: serializer.represent(@merge_request)
  end

  def merge
    return access_denied! unless @merge_request.can_be_merged_by?(current_user)

    status = merge!

    if @merge_request.merge_error
      render json: { status: status, merge_error: @merge_request.merge_error }
    else
      render json: { status: status }
    end
  end

  def branch_from
    # This is always source
    @source_project = @merge_request.nil? ? @project : @merge_request.source_project

    if params[:ref].present?
      @ref = params[:ref]
      @commit = @repository.commit("refs/heads/#{@ref}")
    end

    render layout: false
  end

  def branch_to
    @target_project = selected_target_project

    if params[:ref].present?
      @ref = params[:ref]
      @commit = @target_project.commit("refs/heads/#{@ref}")
    end

    render layout: false
  end

  def update_branches
    @target_project = selected_target_project
    @target_branches = @target_project.repository.branch_names

    render layout: false
  end

  def assign_related_issues
    result = MergeRequests::AssignIssuesService.new(project, current_user, merge_request: @merge_request).execute

    respond_to do |format|
      format.html do
        case result[:count]
        when 0
          flash[:error] = "Failed to assign you issues related to the merge request"
        when 1
          flash[:notice] = "1 issue has been assigned to you"
        else
          flash[:notice] = "#{result[:count]} issues have been assigned to you"
        end

        redirect_to(merge_request_path(@merge_request))
      end
    end
  end

  def pipeline_status
    render json: PipelineSerializer
      .new(project: @project, current_user: @current_user)
      .represent_status(@merge_request.head_pipeline)
  end

  def ci_environments_status
    environments =
      begin
        @merge_request.environments_for(current_user).map do |environment|
          project = environment.project
          deployment = environment.first_deployment_for(@merge_request.diff_head_commit)

          stop_url =
            if environment.stop_action? && can?(current_user, :create_deployment, environment)
              stop_namespace_project_environment_path(project.namespace, project, environment)
            end

          metrics_url =
            if can?(current_user, :read_environment, environment) && environment.has_metrics?
              metrics_namespace_project_environment_deployment_path(environment.project.namespace,
                                                                    environment.project,
                                                                    environment,
                                                                    deployment)
            end

          {
            id: environment.id,
            name: environment.name,
            url: namespace_project_environment_path(project.namespace, project, environment),
            metrics_url: metrics_url,
            stop_url: stop_url,
            external_url: environment.external_url,
            external_url_formatted: environment.formatted_external_url,
            deployed_at: deployment.try(:created_at),
            deployed_at_formatted: deployment.try(:formatted_deployment_time)
          }
        end.compact
      end

    render json: environments
  end

  protected

  def selected_target_project
    if @project.id.to_s == params[:target_project_id] || @project.forked_project_link.nil?
      @project
    else
      @project.forked_project_link.forked_from_project
    end
  end

  def merge_request
    @issuable = @merge_request ||= @project.merge_requests.find_by!(iid: params[:id])
  end
  alias_method :subscribable_resource, :merge_request
  alias_method :issuable, :merge_request
  alias_method :awardable, :merge_request

  def authorize_update_merge_request!
    return render_404 unless can?(current_user, :update_merge_request, @merge_request)
  end

  def authorize_admin_merge_request!
    return render_404 unless can?(current_user, :admin_merge_request, @merge_request)
  end

  def authorize_can_resolve_conflicts!
    @conflicts_list = MergeRequests::Conflicts::ListService.new(@merge_request)

    return render_404 unless @conflicts_list.can_be_resolved_by?(current_user)
  end

  def module_enabled
    return render_404 unless @project.feature_available?(:merge_requests, current_user)
  end

  def validates_merge_request
    # Show git not found page
    # if there is no saved commits between source & target branch
    if @merge_request.has_no_commits?
      # and if target branch doesn't exist
      return invalid_mr unless @merge_request.target_branch_exists?
    end
  end

  def define_show_vars
    @noteable = @merge_request
    @commits_count = @merge_request.commits_count

    if @merge_request.locked_long_ago?
      @merge_request.unlock_mr
      @merge_request.close
    end

    labels
    define_pipelines_vars
  end

  # Discussion tab data is rendered on html responses of actions
  # :show, :diff, :commits, :builds. but not when request the data through AJAX
  def define_discussion_vars
    # Build a note object for comment form
    @note = @project.notes.new(noteable: @merge_request)

    @discussions = @merge_request.discussions
    @notes = prepare_notes_for_rendering(@discussions.flat_map(&:notes))
  end

<<<<<<< HEAD
  def define_commit_vars
    @commit = @merge_request.diff_head_commit
    @base_commit = @merge_request.diff_base_commit || @merge_request.likely_diff_base_commit
  end

=======
>>>>>>> abc61f26
  def define_diff_vars
    @merge_request_diff =
      if params[:diff_id]
        @merge_request.merge_request_diffs.viewable.find(params[:diff_id])
      else
        @merge_request.merge_request_diff
      end

    @merge_request_diffs = @merge_request.merge_request_diffs.viewable.select_without_diff
    @comparable_diffs = @merge_request_diffs.select { |diff| diff.id < @merge_request_diff.id }

    if params[:start_sha].present?
      @start_sha = params[:start_sha]
      @start_version = @comparable_diffs.find { |diff| diff.head_commit_sha == @start_sha }

      unless @start_version
        @start_sha = @merge_request_diff.head_commit_sha
        @start_version = @merge_request_diff
      end
    end

    @compare =
      if @start_sha
        @merge_request_diff.compare_with(@start_sha)
      else
        @merge_request_diff
      end

    @diffs = @compare.diffs(diff_options)
  end

  def define_diff_comment_vars
    @new_diff_note_attrs = {
      noteable_type: 'MergeRequest',
      noteable_id: @merge_request.id
    }

    @diff_notes_disabled = false

    @use_legacy_diff_notes = !@merge_request.has_complete_diff_refs?

    @grouped_diff_discussions = @merge_request.grouped_diff_discussions(@compare.diff_refs)
    @notes = prepare_notes_for_rendering(@grouped_diff_discussions.values.flatten.flat_map(&:notes))
  end

  def define_pipelines_vars
    @pipelines = @merge_request.all_pipelines
    @pipeline = @merge_request.head_pipeline
    @statuses_count = @pipeline.present? ? @pipeline.statuses.relevant.count : 0
  end

  def define_new_vars
    @noteable = @merge_request

    @target_branches = if @merge_request.target_project
                         @merge_request.target_project.repository.branch_names
                       else
                         []
                       end

    @target_project = merge_request.target_project
    @source_project = merge_request.source_project
    @commits = @merge_request.compare_commits.reverse
    @commit = @merge_request.diff_head_commit

    @note_counts = Note.where(commit_id: @commits.map(&:id)).
      group(:commit_id).count

    @labels = LabelsFinder.new(current_user, project_id: @project.id).execute

    @show_changes_tab = params[:show_changes].present?

    define_pipelines_vars
  end

  def invalid_mr
    # Render special view for MR with removed target branch
    render 'invalid'
  end

  def merge_request_params
    params.require(:merge_request)
      .permit(merge_request_params_ce)
  end

  def merge_request_params_ce
    [
      :assignee_id,
      :description,
      :force_remove_source_branch,
      :lock_version,
      :milestone_id,
      :source_branch,
      :source_project_id,
      :state_event,
      :target_branch,
      :target_project_id,
      :task_num,
      :title,

      label_ids: []
    ]
  end

  def merge_params
    params.permit(:should_remove_source_branch, :commit_message)
  end

  # Make sure merge requests created before 8.0
  # have head file in refs/merge-requests/
  def ensure_ref_fetched
    @merge_request.ensure_ref_fetched
  end

  def merge_when_pipeline_succeeds_active?
    params[:merge_when_pipeline_succeeds].present? &&
      @merge_request.head_pipeline && @merge_request.head_pipeline.active?
  end

  def build_merge_request
    params[:merge_request] ||= ActionController::Parameters.new(source_project: @project)
    @merge_request = MergeRequests::BuildService.new(project, current_user, merge_request_params.merge(diff_options: diff_options)).execute
  end

  def close_merge_request_without_source_project
    if !@merge_request.source_project && @merge_request.open?
      @merge_request.close
    end
  end

  private

  def check_if_can_be_merged
    @merge_request.check_if_can_be_merged
  end

  def merge!
    # Disable the CI check if merge_when_pipeline_succeeds is enabled since we have
    # to wait until CI completes to know
    unless @merge_request.mergeable?(skip_ci_check: merge_when_pipeline_succeeds_active?)
      return :failed
    end

    return :sha_mismatch if params[:sha] != @merge_request.diff_head_sha

    @merge_request.update(merge_error: nil)

    if params[:merge_when_pipeline_succeeds].present?
      return :failed unless @merge_request.head_pipeline

      if @merge_request.head_pipeline.active?
        MergeRequests::MergeWhenPipelineSucceedsService
          .new(@project, current_user, merge_params)
          .execute(@merge_request)

        :merge_when_pipeline_succeeds
      elsif @merge_request.head_pipeline.success?
        # This can be triggered when a user clicks the auto merge button while
        # the tests finish at about the same time
        MergeWorker.perform_async(@merge_request.id, current_user.id, params)

        :success
      else
        :failed
      end
    else
      MergeWorker.perform_async(@merge_request.id, current_user.id, params)

      :success
    end
  end

  def serializer
    MergeRequestSerializer.new(current_user: current_user, project: merge_request.project)
  end
end<|MERGE_RESOLUTION|>--- conflicted
+++ resolved
@@ -14,10 +14,6 @@
   ]
   before_action :validates_merge_request, only: [:show, :diffs, :commits, :pipelines]
   before_action :define_show_vars, only: [:diffs, :commits, :conflicts, :conflict_for_path, :builds, :pipelines]
-<<<<<<< HEAD
-  before_action :define_commit_vars, only: [:diffs]
-=======
->>>>>>> abc61f26
   before_action :ensure_ref_fetched, only: [:show, :diffs, :commits, :builds, :conflicts, :conflict_for_path, :pipelines]
   before_action :close_merge_request_without_source_project, only: [:show, :diffs, :commits, :builds, :pipelines]
   before_action :check_if_can_be_merged, only: :show
@@ -501,14 +497,6 @@
     @notes = prepare_notes_for_rendering(@discussions.flat_map(&:notes))
   end
 
-<<<<<<< HEAD
-  def define_commit_vars
-    @commit = @merge_request.diff_head_commit
-    @base_commit = @merge_request.diff_base_commit || @merge_request.likely_diff_base_commit
-  end
-
-=======
->>>>>>> abc61f26
   def define_diff_vars
     @merge_request_diff =
       if params[:diff_id]
