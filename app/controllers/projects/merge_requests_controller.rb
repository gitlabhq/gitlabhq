--- conflicted
+++ resolved
@@ -2,13 +2,8 @@
 
 class Projects::MergeRequestsController < Projects::ApplicationController
   before_filter :module_enabled
-<<<<<<< HEAD
-  before_filter :merge_request, only: [:edit, :update, :show, :commits, :diffs, :automerge, :automerge_check, :ci_status, :accept_without_merge, :reject, :mark_fixed]
-  before_filter :closes_issues, only: [:edit, :update, :show, :commits, :diffs]
-=======
-  before_filter :merge_request, only: [:edit, :update, :show, :diffs, :automerge, :automerge_check, :ci_status]
+  before_filter :merge_request, only: [:edit, :update, :show, :diffs, :automerge, :automerge_check, :ci_status, :accept_without_merge, :reject, :mark_fixed]
   before_filter :closes_issues, only: [:edit, :update, :show, :diffs]
->>>>>>> 180ab975
   before_filter :validates_merge_request, only: [:show, :diffs]
   before_filter :define_show_vars, only: [:show, :diffs]
 
