class Projects::MergeRequestsController < Projects::ApplicationController
  include ToggleSubscriptionAction
  include DiffForPath
  include DiffHelper
  include IssuableActions
  include NotesHelper
  include ToggleAwardEmoji
  include IssuableCollections

  before_action :module_enabled
  before_action :merge_request, only: [
    :edit, :update, :show, :diffs, :commits, :conflicts, :builds, :pipelines, :merge, :merge_check,
    :ci_status, :ci_environments_status, :toggle_subscription, :cancel_merge_when_build_succeeds, :remove_wip, :resolve_conflicts, :assign_related_issues
  ]
  before_action :validates_merge_request, only: [:show, :diffs, :commits, :builds, :pipelines]
  before_action :define_show_vars, only: [:show, :diffs, :commits, :conflicts, :builds, :pipelines]
  before_action :define_widget_vars, only: [:merge, :cancel_merge_when_build_succeeds, :merge_check]
  before_action :define_commit_vars, only: [:diffs]
  before_action :define_diff_comment_vars, only: [:diffs]
  before_action :ensure_ref_fetched, only: [:show, :diffs, :commits, :builds, :conflicts, :pipelines]
  before_action :close_merge_request_without_source_project, only: [:show, :diffs, :commits, :builds, :pipelines]
  before_action :apply_diff_view_cookie!, only: [:new_diffs]
  before_action :build_merge_request, only: [:new, :new_diffs]

  # Allow read any merge_request
  before_action :authorize_read_merge_request!

  # Allow write(create) merge_request
  before_action :authorize_create_merge_request!, only: [:new, :create]

  # Allow modify merge_request
  before_action :authorize_update_merge_request!, only: [:close, :edit, :update, :remove_wip, :sort]

  before_action :authenticate_user!, only: [:assign_related_issues]

  before_action :authorize_can_resolve_conflicts!, only: [:conflicts, :resolve_conflicts]

  def index
    @merge_requests = merge_requests_collection
    @merge_requests = @merge_requests.page(params[:page])
    @merge_requests = @merge_requests.preload(:target_project)

    @labels = @project.labels.where(title: params[:label_name])

    respond_to do |format|
      format.html
      format.json do
        render json: {
          html: view_to_html_string("projects/merge_requests/_merge_requests"),
          labels: @labels.as_json(methods: :text_color)
        }
      end
    end
  end

  def show
    respond_to do |format|
      format.html { define_discussion_vars }

      format.json do
        render json: @merge_request
      end

      format.patch  do
        return render_404 unless @merge_request.diff_refs

        send_git_patch @project.repository, @merge_request.diff_refs
      end

      format.diff do
        return render_404 unless @merge_request.diff_refs

        send_git_diff @project.repository, @merge_request.diff_refs
      end
    end
  end

  def diffs
    apply_diff_view_cookie!

    @merge_request_diff =
      if params[:diff_id]
        @merge_request.merge_request_diffs.find(params[:diff_id])
      else
        @merge_request.merge_request_diff
      end

    @merge_request_diffs = @merge_request.merge_request_diffs.select_without_diff
    @comparable_diffs = @merge_request_diffs.select { |diff| diff.id < @merge_request_diff.id }

    if params[:start_sha].present?
      @start_sha = params[:start_sha]
      @start_version = @comparable_diffs.find { |diff| diff.head_commit_sha == @start_sha }

      unless @start_version
        render_404
      end
    end

    respond_to do |format|
      format.html { define_discussion_vars }
      format.json do
        if @start_sha
          compared_diff_version
        else
          original_diff_version
        end

        render json: { html: view_to_html_string("projects/merge_requests/show/_diffs") }
      end
    end
  end

  # With an ID param, loads the MR at that ID. Otherwise, accepts the same params as #new
  # and uses that (unsaved) MR.
  #
  def diff_for_path
    if params[:id]
      merge_request
      define_diff_comment_vars
    else
      build_merge_request
      @diff_notes_disabled = true
      @grouped_diff_discussions = {}
    end

    define_commit_vars

    render_diff_for_path(@merge_request.diffs(diff_options))
  end

  def commits
    respond_to do |format|
      format.html do
        define_discussion_vars

        render 'show'
      end
      format.json do
        # Get commits from repository
        # or from cache if already merged
        @commits = @merge_request.commits
        @note_counts = Note.where(commit_id: @commits.map(&:id)).
          group(:commit_id).count

        render json: { html: view_to_html_string('projects/merge_requests/show/_commits') }
      end
    end
  end

  def conflicts
    respond_to do |format|
      format.html { define_discussion_vars }

      format.json do
        if @merge_request.conflicts_can_be_resolved_in_ui?
          render json: @merge_request.conflicts
        elsif @merge_request.can_be_merged?
          render json: {
            message: 'The merge conflicts for this merge request have already been resolved. Please return to the merge request.',
            type: 'error'
          }
        else
          render json: {
            message: 'The merge conflicts for this merge request cannot be resolved through GitLab. Please try to resolve them locally.',
            type: 'error'
          }
        end
      end
    end
  end

  def resolve_conflicts
    return render_404 unless @merge_request.conflicts_can_be_resolved_in_ui?

    if @merge_request.can_be_merged?
      render status: :bad_request, json: { message: 'The merge conflicts for this merge request have already been resolved.' }
      return
    end

    begin
      MergeRequests::ResolveService.new(@merge_request.source_project, current_user, params).execute(@merge_request)

      flash[:notice] = 'All merge conflicts were resolved. The merge request can now be merged.'

      render json: { redirect_to: namespace_project_merge_request_url(@project.namespace, @project, @merge_request, resolved_conflicts: true) }
    rescue Gitlab::Conflict::File::MissingResolution => e
      render status: :bad_request, json: { message: e.message }
    end
  end

  def builds
    respond_to do |format|
      format.html do
        define_discussion_vars

        render 'show'
      end
      format.json { render json: { html: view_to_html_string('projects/merge_requests/show/_builds') } }
    end
  end

  def pipelines
    @pipelines = @merge_request.all_pipelines

    respond_to do |format|
      format.html do
        define_discussion_vars

        render 'show'
      end
      format.json { render json: { html: view_to_html_string('projects/merge_requests/show/_pipelines') } }
    end
  end

  def new
    define_new_vars
  end

  def new_diffs
    respond_to do |format|
      format.html do
        define_new_vars
        render "new"
      end
      format.json do
        @diffs = if @merge_request.can_be_created
                   @merge_request.diffs(diff_options)
                 else
                   []
                 end
        @diff_notes_disabled = true

        render json: { html: view_to_html_string('projects/merge_requests/_new_diffs', diffs: @diffs) }
      end
    end
  end

  def create
    @target_branches ||= []
    @merge_request = MergeRequests::CreateService.new(project, current_user, merge_request_params).execute

    if @merge_request.valid?
      redirect_to(merge_request_path(@merge_request))
    else
      @source_project = @merge_request.source_project
      @target_project = @merge_request.target_project
      render action: "new"
    end
  end

  def edit
    @source_project = @merge_request.source_project
    @target_project = @merge_request.target_project
    @target_branches = @merge_request.target_project.repository.branch_names
  end

  def update
    @merge_request = MergeRequests::UpdateService.new(project, current_user, merge_request_params).execute(@merge_request)

    if @merge_request.valid?
      respond_to do |format|
        format.html do
          redirect_to([@merge_request.target_project.namespace.becomes(Namespace),
                       @merge_request.target_project, @merge_request])
        end
        format.json do
          render json: @merge_request.to_json(include: { milestone: {}, assignee: { methods: :avatar_url }, labels: { methods: :text_color } })
        end
      end
    else
      render "edit"
    end
  rescue ActiveRecord::StaleObjectError
    @conflict = true
    render :edit
  end

  def remove_wip
    MergeRequests::UpdateService.new(project, current_user, wip_event: 'unwip').execute(@merge_request)

    redirect_to namespace_project_merge_request_path(@project.namespace, @project, @merge_request),
      notice: "The merge request can now be merged."
  end

  def merge_check
    @merge_request.check_if_can_be_merged

    render partial: "projects/merge_requests/widget/show.html.haml", layout: false
  end

  def cancel_merge_when_build_succeeds
    return access_denied! unless @merge_request.can_cancel_merge_when_build_succeeds?(current_user)

    MergeRequests::MergeWhenBuildSucceedsService.new(@project, current_user).cancel(@merge_request)
  end

  def merge
    return access_denied! unless @merge_request.can_be_merged_by?(current_user)

    # Disable the CI check if merge_when_build_succeeds is enabled since we have
    # to wait until CI completes to know
    unless @merge_request.mergeable?(skip_ci_check: merge_when_build_succeeds_active?)
      @status = :failed
      return
    end

    if params[:sha] != @merge_request.diff_head_sha
      @status = :sha_mismatch
      return
    end

<<<<<<< HEAD
    TodoService.new.merge_merge_request(merge_request, current_user)

    @merge_request.update(merge_params.merge(merge_error: nil))
=======
    @merge_request.update(merge_error: nil)
>>>>>>> fd2b79b6

    if params[:merge_when_build_succeeds].present?
      unless @merge_request.pipeline
        @status = :failed
        return
      end

      if @merge_request.pipeline.active?
        MergeRequests::MergeWhenBuildSucceedsService.new(@project, current_user)
                                                        .execute(@merge_request)
        @status = :merge_when_build_succeeds
      elsif @merge_request.pipeline.success?
        # This can be triggered when a user clicks the auto merge button while
        # the tests finish at about the same time
        MergeWorker.perform_async(@merge_request.id, current_user.id)
        @status = :success
      else
        @status = :failed
      end
    else
      MergeWorker.perform_async(@merge_request.id, current_user.id)
      @status = :success
    end
  end

  def branch_from
    # This is always source
    @source_project = @merge_request.nil? ? @project : @merge_request.source_project
    @commit = @repository.commit(params[:ref]) if params[:ref].present?
    render layout: false
  end

  def branch_to
    @target_project = selected_target_project
    @commit = @target_project.commit(params[:ref]) if params[:ref].present?
    render layout: false
  end

  def update_branches
    @target_project = selected_target_project
    @target_branches = @target_project.repository.branch_names

    render layout: false
  end

  def assign_related_issues
    result = MergeRequests::AssignIssuesService.new(project, current_user, merge_request: @merge_request).execute

    respond_to do |format|
      format.html do
        case result[:count]
        when 0
          flash[:error] = "Failed to assign you issues related to the merge request"
        when 1
          flash[:notice] = "1 issue has been assigned to you"
        else
          flash[:notice] = "#{result[:count]} issues have been assigned to you"
        end

        redirect_to(merge_request_path(@merge_request))
      end
    end
  end

  def ci_status
    pipeline = @merge_request.pipeline
    if pipeline
      status = pipeline.status
      coverage = pipeline.try(:coverage)

      status = "success_with_warnings" if pipeline.success? && pipeline.has_warnings?

      status ||= "preparing"
    else
      ci_service = @merge_request.source_project.ci_service
      status = ci_service.commit_status(merge_request.diff_head_sha, merge_request.source_branch) if ci_service

      if ci_service.respond_to?(:commit_coverage)
        coverage = ci_service.commit_coverage(merge_request.diff_head_sha, merge_request.source_branch)
      end
    end

    response = {
      title: merge_request.title,
      sha: merge_request.diff_head_commit.short_id,
      status: status,
      coverage: coverage
    }

    render json: response
  end

  def ci_environments_status
    environments =
      begin
        @merge_request.environments.map do |environment|
          next unless can?(current_user, :read_environment, environment)

          project = environment.project
          deployment = environment.first_deployment_for(@merge_request.diff_head_commit)

          {
            id: environment.id,
            name: environment.name,
            url: namespace_project_environment_path(project.namespace, project, environment),
            external_url: environment.external_url,
            external_url_formatted: environment.formatted_external_url,
            deployed_at: deployment.try(:created_at),
            deployed_at_formatted: deployment.try(:formatted_deployment_time)
          }
        end.compact
      end

    render json: environments
  end

  protected

  def selected_target_project
    if @project.id.to_s == params[:target_project_id] || @project.forked_project_link.nil?
      @project
    else
      @project.forked_project_link.forked_from_project
    end
  end

  def merge_request
    @issuable = @merge_request ||= @project.merge_requests.find_by!(iid: params[:id])
  end
  alias_method :subscribable_resource, :merge_request
  alias_method :issuable, :merge_request
  alias_method :awardable, :merge_request

  def authorize_update_merge_request!
    return render_404 unless can?(current_user, :update_merge_request, @merge_request)
  end

  def authorize_admin_merge_request!
    return render_404 unless can?(current_user, :admin_merge_request, @merge_request)
  end

  def authorize_can_resolve_conflicts!
    return render_404 unless @merge_request.conflicts_can_be_resolved_by?(current_user)
  end

  def module_enabled
    return render_404 unless @project.feature_available?(:merge_requests, current_user)
  end

  def validates_merge_request
    # Show git not found page
    # if there is no saved commits between source & target branch
    if @merge_request.commits.blank?
      # and if target branch doesn't exist
      return invalid_mr unless @merge_request.target_branch_exists?
    end
  end

  def define_show_vars
    @noteable = @merge_request
    @commits_count = @merge_request.commits.count

    @pipeline = @merge_request.pipeline
    @statuses = @pipeline.statuses.relevant if @pipeline

    if @merge_request.locked_long_ago?
      @merge_request.unlock_mr
      @merge_request.close
    end
  end

  # Discussion tab data is rendered on html responses of actions
  # :show, :diff, :commits, :builds. but not when request the data through AJAX
  def define_discussion_vars
    # Build a note object for comment form
    @note = @project.notes.new(noteable: @merge_request)

    @discussions = @merge_request.discussions

    preload_noteable_for_regular_notes(@discussions.flat_map(&:notes))

    # This is not executed lazily
    @notes = Banzai::NoteRenderer.render(
      @discussions.flat_map(&:notes),
      @project,
      current_user,
      @path,
      @project_wiki,
      @ref
    )

    preload_max_access_for_authors(@notes, @project)
  end

  def define_widget_vars
    @pipeline = @merge_request.pipeline
    @pipelines = [@pipeline].compact
  end

  def define_commit_vars
    @commit = @merge_request.diff_head_commit
    @base_commit = @merge_request.diff_base_commit || @merge_request.likely_diff_base_commit
  end

  def define_diff_comment_vars
    @comments_target = {
      noteable_type: 'MergeRequest',
      noteable_id: @merge_request.id
    }

    @use_legacy_diff_notes = !@merge_request.has_complete_diff_refs?
    @grouped_diff_discussions = @merge_request.notes.inc_relations_for_view.grouped_diff_discussions

    Banzai::NoteRenderer.render(
      @grouped_diff_discussions.values.flat_map(&:notes),
      @project,
      current_user,
      @path,
      @project_wiki,
      @ref
    )
  end

  def define_new_vars
    @noteable = @merge_request

    @target_branches = if @merge_request.target_project
                         @merge_request.target_project.repository.branch_names
                       else
                         []
                       end

    @target_project = merge_request.target_project
    @source_project = merge_request.source_project
    @commits = @merge_request.compare_commits.reverse
    @commit = @merge_request.diff_head_commit
    @base_commit = @merge_request.diff_base_commit

    @pipeline = @merge_request.pipeline
    @statuses = @pipeline.statuses.relevant if @pipeline
    @note_counts = Note.where(commit_id: @commits.map(&:id)).
      group(:commit_id).count
  end

  def invalid_mr
    # Render special view for MR with removed target branch
    render 'invalid'
  end

  def merge_request_params
    params.require(:merge_request).permit(
      :title, :assignee_id, :source_project_id, :source_branch,
      :target_project_id, :target_branch, :milestone_id,
<<<<<<< HEAD
      :state_event, :description, :task_num, label_ids: [])
=======
      :state_event, :description, :task_num, :force_remove_source_branch,
      :lock_version, label_ids: []
    )
>>>>>>> fd2b79b6
  end

  def merge_params
    params.permit(:remove_source_branch, :commit_message)
  end

  # Make sure merge requests created before 8.0
  # have head file in refs/merge-requests/
  def ensure_ref_fetched
    @merge_request.ensure_ref_fetched
  end

  def merge_when_build_succeeds_active?
    params[:merge_when_build_succeeds].present? &&
      @merge_request.pipeline && @merge_request.pipeline.active?
  end

  def build_merge_request
    params[:merge_request] ||= ActionController::Parameters.new(source_project: @project)
    @merge_request = MergeRequests::BuildService.new(project, current_user, merge_request_params.merge(diff_options: diff_options)).execute
  end

  def compared_diff_version
    @diff_notes_disabled = true
    @diffs = @merge_request_diff.compare_with(@start_sha).diffs(diff_options)
  end

  def original_diff_version
    @diff_notes_disabled = !@merge_request_diff.latest?
    @diffs = @merge_request_diff.diffs(diff_options)
  end

  def close_merge_request_without_source_project
    if !@merge_request.source_project && @merge_request.open?
      @merge_request.close
    end
  end
end<|MERGE_RESOLUTION|>--- conflicted
+++ resolved
@@ -310,13 +310,9 @@
       return
     end
 
-<<<<<<< HEAD
     TodoService.new.merge_merge_request(merge_request, current_user)
 
-    @merge_request.update(merge_params.merge(merge_error: nil))
-=======
     @merge_request.update(merge_error: nil)
->>>>>>> fd2b79b6
 
     if params[:merge_when_build_succeeds].present?
       unless @merge_request.pipeline
@@ -570,13 +566,7 @@
     params.require(:merge_request).permit(
       :title, :assignee_id, :source_project_id, :source_branch,
       :target_project_id, :target_branch, :milestone_id,
-<<<<<<< HEAD
-      :state_event, :description, :task_num, label_ids: [])
-=======
-      :state_event, :description, :task_num, :force_remove_source_branch,
-      :lock_version, label_ids: []
-    )
->>>>>>> fd2b79b6
+      :state_event, :description, :task_num, :lock_version, label_ids: [])
   end
 
   def merge_params
