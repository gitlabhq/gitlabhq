--- conflicted
+++ resolved
@@ -59,19 +59,6 @@
     render json: Gitlab::Workhorse.git_http_ok(repository, user)
   end
 
-<<<<<<< HEAD
-  def render_not_allowed
-    render plain: download_access.message, status: :forbidden
-=======
-  def repository
-    _, suffix = project_id_with_suffix
-    if suffix == '.wiki.git'
-      project.wiki.repository
-    else
-      project.repository
-    end
-  end
-
   def render_not_found
     render plain: 'Not Found', status: :not_found
   end
@@ -87,7 +74,6 @@
       # Do not leak information about project existence
       render_not_found
     end
->>>>>>> 551ffc0a
   end
 
   def upload_pack_allowed?
