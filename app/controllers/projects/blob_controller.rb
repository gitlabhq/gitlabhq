# Controller for viewing a file's blame
class Projects::BlobController < Projects::ApplicationController
  include ExtractsPath
  include CreatesCommit
  include RendersBlob
  include ActionView::Helpers::SanitizeHelper

  # Raised when given an invalid file path
  InvalidPathError = Class.new(StandardError)

  prepend_before_action :authenticate_user!, only: [:edit]

  before_action :require_non_empty_project, except: [:new, :create]
  before_action :authorize_download_code!
  before_action :authorize_edit_tree!, only: [:new, :create, :update, :destroy]
  before_action :assign_blob_vars
  before_action :commit, except: [:new, :create]
  before_action :blob, except: [:new, :create]
  before_action :require_branch_head, only: [:edit, :update]
  before_action :editor_variables, except: [:show, :preview, :diff]
  before_action :validate_diff_params, only: :diff
  before_action :set_last_commit_sha, only: [:edit, :update]

  def new
    commit unless @repository.empty?
  end

  def create
    create_commit(Files::CreateService, success_notice: "The file has been successfully created.",
                                        success_path: -> { project_blob_path(@project, File.join(@branch_name, @file_path)) },
                                        failure_view: :new,
                                        failure_path: project_new_blob_path(@project, @ref))
  end

  def show
    conditionally_expand_blob(@blob)

    respond_to do |format|
      format.html do
        environment_params = @repository.branch_exists?(@ref) ? { ref: @ref } : { commit: @commit }
        @environment = EnvironmentsFinder.new(@project, current_user, environment_params).execute.last
        @last_commit = @repository.last_commit_for_path(@commit.id, @blob.path)

        render 'show'
      end

      format.json do
<<<<<<< HEAD
        render json: BlobSerializer.new(project: @project, repository: @repository, ref: @ref, commit: @commit, params: params).represent(@blob)
      end
    end
  end

  def viewer
    respond_to do |format|
      format.json do
        render_blob_json(@blob)
=======
        page_title @blob.path, @ref, @project.name_with_namespace

        show_json
>>>>>>> de01353b
      end
    end
  end

  def edit
    if can_collaborate_with_project?
      blob.load_all_data!
    else
      redirect_to action: 'show'
    end
  end

  def update
    @path = params[:file_path] if params[:file_path].present?
    create_commit(Files::UpdateService, success_path: -> { after_edit_path },
                                        failure_view: :edit,
                                        failure_path: project_blob_path(@project, @id))

  rescue Files::UpdateService::FileChangedError
    @conflict = true
    render :edit
  end

  def preview
    @content = params[:content]
    @blob.load_all_data!
    diffy = Diffy::Diff.new(@blob.data, @content, diff: '-U 3', include_diff_info: true)
    diff_lines = diffy.diff.scan(/.*\n/)[2..-1]
    diff_lines = Gitlab::Diff::Parser.new.parse(diff_lines)
    @diff_lines = Gitlab::Diff::Highlight.new(diff_lines, repository: @repository).highlight

    render layout: false
  end

  def destroy
    create_commit(Files::DeleteService, success_notice: "The file has been successfully deleted.",
                                        success_path: -> { project_tree_path(@project, @branch_name) },
                                        failure_view: :show,
                                        failure_path: project_blob_path(@project, @id))
  end

  def diff
    apply_diff_view_cookie!

    @blob.load_all_data!
    @lines = Gitlab::Highlight.highlight(@blob.path, @blob.data, repository: @repository).lines

    @form = UnfoldForm.new(params)
    @lines = @lines[@form.since - 1..@form.to - 1].map(&:html_safe)

    if @form.bottom?
      @match_line = ''
    else
      lines_length = @lines.length - 1
      line = [@form.since, lines_length].join(',')
      @match_line = "@@ -#{line}+#{line} @@"
    end

    render layout: false
  end

  private

  def blob
    @blob ||= @repository.blob_at(@commit.id, @path)

    if @blob
      @blob
    else
      if tree = @repository.tree(@commit.id, @path)
        if tree.entries.any?
          return redirect_to project_tree_path(@project, File.join(@ref, @path))
        end
      end

      return render_404
    end
  end

  def commit
    @commit = @repository.commit(@ref)

    return render_404 unless @commit
  end

  def assign_blob_vars
    @id = params[:id]
    @ref, @path = extract_ref(@id)

  rescue InvalidPathError
    render_404
  end

  def after_edit_path
    from_merge_request = MergeRequestsFinder.new(current_user, project_id: @project.id).execute.find_by(iid: params[:from_merge_request_iid])
    if from_merge_request && @branch_name == @ref
      diffs_project_merge_request_path(from_merge_request.target_project, from_merge_request) +
        "##{hexdigest(@path)}"
    else
      project_blob_path(@project, File.join(@branch_name, @path))
    end
  end

  def editor_variables
    @branch_name = params[:branch_name]

    @file_path =
      if action_name.to_s == 'create'
        if params[:file].present?
          params[:file_name] = params[:file].original_filename
        end
        File.join(@path, params[:file_name])
      elsif params[:file_path].present?
        params[:file_path]
      else
        @path
      end

    if params[:file].present?
      params[:content] = Base64.encode64(params[:file].read)
      params[:encoding] = 'base64'
    end

    @commit_params = {
      file_path: @file_path,
      commit_message: params[:commit_message],
      previous_path: @path,
      file_content: params[:content],
      file_content_encoding: params[:encoding],
      last_commit_sha: params[:last_commit_sha]
    }
  end

  def validate_diff_params
    if [:since, :to, :offset].any? { |key| params[key].blank? }
      render nothing: true
    end
  end

  def set_last_commit_sha
    @last_commit_sha = Gitlab::Git::Commit
      .last_for_path(@repository, @ref, @path).sha
  end
end<|MERGE_RESOLUTION|>--- conflicted
+++ resolved
@@ -45,7 +45,8 @@
       end
 
       format.json do
-<<<<<<< HEAD
+        page_title @blob.path, @ref, @project.name_with_namespace
+
         render json: BlobSerializer.new(project: @project, repository: @repository, ref: @ref, commit: @commit, params: params).represent(@blob)
       end
     end
@@ -55,11 +56,6 @@
     respond_to do |format|
       format.json do
         render_blob_json(@blob)
-=======
-        page_title @blob.path, @ref, @project.name_with_namespace
-
-        show_json
->>>>>>> de01353b
       end
     end
   end
