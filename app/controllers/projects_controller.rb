--- conflicted
+++ resolved
@@ -179,12 +179,8 @@
     params.require(:project).permit(
       :name, :path, :description, :issues_tracker, :tag_list,
       :issues_enabled, :merge_requests_enabled, :snippets_enabled, :issues_tracker_id, :default_branch,
-<<<<<<< HEAD
-      :wiki_enabled, :visibility_level, :import_url, :last_activity_at, :namespace_id, :merge_requests_template,
-      :merge_requests_rebase_enabled
-=======
-      :wiki_enabled, :visibility_level, :import_url, :last_activity_at, :namespace_id, :avatar
->>>>>>> c9f18d45
+      :wiki_enabled, :merge_requests_template, :visibility_level, :merge_requests_rebase_enabled,
+      :import_url, :last_activity_at, :namespace_id, :avatar
     )
   end
 
