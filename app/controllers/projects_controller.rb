--- conflicted
+++ resolved
@@ -235,8 +235,7 @@
       :issues_tracker_id, :default_branch,
       :wiki_enabled, :visibility_level, :import_url, :last_activity_at, :namespace_id, :avatar,
       :builds_enabled, :build_allow_git_fetch, :build_timeout_in_minutes, :build_coverage_regex,
-<<<<<<< HEAD
-      :public_builds,
+      :public_builds, :only_allow_merge_if_build_succeeds
 
       # EE-only
       :approvals_before_merge,
@@ -248,9 +247,6 @@
       :mirror_user_id,
       :mirror_trigger_builds,
       :reset_approvals_on_push
-=======
-      :public_builds, :only_allow_merge_if_build_succeeds
->>>>>>> 65df6bcb
     )
   end
 
