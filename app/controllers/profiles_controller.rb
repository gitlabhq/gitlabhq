--- conflicted
+++ resolved
@@ -51,12 +51,8 @@
   end
 
   def update_username
-<<<<<<< HEAD
     respond_to do |format|
       result = Users::UpdateService.new(current_user, user: @user, username: user_params[:username]).execute
-=======
-    result = Users::UpdateService.new(current_user, user: @user, username: username_param).execute
->>>>>>> 5d16fc67
 
       if result[:status] == :success
         message = "Username successfully changed"
