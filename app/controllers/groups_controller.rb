class GroupsController < Groups::ApplicationController
  skip_before_action :authenticate_user!, only: [:show, :issues, :merge_requests]
  respond_to :html
  before_action :group, except: [:new, :create]

  # Authorize
  before_action :authorize_read_group!, except: [:show, :new, :create, :autocomplete]
  before_action :authorize_admin_group!, only: [:edit, :update, :destroy, :projects]
  before_action :authorize_create_group!, only: [:new, :create]

  # Load group projects
  before_action :load_projects, except: [:new, :create, :projects, :edit, :update, :autocomplete]
  before_action :event_filter, only: :show

  layout :determine_layout

  def index
    redirect_to(current_user ? dashboard_groups_path : explore_groups_path)
  end

  def new
    @group = Group.new
  end

  def create
    @group = Group.new(group_params)
    @group.name = @group.path.dup unless @group.name

    if @group.save
      @group.add_owner(current_user)
      redirect_to @group, notice: "Group '#{@group.name}' was successfully created."
    else
      render action: "new"
    end
  end

  def show
    @last_push = current_user.recent_push if current_user
    @projects = @projects.includes(:namespace)

    @shared_projects = @group.shared_projects

    respond_to do |format|
      format.html

      format.json do
        load_events
        pager_json("events/_events", @events.count)
      end

      format.atom do
        load_events
        render layout: false
      end
    end
  end

  def merge_requests
    @merge_requests = get_merge_requests_collection
    @merge_requests = @merge_requests.page(params[:page]).per(PER_PAGE)
    @merge_requests = @merge_requests.preload(:author, :target_project)
  end

  def issues
    @issues = get_issues_collection
    @issues = @issues.page(params[:page]).per(PER_PAGE)
    @issues = @issues.preload(:author, :project)

    respond_to do |format|
      format.html
      format.atom { render layout: false }
    end
  end

  def edit
  end

  def projects
    @projects = @group.projects.page(params[:page])
  end

  def update
    if @group.update_attributes(group_params)
      redirect_to edit_group_path(@group), notice: "Group '#{@group.name}' was successfully updated."
    else
      render action: "edit"
    end
  end

  def destroy
    DestroyGroupService.new(@group, current_user).execute

    redirect_to root_path, alert: "Group '#{@group.name}' was successfully deleted."
  end

  protected

  def group
    @group ||= Group.find_by(path: params[:id])
  end

  def load_projects
    @projects ||= ProjectsFinder.new.execute(current_user, group: group).sorted_by_activity.non_archived
  end

  def project_ids
    @projects.pluck(:id)
  end

  # Dont allow unauthorized access to group
  def authorize_read_group!
    unless @group and (@projects.present? or can?(current_user, :read_group, @group))
      if current_user.nil?
        return authenticate_user!
      else
        return render_404
      end
    end
  end

  def authorize_create_group!
    unless can?(current_user, :create_group, nil)
      return render_404
    end
  end

  def determine_layout
    if [:new, :create].include?(action_name.to_sym)
      'application'
    elsif [:edit, :update, :projects].include?(action_name.to_sym)
      'group_settings'
    else
      'group'
    end
  end

  def group_params
<<<<<<< HEAD
    params.require(:group).permit(:name, :description, :path, :avatar, :membership_lock, :share_with_group_lock)
=======
    params.require(:group).permit(:name, :description, :path, :avatar, :public)
>>>>>>> 4f574388
  end

  def load_events
    @events = Event.in_projects(project_ids)
    @events = event_filter.apply_filter(@events).with_associations
    @events = @events.limit(20).offset(params[:offset] || 0)
  end
end<|MERGE_RESOLUTION|>--- conflicted
+++ resolved
@@ -135,11 +135,7 @@
   end
 
   def group_params
-<<<<<<< HEAD
-    params.require(:group).permit(:name, :description, :path, :avatar, :membership_lock, :share_with_group_lock)
-=======
-    params.require(:group).permit(:name, :description, :path, :avatar, :public)
->>>>>>> 4f574388
+    params.require(:group).permit(:name, :description, :path, :avatar, :membership_lock, :share_with_group_lock, :public)
   end
 
   def load_events
