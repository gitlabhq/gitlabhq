--- conflicted
+++ resolved
@@ -141,11 +141,7 @@
   end
 
   def group_params
-<<<<<<< HEAD
-    params.require(:group).permit(:name, :description, :path, :avatar, :membership_lock, :share_with_group_lock, :public)
-=======
-    params.require(:group).permit(:name, :description, :path, :avatar, :public, :share_with_group_lock)
->>>>>>> c4b35a62
+    params.require(:group).permit(:name, :description, :path, :avatar, :public, :share_with_group_lock, :membership_lock)
   end
 
   def load_events
