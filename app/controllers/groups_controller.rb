class GroupsController < Groups::ApplicationController
  include IssuesAction
  include MergeRequestsAction
  include ParamsBackwardCompatibility

  respond_to :html

  before_action :authenticate_user!, only: [:new, :create]
  before_action :group, except: [:index, :new, :create]

  # Authorize
  before_action :authorize_admin_group!, only: [:edit, :update, :destroy, :projects]
  before_action :authorize_create_group!, only: [:new, :create]

  before_action :group_projects, only: [:projects, :activity, :issues, :merge_requests]
  before_action :group_merge_requests, only: [:merge_requests]
  before_action :event_filter, only: [:activity]

  before_action :user_actions, only: [:show, :subgroups]

  layout :determine_layout

  def index
    redirect_to(current_user ? dashboard_groups_path : explore_groups_path)
  end

  def new
    @group = Group.new
  end

  def create
    @group = Groups::CreateService.new(current_user, group_params).execute

    if @group.persisted?
      notice = if @group.chat_team.present?
                 "Group '#{@group.name}' and its Mattermost team were successfully created."
               else
                 "Group '#{@group.name}' was successfully created."
               end

      redirect_to @group, notice: notice
    else
      render action: "new"
    end
  end

  def show
    setup_projects

    respond_to do |format|
      format.html

      format.json do
        render json: {
          html: view_to_html_string("dashboard/projects/_projects", locals: { projects: @projects })
        }
      end

      format.atom do
        load_events
        render layout: false
      end
    end
  end

  def subgroups
    return not_found unless Group.supports_nested_groups?

    @nested_groups = GroupsFinder.new(current_user, parent: group).execute
    @nested_groups = @nested_groups.search(params[:filter_groups]) if params[:filter_groups].present?
  end

  def activity
    respond_to do |format|
      format.html

      format.json do
        load_events
        pager_json("events/_events", @events.count)
      end
    end
  end

  def edit
  end

  def projects
    @projects = @group.projects.with_statistics.page(params[:page])
  end

  def update
    if Groups::UpdateService.new(@group, current_user, group_params).execute
      redirect_to edit_group_path(@group), notice: "Group '#{@group.name}' was successfully updated."
    else
      @group.restore_path!

      render action: "edit"
    end
  end

  def destroy
    Groups::DestroyService.new(@group, current_user).async_execute

    redirect_to root_path, status: 302, alert: "Group '#{@group.name}' was scheduled for deletion."
  end

  protected

  def setup_projects
    set_non_archived_param
    params[:sort] ||= 'latest_activity_desc'
    @sort = params[:sort]

    options = {}
    options[:only_owned] = true if params[:shared] == '0'
    options[:only_shared] = true if params[:shared] == '1'

    @projects = GroupProjectsFinder.new(params: params, group: group, options: options, current_user: current_user).execute
    @projects = @projects.includes(:namespace)
    @projects = @projects.page(params[:page]) if params[:name].blank?
  end

  def authorize_create_group!
    unless can?(current_user, :create_group)
      return render_404
    end
  end

  def determine_layout
    if [:new, :create].include?(action_name.to_sym)
      'application'
    elsif [:edit, :update, :projects].include?(action_name.to_sym)
      'group_settings'
    else
      'group'
    end
  end

  def group_params
    params.require(:group).permit(group_params_ce)
  end

  def group_params_ce
    [
      :avatar,
      :description,
      :lfs_enabled,
      :name,
      :path,
      :public,
      :request_access_enabled,
      :share_with_group_lock,
      :visibility_level,
      :parent_id,
      :create_chat_team,
      :chat_team_name,
      :require_two_factor_authentication,
      :two_factor_grace_period
    ]
  end

  def load_events
    @events = Event.in_projects(@projects)
    @events = event_filter.apply_filter(@events).with_associations
    @events = @events.limit(20).offset(params[:offset] || 0)
  end

  def user_actions
    if current_user
      @notification_setting = current_user.notification_settings_for(group)
    end
  end

  def build_canonical_path(group)
    return group_path(group) if action_name == 'show' # root group path
<<<<<<< HEAD
    
=======

>>>>>>> abc61f26
    params[:id] = group.to_param

    url_for(params)
  end
end<|MERGE_RESOLUTION|>--- conflicted
+++ resolved
@@ -173,11 +173,7 @@
 
   def build_canonical_path(group)
     return group_path(group) if action_name == 'show' # root group path
-<<<<<<< HEAD
-    
-=======
 
->>>>>>> abc61f26
     params[:id] = group.to_param
 
     url_for(params)
