class GroupsController < Groups::ApplicationController
  include FilterProjects
  include IssuesAction
  include MergeRequestsAction

  respond_to :html

  before_action :authenticate_user!, only: [:new, :create]
  before_action :group, except: [:index, :new, :create, :autocomplete]

  # Authorize
  before_action :authorize_admin_group!, only: [:edit, :update, :destroy, :projects]
  before_action :authorize_create_group!, only: [:new, :create]

  # Load group projects
  before_action :group_projects, only: [:show, :projects, :activity, :issues, :merge_requests]
  before_action :event_filter, only: [:activity]

  layout :determine_layout

  def index
    redirect_to(current_user ? dashboard_groups_path : explore_groups_path)
  end

  def new
    @group = Group.new
  end

  def create
    @group = Groups::CreateService.new(current_user, group_params).execute

    if @group.persisted?
      redirect_to @group, notice: "Group '#{@group.name}' was successfully created."
    else
      render action: "new"
    end
  end

  def show
    if current_user
      @last_push            = current_user.recent_push
      @notification_setting = current_user.notification_settings_for(group)
    end

    setup_projects

    respond_to do |format|
      format.html

      format.json do
        render json: {
          html: view_to_html_string("dashboard/projects/_projects", locals: { projects: @projects })
        }
      end

      format.atom do
        load_events
        render layout: false
      end
    end
  end

  def activity
    respond_to do |format|
      format.html

      format.json do
        load_events
        pager_json("events/_events", @events.count)
      end
    end
  end

  def edit
  end

  def projects
    @projects = @group.projects.page(params[:page])
  end

  def update
    if Groups::UpdateService.new(@group, current_user, group_params).execute
      redirect_to edit_group_path(@group), notice: "Group '#{@group.name}' was successfully updated."
    else
      render action: "edit"
    end
  end

  def destroy
    DestroyGroupService.new(@group, current_user).async_execute

    redirect_to root_path, alert: "Group '#{@group.name}' was scheduled for deletion."
  end

  def autocomplete
    groups = Group.search(params[:search]).limit(params[:per_page])

    render json: groups.to_json
  end

  protected

  def setup_projects
    @projects = @projects.includes(:namespace)
    @projects = @projects.sorted_by_activity
    @projects = filter_projects(@projects)
    @projects = @projects.sort(@sort = params[:sort])
    @projects = @projects.page(params[:page]) if params[:filter_projects].blank?

    @shared_projects = GroupProjectsFinder.new(group, only_shared: true).execute(current_user)
  end

  def authorize_create_group!
    unless can?(current_user, :create_group, nil)
      return render_404
    end
  end

  def determine_layout
    if [:new, :create].include?(action_name.to_sym)
      'application'
    elsif [:edit, :update, :projects].include?(action_name.to_sym)
      'group_settings'
    else
      'group'
    end
  end

  def group_params
<<<<<<< HEAD
    params.require(:group).permit(:name, :description, :path, :avatar, :public, :visibility_level, :share_with_group_lock, :membership_lock, :request_access_enabled)
=======
    params.require(:group).permit(
      :avatar,
      :description,
      :lfs_enabled,
      :name,
      :path,
      :public,
      :request_access_enabled,
      :share_with_group_lock,
      :visibility_level
    )
>>>>>>> 1d51bc7d
  end

  def load_events
    @events = Event.in_projects(@projects)
    @events = event_filter.apply_filter(@events).with_associations
    @events = @events.limit(20).offset(params[:offset] || 0)
  end
end<|MERGE_RESOLUTION|>--- conflicted
+++ resolved
@@ -127,9 +127,6 @@
   end
 
   def group_params
-<<<<<<< HEAD
-    params.require(:group).permit(:name, :description, :path, :avatar, :public, :visibility_level, :share_with_group_lock, :membership_lock, :request_access_enabled)
-=======
     params.require(:group).permit(
       :avatar,
       :description,
@@ -139,9 +136,9 @@
       :public,
       :request_access_enabled,
       :share_with_group_lock,
+      :membership_lock,
       :visibility_level
     )
->>>>>>> 1d51bc7d
   end
 
   def load_events
