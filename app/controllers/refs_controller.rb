--- conflicted
+++ resolved
@@ -40,30 +40,4 @@
       }
     end
   end
-<<<<<<< HEAD
-
-  protected
-
-  def define_tree_vars
-    params[:path] = nil if params[:path].blank?
-
-    @repo = project.repository
-    @commit = @repo.commit(@ref)
-    @tree = Tree.new(@repo, @commit.id, @ref, params[:path])
-    @hex_path = Digest::SHA1.hexdigest(params[:path] || "")
-
-    if params[:path]
-      @logs_path = logs_file_project_ref_path(@project, @ref, params[:path])
-    else
-      @logs_path = logs_tree_project_ref_path(@project, @ref)
-    end
-  rescue
-    return render_404
-  end
-
-  def ref
-    @ref = params[:id] || params[:ref]
-  end
-=======
->>>>>>> a9975336
 end