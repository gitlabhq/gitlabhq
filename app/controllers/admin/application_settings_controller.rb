--- conflicted
+++ resolved
@@ -38,11 +38,8 @@
       :twitter_sharing_enabled,
       :sign_in_text,
       :home_page_url,
-<<<<<<< HEAD
       :help_text,
-=======
       :after_sign_out_path,
->>>>>>> 22d5d891
       :max_attachment_size,
       :default_project_visibility,
       :default_snippet_visibility,
