class Admin::ApplicationSettingsController < Admin::ApplicationController
  before_action :set_application_setting

  def show
  end

  def update
    if @application_setting.update_attributes(application_setting_params)
      redirect_to admin_application_settings_path,
        notice: 'Application settings saved successfully'
    else
      render :show
    end
  end

  def usage_data
    respond_to do |format|
      format.html { render html: Gitlab::Highlight.highlight('payload.json', Gitlab::UsageData.to_json) }
      format.json { render json: Gitlab::UsageData.to_json }
    end
  end

  def reset_runners_token
    @application_setting.reset_runners_registration_token!
    flash[:notice] = 'New runners registration token has been generated!'
    redirect_to admin_runners_path
  end

  def reset_health_check_token
    @application_setting.reset_health_check_access_token!
    flash[:notice] = 'New health check access token has been generated!'
    redirect_to :back
  end

  def clear_repository_check_states
    RepositoryCheck::ClearWorker.perform_async

    redirect_to(
      admin_application_settings_path,
      notice: 'Started asynchronous removal of all repository check states.'
    )
  end

  private

  def set_application_setting
    @application_setting = ApplicationSetting.current
  end

  def application_setting_params
    restricted_levels = params[:application_setting][:restricted_visibility_levels]

    if restricted_levels.nil?
      params[:application_setting][:restricted_visibility_levels] = []
    else
      restricted_levels.map! do |level|
        level.to_i
      end
    end

    import_sources = params[:application_setting][:import_sources]

    if import_sources.nil?
      params[:application_setting][:import_sources] = []
    else
      import_sources.map! do |source|
        source.to_str
      end
    end

    enabled_oauth_sign_in_sources = params[:application_setting].delete(:enabled_oauth_sign_in_sources)

    params[:application_setting][:disabled_oauth_sign_in_sources] =
      AuthHelper.button_based_providers.map(&:to_s) -
      Array(enabled_oauth_sign_in_sources)
    params.delete(:domain_blacklist_raw) if params[:domain_blacklist_file]

    params.require(:application_setting).permit(
      application_setting_params_ce << application_setting_params_ee
    )
  end

  def application_setting_params_ce
    [
      :admin_notification_email,
      :after_sign_out_path,
      :after_sign_up_text,
      :akismet_api_key,
      :akismet_enabled,
      :container_registry_token_expire_delay,
      :default_branch_protection,
      :default_group_visibility,
      :default_project_visibility,
      :default_projects_limit,
      :default_snippet_visibility,
      :domain_blacklist_enabled,
      :domain_blacklist_file,
<<<<<<< HEAD
      :version_check_enabled,
      :admin_notification_email,
      :user_oauth_applications,
      :user_default_external,
      :shared_runners_enabled,
      :shared_runners_minutes,
      :shared_runners_text,
=======
      :domain_blacklist_raw,
      :domain_whitelist_raw,
      :email_author_in_body,
      :enabled_git_access_protocol,
      :gravatar_enabled,
      :help_page_text,
      :home_page_url,
      :housekeeping_bitmaps_enabled,
      :housekeeping_enabled,
      :housekeeping_full_repack_period,
      :housekeeping_gc_period,
      :housekeeping_incremental_repack_period,
      :html_emails_enabled,
      :koding_enabled,
      :koding_url,
      :plantuml_enabled,
      :plantuml_url,
>>>>>>> a9f3a6e4
      :max_artifacts_size,
      :max_attachment_size,
      :metrics_enabled,
      :metrics_host,
      :metrics_method_call_threshold,
      :metrics_packet_size,
      :metrics_pool_size,
      :metrics_port,
      :metrics_sample_interval,
      :metrics_timeout,
      :recaptcha_enabled,
      :recaptcha_private_key,
      :recaptcha_site_key,
      :repository_checks_enabled,
      :require_two_factor_authentication,
      :session_expire_delay,
      :sign_in_text,
      :signin_enabled,
      :signup_enabled,
      :sentry_dsn,
      :sentry_enabled,
      :send_user_confirmation_email,
      :shared_runners_enabled,
      :shared_runners_text,
      :sidekiq_throttling_enabled,
      :sidekiq_throttling_factor,
      :two_factor_grace_period,
      :user_default_external,
      :user_oauth_applications,
      :version_check_enabled,

      disabled_oauth_sign_in_sources: [],
      import_sources: [],
      repository_storages: [],
      restricted_visibility_levels: [],
      sidekiq_throttling_queues: []
    ]
  end

  def application_setting_params_ee
    [
      :help_text,
      :max_pages_size,
      :elasticsearch_host,
      :elasticsearch_indexing,
      :elasticsearch_port,
      :elasticsearch_search,
      :repository_size_limit,
      :usage_ping_enabled
    ]
  end
end<|MERGE_RESOLUTION|>--- conflicted
+++ resolved
@@ -95,15 +95,6 @@
       :default_snippet_visibility,
       :domain_blacklist_enabled,
       :domain_blacklist_file,
-<<<<<<< HEAD
-      :version_check_enabled,
-      :admin_notification_email,
-      :user_oauth_applications,
-      :user_default_external,
-      :shared_runners_enabled,
-      :shared_runners_minutes,
-      :shared_runners_text,
-=======
       :domain_blacklist_raw,
       :domain_whitelist_raw,
       :email_author_in_body,
@@ -121,7 +112,6 @@
       :koding_url,
       :plantuml_enabled,
       :plantuml_url,
->>>>>>> a9f3a6e4
       :max_artifacts_size,
       :max_attachment_size,
       :metrics_enabled,
@@ -170,6 +160,7 @@
       :elasticsearch_port,
       :elasticsearch_search,
       :repository_size_limit,
+      :shared_runners_minutes,
       :usage_ping_enabled
     ]
   end
