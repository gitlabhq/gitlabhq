class UploadsController < ApplicationController
  skip_before_action :authenticate_user!
  before_action :find_model, :authorize_access!

  def show
    uploader = @model.send(upload_mount)

    unless uploader.file_storage?
      return redirect_to uploader.url
    end

    unless uploader.file && uploader.file.exists?
      return not_found!
    end

    disposition = uploader.image? ? 'inline' : 'attachment'
    send_file uploader.file.path, disposition: disposition
  end

  private

  def find_model
    unless upload_model && upload_mount
      return not_found!
    end

    @model = upload_model.find(params[:id])
  end

  def authorize_access!
    authorized =
      case @model
      when Project
        can?(current_user, :read_project, @model)
      when Group
        can?(current_user, :read_group, @model)
      when Note
        can?(current_user, :read_project, @model.project)
      else
        # No authentication required for user avatars.
        true
      end

    return if authorized

    if current_user
      not_found!
    else
      authenticate_user!
    end
  end

  def upload_model
    upload_models = {
<<<<<<< HEAD
      user: User,
      project: Project,
      note: Note,
      group: Group,
      appearance: Appearance
=======
      "user"    => User,
      "project" => Project,
      "note"    => Note,
      "group"   => Group
>>>>>>> cb8f974b
    }

    upload_models[params[:model]]
  end

  def upload_mount
    upload_mounts = %w(avatar attachment file logo light_logo)

    if upload_mounts.include?(params[:mounted_as])
      params[:mounted_as]
    end
  end
end<|MERGE_RESOLUTION|>--- conflicted
+++ resolved
@@ -52,18 +52,11 @@
 
   def upload_model
     upload_models = {
-<<<<<<< HEAD
-      user: User,
-      project: Project,
-      note: Note,
-      group: Group,
-      appearance: Appearance
-=======
       "user"    => User,
       "project" => Project,
       "note"    => Note,
-      "group"   => Group
->>>>>>> cb8f974b
+      "group"   => Group,
+      "appearance" => Appearance
     }
 
     upload_models[params[:model]]
