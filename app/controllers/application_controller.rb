require 'gon'
require 'fogbugz'

class ApplicationController < ActionController::Base
  include Gitlab::CurrentSettings
  include GitlabRoutingHelper
  include PageLayoutHelper

  PER_PAGE = 20

  before_action :authenticate_user_from_token!
  before_action :authenticate_user!
  before_action :reject_blocked!
  before_action :check_password_expiration
  before_action :ldap_security_check
  before_action :default_headers
  before_action :add_gon_variables
  before_action :configure_permitted_parameters, if: :devise_controller?
  before_action :require_email, unless: :devise_controller?

  protect_from_forgery with: :exception

  helper_method :abilities, :can?, :current_application_settings
  helper_method :import_sources_enabled?, :github_import_enabled?, :github_import_configured?, :gitlab_import_enabled?, :gitlab_import_configured?, :bitbucket_import_enabled?, :bitbucket_import_configured?, :gitorious_import_enabled?, :google_code_import_enabled?, :fogbugz_import_enabled?, :git_import_enabled?
  helper_method :new_mr_from_push_event, :new_mr_path_for_fork_from_push_event, :new_mr_path_from_push_event

  rescue_from Encoding::CompatibilityError do |exception|
    log_exception(exception)
    render "errors/encoding", layout: "errors", status: 500
  end

  rescue_from ActiveRecord::RecordNotFound do |exception|
    log_exception(exception)
    render_404
  end

  def redirect_back_or_default(default: root_path, options: {})
    redirect_to request.referer.present? ? :back : default, options
  end

  protected

  # From https://github.com/plataformatec/devise/wiki/How-To:-Simple-Token-Authentication-Example
  # https://gist.github.com/josevalim/fb706b1e933ef01e4fb6
  def authenticate_user_from_token!
    user_token = if params[:authenticity_token].presence
                   params[:authenticity_token].presence
                 elsif params[:private_token].presence
                   params[:private_token].presence
                 end
    user = user_token && User.find_by_authentication_token(user_token.to_s)

    if user
      # Notice we are passing store false, so the user is not
      # actually stored in the session and a token is needed
      # for every request. If you want the token to work as a
      # sign in token, you can simply remove store: false.
      sign_in user, store: false
    end
  end

  def authenticate_user!(*args)
    if redirect_to_home_page_url?
      redirect_to current_application_settings.home_page_url and return
    end

    super(*args)
  end

  def log_exception(exception)
    application_trace = ActionDispatch::ExceptionWrapper.new(env, exception).application_trace
    application_trace.map!{ |t| "  #{t}\n" }
    logger.error "\n#{exception.class.name} (#{exception.message}):\n#{application_trace.join}"
  end

  def reject_blocked!
    if current_user && current_user.blocked?
      sign_out current_user
      flash[:alert] = "Your account is blocked. Retry when an admin has unblocked it."
      redirect_to new_user_session_path
    end
  end

  def after_sign_in_path_for(resource)
    if resource.is_a?(User) && resource.respond_to?(:blocked?) && resource.blocked?
      sign_out resource
      flash[:alert] = "Your account is blocked. Retry when an admin has unblocked it."
      new_user_session_path
    else
      stored_location_for(:redirect) || stored_location_for(resource) || root_path
    end
  end

  def after_sign_out_path_for(resource)
    current_application_settings.after_sign_out_path || new_user_session_path
  end

  def abilities
    Ability.abilities
  end

  def can?(object, action, subject)
    abilities.allowed?(object, action, subject)
  end

  def project
    unless @project
      namespace = params[:namespace_id]
      id = params[:project_id] || params[:id]

      # Redirect from
      #   localhost/group/project.git
      # to
      #   localhost/group/project
      #
      if id =~ /\.git\Z/
        redirect_to request.original_url.gsub(/\.git\Z/, '') and return
      end

      project_path = "#{namespace}/#{id}"
      @project = Project.find_with_namespace(project_path)

      if @project and can?(current_user, :read_project, @project)
        if @project.path_with_namespace != project_path
          redirect_to request.original_url.gsub(project_path, @project.path_with_namespace) and return
        end
        @project
      elsif current_user.nil?
        @project = nil
        authenticate_user!
      else
        @project = nil
        render_404 and return
      end
    end
    @project
  end

  def repository
    @repository ||= project.repository
  end

  def authorize_project!(action)
    return access_denied! unless can?(current_user, action, project)
  end

  def access_denied!
    render "errors/access_denied", layout: "errors", status: 404
  end

  def git_not_found!
    render html: "errors/git_not_found", layout: "errors", status: 404
  end

  def method_missing(method_sym, *arguments, &block)
    if method_sym.to_s =~ /\Aauthorize_(.*)!\z/
      authorize_project!($1.to_sym)
    else
      super
    end
  end

  def render_403
    head :forbidden
  end

  def render_404
    render file: Rails.root.join("public", "404"), layout: false, status: "404"
  end

  def require_non_empty_project
    redirect_to @project if @project.empty_repo?
  end

  def no_cache_headers
    response.headers["Cache-Control"] = "no-cache, no-store, max-age=0, must-revalidate"
    response.headers["Pragma"] = "no-cache"
    response.headers["Expires"] = "Fri, 01 Jan 1990 00:00:00 GMT"
  end

  def default_headers
    headers['X-Frame-Options'] = 'DENY'
    headers['X-XSS-Protection'] = '1; mode=block'
    headers['X-UA-Compatible'] = 'IE=edge'
    headers['X-Content-Type-Options'] = 'nosniff'
    # Enabling HSTS for non-standard ports would send clients to the wrong port
    if Gitlab.config.gitlab.https and Gitlab.config.gitlab.port == 443
      headers['Strict-Transport-Security'] = 'max-age=31536000'
    end
  end

  def add_gon_variables
    gon.api_version            = API::API.version
    gon.default_avatar_url     = URI::join(Gitlab.config.gitlab.url, ActionController::Base.helpers.image_path('no_avatar.png')).to_s
    gon.default_issues_tracker = Project.new.default_issue_tracker.to_param
    gon.max_file_size          = current_application_settings.max_attachment_size
    gon.relative_url_root      = Gitlab.config.gitlab.relative_url_root
    gon.user_color_scheme      = Gitlab::ColorSchemes.for_user(current_user).css_class

    if current_user
      gon.current_user_id = current_user.id
      gon.api_token = current_user.private_token
    end
  end

  def check_password_expiration
    if current_user && current_user.password_expires_at && current_user.password_expires_at < Time.now  && !current_user.ldap_user?
      redirect_to new_profile_password_path and return
    end
  end

  def ldap_security_check
    if current_user && current_user.requires_ldap_check?
      unless Gitlab::LDAP::Access.allowed?(current_user)
        sign_out current_user
        flash[:alert] = "Access denied for your LDAP account."
        redirect_to new_user_session_path
      end
    end
  end

  def event_filter
    filters = cookies['event_filter'].split(',') if cookies['event_filter'].present?
    @event_filter ||= EventFilter.new(filters)
  end

  def gitlab_ldap_access(&block)
    Gitlab::LDAP::Access.open { |access| block.call(access) }
  end

  # JSON for infinite scroll via Pager object
  def pager_json(partial, count)
    html = render_to_string(
      partial,
      layout: false,
      formats: [:html]
    )

    render json: {
      html: html,
      count: count
    }
  end

  def view_to_html_string(partial)
    render_to_string(
      partial,
      layout: false,
      formats: [:html]
    )
  end

  def configure_permitted_parameters
    devise_parameter_sanitizer.for(:sign_in) { |u| u.permit(:username, :email, :password, :login, :remember_me, :otp_attempt) }
  end

  def hexdigest(string)
    Digest::SHA1.hexdigest string
  end

  def require_email
    if current_user && current_user.temp_oauth_email?
      redirect_to profile_path, notice: 'Please complete your profile with email address' and return
    end
  end

  def set_filters_params
    params[:sort] ||= 'created_desc'
    params[:scope] = 'all' if params[:scope].blank?
    params[:state] = 'opened' if params[:state].blank?

    @sort = params[:sort]
    @filter_params = params.dup

    if @project
      @filter_params[:project_id] = @project.id
    elsif @group
      @filter_params[:group_id] = @group.id
    else
      # TODO: this filter ignore issues/mr created in public or
      # internal repos where you are not a member. Enable this filter
      # or improve current implementation to filter only issues you
      # created or assigned or mentioned
      #@filter_params[:authorized_only] = true
    end

    @filter_params
  end

  def get_issues_collection
    set_filters_params
    @issuable_finder = IssuesFinder.new(current_user, @filter_params)
    @issuable_finder.execute
  end

  def get_merge_requests_collection
    set_filters_params
    @issuable_finder = MergeRequestsFinder.new(current_user, @filter_params)
    @issuable_finder.execute
  end

  def import_sources_enabled?
    !current_application_settings.import_sources.empty?
  end

  def github_import_enabled?
    current_application_settings.import_sources.include?('github')
  end

  def github_import_configured?
    Gitlab::OAuth::Provider.enabled?(:github)
  end

  def gitlab_import_enabled?
    request.host != 'gitlab.com' && current_application_settings.import_sources.include?('gitlab')
  end

  def gitlab_import_configured?
    Gitlab::OAuth::Provider.enabled?(:gitlab)
  end

  def bitbucket_import_enabled?
    current_application_settings.import_sources.include?('bitbucket')
  end

  def bitbucket_import_configured?
    Gitlab::OAuth::Provider.enabled?(:bitbucket) && Gitlab::BitbucketImport.public_key.present?
  end

  def gitorious_import_enabled?
    current_application_settings.import_sources.include?('gitorious')
  end

  def google_code_import_enabled?
    current_application_settings.import_sources.include?('google_code')
  end

  def fogbugz_import_enabled?
    current_application_settings.import_sources.include?('fogbugz')
  end

  def git_import_enabled?
    current_application_settings.import_sources.include?('git')
  end

<<<<<<< HEAD
  # new merge requests routing helpers
  def new_mr_path_from_push_event(event, target_branch=nil)
    target_project = event.project.forked_from_project || event.project
    new_namespace_project_merge_request_path(
      event.project.namespace,
      event.project,
      new_mr_from_push_event(event, target_project, target_branch)
    )
  end

  def new_mr_path_for_fork_from_push_event(event, target_branch=nil)
    new_namespace_project_merge_request_path(
      event.project.namespace,
      event.project,
      new_mr_from_push_event(event, event.project.forked_from_project, target_branch)
    )
  end

  def new_mr_from_push_event(event, target_project, target_branch)
    {
      merge_request: {
        source_project_id: event.project.id,
        target_project_id: target_project.id,
        source_branch: event.branch_name,
        target_branch: target_branch || target_project.repository.root_ref
      }
    }
=======
  def redirect_to_home_page_url?
    # If user is not signed-in and tries to access root_path - redirect him to landing page
    # Don't redirect to the default URL to prevent endless redirections
    return false unless current_application_settings.home_page_url.present?

    home_page_url = current_application_settings.home_page_url.chomp('/')
    root_urls = [Gitlab.config.gitlab['url'].chomp('/'), root_url.chomp('/')]

    return false if root_urls.include?(home_page_url)

    current_user.nil? && root_path == request.path
>>>>>>> df0110ba
  end
end<|MERGE_RESOLUTION|>--- conflicted
+++ resolved
@@ -343,7 +343,6 @@
     current_application_settings.import_sources.include?('git')
   end
 
-<<<<<<< HEAD
   # new merge requests routing helpers
   def new_mr_path_from_push_event(event, target_branch=nil)
     target_project = event.project.forked_from_project || event.project
@@ -371,7 +370,8 @@
         target_branch: target_branch || target_project.repository.root_ref
       }
     }
-=======
+  end
+
   def redirect_to_home_page_url?
     # If user is not signed-in and tries to access root_path - redirect him to landing page
     # Don't redirect to the default URL to prevent endless redirections
@@ -383,6 +383,5 @@
     return false if root_urls.include?(home_page_url)
 
     current_user.nil? && root_path == request.path
->>>>>>> df0110ba
   end
 end