--- conflicted
+++ resolved
@@ -1,14 +1,8 @@
 class UserObserver < ActiveRecord::Observer
   def after_create(user)
-<<<<<<< HEAD
-    # We'll not notify using cas for a while
-
-    # Notify.new_user_email(user.id, user.password).deliver
-=======
     log_info("User \"#{user.name}\" (#{user.email}) was created")
 
     Notify.new_user_email(user.id, user.password).deliver
->>>>>>> 0d66cf2a
   end
 
   def after_destroy user
