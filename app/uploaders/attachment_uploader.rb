class AttachmentUploader < GitlabUploader
  include RecordsUploads::Concern
  include ObjectStorage::Concern
  prepend ObjectStorage::Extension::RecordsUploads
<<<<<<< HEAD
=======
  include UploaderHelper
>>>>>>> e1f076ec

  private

  def dynamic_segment
    File.join(model.class.to_s.underscore, mounted_as.to_s, model.id.to_s)
  end
end<|MERGE_RESOLUTION|>--- conflicted
+++ resolved
@@ -2,10 +2,7 @@
   include RecordsUploads::Concern
   include ObjectStorage::Concern
   prepend ObjectStorage::Extension::RecordsUploads
-<<<<<<< HEAD
-=======
   include UploaderHelper
->>>>>>> e1f076ec
 
   private
 
