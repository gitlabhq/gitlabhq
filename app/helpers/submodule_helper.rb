module SubmoduleHelper
  include Gitlab::ShellAdapter

  VALID_SUBMODULE_PROTOCOLS = %w[http https git ssh].freeze

  # links to files listing for submodule if submodule is a project on this server
  def submodule_links(submodule_item, ref = nil, repository = @repository)
    url = repository.submodule_url_for(ref, submodule_item.path)

<<<<<<< HEAD
    if url =~ /([^\/:]+)\/([^\/]+(?:\.git)?)\Z/
      namespace, project = $1, $2
=======
    if url == '.' || url == './'
      url = File.join(Gitlab.config.gitlab.url, @project.full_path)
    end

    if url =~ /([^\/:]+)\/([^\/]+(?:\.git)?)\Z/
      namespace, project = $1, $2
      gitlab_hosts = [Gitlab.config.gitlab.url,
                      Gitlab.config.gitlab_shell.ssh_path_prefix]

      gitlab_hosts.each do |host|
        if url.start_with?(host)
          namespace, _, project = url.sub(host, '').rpartition('/')
          break
        end
      end

      namespace.sub!(/\A\//, '')
      project.rstrip!
>>>>>>> abc61f26
      project.sub!(/\.git\z/, '')

      if self_url?(url, namespace, project)
        [namespace_project_path(namespace, project),
         namespace_project_tree_path(namespace, project, submodule_item.id)]
      elsif relative_self_url?(url)
        relative_self_links(url, submodule_item.id)
      elsif github_dot_com_url?(url)
        standard_links('github.com', namespace, project, submodule_item.id)
      elsif gitlab_dot_com_url?(url)
        standard_links('gitlab.com', namespace, project, submodule_item.id)
      else
        [sanitize_submodule_url(url), nil]
      end
    else
      [sanitize_submodule_url(url), nil]
    end
  end

  protected

  def github_dot_com_url?(url)
    url =~ /github\.com[\/:][^\/]+\/[^\/]+\Z/
  end

  def gitlab_dot_com_url?(url)
    url =~ /gitlab\.com[\/:][^\/]+\/[^\/]+\Z/
  end

  def self_url?(url, namespace, project)
    url_no_dotgit = url.chomp('.git')
    return true if url_no_dotgit == [Gitlab.config.gitlab.url, '/', namespace, '/',
                                     project].join('')
    url_with_dotgit = url_no_dotgit + '.git'
    url_with_dotgit == gitlab_shell.url_to_repo([namespace, '/', project].join(''))
  end

  def relative_self_url?(url)
    # (./)?(../repo.git) || (./)?(../../project/repo.git) )
    url =~ /\A((\.\/)?(\.\.\/))(?!(\.\.)|(.*\/)).*(\.git)?\z/ || url =~ /\A((\.\/)?(\.\.\/){2})(?!(\.\.))([^\/]*)\/(?!(\.\.)|(.*\/)).*(\.git)?\z/
  end

  def standard_links(host, namespace, project, commit)
    base = ['https://', host, '/', namespace, '/', project].join('')
    [base, [base, '/tree/', commit].join('')]
  end

  def relative_self_links(url, commit)
    # Map relative links to a namespace and project
    # For example:
    # ../bar.git -> same namespace, repo bar
    # ../foo/bar.git -> namespace foo, repo bar
    # ../../foo/bar/baz.git -> namespace bar, repo baz
    components = url.split('/')
    base = components.pop.gsub(/.git$/, '')
    namespace = components.pop.gsub(/^\.\.$/, '')

    if namespace.empty?
      namespace = @project.namespace.full_path
    end

    [
      namespace_project_path(namespace, base),
      namespace_project_tree_path(namespace, base, commit)
    ]
  end

  def sanitize_submodule_url(url)
    uri = URI.parse(url)

    if uri.scheme.in?(VALID_SUBMODULE_PROTOCOLS)
      uri.to_s
    else
      nil
    end
  rescue URI::InvalidURIError
    nil
  end
end<|MERGE_RESOLUTION|>--- conflicted
+++ resolved
@@ -7,10 +7,6 @@
   def submodule_links(submodule_item, ref = nil, repository = @repository)
     url = repository.submodule_url_for(ref, submodule_item.path)
 
-<<<<<<< HEAD
-    if url =~ /([^\/:]+)\/([^\/]+(?:\.git)?)\Z/
-      namespace, project = $1, $2
-=======
     if url == '.' || url == './'
       url = File.join(Gitlab.config.gitlab.url, @project.full_path)
     end
@@ -29,7 +25,6 @@
 
       namespace.sub!(/\A\//, '')
       project.rstrip!
->>>>>>> abc61f26
       project.sub!(/\.git\z/, '')
 
       if self_url?(url, namespace, project)
