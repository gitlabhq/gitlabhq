module CommitsHelper
  # Returns a link to the commit author. If the author has a matching user and
  # is a member of the current @project it will link to the team member page.
  # Otherwise it will link to the author email as specified in the commit.
  #
  # options:
  #  avatar: true will prepend the avatar image
  #  size:   size of the avatar image in px
  def commit_author_link(commit, options = {})
    commit_person_link(commit, options.merge(source: :author))
  end

  # Just like #author_link but for the committer.
  def commit_committer_link(commit, options = {})
    commit_person_link(commit, options.merge(source: :committer))
  end

  def commit_to_html(commit, ref, project)
    render 'projects/commits/commit',
      commit: commit,
      ref: ref,
      project: project
  end

  # Breadcrumb links for a Project and, if applicable, a tree path
  def commits_breadcrumbs
    return unless @project && @ref

    # Add the root project link and the arrow icon
    crumbs = content_tag(:li, class: 'breadcrumb-item') do
      link_to(
        @project.path,
        project_commits_path(@project, @ref)
      )
    end

    if @path
      parts = @path.split('/')

      parts.each_with_index do |part, i|
        crumbs << content_tag(:li, class: 'breadcrumb-item') do
          # The text is just the individual part, but the link needs all the parts before it
          link_to(
            part,
            project_commits_path(
              @project,
              tree_join(@ref, parts[0..i].join('/'))
            )
          )
        end
      end
    end

    crumbs.html_safe
  end

  # Return Project default branch, if it present in array
  # Else - first branch in array (mb last actual branch)
  def commit_default_branch(project, branches)
    branches.include?(project.default_branch) ? branches.delete(project.default_branch) : branches.pop
  end

  # Returns a link formatted as a commit branch link
  def commit_branch_link(url, text)
<<<<<<< HEAD
    link_to(url, class: 'badge badge-gray ref-name branch-link') do
      sprite_icon('fork', size: 12, css_class: 'fork-svg') + "#{text}"
=======
    link_to(url, class: 'label label-gray ref-name branch-link') do
      sprite_icon('branch', size: 12, css_class: 'fork-svg') + "#{text}"
>>>>>>> ba58a66a
    end
  end

  # Returns the sorted alphabetically links to branches, separated by a comma
  def commit_branches_links(project, branches)
    branches.sort.map do |branch|
      commit_branch_link(project_ref_path(project, branch), branch)
    end.join(' ').html_safe
  end

  # Returns a link formatted as a commit tag link
  def commit_tag_link(url, text)
<<<<<<< HEAD
    link_to(url, class: 'badge badge-gray ref-name') do
      icon('tag', class: 'append-right-5') + "#{text}"
=======
    link_to(url, class: 'label label-gray ref-name') do
      sprite_icon('tag', size: 12, css_class: 'append-right-5 vertical-align-middle') + "#{text}"
>>>>>>> ba58a66a
    end
  end

  # Returns the sorted links to tags, separated by a comma
  def commit_tags_links(project, tags)
    sorted = VersionSorter.rsort(tags)
    sorted.map do |tag|
      commit_tag_link(project_ref_path(project, tag), tag)
    end.join(' ').html_safe
  end

  def link_to_browse_code(project, commit)
    return unless current_controller?(:commits)

    if @path.blank?
      url = project_tree_path(project, commit)
      tooltip = _("Browse Files")
    elsif @repo.blob_at(commit.id, @path)
      url = project_blob_path(project, tree_join(commit.id, @path))
      tooltip = _("Browse File")
    elsif @path.present?
      url = project_tree_path(project, tree_join(commit.id, @path))
      tooltip = _("Browse Directory")
    end

    link_to url, class: "btn btn-default has-tooltip", title: tooltip, data: { container: "body" } do
      sprite_icon('folder-open')
    end
  end

  def revert_commit_link(commit, continue_to_path, btn_class: nil, has_tooltip: true)
    commit_action_link('revert', commit, continue_to_path, btn_class: btn_class, has_tooltip: has_tooltip)
  end

  def cherry_pick_commit_link(commit, continue_to_path, btn_class: nil, has_tooltip: true)
    commit_action_link('cherry-pick', commit, continue_to_path, btn_class: btn_class, has_tooltip: has_tooltip)
  end

  def commit_signature_badge_classes(additional_classes)
    %w(btn gpg-status-box) + Array(additional_classes)
  end

  protected

  # Private: Returns a link to a person. If the person has a matching user and
  # is a member of the current @project it will link to the team member page.
  # Otherwise it will link to the person email as specified in the commit.
  #
  # options:
  #  source: one of :author or :committer
  #  avatar: true will prepend the avatar image
  #  size:   size of the avatar image in px
  def commit_person_link(commit, options = {})
    user = commit.public_send(options[:source]) # rubocop:disable GitlabSecurity/PublicSend

    source_name  = clean(commit.public_send(:"#{options[:source]}_name"))  # rubocop:disable GitlabSecurity/PublicSend
    source_email = clean(commit.public_send(:"#{options[:source]}_email")) # rubocop:disable GitlabSecurity/PublicSend

    person_name = user.try(:name) || source_name

    text =
      if options[:avatar]
        content_tag(:span, person_name, class: "commit-#{options[:source]}-name")
      else
        person_name
      end

    options = {
      class: "commit-#{options[:source]}-link has-tooltip",
      title: source_email
    }

    if user.nil?
      mail_to(source_email, text, options)
    else
      link_to(text, user_path(user), options)
    end
  end

  def commit_action_link(action, commit, continue_to_path, btn_class: nil, has_tooltip: true)
    return unless current_user

    tooltip = "#{action.capitalize} this #{commit.change_type_title(current_user)} in a new merge request" if has_tooltip
    btn_class = "btn btn-#{btn_class}" unless btn_class.nil?

    if can_collaborate_with_project?(@project)
      link_to action.capitalize, "#modal-#{action}-commit", 'data-toggle' => 'modal', 'data-container' => 'body', title: (tooltip if has_tooltip), class: "#{btn_class} #{'has-tooltip' if has_tooltip}"
    elsif can?(current_user, :fork_project, @project)
      continue_params = {
        to: continue_to_path,
        notice: "#{edit_in_new_fork_notice} Try to #{action} this commit again.",
        notice_now: edit_in_new_fork_notice_now
      }
      fork_path = project_forks_path(@project,
        namespace_key: current_user.namespace.id,
        continue: continue_params)

      link_to action.capitalize, fork_path, class: btn_class, method: :post, 'data-toggle' => 'tooltip', 'data-container' => 'body', title: (tooltip if has_tooltip)
    end
  end

  def view_file_button(commit_sha, diff_new_path, project, replaced: false)
    title = replaced ? _('View replaced file @ ') : _('View file @ ')

    link_to(
      project_blob_path(project,
                                  tree_join(commit_sha, diff_new_path)),
      class: 'btn view-file js-view-file'
    ) do
      raw(title) + content_tag(:span, Commit.truncate_sha(commit_sha),
                                       class: 'commit-sha')
    end
  end

  def view_on_environment_button(commit_sha, diff_new_path, environment)
    return unless environment && commit_sha

    external_url = environment.external_url_for(diff_new_path, commit_sha)
    return unless external_url

    link_to(external_url, class: 'btn btn-file-option has-tooltip', target: '_blank', rel: 'noopener noreferrer', title: "View on #{environment.formatted_external_url}", data: { container: 'body' }) do
      icon('external-link')
    end
  end

  def truncate_sha(sha)
    Commit.truncate_sha(sha)
  end

  def clean(string)
    Sanitize.clean(string, remove_contents: true)
  end

  def limited_commits(commits)
    if commits.size > MergeRequestDiff::COMMITS_SAFE_SIZE
      [
        commits.first(MergeRequestDiff::COMMITS_SAFE_SIZE),
        commits.size - MergeRequestDiff::COMMITS_SAFE_SIZE
      ]
    else
      [commits, 0]
    end
  end

  def commit_path(project, commit, merge_request: nil)
    if merge_request&.persisted?
      diffs_project_merge_request_path(project, merge_request, commit_id: commit.id)
    else
      project_commit_path(project, commit)
    end
  end
end<|MERGE_RESOLUTION|>--- conflicted
+++ resolved
@@ -62,13 +62,8 @@
 
   # Returns a link formatted as a commit branch link
   def commit_branch_link(url, text)
-<<<<<<< HEAD
     link_to(url, class: 'badge badge-gray ref-name branch-link') do
-      sprite_icon('fork', size: 12, css_class: 'fork-svg') + "#{text}"
-=======
-    link_to(url, class: 'label label-gray ref-name branch-link') do
       sprite_icon('branch', size: 12, css_class: 'fork-svg') + "#{text}"
->>>>>>> ba58a66a
     end
   end
 
@@ -81,13 +76,8 @@
 
   # Returns a link formatted as a commit tag link
   def commit_tag_link(url, text)
-<<<<<<< HEAD
     link_to(url, class: 'badge badge-gray ref-name') do
-      icon('tag', class: 'append-right-5') + "#{text}"
-=======
-    link_to(url, class: 'label label-gray ref-name') do
       sprite_icon('tag', size: 12, css_class: 'append-right-5 vertical-align-middle') + "#{text}"
->>>>>>> ba58a66a
     end
   end
 
