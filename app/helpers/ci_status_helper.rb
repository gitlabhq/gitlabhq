module CiStatusHelper
  def ci_status_path(ci_commit)
    project = ci_commit.project
    builds_namespace_project_commit_path(project.namespace, project, ci_commit.sha)
  end

  def ci_status_icon(ci_commit)
    ci_icon_for_status(ci_commit.status)
  end

  def ci_status_label(ci_commit)
    ci_label_for_status(ci_commit.status)
  end

  def ci_status_with_icon(status)
    content_tag :span, class: "ci-status ci-#{status}" do
      ci_icon_for_status(status) + '&nbsp;'.html_safe + ci_label_for_status(status)
    end
  end

  def ci_label_for_status(status)
    if status == 'success'
      'passed'
    else
      status
    end
  end

  def ci_icon_for_status(status)
    icon_name =
      case status
      when 'success'
        'check'
      when 'failed'
        'close'
      when 'running', 'pending'
        'clock-o'
      else
        'circle'
      end

    icon(icon_name + ' fw')
  end

  def render_ci_status(ci_commit)
<<<<<<< HEAD
    link_to ci_status_path(ci_commit),
      class: "ci-status-link c#{ci_status_color(ci_commit)}",
=======
    link_to ci_status_icon(ci_commit),
      ci_status_path(ci_commit),
      class: "ci-status-icon-#{ci_commit.status.dasherize}",
>>>>>>> 3084c8c3
      title: "Build #{ci_status_label(ci_commit)}",
      data: { toggle: 'tooltip', placement: 'left' }
  end

  def no_runners_for_project?(project)
    project.runners.blank? &&
      Ci::Runner.shared.blank?
  end
end<|MERGE_RESOLUTION|>--- conflicted
+++ resolved
@@ -43,14 +43,9 @@
   end
 
   def render_ci_status(ci_commit)
-<<<<<<< HEAD
-    link_to ci_status_path(ci_commit),
-      class: "ci-status-link c#{ci_status_color(ci_commit)}",
-=======
     link_to ci_status_icon(ci_commit),
       ci_status_path(ci_commit),
-      class: "ci-status-icon-#{ci_commit.status.dasherize}",
->>>>>>> 3084c8c3
+      class: "ci-status-link ci-status-icon-#{ci_commit.status.dasherize}",
       title: "Build #{ci_status_label(ci_commit)}",
       data: { toggle: 'tooltip', placement: 'left' }
   end
