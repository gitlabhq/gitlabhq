--- conflicted
+++ resolved
@@ -1,11 +1,6 @@
 module AuthHelper
-<<<<<<< HEAD
-  PROVIDERS_WITH_ICONS = %w(twitter github gitlab bitbucket google_oauth2 facebook azure_oauth2).freeze
+  PROVIDERS_WITH_ICONS = %w(twitter github gitlab bitbucket google_oauth2 facebook azure_oauth2 authentiq).freeze
   FORM_BASED_PROVIDERS = [/\Aldap/, 'kerberos', 'crowd'].freeze
-=======
-  PROVIDERS_WITH_ICONS = %w(twitter github gitlab bitbucket google_oauth2 facebook azure_oauth2 authentiq).freeze
-  FORM_BASED_PROVIDERS = [/\Aldap/, 'crowd'].freeze
->>>>>>> 6e2a6fd0
 
   def ldap_enabled?
     Gitlab::LDAP::Config.enabled?
