--- conflicted
+++ resolved
@@ -9,18 +9,9 @@
 
   def todo_action_name(todo)
     case todo.action
-<<<<<<< HEAD
-    when Todo::ASSIGNED then
-      'assigned you'
-    when Todo::MENTIONED then
-      'mentioned you on'
-    when Todo::IMPORTED then
-      'imported successfully'
-=======
     when Todo::ASSIGNED then 'assigned you'
     when Todo::MENTIONED then 'mentioned you on'
     when Todo::BUILD_FAILED then 'The build failed for your'
->>>>>>> 6f0c5033
     end
   end
 
@@ -39,8 +30,6 @@
     if todo.for_commit?
       namespace_project_commit_path(todo.project.namespace.becomes(Namespace), todo.project,
                                     todo.target, anchor: anchor)
-    elsif todo.for_project?
-      namespace_project_path(todo.project.namespace, todo.project)
     else
       path = [todo.project.namespace.becomes(Namespace), todo.project, todo.target]
 
