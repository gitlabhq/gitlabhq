require 'digest/md5'
require 'uri'

module ApplicationHelper
  # Check if a particular controller is the current one
  #
  # args - One or more controller names to check
  #
  # Examples
  #
  #   # On TreeController
  #   current_controller?(:tree)           # => true
  #   current_controller?(:commits)        # => false
  #   current_controller?(:commits, :tree) # => true
  def current_controller?(*args)
    args.any? do |v|
      v.to_s.downcase == controller.controller_name || v.to_s.downcase == controller.controller_path
    end
  end

  # Check if a particular action is the current one
  #
  # args - One or more action names to check
  #
  # Examples
  #
  #   # On Projects#new
  #   current_action?(:new)           # => true
  #   current_action?(:create)        # => false
  #   current_action?(:new, :create)  # => true
  def current_action?(*args)
    args.any? { |v| v.to_s.downcase == action_name }
  end

  def project_icon(project_id, options = {})
    project =
      if project_id.is_a?(Project)
        project_id
      else
        Project.find_with_namespace(project_id)
      end

    if project.avatar_url
      image_tag project.avatar_url, options
    else # generated icon
      project_identicon(project, options)
    end
  end

  def project_identicon(project, options = {})
    allowed_colors = {
      red: 'FFEBEE',
      purple: 'F3E5F5',
      indigo: 'E8EAF6',
      blue: 'E3F2FD',
      teal: 'E0F2F1',
      orange: 'FBE9E7',
      gray: 'EEEEEE'
    }

    options[:class] ||= ''
    options[:class] << ' identicon'
    bg_key = project.id % 7
    style = "background-color: ##{allowed_colors.values[bg_key]}; color: #555"

    content_tag(:div, class: options[:class], style: style) do
      project.name[0, 1].upcase
    end
  end

  def avatar_icon(user_or_email = nil, size = nil, scale = 2)
    if user_or_email.is_a?(User)
      user = user_or_email
    else
      user = User.find_by(email: user_or_email)
    end

    if user
      user.avatar_url(size) || default_avatar
    else
      gravatar_icon(user_or_email, size, scale)
    end
  end

  def gravatar_icon(user_email = '', size = nil, scale = 2)
    GravatarService.new.execute(user_email, size, scale) ||
      default_avatar
  end

  def default_avatar
    'no_avatar.png'
  end

  def last_commit(project)
    if project.repo_exists?
      time_ago_with_tooltip(project.repository.commit.committed_date)
    else
      'Never'
    end
  rescue
    'Never'
  end

  def grouped_options_refs
    repository = @project.repository

    options = [
      ['Branches', repository.branch_names],
      ['Tags', VersionSorter.rsort(repository.tag_names)]
    ]

    # If reference is commit id - we should add it to branch/tag selectbox
    if(@ref && !options.flatten.include?(@ref) &&
       @ref =~ /\A[0-9a-zA-Z]{6,52}\z/)
      options << ['Commit', [@ref]]
    end

    grouped_options_for_select(options, @ref || @project.default_branch)
  end

  def emoji_autocomplete_source
    # should be an array of strings
    # so to_s can be called, because it is sufficient and to_json is too slow
    Emoji.names.to_s
  end

  # Define whenever show last push event
  # with suggestion to create MR
  def show_last_push_widget?(event)
    # Skip if event is not about added or modified non-master branch
    return false unless event && event.last_push_to_non_root? && !event.rm_ref?

    project = event.project

    # Skip if project repo is empty or MR disabled
    return false unless project && !project.empty_repo? && project.merge_requests_enabled

    # Skip if user already created appropriate MR
    return false if project.merge_requests.where(source_branch: event.branch_name).opened.any?

    # Skip if user removed branch right after that
    return false unless project.repository.branch_names.include?(event.branch_name)

    true
  end

  def hexdigest(string)
    Digest::SHA1.hexdigest string
  end

  def simple_sanitize(str)
    sanitize(str, tags: %w(a span))
  end

  def body_data_page
    path = controller.controller_path.split('/')
    namespace = path.first if path.second

    [namespace, controller.controller_name, controller.action_name].compact.join(':')
  end

  # shortcut for gitlab config
  def gitlab_config
    Gitlab.config.gitlab
  end

  # shortcut for gitlab extra config
  def extra_config
    Gitlab.config.extra
  end

  def search_placeholder
    if @project && @project.persisted?
      'Search in this project'
    elsif @snippet || @snippets || @show_snippets
      'Search snippets'
    elsif @group && @group.persisted?
      'Search in this group'
    else
      'Search'
    end
  end

  def broadcast_message
    BroadcastMessage.current
  end

  # Render a `time` element with Javascript-based relative date and tooltip
  #
  # time       - Time object
  # placement  - Tooltip placement String (default: "top")
  # html_class - Custom class for `time` element (default: "time_ago")
  # skip_js    - When true, exclude the `script` tag (default: false)
  #
  # By default also includes a `script` element with Javascript necessary to
  # initialize the `timeago` jQuery extension. If this method is called many
  # times, for example rendering hundreds of commits, it's advisable to disable
  # this behavior using the `skip_js` argument and re-initializing `timeago`
  # manually once all of the elements have been rendered.
  #
  # A `js-timeago` class is always added to the element, even when a custom
  # `html_class` argument is provided.
  #
  # Returns an HTML-safe String
  def time_ago_with_tooltip(time, placement: 'top', html_class: 'time_ago', skip_js: false)
    element = content_tag :time, time.to_s,
<<<<<<< HEAD
      class: "#{html_class} js-timeago",
      datetime: time.to_time.getutc.iso8601,
=======
      class: "#{html_class} js-timeago js-timeago-pending",
      datetime: time.getutc.iso8601,
>>>>>>> 3b303feb
      title: time.in_time_zone.stamp('Aug 21, 2011 9:23pm'),
      data: { toggle: 'tooltip', placement: placement, container: 'body' }

    unless skip_js
      element << javascript_tag(
        "$('.js-timeago-pending').removeClass('js-timeago-pending').timeago()"
      )
    end

    element
  end

  def render_markup(file_name, file_content)
    if gitlab_markdown?(file_name)
      Haml::Helpers.preserve(markdown(file_content))
    elsif asciidoc?(file_name)
      asciidoc(file_content)
    elsif plain?(file_name)
      content_tag :pre, class: 'plain-readme' do
        file_content
      end
    else
      GitHub::Markup.render(file_name, file_content).
        force_encoding(file_content.encoding).html_safe
    end
  rescue RuntimeError
    simple_format(file_content)
  end

  def plain?(filename)
    Gitlab::MarkupHelper.plain?(filename)
  end

  def markup?(filename)
    Gitlab::MarkupHelper.markup?(filename)
  end

  def gitlab_markdown?(filename)
    Gitlab::MarkupHelper.gitlab_markdown?(filename)
  end

  def asciidoc?(filename)
    Gitlab::MarkupHelper.asciidoc?(filename)
  end

  def promo_host
    'about.gitlab.com'
  end

  def promo_url
    'https://' + promo_host
  end

  def page_filter_path(options = {})
    without = options.delete(:without)

    exist_opts = {
      state: params[:state],
      scope: params[:scope],
      label_name: params[:label_name],
      milestone_id: params[:milestone_id],
      assignee_id: params[:assignee_id],
      author_id: params[:author_id],
      sort: params[:sort],
    }

    options = exist_opts.merge(options)

    if without.present?
      without.each do |key|
        options.delete(key)
      end
    end

    path = request.path
    path << "?#{options.to_param}"
    path
  end

  def outdated_browser?
    browser.ie? && browser.version.to_i < 10
  end

  def path_to_key(key, admin = false)
    if admin
      admin_user_key_path(@user, key)
    else
      profile_key_path(key)
    end
  end

  def state_filters_text_for(entity, project)
    titles = {
      opened: "Open"
    }

    entity_title = titles[entity] || entity.to_s.humanize

    count =
      if project.nil?
        nil
      elsif current_controller?(:issues)
        project.issues.send(entity).count
      elsif current_controller?(:merge_requests)
        project.merge_requests.send(entity).count
      end

    html = content_tag :span, entity_title

    if count.present?
      html += " "
      html += content_tag :span, number_with_delimiter(count), class: 'badge'
    end

    html.html_safe
  end

  def truncate_first_line(message, length = 50)
    truncate(message.each_line.first.chomp, length: length) if message
  end
end<|MERGE_RESOLUTION|>--- conflicted
+++ resolved
@@ -204,13 +204,8 @@
   # Returns an HTML-safe String
   def time_ago_with_tooltip(time, placement: 'top', html_class: 'time_ago', skip_js: false)
     element = content_tag :time, time.to_s,
-<<<<<<< HEAD
-      class: "#{html_class} js-timeago",
+      class: "#{html_class} js-timeago js-timeago-pending",
       datetime: time.to_time.getutc.iso8601,
-=======
-      class: "#{html_class} js-timeago js-timeago-pending",
-      datetime: time.getutc.iso8601,
->>>>>>> 3b303feb
       title: time.in_time_zone.stamp('Aug 21, 2011 9:23pm'),
       data: { toggle: 'tooltip', placement: placement, container: 'body' }
 
