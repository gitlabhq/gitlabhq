--- conflicted
+++ resolved
@@ -233,10 +233,10 @@
     end
   end
 
-<<<<<<< HEAD
   def ldap_enabled?
     Gitlab.config.ldap.enabled
-=======
+  end
+
   def link_to(name = nil, options = nil, html_options = nil, &block)
     begin
       uri = URI(options)
@@ -262,6 +262,5 @@
     end
 
     super
->>>>>>> e44e2316
   end
 end