module LabelsHelper
  include ActionView::Helpers::TagHelper

  # Link to a Label
  #
  # label   - Label object to link to
  # subject - Project/Group object which will be used as the context for the
  #           label's link. If omitted, defaults to the label's own group/project.
  # type    - The type of item the link will point to (:issue or
  #           :merge_request). If omitted, defaults to :issue.
  # block   - An optional block that will be passed to `link_to`, forming the
  #           body of the link element. If omitted, defaults to
  #           `render_colored_label`.
  #
  # Examples:
  #
  #   # Allow the generated link to use the label's own subject
  #   link_to_label(label)
  #
  #   # Force the generated link to use a provided group
  #   link_to_label(label, subject: Group.last)
  #
  #   # Force the generated link to use a provided project
  #   link_to_label(label, subject: Project.last)
  #
  #   # Force the generated link to point to merge requests instead of issues
  #   link_to_label(label, type: :merge_request)
  #
  #   # Customize link body with a block
  #   link_to_label(label) { "My Custom Label Text" }
  #
  # Returns a String
  def link_to_label(label, subject: nil, type: :issue, tooltip: true, css_class: nil, &block)
    link = label_filter_path(subject || label.subject, label, type: type)

    if block_given?
      link_to link, class: css_class, &block
    else
      link_to render_colored_label(label, tooltip: tooltip), link, class: css_class
    end
  end

  def label_filter_path(subject, label, type: :issue)
    case subject
    when Group
      send("#{type.to_s.pluralize}_group_path", # rubocop:disable GitlabSecurity/PublicSend
                  subject,
                  label_name: [label.name])
    when Project
      send("namespace_project_#{type.to_s.pluralize}_path", # rubocop:disable GitlabSecurity/PublicSend
                  subject.namespace,
                  subject,
                  label_name: [label.name])
    end
  end

  def edit_label_path(label)
    case label
    when GroupLabel then edit_group_label_path(label.group, label)
    when ProjectLabel then edit_project_label_path(label.project, label)
    end
  end

  def destroy_label_path(label)
    case label
    when GroupLabel then group_label_path(label.group, label)
    when ProjectLabel then project_label_path(label.project, label)
    end
  end

  def render_colored_label(label, label_suffix = '', tooltip: true)
    text_color = text_color_for_bg(label.color)

    # Intentionally not using content_tag here so that this method can be called
    # by LabelReferenceFilter
    span = %(<span class="label color-label #{"has-tooltip" if tooltip}" ) +
      %(style="background-color: #{label.color}; color: #{text_color}" ) +
      %(title="#{escape_once(label.description)}" data-container="body">) +
      %(#{escape_once(label.name)}#{label_suffix}</span>)

    span.html_safe
  end

  def suggested_colors
    [
      '#0033CC',
      '#428BCA',
      '#44AD8E',
      '#A8D695',
      '#5CB85C',
      '#69D100',
      '#004E00',
      '#34495E',
      '#7F8C8D',
      '#A295D6',
      '#5843AD',
      '#8E44AD',
      '#FFECDB',
      '#AD4363',
      '#D10069',
      '#CC0033',
      '#FF0000',
      '#D9534F',
      '#D1D100',
      '#F0AD4E',
      '#AD8D43'
    ]
  end

  def text_color_for_bg(bg_color)
    if bg_color.length == 4
      r, g, b = bg_color[1, 4].scan(/./).map { |v| (v * 2).hex }
    else
      r, g, b = bg_color[1, 7].scan(/.{2}/).map(&:hex)
    end

    if (r + g + b) > 500
      '#333333'
    else
      '#FFFFFF'
    end
  end

  def labels_filter_path(only_group_labels = false)
    project = @target_project || @project

    if project
<<<<<<< HEAD
      project_labels_path(project, format: :json)
=======
      project_labels_path(project, :json)
    elsif @group
      options = { only_group_labels: only_group_labels } if only_group_labels
      group_labels_path(@group, :json, options)
>>>>>>> bce1c509
    else
      dashboard_labels_path(:json)
    end
  end

  def can_subscribe_to_label_in_different_levels?(label)
    defined?(@project) && label.is_a?(GroupLabel)
  end

  def label_subscription_status(label, project)
    return 'group-level' if label.subscribed?(current_user)
    return 'project-level' if label.subscribed?(current_user, project)

    'unsubscribed'
  end

  def toggle_subscription_label_path(label, project)
    return toggle_subscription_group_label_path(label.group, label) unless project

    case label_subscription_status(label, project)
    when 'group-level' then toggle_subscription_group_label_path(label.group, label)
    when 'project-level' then toggle_subscription_project_label_path(project, label)
    when 'unsubscribed' then toggle_subscription_project_label_path(project, label)
    end
  end

  def label_subscription_toggle_button_text(label, project = nil)
    label.subscribed?(current_user, project) ? 'Unsubscribe' : 'Subscribe'
  end

  def label_deletion_confirm_text(label)
    case label
    when GroupLabel then 'Remove this label? This will affect all projects within the group. Are you sure?'
    when ProjectLabel then 'Remove this label? Are you sure?'
    end
  end

  # Required for Banzai::Filter::LabelReferenceFilter
  module_function :render_colored_label, :text_color_for_bg, :escape_once
end<|MERGE_RESOLUTION|>--- conflicted
+++ resolved
@@ -125,14 +125,10 @@
     project = @target_project || @project
 
     if project
-<<<<<<< HEAD
       project_labels_path(project, format: :json)
-=======
-      project_labels_path(project, :json)
     elsif @group
       options = { only_group_labels: only_group_labels } if only_group_labels
-      group_labels_path(@group, :json, options)
->>>>>>> bce1c509
+      group_labels_path(@group, options.merge(format: :json))
     else
       dashboard_labels_path(:json)
     end
