module VisibilityLevelHelper
  def visibility_level_color(level)
    case level
    when Gitlab::VisibilityLevel::PRIVATE
      'vs-private'
    when Gitlab::VisibilityLevel::INTERNAL
      'vs-internal'
    when Gitlab::VisibilityLevel::PUBLIC
      'vs-public'
    end
  end

  # Return the description for the +level+ argument.
  #
  # +level+       One of the Gitlab::VisibilityLevel constants
  # +form_model+  Either a model object (Project, Snippet, etc.) or the name of
  #               a Project or Snippet class.
  def visibility_level_description(level, form_model)
    case form_model
    when Project
      project_visibility_level_description(level)
    when Group
      group_visibility_level_description(level)
    when Snippet
      snippet_visibility_level_description(level, form_model)
    end
  end

  def project_visibility_level_description(level)
    case level
    when Gitlab::VisibilityLevel::PRIVATE
      _("Project access must be granted explicitly to each user.")
    when Gitlab::VisibilityLevel::INTERNAL
<<<<<<< HEAD
      "The project can be accessed by any logged in user."
    when Gitlab::VisibilityLevel::PUBLIC
      "The project can be accessed without any authentication."
=======
      _("The project can be accessed by any logged in user.")
    when Gitlab::VisibilityLevel::PUBLIC
      _("The project can be accessed without any authentication.")
>>>>>>> dbc7bbc3
    end
  end

  def group_visibility_level_description(level)
    case level
    when Gitlab::VisibilityLevel::PRIVATE
      "The group and its projects can only be viewed by members."
    when Gitlab::VisibilityLevel::INTERNAL
      "The group and any internal projects can be viewed by any logged in user."
    when Gitlab::VisibilityLevel::PUBLIC
      "The group and any public projects can be viewed without any authentication."
    end
  end

  def snippet_visibility_level_description(level, snippet = nil)
    case level
    when Gitlab::VisibilityLevel::PRIVATE
      if snippet.is_a? ProjectSnippet
        "The snippet is visible only to project members."
      else
        "The snippet is visible only to me."
      end
    when Gitlab::VisibilityLevel::INTERNAL
      "The snippet is visible to any logged in user."
    when Gitlab::VisibilityLevel::PUBLIC
      "The snippet can be accessed without any authentication."
    end
  end

  def visibility_icon_description(form_model)
    case form_model
    when Project
      project_visibility_icon_description(form_model.visibility_level)
    when Group
      group_visibility_icon_description(form_model.visibility_level)
    end
  end

  def group_visibility_icon_description(level)
    "#{visibility_level_label(level)} - #{group_visibility_level_description(level)}"
  end

  def project_visibility_icon_description(level)
    "#{visibility_level_label(level)} - #{project_visibility_level_description(level)}"
  end

  def visibility_level_label(level)
    # The visibility level can be:
    # 'VisibilityLevel|Private', 'VisibilityLevel|Internal', 'VisibilityLevel|Public'
    s_(Project.visibility_levels.key(level))
  end

  def restricted_visibility_levels(show_all = false)
    return [] if current_user.admin? && !show_all
    current_application_settings.restricted_visibility_levels || []
  end

  delegate  :default_project_visibility,
            :default_group_visibility,
            to: :current_application_settings

  def skip_level?(form_model, level)
    form_model.is_a?(Project) && !form_model.visibility_level_allowed?(level)
  end
end<|MERGE_RESOLUTION|>--- conflicted
+++ resolved
@@ -31,15 +31,9 @@
     when Gitlab::VisibilityLevel::PRIVATE
       _("Project access must be granted explicitly to each user.")
     when Gitlab::VisibilityLevel::INTERNAL
-<<<<<<< HEAD
-      "The project can be accessed by any logged in user."
-    when Gitlab::VisibilityLevel::PUBLIC
-      "The project can be accessed without any authentication."
-=======
       _("The project can be accessed by any logged in user.")
     when Gitlab::VisibilityLevel::PUBLIC
       _("The project can be accessed without any authentication.")
->>>>>>> dbc7bbc3
     end
   end
 
