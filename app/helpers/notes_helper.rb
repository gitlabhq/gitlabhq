module NotesHelper
  def note_target_fields(note)
    if note.noteable
      hidden_field_tag(:target_type, note.noteable.class.name.underscore) +
        hidden_field_tag(:target_id, note.noteable.id)
    end
  end

  def note_editable?(note)
    Ability.can_edit_note?(current_user, note)
  end

  def note_supports_quick_actions?(note)
    Notes::QuickActionsService.supported?(note, current_user)
  end

  def noteable_json(noteable)
    {
      id: noteable.id,
      class: noteable.class.name,
      resources: noteable.class.table_name,
      project_id: noteable.project.id
    }.to_json
  end

  def diff_view_data
    return {} unless @new_diff_note_attrs

    @new_diff_note_attrs.slice(:noteable_id, :noteable_type, :commit_id)
  end

  def diff_view_line_data(line_code, position, line_type)
    return if @diff_notes_disabled

    data = {
      line_code: line_code,
      line_type: line_type
    }

    if @use_legacy_diff_notes
      data[:note_type] = LegacyDiffNote.name
    else
      data[:note_type] = DiffNote.name
      data[:position] = position.to_json
    end

    data
  end

  def add_diff_note_button(line_code, position, line_type)
    return if @diff_notes_disabled

    button_tag '',
      class: 'add-diff-note js-add-diff-note-button',
      type: 'submit', name: 'button',
      data: diff_view_line_data(line_code, position, line_type),
      title: 'Add a comment to this line' do
      icon('comment-o')
    end
  end

  def link_to_reply_discussion(discussion, line_type = nil)
    return unless current_user

    data = {
      discussion_id: discussion.reply_id,
      discussion_project_id: discussion.project&.id,
      line_type: line_type
    }

    button_tag 'Reply...', class: 'btn btn-text-field js-discussion-reply-button',
                           data: data, title: 'Add a reply'
  end

  def note_max_access_for_user(note)
    note.project.team.max_member_access(note.author_id)
  end

  def discussion_path(discussion)
    if discussion.for_merge_request?
      return unless discussion.diff_discussion?

      version_params = discussion.merge_request_version_params
      return unless version_params

      path_params = version_params.merge(anchor: discussion.line_code)

      diffs_project_merge_request_path(discussion.project, discussion.noteable, path_params)
    elsif discussion.for_commit?
      anchor = discussion.line_code if discussion.diff_discussion?

      project_commit_path(discussion.project, discussion.noteable, anchor: anchor)
    end
  end

  def notes_url(params = {})
    if @snippet.is_a?(PersonalSnippet)
      snippet_notes_path(@snippet, params)
    else
      params.merge!(target_id: @noteable.id, target_type: @noteable.class.name.underscore)

      project_noteable_notes_path(@project, params)
    end
  end

  def note_url(note, project = @project)
    if note.noteable.is_a?(PersonalSnippet)
      snippet_note_path(note.noteable, note)
    else
      project_note_path(project, note)
    end
  end

  def noteable_note_url(note)
    Gitlab::UrlBuilder.build(note)
  end

  def form_resources
    if @snippet.is_a?(PersonalSnippet)
      [@note]
    else
      [@project.namespace.becomes(Namespace), @project, @note]
    end
  end

  def new_form_url
    return nil unless @snippet.is_a?(PersonalSnippet)

    snippet_notes_path(@snippet)
  end

  def can_create_note?
    issuable = @issue || @merge_request

    if @snippet.is_a?(PersonalSnippet)
      can?(current_user, :comment_personal_snippet, @snippet)
    elsif issuable
      can?(current_user, :create_note, issuable)
    else
      can?(current_user, :create_note, @project)
    end
  end

  def initial_notes_data(autocomplete)
    {
      notesUrl: notes_url,
      notesIds: @notes.map(&:id),
      now: Time.now.to_i,
      diffView: diff_view,
      autocomplete: autocomplete
    }
  end

  def notes_data(issuable)
    discussions_path =
      if issuable.is_a?(Issue)
        discussions_project_issue_path(@project, issuable, format: :json)
      else
        discussions_project_merge_request_path(@project, issuable, format: :json)
      end

    {
      discussionsPath: discussions_path,
      registerPath: new_session_path(:user, redirect_to_referer: 'yes', anchor: 'register-pane'),
      newSessionPath: new_session_path(:user, redirect_to_referer: 'yes'),
      markdownDocsPath: help_page_path('user/markdown'),
      quickActionsDocsPath: help_page_path('user/project/quick_actions'),
<<<<<<< HEAD
      notesPath: notes_url,
      totalNotes: issuable.discussions.length,
      lastFetchedAt: Time.now
=======
      closePath: close_issuable_path(issuable),
      reopenPath: reopen_issuable_path(issuable),
      notesPath: notes_url,
      totalNotes: issuable.discussions.length,
      lastFetchedAt: Time.now

>>>>>>> 34a211a1
    }.to_json
  end

  def discussion_resolved_intro(discussion)
    discussion.resolved_by_push? ? 'Automatically resolved' : 'Resolved'
  end

<<<<<<< HEAD
  def serialize_notes?
    !params['html']
=======
  def has_vue_discussions_cookie?
    cookies[:vue_mr_discussions] == 'true'
  end

  def serialize_notes?
    has_vue_discussions_cookie? && !params['html']
>>>>>>> 34a211a1
  end
end<|MERGE_RESOLUTION|>--- conflicted
+++ resolved
@@ -165,18 +165,12 @@
       newSessionPath: new_session_path(:user, redirect_to_referer: 'yes'),
       markdownDocsPath: help_page_path('user/markdown'),
       quickActionsDocsPath: help_page_path('user/project/quick_actions'),
-<<<<<<< HEAD
-      notesPath: notes_url,
-      totalNotes: issuable.discussions.length,
-      lastFetchedAt: Time.now
-=======
       closePath: close_issuable_path(issuable),
       reopenPath: reopen_issuable_path(issuable),
       notesPath: notes_url,
       totalNotes: issuable.discussions.length,
       lastFetchedAt: Time.now
 
->>>>>>> 34a211a1
     }.to_json
   end
 
@@ -184,16 +178,7 @@
     discussion.resolved_by_push? ? 'Automatically resolved' : 'Resolved'
   end
 
-<<<<<<< HEAD
   def serialize_notes?
     !params['html']
-=======
-  def has_vue_discussions_cookie?
-    cookies[:vue_mr_discussions] == 'true'
-  end
-
-  def serialize_notes?
-    has_vue_discussions_cookie? && !params['html']
->>>>>>> 34a211a1
   end
 end