module TreeHelper
  # Sorts a repository's tree so that folders are before files and renders
  # their corresponding partials
  #
  # contents - A Grit::Tree object for the current tree
  def render_tree(tree)
    # Render Folders before Files/Submodules
<<<<<<< HEAD
    folders, files = tree.trees, tree.blobs
=======
    folders, files, submodules = tree.trees, tree.blobs, tree.submodules
>>>>>>> a9975336

    tree = ""

    # Render folders if we have any
    tree += render partial: 'tree/tree_item', collection: folders, locals: {type: 'folder'} if folders.present?

<<<<<<< HEAD
    files.each do |f|
      html = if f.respond_to?(:url)
               # Object is a Submodule
               render partial: 'tree/submodule_item', object: f
             else
               # Object is a Blob
               render partial: 'tree/blob_item', object: f, locals: {type: 'file'}
             end
=======
    # Render files if we have any
    tree += render partial: 'tree/blob_item', collection: files, locals: {type: 'file'} if files.present?
>>>>>>> a9975336

    # Render submodules if we have any
    tree += render partial: 'tree/submodule_item', collection: submodules if submodules.present?

    tree.html_safe
  end

  # Return an image icon depending on the file type
  #
  # type - String type of the tree item; either 'folder' or 'file'
  def tree_icon(type)
    image = type == 'folder' ? 'file_dir.png' : 'file_txt.png'
    image_tag(image, size: '16x16')
  end

  def tree_hex_class(content)
    "file_#{hexdigest(content.name)}"
  end

  # Public: Determines if a given filename is compatible with GitHub::Markup.
  #
  # filename - Filename string to check
  #
  # Returns boolean
  def markup?(filename)
    filename.end_with?(*%w(.textile .rdoc .org .creole
                           .mediawiki .rst .asciidoc .pod))
  end

  def gitlab_markdown?(filename)
    filename.end_with?(*%w(.mdown .md .markdown))
  end

  def plain_text_readme? filename
    filename == 'README'
  end

  # Simple shortcut to File.join
  def tree_join(*args)
    File.join(*args)
  end

  def allowed_tree_edit?
    if @project.protected_branch? @ref
      can?(current_user, :push_code_to_protected_branches, @project)
    else
      can?(current_user, :push_code, @project)
    end
  end

  def tree_breadcrumbs(tree, max_links = 2)
    if tree.path
      part_path = ""
      parts = tree.path.split("\/")

      yield('..', nil) if parts.count > max_links

      parts.each do |part|
        part_path = File.join(part_path, part) unless part_path.empty?
        part_path = part if part_path.empty?

        next unless parts.last(2).include?(part) if parts.count > max_links
        yield(part, tree_join(tree.ref, part_path))
      end
    end
  end

  def up_dir_path tree
    file = File.join(tree.path, "..")
    tree_join(tree.ref, file)
  end
end<|MERGE_RESOLUTION|>--- conflicted
+++ resolved
@@ -5,30 +5,15 @@
   # contents - A Grit::Tree object for the current tree
   def render_tree(tree)
     # Render Folders before Files/Submodules
-<<<<<<< HEAD
-    folders, files = tree.trees, tree.blobs
-=======
     folders, files, submodules = tree.trees, tree.blobs, tree.submodules
->>>>>>> a9975336
 
     tree = ""
 
     # Render folders if we have any
     tree += render partial: 'tree/tree_item', collection: folders, locals: {type: 'folder'} if folders.present?
 
-<<<<<<< HEAD
-    files.each do |f|
-      html = if f.respond_to?(:url)
-               # Object is a Submodule
-               render partial: 'tree/submodule_item', object: f
-             else
-               # Object is a Blob
-               render partial: 'tree/blob_item', object: f, locals: {type: 'file'}
-             end
-=======
     # Render files if we have any
     tree += render partial: 'tree/blob_item', collection: files, locals: {type: 'file'} if files.present?
->>>>>>> a9975336
 
     # Render submodules if we have any
     tree += render partial: 'tree/submodule_item', collection: submodules if submodules.present?
