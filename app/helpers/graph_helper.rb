module GraphHelper
  def get_refs(commit)
    refs = ""
    refs += commit.refs.collect{|r|r.name}.join(" ") if commit.refs

    # append note count
<<<<<<< HEAD
    notes = @project.notes.for_commit_id(commit.id)
    refs += "[#{notes.count}]" if notes.any?
=======
    refs += "[#{@graph.notes[commit.id]}]" if @graph.notes[commit.id] > 0
>>>>>>> a9975336

    refs
  end

  def parents_zip_spaces(parents, parent_spaces)
    ids = parents.map { |p| p.id }
    ids.zip(parent_spaces)
  end
end<|MERGE_RESOLUTION|>--- conflicted
+++ resolved
@@ -4,12 +4,7 @@
     refs += commit.refs.collect{|r|r.name}.join(" ") if commit.refs
 
     # append note count
-<<<<<<< HEAD
-    notes = @project.notes.for_commit_id(commit.id)
-    refs += "[#{notes.count}]" if notes.any?
-=======
     refs += "[#{@graph.notes[commit.id]}]" if @graph.notes[commit.id] > 0
->>>>>>> a9975336
 
     refs
   end
