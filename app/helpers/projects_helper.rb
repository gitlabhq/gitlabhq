module ProjectsHelper
  def link_to_project(project)
    link_to [project.namespace.becomes(Namespace), project], title: h(project.name) do
      title = content_tag(:span, project.name, class: 'project-name')

      if project.namespace
        namespace = content_tag(:span, "#{project.namespace.human_name} / ", class: 'namespace-name')
        title = namespace + title
      end

      title
    end
  end

  def link_to_member_avatar(author, opts = {})
    default_opts = { avatar: true, name: true, size: 16, author_class: 'author', title: ":name" }
    opts = default_opts.merge(opts)
    image_tag(avatar_icon(author, opts[:size]), width: opts[:size], class: "avatar avatar-inline #{"s#{opts[:size]}" if opts[:size]}", alt: '') if opts[:avatar]
  end

  def link_to_member(project, author, opts = {}, &block)
    default_opts = { avatar: true, name: true, size: 16, author_class: 'author', title: ":name", tooltip: false }
    opts = default_opts.merge(opts)

    return "(deleted)" unless author

    author_html = ""

    # Build avatar image tag
    author_html << image_tag(avatar_icon(author, opts[:size]), width: opts[:size], class: "avatar avatar-inline #{"s#{opts[:size]}" if opts[:size]} #{opts[:avatar_class] if opts[:avatar_class]}", alt: '') if opts[:avatar]

    # Build name span tag
    if opts[:by_username]
      author_html << content_tag(:span, sanitize("@#{author.username}"), class: opts[:author_class]) if opts[:name]
    else
      tooltip_data = { placement: 'top' }
      author_html << content_tag(:span, sanitize(author.name), class: [opts[:author_class], ('has-tooltip' if opts[:tooltip])], title: (author.to_reference if opts[:tooltip]), data: (tooltip_data if opts[:tooltip])) if opts[:name]
    end

    author_html << capture(&block) if block

    author_html = author_html.html_safe

    if opts[:name]
      link_to(author_html, user_path(author), class: "author_link #{"#{opts[:extra_class]}" if opts[:extra_class]} #{"#{opts[:mobile_classes]}" if opts[:mobile_classes]}").html_safe
    else
      title = opts[:title].sub(":name", sanitize(author.name))
      link_to(author_html, user_path(author), class: "author_link has-tooltip", title: title, data: { container: 'body' }).html_safe
    end
  end

  def project_title(project)
    namespace_link =
      if project.group
        group_title(project.group)
      else
        owner = project.namespace.owner
        link_to(simple_sanitize(owner.name), user_path(owner))
      end

    project_link = link_to simple_sanitize(project.name), project_path(project), { class: "project-item-select-holder" }

    if current_user
      project_link << button_tag(type: 'button', class: 'dropdown-toggle-caret js-projects-dropdown-toggle', aria: { label: 'Toggle switch project dropdown' }, data: { target: '.js-dropdown-menu-projects', toggle: 'dropdown', order_by: 'last_activity_at' }) do
        icon("chevron-down")
      end
    end

    "#{namespace_link} / #{project_link}".html_safe
  end

  def remove_project_message(project)
    _("You are going to remove %{project_name_with_namespace}.\nRemoved project CANNOT be restored!\nAre you ABSOLUTELY sure?") %
      { project_name_with_namespace: project.name_with_namespace }
  end

  def transfer_project_message(project)
    _("You are going to transfer %{project_name_with_namespace} to another owner. Are you ABSOLUTELY sure?") %
      { project_name_with_namespace: project.name_with_namespace }
  end

  def remove_fork_project_message(project)
<<<<<<< HEAD
    _("You are going to remove the fork relationship to source project %{forked_from_project}.  Are you ABSOLUTELY sure?") %
=======
    _("You are going to remove the fork relationship to source project %{forked_from_project}. Are you ABSOLUTELY sure?") %
>>>>>>> 134ba0b5
      { forked_from_project: @project.forked_from_project.name_with_namespace }
  end

  def project_nav_tabs
    @nav_tabs ||= get_project_nav_tabs(@project, current_user)
  end

  def project_search_tabs?(tab)
    abilities = Array(search_tab_ability_map[tab])

    abilities.any? { |ability| can?(current_user, ability, @project) }
  end

  def project_nav_tab?(name)
    project_nav_tabs.include? name
  end

  def project_for_deploy_key(deploy_key)
    if deploy_key.has_access_to?(@project)
      @project
    else
      deploy_key.projects.find do |project|
        can?(current_user, :read_project, project)
      end
    end
  end

  def can_change_visibility_level?(project, current_user)
    return false unless can?(current_user, :change_visibility_level, project)

    if project.forked?
      project.forked_from_project.visibility_level > Gitlab::VisibilityLevel::PRIVATE
    else
      true
    end
  end

  def license_short_name(project)
    license = project.repository.license
    license&.nickname || license&.name || 'LICENSE'
  end

  def last_push_event
    return unless current_user
    return current_user.recent_push unless @project

    project_ids = [@project.id]
    if fork = current_user.fork_of(@project)
      project_ids << fork.id
    end

    current_user.recent_push(project_ids)
  end

  def project_feature_access_select(field)
    # Don't show option "everyone with access" if project is private
    options = project_feature_options

    if @project.private?
      level = @project.project_feature.send(field)
      disabled_option = ProjectFeature::ENABLED
      highest_available_option = ProjectFeature::PRIVATE if level == disabled_option
    end

    options = options_for_select(
      options.invert,
      selected: highest_available_option || @project.project_feature.public_send(field),
      disabled: disabled_option
    )

    content_tag :div, class: "select-wrapper" do
      concat(
        content_tag(
          :select,
          options,
          name: "project[project_feature_attributes][#{field}]",
          id: "project_project_feature_attributes_#{field}",
          class: "pull-right form-control select-control #{repo_children_classes(field)} ",
          data: { field: field }
        )
      )
      concat(
        icon('chevron-down')
      )
    end.html_safe
  end

  def link_to_autodeploy_doc
    link_to _('About auto deploy'), help_page_path('ci/autodeploy/index'), target: '_blank'
  end

  def autodeploy_flash_notice(branch_name)
    translation = _("Branch <strong>%{branch_name}</strong> was created. To set up auto deploy, choose a GitLab CI Yaml template and commit your changes. %{link_to_autodeploy_doc}") %
      { branch_name: truncate(sanitize(branch_name)), link_to_autodeploy_doc: link_to_autodeploy_doc }
    translation.html_safe
  end

  def project_list_cache_key(project)
    key = [
      project.route.cache_key,
      project.cache_key,
      controller.controller_name,
      controller.action_name,
      current_application_settings.cache_key,
      'v2.4'
    ]

    key << pipeline_status_cache_key(project.pipeline_status) if project.pipeline_status.has_status?

    key
  end

  def load_pipeline_status(projects)
    Gitlab::Cache::Ci::ProjectPipelineStatus
      .load_in_batch_for_projects(projects)
  end

  private

  def repo_children_classes(field)
    needs_repo_check = [:merge_requests_access_level, :builds_access_level]
    return unless needs_repo_check.include?(field)

    classes = "project-repo-select js-repo-select"
    classes << " disabled" unless @project.feature_available?(:repository, current_user)

    classes
  end

  def get_project_nav_tabs(project, current_user)
    nav_tabs = [:home]

    if !project.empty_repo? && can?(current_user, :download_code, project)
      nav_tabs << [:files, :commits, :network, :graphs, :forks]
    end

    if project.repo_exists? && can?(current_user, :read_merge_request, project)
      nav_tabs << :merge_requests
    end

    if Gitlab.config.registry.enabled && can?(current_user, :read_container_image, project)
      nav_tabs << :container_registry
    end

<<<<<<< HEAD
=======
    if project.builds_enabled? && can?(current_user, :read_pipeline, project)
      nav_tabs << :pipelines
    end

>>>>>>> 134ba0b5
    tab_ability_map.each do |tab, ability|
      if can?(current_user, ability, project)
        nav_tabs << tab
      end
    end

    nav_tabs.flatten
  end

  def tab_ability_map
    {
      environments: :read_environment,
      milestones:   :read_milestone,
      snippets:     :read_project_snippet,
      settings:     :admin_project,
      builds:       :read_build,
      labels:       :read_label,
      issues:       :read_issue,
      team:         :read_project_member,
      wiki:         :read_wiki
    }
  end

  def search_tab_ability_map
    @search_tab_ability_map ||= tab_ability_map.merge(
      blobs:          :download_code,
      commits:        :download_code,
      merge_requests: :read_merge_request,
      notes:          [:read_merge_request, :download_code, :read_issue, :read_project_snippet]
    )
  end

  def project_lfs_status(project)
    if project.lfs_enabled?
      content_tag(:span, class: 'lfs-enabled') do
        s_('LFSStatus|Enabled')
      end
    else
      content_tag(:span, class: 'lfs-disabled') do
        s_('LFSStatus|Disabled')
      end
    end
  end

  def git_user_name
    if current_user
      current_user.name
    else
      _("Your name")
    end
  end

  def git_user_email
    if current_user
      current_user.email
    else
      "your@email.com"
    end
  end

  def default_url_to_repo(project = @project)
    case default_clone_protocol
    when 'ssh'
      project.ssh_url_to_repo
    else
      project.http_url_to_repo
    end
  end

  def default_clone_protocol
    if allowed_protocols_present?
      enabled_protocol
    else
      if !current_user || current_user.require_ssh_key?
        gitlab_config.protocol
      else
        'ssh'
      end
    end
  end

  def project_last_activity(project)
    if project.last_activity_at
      time_ago_with_tooltip(project.last_activity_at, placement: 'bottom', html_class: 'last_activity_time_ago')
    else
      s_("ProjectLastActivity|Never")
    end
  end

  def add_special_file_path(project, file_name:, commit_message: nil, branch_name: nil, context: nil)
    commit_message ||= s_("CommitMessage|Add %{file_name}") % { file_name: file_name.downcase }
    namespace_project_new_blob_path(
      project.namespace,
      project,
      project.default_branch || 'master',
      file_name:      file_name,
      commit_message: commit_message,
      branch_name: branch_name,
      context: context
    )
  end

  def add_koding_stack_path(project)
    namespace_project_new_blob_path(
      project.namespace,
      project,
      project.default_branch || 'master',
      file_name:      '.koding.yml',
      commit_message: "Add Koding stack script",
      content: <<-CONTENT.strip_heredoc
        provider:
          aws:
            access_key: '${var.aws_access_key}'
            secret_key: '${var.aws_secret_key}'
        resource:
          aws_instance:
            #{project.path}-vm:
              instance_type: t2.nano
              user_data: |-

                # Created by GitLab UI for :>

                echo _KD_NOTIFY_@Installing Base packages...@

                apt-get update -y
                apt-get install git -y

                echo _KD_NOTIFY_@Cloning #{project.name}...@

                export KODING_USER=${var.koding_user_username}
                export REPO_URL=#{root_url}${var.koding_queryString_repo}.git
                export BRANCH=${var.koding_queryString_branch}

                sudo -i -u $KODING_USER git clone $REPO_URL -b $BRANCH

                echo _KD_NOTIFY_@#{project.name} cloned.@
      CONTENT
    )
  end

  def koding_project_url(project = nil, branch = nil, sha = nil)
    if project
      import_path = "/Home/Stacks/import"

      repo = project.path_with_namespace
      branch ||= project.default_branch
      sha ||= project.commit.short_id

      path = "#{import_path}?repo=#{repo}&branch=#{branch}&sha=#{sha}"

      return URI.join(current_application_settings.koding_url, path).to_s
    end

    current_application_settings.koding_url
  end

  def contribution_guide_path(project)
    if project && contribution_guide = project.repository.contribution_guide
      namespace_project_blob_path(
        project.namespace,
        project,
        tree_join(project.default_branch,
                  contribution_guide.name)
      )
    end
  end

  def readme_path(project)
    filename_path(project, :readme)
  end

  def changelog_path(project)
    filename_path(project, :changelog)
  end

  def license_path(project)
    filename_path(project, :license_blob)
  end

  def version_path(project)
    filename_path(project, :version)
  end

  def ci_configuration_path(project)
    filename_path(project, :gitlab_ci_yml)
  end

  def project_wiki_path_with_version(proj, page, version, is_newest)
    url_params = is_newest ? {} : { version_id: version }
    namespace_project_wiki_path(proj.namespace, proj, page, url_params)
  end

  def project_status_css_class(status)
    case status
    when "started"
      "active"
    when "failed"
      "danger"
    when "finished"
      "success"
    end
  end

  def readme_cache_key
    sha = @project.commit.try(:sha) || 'nil'
    [@project.path_with_namespace, sha, "readme"].join('-')
  end

  def current_ref
    @ref || @repository.try(:root_ref)
  end

  def filename_path(project, filename)
    if project && blob = project.repository.send(filename)
      namespace_project_blob_path(
        project.namespace,
        project,
        tree_join(project.default_branch, blob.name)
      )
    end
  end

  def sanitize_repo_path(project, message)
    return '' unless message.present?

    exports_path = File.join(Settings.shared['path'], 'tmp/project_exports')
    filtered_message = message.strip.gsub(exports_path, "[REPO EXPORT PATH]")

    filtered_message.gsub(project.repository_storage_path.chomp('/'), "[REPOS PATH]")
  end

  def project_feature_options
    {
      ProjectFeature::DISABLED => s_('ProjectFeature|Disabled'),
      ProjectFeature::PRIVATE => s_('ProjectFeature|Only team members'),
      ProjectFeature::ENABLED => s_('ProjectFeature|Everyone with access')
    }
  end

  def project_child_container_class(view_path)
    view_path == "projects/issues/issues" ? "prepend-top-default" : "project-show-#{view_path}"
  end

  def project_issues(project)
    IssuesFinder.new(current_user, project_id: project.id).execute
  end

  def visibility_select_options(project, selected_level)
    level_options = Gitlab::VisibilityLevel.values.each_with_object([]) do |level, level_options|
      next if restricted_levels.include?(level)

      level_options << [
        visibility_level_label(level),
        { data: { description: visibility_level_description(level, project) } },
        level
      ]
    end

    options_for_select(level_options, selected_level)
  end

  def restricted_levels
    return [] if current_user.admin?

    current_application_settings.restricted_visibility_levels || []
  end
end<|MERGE_RESOLUTION|>--- conflicted
+++ resolved
@@ -80,11 +80,7 @@
   end
 
   def remove_fork_project_message(project)
-<<<<<<< HEAD
-    _("You are going to remove the fork relationship to source project %{forked_from_project}.  Are you ABSOLUTELY sure?") %
-=======
     _("You are going to remove the fork relationship to source project %{forked_from_project}. Are you ABSOLUTELY sure?") %
->>>>>>> 134ba0b5
       { forked_from_project: @project.forked_from_project.name_with_namespace }
   end
 
@@ -229,13 +225,10 @@
       nav_tabs << :container_registry
     end
 
-<<<<<<< HEAD
-=======
     if project.builds_enabled? && can?(current_user, :read_pipeline, project)
       nav_tabs << :pipelines
     end
 
->>>>>>> 134ba0b5
     tab_ability_map.each do |tab, ability|
       if can?(current_user, ability, project)
         nav_tabs << tab
