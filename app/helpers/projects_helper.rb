--- conflicted
+++ resolved
@@ -542,14 +542,14 @@
     IssuesFinder.new(current_user, project_id: project.id).execute
   end
 
-<<<<<<< HEAD
   def preview_markup_path
     if @project_wiki && @page
       namespace_project_wiki_preview_path(@project.namespace, @project, @page.slug)
     else
       preview_markdown_namespace_project_path(@project.namespace, @project)
     end
-=======
+  end
+
   def visibility_select_options(project, selected_level)
     level_options = Gitlab::VisibilityLevel.values.each_with_object([]) do |level, level_options|
       next if restricted_levels.include?(level)
@@ -613,6 +613,5 @@
     ref = @ref || @project.repository.root_ref
 
     project_find_file_path(@project, ref)
->>>>>>> 305038e5
   end
 end