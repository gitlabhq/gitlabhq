--- conflicted
+++ resolved
@@ -283,7 +283,6 @@
     end
   end
 
-<<<<<<< HEAD
   def membership_locked?
     if @project.group && @project.group.membership_lock
       true
@@ -292,8 +291,6 @@
     end
   end
 
-=======
->>>>>>> 32a5ff70
   def new_readme_path
     ref = @repository.root_ref if @repository
     ref ||= 'master'
