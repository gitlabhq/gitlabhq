module AppearancesHelper
  def brand_title
    if brand_item
      brand_item.title
    else
      'GitLab Enterprise Edition'
    end
  end

  def brand_image
    if brand_item.logo?
      image_tag brand_item.logo
    else
      nil
    end
  end

  def brand_text
    markdown(brand_item.description)
  end

  def brand_item
    @appearance ||= Appearance.first
  end

  def brand_header_logo
<<<<<<< HEAD
    if brand_item && brand_item.light_logo?
      image_tag brand_item.light_logo
    else
      image_tag 'logo.svg'
    end
=======
    render 'shared/logo.svg'
>>>>>>> 0e73d7b6
  end
end<|MERGE_RESOLUTION|>--- conflicted
+++ resolved
@@ -24,14 +24,10 @@
   end
 
   def brand_header_logo
-<<<<<<< HEAD
     if brand_item && brand_item.light_logo?
       image_tag brand_item.light_logo
     else
-      image_tag 'logo.svg'
+      render 'shared/logo.svg'
     end
-=======
-    render 'shared/logo.svg'
->>>>>>> 0e73d7b6
   end
 end