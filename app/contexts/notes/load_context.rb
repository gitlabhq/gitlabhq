module Notes
  class LoadContext < BaseContext
    def execute
      target_type = params[:target_type]
      target_id   = params[:target_id]
      after_id    = params[:after_id]
      before_id   = params[:before_id]


      @notes = case target_type
               when "commit"
<<<<<<< HEAD
                 project.commit_notes(project.commit(target_id)).fresh
=======
                 project.notes.for_commit_id(target_id).not_inline.fresh.limit(20)
>>>>>>> aca0caa8
               when "issue"
                 project.issues.find(target_id).notes.inc_author.fresh
               when "merge_request"
                 project.merge_requests.find(target_id).mr_and_commit_notes.inc_author.fresh
               when "snippet"
                 project.snippets.find(target_id).notes.fresh
               when "wall"
                 # this is the only case, where the order is DESC
                 project.notes.common.inc_author_project.order("created_at DESC, id DESC").limit(50)
               end

      @notes = if after_id
                 @notes.where("id > ?", after_id)
               elsif before_id
                 @notes.where("id < ?", before_id)
               else
                 @notes
               end
    end
  end
end<|MERGE_RESOLUTION|>--- conflicted
+++ resolved
@@ -9,11 +9,7 @@
 
       @notes = case target_type
                when "commit"
-<<<<<<< HEAD
-                 project.commit_notes(project.commit(target_id)).fresh
-=======
-                 project.notes.for_commit_id(target_id).not_inline.fresh.limit(20)
->>>>>>> aca0caa8
+                 project.notes.for_commit_id(target_id).not_inline.fresh
                when "issue"
                  project.issues.find(target_id).notes.inc_author.fresh
                when "merge_request"
