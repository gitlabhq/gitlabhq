--- conflicted
+++ resolved
@@ -44,12 +44,9 @@
   expose :added_lines
   expose :removed_lines
   expose :diff_refs
-<<<<<<< HEAD
   expose :content_sha
   expose :stored_externally?, as: :stored_externally
   expose :external_storage
-=======
->>>>>>> 940f5fd0
 
   expose :old_path_html do |diff_file|
     old_path = mark_inline_diffs(diff_file.old_path, diff_file.new_path)
@@ -72,8 +69,7 @@
   expose :view_path, if: -> (_, options) { options[:merge_request] } do |diff_file|
     merge_request = options[:merge_request]
 
-<<<<<<< HEAD
-    project_blob_path(merge_request.source_project, tree_join(diff_file.content_sha, diff_file.file_path))
+    project_blob_path(merge_request.source_project, tree_join(merge_request.source_branch, diff_file.new_path))
   end
 
   expose :replaced_view_path, if: -> (_, options) { options[:merge_request] } do |diff_file|
@@ -87,13 +83,6 @@
 
   expose :context_lines_path, if: -> (diff_file, _) { diff_file.text? } do |diff_file|
     project_blob_diff_path(diff_file.repository.project, tree_join(diff_file.content_sha, diff_file.file_path))
-=======
-    project_blob_path(merge_request.source_project, tree_join(merge_request.source_branch, diff_file.new_path))
-  end
-
-  expose :context_lines_path, if: -> (diff_file, _) { diff_file.text? } do |diff_file|
-    project_blob_diff_path(diff_file.repository.project, tree_join(diff_file.file_path, diff_file.content_sha))
->>>>>>> 940f5fd0
   end
 
   # Used for inline diffs
