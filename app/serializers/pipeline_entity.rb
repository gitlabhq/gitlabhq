--- conflicted
+++ resolved
@@ -6,11 +6,8 @@
   expose :active?, as: :active
   expose :coverage
   expose :source
-<<<<<<< HEAD
-=======
 
   expose :created_at, :updated_at
->>>>>>> 615075e1
 
   expose :path do |pipeline|
     namespace_project_pipeline_path(
