--- conflicted
+++ resolved
@@ -6,15 +6,6 @@
 # Values are checked for formatting and exclusion from a list of illegal path
 # names.
 class DynamicPathValidator < ActiveModel::EachValidator
-<<<<<<< HEAD
-  class << self
-    def valid_namespace_path?(path)
-      "#{path}/" =~ Gitlab::Regex.full_namespace_path_regex
-    end
-
-    def valid_project_path?(path)
-      "#{path}/" =~ Gitlab::Regex.full_project_path_regex
-=======
   extend Gitlab::EncodingHelper
 
   class << self
@@ -31,7 +22,6 @@
     def valid_project_path?(path)
       encode!(path)
       "#{path}/" =~ Gitlab::PathRegex.full_project_path_regex
->>>>>>> abc61f26
     end
   end
 
@@ -43,15 +33,10 @@
     case record
     when Project
       self.class.valid_project_path?(full_path)
-<<<<<<< HEAD
-    else
-      self.class.valid_namespace_path?(full_path)
-=======
     when Group
       self.class.valid_group_path?(full_path)
     else # User or non-Group Namespace
       self.class.valid_user_path?(full_path)
->>>>>>> abc61f26
     end
   end
 
