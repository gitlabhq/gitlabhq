# ProjectsFinder
#
# Used to filter Projects  by set of params
#
# Arguments:
#   current_user - which user use
#   project_ids_relation: int[] - project ids to use
#   params:
#     trending: boolean
#     owned: boolean
#     non_public: boolean
#     starred: boolean
#     sort: string
#     visibility_level: int
#     tags: string[]
#     personal: boolean
#     search: string
#     non_archived: boolean
#
class ProjectsFinder < UnionFinder
  attr_accessor :params
  attr_reader :current_user, :project_ids_relation

  def initialize(params: {}, current_user: nil, project_ids_relation: nil)
    @params = params
    @current_user = current_user
    @project_ids_relation = project_ids_relation
  end

  def execute
<<<<<<< HEAD
    items = init_collection
    items = items.map do |item|
      item = by_ids(item)
      item = by_personal(item)
      item = by_starred(item)
      item = by_trending(item)
      item = by_visibilty_level(item)
      item = by_tags(item)
      item = by_search(item)
      by_archived(item)
    end
    items = union(items)
    sort(items)
=======
    collection = init_collection
    collection = by_ids(collection)
    collection = by_personal(collection)
    collection = by_starred(collection)
    collection = by_trending(collection)
    collection = by_visibilty_level(collection)
    collection = by_tags(collection)
    collection = by_search(collection)
    collection = by_archived(collection)

    sort(collection)
>>>>>>> 134ba0b5
  end

  private

  def init_collection
    if current_user
      collection_with_user
    else
      collection_without_user
    end
  end

<<<<<<< HEAD
    if params[:owned].present?
      projects << current_user.owned_projects if current_user
=======
  def collection_with_user
    if owned_projects?
      current_user.owned_projects
>>>>>>> 134ba0b5
    else
      if private_only?
        current_user.authorized_projects
      else
        Project.public_or_visible_to_user(current_user)
      end
    end
  end

  # Builds a collection for an anonymous user.
  def collection_without_user
    if private_only? || owned_projects?
      Project.none
    else
      Project.public_to_user
    end
  end

  def owned_projects?
    params[:owned].present?
  end

  def private_only?
    params[:non_public].present?
  end

  def by_ids(items)
    project_ids_relation ? items.where(id: project_ids_relation) : items
  end

  def union(items)
    find_union(items, Project).with_route
  end

  def by_personal(items)
    (params[:personal].present? && current_user) ? items.personal(current_user) : items
  end

  def by_starred(items)
    (params[:starred].present? && current_user) ? items.starred_by(current_user) : items
  end

  def by_trending(items)
    params[:trending].present? ? items.trending : items
  end

  def by_visibilty_level(items)
    params[:visibility_level].present? ? items.where(visibility_level: params[:visibility_level]) : items
  end

  def by_tags(items)
    params[:tag].present? ? items.tagged_with(params[:tag]) : items
  end

  def by_search(items)
    params[:search] ||= params[:name]
    params[:search].present? ? items.search(params[:search]) : items
  end

  def sort(items)
    params[:sort].present? ? items.sort(params[:sort]) : items
  end

  def by_archived(projects)
    # Back-compatibility with the places where `params[:archived]` can be set explicitly to `false`
    params[:non_archived] = !Gitlab::Utils.to_boolean(params[:archived]) if params.key?(:archived)

    params[:non_archived] ? projects.non_archived : projects
  end
end<|MERGE_RESOLUTION|>--- conflicted
+++ resolved
@@ -28,21 +28,6 @@
   end
 
   def execute
-<<<<<<< HEAD
-    items = init_collection
-    items = items.map do |item|
-      item = by_ids(item)
-      item = by_personal(item)
-      item = by_starred(item)
-      item = by_trending(item)
-      item = by_visibilty_level(item)
-      item = by_tags(item)
-      item = by_search(item)
-      by_archived(item)
-    end
-    items = union(items)
-    sort(items)
-=======
     collection = init_collection
     collection = by_ids(collection)
     collection = by_personal(collection)
@@ -54,7 +39,6 @@
     collection = by_archived(collection)
 
     sort(collection)
->>>>>>> 134ba0b5
   end
 
   private
@@ -67,14 +51,9 @@
     end
   end
 
-<<<<<<< HEAD
-    if params[:owned].present?
-      projects << current_user.owned_projects if current_user
-=======
   def collection_with_user
     if owned_projects?
       current_user.owned_projects
->>>>>>> 134ba0b5
     else
       if private_only?
         current_user.authorized_projects
