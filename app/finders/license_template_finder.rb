# frozen_string_literal: true

# LicenseTemplateFinder
#
# Used to find license templates, which may come from a variety of external
# sources
#
# Params can be any of the following:
#   popular: boolean. When set to true, only "popular" licenses are shown. When
#            false, all licenses except popular ones are shown. When nil (the
#            default), *all* licenses will be shown.
#   name:    string. If set, return a single license matching that name (or nil)
class LicenseTemplateFinder
<<<<<<< HEAD
  prepend ::EE::LicenseTemplateFinder

  attr_reader :params
=======
  include Gitlab::Utils::StrongMemoize
>>>>>>> 111613a3

  prepend ::EE::LicenseTemplateFinder

  attr_reader :project, :params

  def initialize(project, params = {})
    @project = project
    @params = params
  end

  def execute
    if params[:name]
      vendored_licenses.find { |template| template.key == params[:name] }
    else
      vendored_licenses
    end
  end

  private

  def vendored_licenses
    strong_memoize(:vendored_licenses) do
      Licensee::License.all(featured: popular_only?).map do |license|
        LicenseTemplate.new(
          key: license.key,
          name: license.name,
          nickname: license.nickname,
          category: (license.featured? ? :Popular : :Other),
          content: license.content,
          url: license.url,
          meta: license.meta
        )
      end
    end
  end

  def popular_only?
    params.fetch(:popular, nil)
  end
end<|MERGE_RESOLUTION|>--- conflicted
+++ resolved
@@ -11,13 +11,7 @@
 #            default), *all* licenses will be shown.
 #   name:    string. If set, return a single license matching that name (or nil)
 class LicenseTemplateFinder
-<<<<<<< HEAD
-  prepend ::EE::LicenseTemplateFinder
-
-  attr_reader :params
-=======
   include Gitlab::Utils::StrongMemoize
->>>>>>> 111613a3
 
   prepend ::EE::LicenseTemplateFinder
 
