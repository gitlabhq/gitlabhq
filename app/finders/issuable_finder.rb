# IssuableFinder
#
# Used to filter Issues and MergeRequests collections by set of params
#
# Arguments:
#   klass - actual class like Issue or MergeRequest
#   current_user - which user use
#   params:
#     scope: 'created-by-me' or 'assigned-to-me' or 'all'
#     state: 'open' or 'closed' or 'all'
#     group_id: integer
#     project_id: integer
#     milestone_title: string
#     assignee_id: integer
#     search: string
#     label_name: string
#     sort: string
#
require_relative 'projects_finder'

class IssuableFinder
  NONE = '0'

  attr_accessor :current_user, :params

  def initialize(current_user, params)
    @current_user = current_user
    @params = params
  end

  def execute
    items = init_collection
    items = by_scope(items)
    items = by_state(items)
    items = by_group(items)
    items = by_project(items)
    items = by_search(items)
    items = by_milestone(items)
    items = by_assignee(items)
    items = by_author(items)
    items = by_label(items)
    items = by_weight(items)
    sort(items)
  end

  def group
    return @group if defined?(@group)

    @group =
      if params[:group_id].present?
        Group.find(params[:group_id])
      else
        nil
      end
  end

  def project?
    params[:project_id].present?
  end

  def project
    return @project if defined?(@project)

    if project?
      @project = Project.find(params[:project_id])

      unless Ability.abilities.allowed?(current_user, :read_project, @project)
        @project = nil
      end
    else
      @project = nil
    end

    @project
  end

  def projects
    return @projects if defined?(@projects)

    if project?
      @projects = project
    elsif current_user && params[:authorized_only].presence && !current_user_related?
      @projects = current_user.authorized_projects.reorder(nil)
    else
      @projects = ProjectsFinder.new.execute(current_user, group: group).
        reorder(nil)
    end
  end

  def search
    params[:search].presence
  end

  def milestones?
    params[:milestone_title].present?
  end

  def filter_by_no_milestone?
    milestones? && params[:milestone_title] == Milestone::None.title
  end

  def milestones
    return @milestones if defined?(@milestones)

    @milestones =
      if milestones?
        scope = Milestone.where(project_id: projects)

        scope.where(title: params[:milestone_title])
      else
        nil
      end
  end

  def labels?
    params[:label_name].present?
  end

  def filter_by_no_label?
    labels? && params[:label_name] == Label::None.title
  end

  def labels
    return @labels if defined?(@labels)

    if labels? && !filter_by_no_label?
      @labels = Label.where(title: label_names)

      if projects
        @labels = @labels.where(project: projects)
      end
    else
      @labels = Label.none
    end
  end

  def assignee?
    params[:assignee_id].present?
  end

  def assignee
    return @assignee if defined?(@assignee)

    @assignee =
      if assignee? && params[:assignee_id] != NONE
        User.find(params[:assignee_id])
      else
        nil
      end
  end

  def author?
    params[:author_id].present?
  end

  def author
    return @author if defined?(@author)

    @author =
      if author? && params[:author_id] != NONE
        User.find(params[:author_id])
      else
        nil
      end
  end

  private

  def init_collection
    klass.all
  end

  def by_scope(items)
    case params[:scope]
    when 'created-by-me', 'authored' then
      items.where(author_id: current_user.id)
    when 'all' then
      items
    when 'assigned-to-me' then
      items.where(assignee_id: current_user.id)
    else
      raise 'You must specify default scope'
    end
  end

  def by_state(items)
    case params[:state]
    when 'closed'
      items.closed
    when 'merged'
      items.respond_to?(:merged) ? items.merged : items.closed
    when 'all'
      items
    when 'opened'
      items.opened
    else
      raise 'You must specify default state'
    end
  end

  def by_group(items)
    items = items.of_group(group) if group

    items
  end

  def by_project(items)
    items =
      if project?
        items.of_projects(projects).references_project
      elsif projects
        items.merge(projects.reorder(nil)).join_project
      else
        items.none
      end

    items
  end

  def by_search(items)
    items = items.search(search) if search

    items
  end

  def sort(items)
    # Ensure we always have an explicit sort order (instead of inheriting
    # multiple orders when combining ActiveRecord::Relation objects).
    params[:sort] ? items.sort(params[:sort]) : items.reorder(id: :desc)
  end

  def by_assignee(items)
    if assignee?
      items = items.where(assignee_id: assignee.try(:id))
    end

    items
  end

  def by_author(items)
    if author?
      items = items.where(author_id: author.try(:id))
    end

    items
  end

  def by_milestone(items)
    if milestones?
      if filter_by_no_milestone?
        items = items.where(milestone_id: [-1, nil])
      else
        items = items.joins(:milestone).where(milestones: { title: params[:milestone_title] })

        if projects
          items = items.where(milestones: { project_id: projects })
        end
      end
    end

    items
  end

  def by_label(items)
    if labels?
      if filter_by_no_label?
        items = items.
          joins("LEFT OUTER JOIN label_links ON label_links.target_type = '#{klass.name}' AND label_links.target_id = #{klass.table_name}.id").
          where(label_links: { id: nil })
      else
        items = items.joins(:labels).where(labels: { title: label_names })

        if projects
          items = items.where(labels: { project_id: projects })
        end
      end
    end

    items
  end

<<<<<<< HEAD
  def by_weight(items)
    if params[:weight].present?
      items = items.where(weight: params[:weight])
    end

    items
=======
  def label_names
    params[:label_name].split(',')
>>>>>>> 4c3c67a7
  end

  def current_user_related?
    params[:scope] == 'created-by-me' || params[:scope] == 'authored' || params[:scope] == 'assigned-to-me'
  end
end<|MERGE_RESOLUTION|>--- conflicted
+++ resolved
@@ -279,17 +279,16 @@
     items
   end
 
-<<<<<<< HEAD
   def by_weight(items)
     if params[:weight].present?
       items = items.where(weight: params[:weight])
     end
 
     items
-=======
+  end
+
   def label_names
     params[:label_name].split(',')
->>>>>>> 4c3c67a7
   end
 
   def current_user_related?
