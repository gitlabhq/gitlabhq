<<<<<<< HEAD
/* https://github.com/aahan/pygments-github-style */

/*
* White Syntax Colors
*/
$white-code-color: $gl-text-color;
$white-highlight: #fafe3d;
$white-pre-hll-bg: #f8eec7;
$white-hll-bg: #f8f8f8;
$white-over-bg: #ded7fc;
$white-expanded-border: #e0e0e0;
$white-expanded-bg: #f7f7f7;
$white-c: #998;
$white-err: #a61717;
$white-err-bg: #e3d2d2;
$white-cm: #998;
$white-cp: #999;
$white-c1: #998;
$white-cs: #999;
$white-gd: $black;
$white-gd-bg: #fdd;
$white-gd-x: $black;
$white-gd-x-bg: #faa;
$white-gr: #a00;
$white-gh: #999;
$white-gi: $black;
$white-gi-bg: #dfd;
$white-gi-x: $black;
$white-gi-x-bg: #afa;
$white-go: #888;
$white-gp: #555;
$white-gu: #800080;
$white-gt: #a00;
$white-kt: #458;
$white-m: #099;
$white-s: #d14;
$white-n: #333;
$white-na: teal;
$white-nb: #0086b3;
$white-nc: #458;
$white-no: teal;
$white-ni: purple;
$white-ne: #900;
$white-nf: #900;
$white-nn: #555;
$white-nt: navy;
$white-nv: teal;
$white-w: #bbb;
$white-mf: #099;
$white-mh: #099;
$white-mi: #099;
$white-mo: #099;
$white-sb: #d14;
$white-sc: #d14;
$white-sd: #d14;
$white-s2: #d14;
$white-se: #d14;
$white-sh: #d14;
$white-si: #d14;
$white-sx: #d14;
$white-sr: #009926;
$white-s1: #d14;
$white-ss: #990073;
$white-bp: #999;
$white-vc: teal;
$white-vg: teal;
$white-vi: teal;
$white-il: #099;
$white-gc-color: #999;
$white-gc-bg: #eaf2f5;

@mixin matchLine {
  color: $black-transparent;
  background-color: $gray-light;
}

.code.white {
  // Line numbers
  .line-numbers,
  .diff-line-num {
    background-color: $gray-light;
  }

  .diff-line-num,
  .diff-line-num a {
    color: $black-transparent;
  }

  // Code itself
  pre.code,
  .diff-line-num {
    border-color: $white-normal;
  }

  &,
  pre.code,
  .line_holder .line_content {
    background-color: $white-light;
    color: $white-code-color;
  }

  // Diff line
  .line_holder {
    &.match .line_content {
      @include matchLine;
    }

    .diff-line-num {
      &.old {
        background-color: $line-number-old;
        border-color: $line-removed-dark;

        a {
          color: scale-color($line-number-old, $red: -30%, $green: -30%, $blue: -30%);
        }
      }

      &.new {
        background-color: $line-number-new;
        border-color: $line-added-dark;

        a {
          color: scale-color($line-number-new, $red: -30%, $green: -30%, $blue: -30%);
        }
      }

      &.is-over,
      &.hll:not(.empty-cell).is-over {
        background-color: $white-over-bg;
        border-color: darken($white-over-bg, 5%);

        a {
          color: darken($white-over-bg, 15%);
        }
      }

      &.hll:not(.empty-cell) {
        background-color: $line-number-select;
        border-color: $line-select-yellow-dark;
      }
    }

    &:not(.diff-expanded) + .diff-expanded,
    &.diff-expanded + .line_holder:not(.diff-expanded) {
      > .diff-line-num,
      > .line_content {
        border-top: 1px solid $white-expanded-border;
      }
    }

    &.diff-expanded {
      > .diff-line-num,
      > .line_content {
        background: $white-expanded-bg;
        border-color: $white-expanded-bg;
      }
    }

    .line_content {
      &.old {
        background-color: $line-removed;

        &::before {
          color: scale-color($line-number-old, $red: -30%, $green: -30%, $blue: -30%);
        }

        span.idiff {
          background-color: $line-removed-dark;
        }
      }

      &.new {
        background-color: $line-added;

        &::before {
          color: scale-color($line-number-new, $red: -30%, $green: -30%, $blue: -30%);
        }

        span.idiff {
          background-color: $line-added-dark;
        }
      }

      &.match,
      &.old-nonewline,
      &.new-nonewline {
        @include matchLine;
      }

      &.hll:not(.empty-cell) {
        background-color: $line-select-yellow;
      }
    }
  }

  // highlight line via anchor
  pre .hll {
    background-color: $white-pre-hll-bg !important;
  }

  // Search result highlight
  span.highlight_word {
    background-color: $white-highlight !important;
  }

  // Links to URLs, emails, or dependencies
  .line a {
    color: $white-nb;
  }

  .hll { background-color: $white-hll-bg; }
  .c { color: $white-c; font-style: italic; }
  .err { color: $white-err; background-color: $white-err-bg; }
  .k { font-weight: $gl-font-weight-bold; }
  .o { font-weight: $gl-font-weight-bold; }
  .cm { color: $white-cm; font-style: italic; }
  .cp { color: $white-cp; font-weight: $gl-font-weight-bold; }
  .c1 { color: $white-c1; font-style: italic; }
  .cs { color: $white-cs; font-weight: $gl-font-weight-bold; font-style: italic; }

  .gd {
    color: $white-gd;
    background-color: $white-gd-bg;

    .x {
      color: $white-gd-x;
      background-color: $white-gd-x-bg;
    }
  }

  .ge { font-style: italic; }
  .gr { color: $white-gr; }
  .gh { color: $white-gh; }

  .gi {
    color: $white-gi;
    background-color: $white-gi-bg;

    .x {
      color: $white-gi-x;
      background-color: $white-gi-x-bg;
    }
  }

  .go { color: $white-go; }
  .gp { color: $white-gp; }
  .gs { font-weight: $gl-font-weight-bold; }
  .gu { color: $white-gu; font-weight: $gl-font-weight-bold; }
  .gt { color: $white-gt; }
  .kc { font-weight: $gl-font-weight-bold; }
  .kd { font-weight: $gl-font-weight-bold; }
  .kn { font-weight: $gl-font-weight-bold; }
  .kp { font-weight: $gl-font-weight-bold; }
  .kr { font-weight: $gl-font-weight-bold; }
  .kt { color: $white-kt; font-weight: $gl-font-weight-bold; }
  .m { color: $white-m; }
  .s { color: $white-s; }
  .n { color: $white-n; }
  .na { color: $white-na; }
  .nb { color: $white-nb; }
  .nc { color: $white-nc; font-weight: $gl-font-weight-bold; }
  .no { color: $white-no; }
  .ni { color: $white-ni; }
  .ne { color: $white-ne; font-weight: $gl-font-weight-bold; }
  .nf { color: $white-nf; font-weight: $gl-font-weight-bold; }
  .nn { color: $white-nn; }
  .nt { color: $white-nt; }
  .nv { color: $white-nv; }
  .ow { font-weight: $gl-font-weight-bold; }
  .w { color: $white-w; }
  .mf { color: $white-mf; }
  .mh { color: $white-mh; }
  .mi { color: $white-mi; }
  .mo { color: $white-mo; }
  .sb { color: $white-sb; }
  .sc { color: $white-sc; }
  .sd { color: $white-sd; }
  .s2 { color: $white-s2; }
  .se { color: $white-se; }
  .sh { color: $white-sh; }
  .si { color: $white-si; }
  .sx { color: $white-sx; }
  .sr { color: $white-sr; }
  .s1 { color: $white-s1; }
  .ss { color: $white-ss; }
  .bp { color: $white-bp; }
  .vc { color: $white-vc; }
  .vg { color: $white-vg; }
  .vi { color: $white-vi; }
  .il { color: $white-il; }
  .gc { color: $white-gc-color; background-color: $white-gc-bg; }
=======
.code.white {
  @import "white_base";
>>>>>>> e01e6480
}<|MERGE_RESOLUTION|>--- conflicted
+++ resolved
@@ -1,297 +1,3 @@
-<<<<<<< HEAD
-/* https://github.com/aahan/pygments-github-style */
-
-/*
-* White Syntax Colors
-*/
-$white-code-color: $gl-text-color;
-$white-highlight: #fafe3d;
-$white-pre-hll-bg: #f8eec7;
-$white-hll-bg: #f8f8f8;
-$white-over-bg: #ded7fc;
-$white-expanded-border: #e0e0e0;
-$white-expanded-bg: #f7f7f7;
-$white-c: #998;
-$white-err: #a61717;
-$white-err-bg: #e3d2d2;
-$white-cm: #998;
-$white-cp: #999;
-$white-c1: #998;
-$white-cs: #999;
-$white-gd: $black;
-$white-gd-bg: #fdd;
-$white-gd-x: $black;
-$white-gd-x-bg: #faa;
-$white-gr: #a00;
-$white-gh: #999;
-$white-gi: $black;
-$white-gi-bg: #dfd;
-$white-gi-x: $black;
-$white-gi-x-bg: #afa;
-$white-go: #888;
-$white-gp: #555;
-$white-gu: #800080;
-$white-gt: #a00;
-$white-kt: #458;
-$white-m: #099;
-$white-s: #d14;
-$white-n: #333;
-$white-na: teal;
-$white-nb: #0086b3;
-$white-nc: #458;
-$white-no: teal;
-$white-ni: purple;
-$white-ne: #900;
-$white-nf: #900;
-$white-nn: #555;
-$white-nt: navy;
-$white-nv: teal;
-$white-w: #bbb;
-$white-mf: #099;
-$white-mh: #099;
-$white-mi: #099;
-$white-mo: #099;
-$white-sb: #d14;
-$white-sc: #d14;
-$white-sd: #d14;
-$white-s2: #d14;
-$white-se: #d14;
-$white-sh: #d14;
-$white-si: #d14;
-$white-sx: #d14;
-$white-sr: #009926;
-$white-s1: #d14;
-$white-ss: #990073;
-$white-bp: #999;
-$white-vc: teal;
-$white-vg: teal;
-$white-vi: teal;
-$white-il: #099;
-$white-gc-color: #999;
-$white-gc-bg: #eaf2f5;
-
-@mixin matchLine {
-  color: $black-transparent;
-  background-color: $gray-light;
-}
-
-.code.white {
-  // Line numbers
-  .line-numbers,
-  .diff-line-num {
-    background-color: $gray-light;
-  }
-
-  .diff-line-num,
-  .diff-line-num a {
-    color: $black-transparent;
-  }
-
-  // Code itself
-  pre.code,
-  .diff-line-num {
-    border-color: $white-normal;
-  }
-
-  &,
-  pre.code,
-  .line_holder .line_content {
-    background-color: $white-light;
-    color: $white-code-color;
-  }
-
-  // Diff line
-  .line_holder {
-    &.match .line_content {
-      @include matchLine;
-    }
-
-    .diff-line-num {
-      &.old {
-        background-color: $line-number-old;
-        border-color: $line-removed-dark;
-
-        a {
-          color: scale-color($line-number-old, $red: -30%, $green: -30%, $blue: -30%);
-        }
-      }
-
-      &.new {
-        background-color: $line-number-new;
-        border-color: $line-added-dark;
-
-        a {
-          color: scale-color($line-number-new, $red: -30%, $green: -30%, $blue: -30%);
-        }
-      }
-
-      &.is-over,
-      &.hll:not(.empty-cell).is-over {
-        background-color: $white-over-bg;
-        border-color: darken($white-over-bg, 5%);
-
-        a {
-          color: darken($white-over-bg, 15%);
-        }
-      }
-
-      &.hll:not(.empty-cell) {
-        background-color: $line-number-select;
-        border-color: $line-select-yellow-dark;
-      }
-    }
-
-    &:not(.diff-expanded) + .diff-expanded,
-    &.diff-expanded + .line_holder:not(.diff-expanded) {
-      > .diff-line-num,
-      > .line_content {
-        border-top: 1px solid $white-expanded-border;
-      }
-    }
-
-    &.diff-expanded {
-      > .diff-line-num,
-      > .line_content {
-        background: $white-expanded-bg;
-        border-color: $white-expanded-bg;
-      }
-    }
-
-    .line_content {
-      &.old {
-        background-color: $line-removed;
-
-        &::before {
-          color: scale-color($line-number-old, $red: -30%, $green: -30%, $blue: -30%);
-        }
-
-        span.idiff {
-          background-color: $line-removed-dark;
-        }
-      }
-
-      &.new {
-        background-color: $line-added;
-
-        &::before {
-          color: scale-color($line-number-new, $red: -30%, $green: -30%, $blue: -30%);
-        }
-
-        span.idiff {
-          background-color: $line-added-dark;
-        }
-      }
-
-      &.match,
-      &.old-nonewline,
-      &.new-nonewline {
-        @include matchLine;
-      }
-
-      &.hll:not(.empty-cell) {
-        background-color: $line-select-yellow;
-      }
-    }
-  }
-
-  // highlight line via anchor
-  pre .hll {
-    background-color: $white-pre-hll-bg !important;
-  }
-
-  // Search result highlight
-  span.highlight_word {
-    background-color: $white-highlight !important;
-  }
-
-  // Links to URLs, emails, or dependencies
-  .line a {
-    color: $white-nb;
-  }
-
-  .hll { background-color: $white-hll-bg; }
-  .c { color: $white-c; font-style: italic; }
-  .err { color: $white-err; background-color: $white-err-bg; }
-  .k { font-weight: $gl-font-weight-bold; }
-  .o { font-weight: $gl-font-weight-bold; }
-  .cm { color: $white-cm; font-style: italic; }
-  .cp { color: $white-cp; font-weight: $gl-font-weight-bold; }
-  .c1 { color: $white-c1; font-style: italic; }
-  .cs { color: $white-cs; font-weight: $gl-font-weight-bold; font-style: italic; }
-
-  .gd {
-    color: $white-gd;
-    background-color: $white-gd-bg;
-
-    .x {
-      color: $white-gd-x;
-      background-color: $white-gd-x-bg;
-    }
-  }
-
-  .ge { font-style: italic; }
-  .gr { color: $white-gr; }
-  .gh { color: $white-gh; }
-
-  .gi {
-    color: $white-gi;
-    background-color: $white-gi-bg;
-
-    .x {
-      color: $white-gi-x;
-      background-color: $white-gi-x-bg;
-    }
-  }
-
-  .go { color: $white-go; }
-  .gp { color: $white-gp; }
-  .gs { font-weight: $gl-font-weight-bold; }
-  .gu { color: $white-gu; font-weight: $gl-font-weight-bold; }
-  .gt { color: $white-gt; }
-  .kc { font-weight: $gl-font-weight-bold; }
-  .kd { font-weight: $gl-font-weight-bold; }
-  .kn { font-weight: $gl-font-weight-bold; }
-  .kp { font-weight: $gl-font-weight-bold; }
-  .kr { font-weight: $gl-font-weight-bold; }
-  .kt { color: $white-kt; font-weight: $gl-font-weight-bold; }
-  .m { color: $white-m; }
-  .s { color: $white-s; }
-  .n { color: $white-n; }
-  .na { color: $white-na; }
-  .nb { color: $white-nb; }
-  .nc { color: $white-nc; font-weight: $gl-font-weight-bold; }
-  .no { color: $white-no; }
-  .ni { color: $white-ni; }
-  .ne { color: $white-ne; font-weight: $gl-font-weight-bold; }
-  .nf { color: $white-nf; font-weight: $gl-font-weight-bold; }
-  .nn { color: $white-nn; }
-  .nt { color: $white-nt; }
-  .nv { color: $white-nv; }
-  .ow { font-weight: $gl-font-weight-bold; }
-  .w { color: $white-w; }
-  .mf { color: $white-mf; }
-  .mh { color: $white-mh; }
-  .mi { color: $white-mi; }
-  .mo { color: $white-mo; }
-  .sb { color: $white-sb; }
-  .sc { color: $white-sc; }
-  .sd { color: $white-sd; }
-  .s2 { color: $white-s2; }
-  .se { color: $white-se; }
-  .sh { color: $white-sh; }
-  .si { color: $white-si; }
-  .sx { color: $white-sx; }
-  .sr { color: $white-sr; }
-  .s1 { color: $white-s1; }
-  .ss { color: $white-ss; }
-  .bp { color: $white-bp; }
-  .vc { color: $white-vc; }
-  .vg { color: $white-vg; }
-  .vi { color: $white-vi; }
-  .il { color: $white-il; }
-  .gc { color: $white-gc-color; background-color: $white-gc-bg; }
-=======
 .code.white {
   @import "white_base";
->>>>>>> e01e6480
 }