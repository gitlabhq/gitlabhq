/** COLORS **/
.cgray { color: gray }
.clgray { color: #BBB }
.cred { color: #D12F19 }
.cgreen { color: #4a2 }
.cdark { color: #444 }

/** COMMON CLASSES **/
.prepend-top-10 { margin-top:10px }
.prepend-top-20 { margin-top:20px }
.prepend-left-10 { margin-left:10px }
.prepend-left-20 { margin-left:20px }
.append-right-10 { margin-right:10px }
.append-right-20 { margin-right:20px }
.append-bottom-10 { margin-bottom:10px }
.append-bottom-15 { margin-bottom:15px }
.append-bottom-20 { margin-bottom:20px }
.inline { display: inline-block }
.center { text-align: center }

.underlined-link { text-decoration: underline; }
.hint { font-style: italic; color: #999; }
.light { color: #888 }

.slead {
  color: #666;
  font-size: 14px;
  margin-bottom: 12px;
  font-weight: normal;
  line-height: 24px;
}

.tab-content {
  overflow: visible;
}

pre {
  &.clean {
    background: none;
    border: none;
    margin: 0;
    padding: 0;
  }

  &.well-pre {
    border: 1px solid #EEE;
    background: #f9f9f9;
    border-radius: 0;
    color: #555;
  }
}

.dropdown-menu > li > a {
  text-shadow: none;
}

.dropdown-menu > li > a:hover,
.dropdown-menu > li > a:focus {
  background: $bg_primary;
  color: #FFF
}

.str-truncated {
  @include str-truncated;
}

/** FLASH message **/
.author_link {
  color: $link_color;
}

.help li { color:$style_color; }

.back-link {
  font-size: 14px;
}

table a code {
  position: relative;
  top: -2px;
  margin-right: 3px;
}

.loading {
  margin: 20px auto;
  height: 40px;
  color: #555;
  font-size: 32px;
  text-align: center;
}

span.update-author {
  display: block;
  color: #999;
  font-weight: normal;
  font-style: italic;
  strong {
    font-weight: bold;
    font-style: normal;
  }
}

.user-mention {
  color: #2FA0BB;
  font-weight: bold;
}

.field_with_errors {
  display: inline;
}

.line_holder {
  &:hover {
    td {
      background: #FFFFCF !important;
    }
  }
}

p.time {
  color: #999;
  font-size: 90%;
  margin: 30px 3px 3px 2px;
}

.highlight {
  text-shadow: none;
}

.highlight_word {
  background: #fafe3d;
}

.thin_area{
  height: 150px;
}

// Fixes alignment on notes.
.new_note {
  label {
    text-align: left;
  }
}

// Fix issue with notes & lists creating a bunch of bottom borders.
li.note {
  img { max-width:100% }
  .note-title {
    li {
      border-bottom:none !important;
    }
  }
}

.markdown {
  img {
    max-width: 100%;
  }
}

.wiki_content code, .readme code{
  background-color: inherit;
}

.team_member_show {
  td:first-child {
    color: #aaa;
  }
}

.rss-icon {
  img {
    width: 24px;
    vertical-align: top;
  }

  strong {
    line-height: 24px;
  }
}

.supp_diff_link,
.show-all-commits {
  cursor: pointer;
}

.git_error_tips {
  @extend .col-md-6;
  text-align: left;
  margin-top: 40px;
  pre {
    background: white;
    border: none;
    font-size: 12px;
  }
}

.error-message {
  padding: 10px;
  background: #C67;
  margin: 0;
  color: #FFF;

  a {
    color: #fff;
    text-decoration: underline;
  }
}

<<<<<<< HEAD
=======
.no-ssh-key-message {
  padding: 10px 0;
  background: #C67;
  margin: 0;
  color: #FFF;
  margin-top: -1px;
  text-align: center;

  a {
    color: #fff;
    text-decoration: underline;
  }

  .links-xs {
    text-align: center;
    font-size: 16px;
    padding: 5px;
  }
}

.browser-alert {
  padding: 10px;
  text-align: center;
  background: #C67;
  color: #fff;
  font-weight: bold;
  a {
    color: #fff;
    text-decoration: underline;
  }
}

>>>>>>> 84b40a34
.warning_message {
  border-left: 4px solid #ed9;
  color: #b90;
  padding: 10px;
  margin-bottom: 10px;
  background: #ffffe6;
  padding-left: 20px;

  &.centered {
    text-align: center;
  }
}

.gitlab-promo {
  a {
    color: #aaa;
    margin-right: 30px;
  }
}

.milestone {
  &.milestone-closed {
    background: #eee;
  }
  .progress {
    margin-bottom: 0;
    margin-top: 4px;
  }
}

.control-group {
  .controls {
    span {
      &.descr {
        position: relative;
        top: 2px;
        left: 5px;
        color: #666;
      }
    }
  }
}

img.emoji {
  height: 20px;
  vertical-align: middle;
  width: 20px;
}

.chart {
  overflow: hidden;
  height: 220px;
}

.navless-container {
  margin-top: 68px;
}

.description-block {
  @extend .light-well;
  @extend .light;
  margin-bottom: 10px;
}

table {
  td.permission-x {
    background: #D9EDF7 !important;
    text-align: center;
  }
}

.dashboard-intro-icon {
  float: left;
  font-size: 32px;
  color: #AAA;
  padding: 5px 0;
  width: 50px;
  min-height: 100px;
}

.broadcast-message {
  padding: 10px;
  text-align: center;
  background: #555;
  color: #BBB;
}

.broadcast-message-preview {
  @extend .broadcast-message;
  margin-bottom: 20px;
}

.btn-sign-in {
  margin-top: 7px;
  text-shadow: none;
}

.side-filters {
  fieldset {
    margin-bottom: 15px;
  }
}

.wiki .highlight, .note-body .highlight {
  margin-bottom: 9px;
}

.footer-links a {
  margin-right: 15px;
}

.search_box {
  position: relative;
  padding: 30px;
  text-align: center;
  background-color: #F9F9F9;
  border: 1px solid #DDDDDD;
  border-radius: 0px;
}

.search_glyph {
  color: #555;
  font-size: 42px;
}

.task-status {
  margin-left: 10px;
}

#nprogress .spinner {
  top: auto !important;
  bottom: 20px !important;
  left: 20px !important;
}<|MERGE_RESOLUTION|>--- conflicted
+++ resolved
@@ -207,28 +207,6 @@
   }
 }
 
-<<<<<<< HEAD
-=======
-.no-ssh-key-message {
-  padding: 10px 0;
-  background: #C67;
-  margin: 0;
-  color: #FFF;
-  margin-top: -1px;
-  text-align: center;
-
-  a {
-    color: #fff;
-    text-decoration: underline;
-  }
-
-  .links-xs {
-    text-align: center;
-    font-size: 16px;
-    padding: 5px;
-  }
-}
-
 .browser-alert {
   padding: 10px;
   text-align: center;
@@ -241,7 +219,6 @@
   }
 }
 
->>>>>>> 84b40a34
 .warning_message {
   border-left: 4px solid #ed9;
   color: #b90;
