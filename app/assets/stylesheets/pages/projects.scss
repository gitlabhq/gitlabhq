--- conflicted
+++ resolved
@@ -558,8 +558,6 @@
   }
 }
 
-<<<<<<< HEAD
-=======
 .fork-thumbnail-container {
   display: flex;
   flex-wrap: wrap;
@@ -571,7 +569,6 @@
   }
 }
 
->>>>>>> bd7ba308
 .project-template {
   > .form-group {
     margin-bottom: 0;
@@ -656,17 +653,16 @@
 }
 
 .project-import {
-<<<<<<< HEAD
   .form-group {
     margin-bottom: 0;
-=======
+  }
+
   .import-btn-container {
     margin-bottom: 0;
   }
 
   .toggle-import-form {
     padding-bottom: 10px;
->>>>>>> bd7ba308
   }
 
   .import-buttons {
