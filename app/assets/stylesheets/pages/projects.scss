.alert_holder {
  margin: -16px;

  .alert-link {
    font-weight: normal;
  }
}

.no-ssh-key-message, .project-limit-message {
  background-color: #f28d35;
  margin-bottom: 0;
}

.new_project,
.edit-project {
  fieldset {
    &.features .control-label {
      font-weight: normal;
    }
    .form-group {
      margin-bottom: 5px;
    }
    &> .form-group {
      padding-left: 0;
    }
  }
  .help-block {
    margin-bottom: 10px;
  }
  .project-path {
    padding-right: 0;
    .form-control {
      border-radius: $border-radius-base;
    }
  }
  .input-group > div {
    &:last-child {
      padding-right: 0;
    }
  }
  @media (max-width: $screen-xs-max) {
    .input-group > div {
      margin-bottom: 14px;
      &:last-child {
        margin-bottom: 0;
      }
    }
    fieldset > .form-group:first-child {
      padding-right: 0;
    }
  }

  .input-group-addon {
    &.static-namespace {
      height: 35px;
      border-radius: 3px;
      border: 1px solid #e5e5e5;
    }
    &+ .select2 a {
      border-top-left-radius: 0;
      border-bottom-left-radius: 0;
    }
  }
}

.project-home-panel {
  padding-top: 24px;
  padding-bottom: 24px;

  @media (min-width: $screen-sm-min) {
    border-bottom: 1px solid $border-color;
  }

  .project-avatar {
    float: none;
    margin-left: auto;
    margin-right: auto;

    &.identicon {
      border-radius: 50%;
    }
  }

  .project-title {
    margin-top: 10px;
    margin-bottom: 10px;
    font-size: 24px;
    font-weight: 400;
    line-height: 1;

    .fa {
      margin-left: 2px;
      font-size: 12px;
      vertical-align: middle;
    }
  }

  .project-home-desc {
    margin-left: auto;
    margin-right: auto;
    margin-bottom: 15px;
    max-width: 480px;

    > p {
      margin-bottom: 0;
    }
  }

  .notifications-btn {
    .fa-bell,
    .fa-spinner {
      margin-right: 6px;
    }

    .fa-angle-down {
      margin-left: 6px;
    }
  }
}

.project-repo-buttons {
  font-size: 0;

  .btn {
    @include btn-gray;
    padding: 3px 10px;

    .fa {
      color: $layout-link-gray;
    }

    .fa-caret-down {
      margin-left: 3px;
    }
  }

  .project-repo-btn-group,
  .notification-dropdown {
    margin-left: 10px;
  }

  .count-buttons {
    display: inline-block;
    vertical-align: top;
  }

  .project-clone-holder {
    display: inline-block;

    input {
      height: 29px;
    }
  }

  .count-with-arrow {
    display: inline-block;
    position: relative;
    margin-left: 4px;

    .arrow {
      &:before {
        content: '';
        display: inline-block;
        position: absolute;
        width: 0;
        height: 0;
        border-color: transparent;
        border-style: solid;
        top: 50%;
        left: 0;
        margin-top: -6px;
        border-width: 7px 5px 7px 0;
        border-right-color: #dce0e5;
        pointer-events: none;
      }

      &:after {
        content: '';
        position: absolute;
        width: 0;
        height: 0;
        border-color: transparent;
        border-style: solid;
        top: 50%;
        left: 1px;
        margin-top: -9px;
        border-width: 10px 7px 10px 0;
        border-right-color: #fff;
        pointer-events: none;
      }
    }
    .count {
      @include btn-gray;
      display: inline-block;
      background: white;
      border-radius: 2px;
      border-width: 1px;
      border-style: solid;
      font-size: 13px;
      font-weight: 600;
      line-height: 13px;
      padding: $gl-vert-padding $gl-padding;
      letter-spacing: .4px;
      padding: 7px 14px;
      text-align: center;
      vertical-align: middle;
      touch-action: manipulation;
      background-image: none;
      white-space: nowrap;
      margin: 0 10px 0 4px;

      a {
        color: inherit;
      }

      &:hover {
        background: #fff;
      }
    }
  }
}

.split-one {
  display: inline-table;
  margin-right: 12px;

  > a {
    margin: -1px;
  }
}

.project-visibility-level-holder {
  .radio {
    margin-bottom: 10px;

    i {
      margin: 2px 0;
      font-size: 20px;
    }

    .option-title {
      font-weight: normal;
      display: inline-block;
      color: $gl-gray-dark;
    }

    .option-descr {
      margin-left: 29px;
      color: #54565b;
    }
  }
}

.save-project-loader {
  margin-top: 50px;
  margin-bottom: 50px;
  color: #555;
}

.transfer-project .select2-container {
  min-width: 200px;
}

.deploy-key-content {
  @media (min-width: $screen-sm-min) {
    float: left;

    &:last-child {
      float: right;
    }
  }
}

.deploy-key-projects {
  @media (min-width: $screen-sm-min) {
    line-height: 42px;
  }
}

a.deploy-project-label {
  padding: 5px;
  margin-right: 5px;
  color: $gl-gray;
  background-color: $row-hover;

  &:hover {
    color: $gl-link-color;
  }
}

.vs-public {
  color: $gl-primary;
}

.vs-internal {
  color: $gl-warning;
}

.vs-private {
  color: $gl-success;
}

.breadcrumb.repo-breadcrumb {
  padding: 0;
  background: transparent;
  border: none;
  line-height: 36px;
  margin: 0;

  > li + li:before {
    padding: 0 3px;
    color: #999;
  }

  a {
    color: $gl-dark-link-color;
  }
}

.last-push-widget {
  margin-top: -1px;
}

.fork-namespaces {
  .fork-thumbnail {
    text-align: center;
    margin-bottom: $gl-padding;

    .caption {
      padding: $gl-padding 0;
      min-height: 30px;
    }

    img {
      @include border-radius(50%);
      max-width: 100px;
    }
  }
}

.project-import {
  .form-group {
    margin-bottom: 5px;
  }

  .import-buttons {
    padding-left: 0;
    display: -webkit-flex;
    display: flex;
    -webkit-flex-wrap: wrap;
    flex-wrap: wrap;

    .btn {
      margin: 0 10px 10px 0;
      padding: 8px;
    }

    > div {
      padding-left: 0;

      &:last-child {
        margin-bottom: 0;

        .btn {
          margin-right: 0;
        }
      }
    }
  }
}

.project-stats {
  font-size: 0;
  border-bottom: 1px solid $border-color;

  .nav {
    padding-top: 12px;
    padding-bottom: 12px;
  }

  .nav > li {
    display: inline-block;

    &:not(:last-child) {
      margin-right: $gl-padding;
    }

    &.project-repo-buttons-right {
      margin-top: 10px;

      @media (min-width: $screen-md-min) {
        float: right;
        margin-top: 0;
      }
    }
  }

  .nav > li > a {
    padding: 0;
    background-color: transparent;
    font-size: 15px;
    line-height: 29px;
    color: $notes-light-color;

    &:hover,
    &:focus {
      color: darken($notes-light-color, 15%);
    }
  }

  li.missing {
    border: 1px dashed $border-gray-light;
    border-radius: $border-radius-default;

    a {
      padding-left: 10px;
      padding-right: 10px;
      color: $notes-light-color;
      display: block;
    }

    &:hover {
      background-color: $gray-normal;
    }
  }
}

pre.light-well {
  border-color: #f1f1f1;
}

.git-empty {
  margin: 0 7px 7px;

  h5 {
    color: #5c5d5e;
  }

  .light-well {
    @include border-radius (2px);

    color: #5b6169;
    font-size: 13px;
    line-height: 1.6em;
  }
}

.project-footer {
  margin-top: 20px;

  .btn-remove {
    @include btn-middle;
    @include btn-red;

    float: left !important;
  }
}

/*
 * Projects list rendered on dashboard and user page
 */

.projects-list {
  @include basic-list;

  .project-row {
    border-color: $table-border-color;

    &.no-description {
      .project {
        line-height: 40px;
      }
    }

    .project-full-name {
      @include str-truncated;
    }

    .controls {
      line-height: 40px;

      a:hover {
        text-decoration: none;
      }

      > span {
        margin-left: 10px;
      }
    }
  }

  .bottom {
    padding-top: $gl-padding;
    padding-bottom: 0;
  }
}

.panel .projects-list li {
  padding: 10px 15px;
  margin: 0;
}


.activity-filter-block {
  .controls {
    padding-bottom: 7px;
    margin-top: 8px;
    border-bottom: 1px solid $border-color;
  }
}

.project-last-commit {
  @media (min-width: $screen-sm-min) {
    margin-top: $gl-padding;
  }

  &.container-fluid {
    padding-top: 12px;
    padding-bottom: 12px;
    background-color: $background-color;
    border: 1px solid $border-color;
    border-right-width: 0;
    border-left-width: 0;

    @media (min-width: $screen-sm-min) {
      border-right-width: 1px;
      border-left-width: 1px;
    }
  }

  &.container-limited {
    @media (min-width: 1281px) {
      border-radius: $border-radius-base;
    }
  }

  .ci-status {
    margin-right: $gl-padding;
  }

  .commit-row-message {
    color: $gl-gray;
  }

  .commit_short_id {
    margin-right: 5px;
    color: $gl-link-color;
    font-weight: 600;
  }

  .commit-author-link {
    .commit-author-name {
      font-weight: 600;
    }
  }
}

.project-show-readme .readme-holder {
  padding: $gl-padding 0;
  border-top: 0;

  .edit-project-readme {
    z-index: 2;
    position: relative;
  }

  .wiki h1 {
    border-bottom: none;
    padding: 0;
  }
}

.git-clone-holder {
  width: 380px;

  .btn-clipboard {
    border: 1px solid $border-color;
  }

  .clone-options {
    display: table-cell;
    a.btn {
      width: 100%;
    }
  }

  .form-control {
    @extend .monospace;
    background: #fff;
    font-size: 14px;
    margin-left: -1px;
    cursor: auto;
    width: 101%;
  }
}

.cannot-be-merged,
.cannot-be-merged:hover {
  color: $error-exclamation-point;
  margin-top: 2px;
}

.private-forks-notice .private-fork-icon {
  i:nth-child(1) {
    color: #2aa056;
  }

  i:nth-child(2) {
    color: #fff;
  }
}

.protected-branches-list {
  a {
    color: $gl-gray;
    font-weight: 600;

    &:hover {
      color: $gl-link-color;
    }
  }
}

.disabled-item {
  @extend .btn.disabled;
}

.custom-notifications-form {
  .is-loading {
    .custom-notification-event-loading {
      display: inline-block;
    }
  }
}

.custom-notification-event-loading {
  display: none;
  margin-left: 5px;

  &.is-done {
    color: $gl-text-green;
  }
}

.project-refs-form {
  .dropdown-menu {
    width: 300px;
  }
}

<<<<<<< HEAD
.project-mirror-text {
  @media (min-width: $screen-sm-min) {
    float: left;
    line-height: 35px;
  }
}

.project-mirror-button {
  margin-top: 10px;

  @media (min-width: $screen-sm-min) {
    float: right;
    margin-top: 0;
=======
.compare-form-group {
  .dropdown-menu {
    width: 300px;
>>>>>>> 50abec8c
  }
}<|MERGE_RESOLUTION|>--- conflicted
+++ resolved
@@ -648,7 +648,6 @@
   }
 }
 
-<<<<<<< HEAD
 .project-mirror-text {
   @media (min-width: $screen-sm-min) {
     float: left;
@@ -662,10 +661,11 @@
   @media (min-width: $screen-sm-min) {
     float: right;
     margin-top: 0;
-=======
+  }
+}
+
 .compare-form-group {
   .dropdown-menu {
     width: 300px;
->>>>>>> 50abec8c
   }
 }