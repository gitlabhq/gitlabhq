@mixin flat-connector-before($length: 44px) {
  &::before {
    content: '';
    position: absolute;
    top: 48%;
    left: -$length;
    border-top: 2px solid $border-color;
    width: $length;
    height: 1px;
  }
}

@mixin build-content($border-radius: 30px) {
  display: inline-block;
  padding: 8px 10px 9px;
  width: 100%;
  border: 1px solid $border-color;
  border-radius: $border-radius;
  background-color: $white-light;

  &:hover {
    background-color: $stage-hover-bg;
    border: 1px solid $dropdown-toggle-active-border-color;
    color: $gl-text-color;
  }
}

.pipelines {
  .stage {
    max-width: 90px;
    width: 90px;
    text-align: center;
    overflow: hidden;
    text-overflow: ellipsis;
    white-space: nowrap;
  }

  .table-holder {
    width: 100%;
  }

  .commit-title {
    margin: 0;
  }

  .ci-table {

    .label {
      margin-bottom: 3px;
    }

    .pipeline-id {
      color: $black;
    }

    .pipelines-time-ago {
      text-align: right;
    }

    .pipeline-actions {
      min-width: 170px; //Guarantees buttons don't break in several lines.

      .btn-default {
        color: $gl-text-color-secondary;
      }

      .btn.btn-retry:hover,
      .btn.btn-retry:focus {
        border-color: $dropdown-toggle-active-border-color;
        background-color: $white-normal;
      }

      svg path {
        fill: $gl-text-color-secondary;
      }

      .dropdown-menu {
        max-height: 250px;
        overflow-y: auto;
      }

      .dropdown-toggle,
      .dropdown-menu {
        color: $gl-text-color-secondary;

        .fa {
          color: $gl-text-color-secondary;
          font-size: 14px;
        }
      }

      .btn-group {
        &.open {
          .btn-default {
            background-color: $white-normal;
            border-color: $border-white-normal;
          }
        }

        .btn {
          .icon-play {
            height: 13px;
            width: 12px;
          }
        }
      }

      .btn .text-center {
        display: inline;
      }

      .tooltip {
        white-space: nowrap;
      }
    }
  }
}

@media (max-width: $screen-md-max) {
  .content-list {
    &.builds-content-list {
      width: 100%;
      overflow: auto;
    }
  }
}

.ci-table {
  .build.retried {
    background-color: $gray-lightest;
  }

  .commit-link {
    a {
      &:focus {
        text-decoration: none;
      }
    }

    a:hover {
      text-decoration: none;
    }
  }

  .avatar {
    margin-left: 0;
    float: none;
  }

  .api {
    @extend .monospace;
  }

  .branch-commit {

    .ref-name {
      font-weight: $gl-font-weight-bold;
      max-width: 120px;
      overflow: hidden;
      display: inline-block;
      white-space: nowrap;
      vertical-align: middle;
      text-overflow: ellipsis;
    }

    svg {
      height: 14px;
      width: 14px;
      vertical-align: middle;
      fill: $gl-text-color-secondary;
    }

    .fa {
      font-size: 12px;
      color: $gl-text-color;
    }

    .commit-sha {
      color: $gl-link-color;
    }

    .label {
      margin-right: 4px;
    }

    .label-container {
      font-size: 0;

      .label {
        margin-top: 5px;
      }
    }
  }

  .icon-container {
    display: inline-block;
    width: 10px;

    &.commit-icon {
      width: 15px;
      text-align: center;
    }
  }

  /**
   * Play button with icon in dropdowns
   */
  .no-btn {
    border: none;
    background: none;
    outline: none;
    width: 100%;
    text-align: left;

    .icon-play {
      position: relative;
      top: 2px;
      margin-right: 5px;
      height: 13px;
      width: 12px;
    }
  }

  .duration,
  .finished-at {
    color: $gl-text-color-secondary;
    margin: 0;
    white-space: nowrap;

    .fa {
      font-size: 12px;
      margin-right: 4px;
    }

    svg {
      width: 12px;
      height: 12px;
      vertical-align: middle;
      margin-right: 4px;
    }
  }

  .build-link a {
    color: $gl-text-color;
  }

  .btn-group.open .dropdown-toggle {
    box-shadow: none;
  }

  .pipeline-tags .label-container {
    white-space: normal;
  }
}

.stage-cell {
  &.table-section {
    @media (min-width: $screen-md-min) {
      min-width: 148px;
      margin-right: -4px;
    }
  }

  .mini-pipeline-graph-dropdown-toggle svg {
    height: $ci-action-icon-size;
    width: $ci-action-icon-size;
    position: absolute;
    top: -1px;
    left: -1px;
    z-index: 2;
    overflow: visible;
  }

  .stage-container {
    display: inline-block;
    position: relative;
    vertical-align: middle;
    height: $ci-action-icon-size;
    margin: 3px 0;

    + .stage-container {
      margin-left: 6px;
    }

    // Hack to show a button tooltip inline
    button.has-tooltip + .tooltip {
      min-width: 105px;
    }

    // Bootstrap way of showing the content inline for anchors.
    a.has-tooltip {
      white-space: nowrap;
    }

    &:not(:last-child) {
      &::after {
        content: '';
        width: 7px;
        position: absolute;
        right: -7px;
        top: 10px;
        border-bottom: 2px solid $border-color;
      }
    }

    &.has-downstream {
      &::after {
        content: '';
        width: 0;
        border: 0;
      }
    }
  }
}

.admin-builds-table {
  .ci-table td:last-child {
    min-width: 120px;
  }
}

// Pipeline visualization
.pipeline-actions {
  @include new-style-dropdown;

  border-bottom: 0;
}

.tab-pane {
  &.builds .ci-table tr {
    height: 71px;
  }
}

.build-failures {
  .build-state {
    padding: 20px 2px;

    .build-name {
      float: right;
      font-weight: $gl-font-weight-normal;
    }

    .ci-status-icon-failed svg {
      vertical-align: middle;
    }

    .stage {
      color: $gl-text-color-secondary;
      font-weight: $gl-font-weight-normal;
      vertical-align: middle;
    }
  }

  .build-log {
    border: 0;
    line-height: initial;
  }
}

// Pipeline graph
.pipeline-graph {
  width: 100%;
  background-color: $gray-light;
  padding: $gl-padding;
  white-space: nowrap;
  transition: max-height 0.3s, padding 0.3s;
  overflow: auto;

  .stage-column-list,
  .builds-container > ul {
    padding: 0;
  }

  a {
    text-decoration: none;
    color: $gl-text-color;
  }

  svg {
    vertical-align: middle;
    margin-right: 3px;
  }

  .stage-column {
    display: inline-block;
    vertical-align: top;

    &:not(:last-child) {
      margin-right: 44px;
    }

    &.left-margin {
      &:not(:first-child) {
        margin-left: 44px;

        .left-connector {
          @include flat-connector-before;
        }
      }
    }

    &.no-margin {
      margin: 0;
    }

    li {
      list-style: none;
    }

    // when downstream pipelines are present, the last stage isn't the last column
    &:last-child:not(.has-downstream) {
      .build {
        // Remove right connecting horizontal line from first build in last stage
        &:first-child {
          &::after {
            border: 0;
          }
        }
        // Remove right curved connectors from all builds in last stage
        &:not(:first-child) {
          &::after {
            border: 0;
          }
        }
        // Remove opposite curve
        .curve {
          &::before {
            display: none;
          }
        }
      }
    }

    // when upstream pipelines are present, the first stage isn't the first column
    &:first-child:not(.has-upstream) {
      .build {
        // Remove left curved connectors from all builds in first stage
        &:not(:first-child) {
          &::before {
            border: 0;
          }
        }
        // Remove opposite curve
        .curve {
          &::after {
            display: none;
          }
        }
      }
    }

    // Curve first child connecting lines in opposite direction
    .curve {
      display: none;

      &::before,
      &::after {
        content: '';
        width: 21px;
        height: 25px;
        position: absolute;
        top: -31px;
        border-top: 2px solid $border-color;
      }

      &::after {
        left: -44px;
        border-right: 2px solid $border-color;
        border-radius: 0 20px;
      }

      &::before {
        right: -44px;
        border-left: 2px solid $border-color;
        border-radius: 20px 0 0;
      }
    }
  }

  .stage-name {
    margin: 0 0 15px 10px;
    font-weight: $gl-font-weight-bold;
    width: 176px;
    white-space: nowrap;
    overflow: hidden;
    text-overflow: ellipsis;
  }

  .build {
    position: relative;
    width: 186px;
    margin-bottom: 10px;
    white-space: normal;

    // ensure .build-content has hover style when action-icon is hovered
    .ci-job-dropdown-container:hover .build-content {
      @extend .build-content:hover;
    }

    // Action Icons in big pipeline-graph nodes
    .ci-action-icon-container.ci-action-icon-wrapper {
      position: absolute;
      right: 5px;
      top: 5px;
      height: 30px;
      width: 30px;
      background: $white-light;
      border: 1px solid $border-color;
      border-radius: 100%;
      display: block;

      &:hover {
        background-color: $stage-hover-bg;
        border: 1px solid $dropdown-toggle-active-border-color;

        svg {
          fill: $gl-text-color;
        }
      }

      svg {
        fill: $gl-text-color-secondary;
        position: relative;
        left: 5px;
        top: 2px;
        width: 18px;
        height: 18px;
      }

      &.play {
        svg {
          width: #{$ci-action-icon-size - 8};
          height: #{$ci-action-icon-size - 8};
          left: 8px;
        }
      }
    }

    .ci-status-icon svg {
      height: 20px;
      width: 20px;
    }

    .dropdown-menu-toggle {
      background-color: transparent;
      border: 0;
      padding: 0;

      &:focus {
        outline: none;
      }
    }

    .build-content {
      @include build-content();
      display: inline-block;
      padding: 8px 10px 9px;
      width: 100%;
      border: 1px solid $border-color;
      border-radius: 30px;
      background-color: $white-light;
    }

    a.build-content:hover,
    button.build-content:hover {
      background-color: $stage-hover-bg;
      border: 1px solid $dropdown-toggle-active-border-color;
    }

    // Connect first build in each stage with right horizontal line
    &:first-child {
      &::after {
        content: '';
        position: absolute;
        top: 48%;
        right: -48px;
        border-top: 2px solid $border-color;
        width: 48px;
        height: 1px;
      }
    }

    // Connect each build (except for first) with curved lines
    &:not(:first-child) {
      &::after,
      &::before {
        content: '';
        top: -49px;
        position: absolute;
        border-bottom: 2px solid $border-color;
        width: 25px;
        height: 69px;
      }

      // Right connecting curves
      &::after {
        right: -25px;
        border-right: 2px solid $border-color;
        border-radius: 0 0 20px;
      }

      // Left connecting curves
      &::before {
        left: -25px;
        border-left: 2px solid $border-color;
        border-radius: 0 0 0 20px;
      }
    }

    // Connect second build to first build with smaller curved line
    &:nth-child(2) {
      &::after,
      &::before {
        height: 29px;
        top: -9px;
      }

      .curve {
        display: block;
      }
    }
  }
}

// Triggers the dropdown in the big pipeline graph
.dropdown-counter-badge {
  font-weight: 100;
  font-size: 15px;
  position: absolute;
  right: 13px;
  top: 8px;
}

.ci-status-text {
  max-width: 110px;
  white-space: nowrap;
  overflow: hidden;
  text-overflow: ellipsis;
  vertical-align: bottom;
  display: inline-block;
  position: relative;
  font-weight: $gl-font-weight-normal;
}

@mixin mini-pipeline-graph-color($color-light, $color-main, $color-dark) {
  border-color: $color-main;
  color: $color-main;

  &:hover,
  &:focus,
  &:active {
    background-color: $color-light;
    border-color: $color-dark;
    color: $color-dark;

    svg {
      fill: $color-dark;
    }
  }
}

// Dropdown button in mini pipeline graph
button.mini-pipeline-graph-dropdown-toggle,
a.linked-pipeline-mini-item {
  border-radius: 100px;
  background-color: $white-light;
  border-width: 1px;
  border-style: solid;
  width: $ci-action-icon-size;
  height: $ci-action-icon-size;
  margin: 0;
  padding: 0;
  transition: all 0.2s linear;
  position: relative;
  vertical-align: middle;

  > .fa.fa-caret-down {
    position: absolute;
    left: 20px;
    top: 5px;
    display: inline-block;
    visibility: hidden;
    opacity: 0;
    color: inherit;
    font-size: 12px;
    transition: visibility 0.1s, opacity 0.1s linear;
  }

  &:active,
  &:focus,
  &:hover {
    outline: none;
    width: 35px;

    .fa.fa-caret-down {
      visibility: visible;
      opacity: 1;
    }
  }

  // Dropdown button animation in mini pipeline graph
  &.ci-status-icon-success {
    @include mini-pipeline-graph-color($green-100, $green-500, $green-600);
  }

  &.ci-status-icon-failed {
    @include mini-pipeline-graph-color($red-100, $red-500, $red-600);
  }

  &.ci-status-icon-pending,
  &.ci-status-icon-success_with_warnings {
    @include mini-pipeline-graph-color($orange-100, $orange-500, $orange-600);
  }

  &.ci-status-icon-running {
    @include mini-pipeline-graph-color($blue-100, $blue-400, $blue-600);
  }

  &.ci-status-icon-canceled,
  &.ci-status-icon-disabled,
  &.ci-status-icon-not-found,
  &.ci-status-icon-manual {
    @include mini-pipeline-graph-color(rgba($gl-text-color, 0.1), $gl-text-color, $gl-text-color);
  }

  &.ci-status-icon-created,
  &.ci-status-icon-skipped {
    @include mini-pipeline-graph-color(rgba($gray-darkest, 0.1), $gray-darkest, $gray-darkest);
  }
}

@include new-style-dropdown('.big-pipeline-graph-dropdown-menu');
@include new-style-dropdown('.mini-pipeline-graph-dropdown-menu');

// dropdown content for big and mini pipeline
.big-pipeline-graph-dropdown-menu,
.mini-pipeline-graph-dropdown-menu {
  width: 195px;
  max-width: 195px;

  .scrollable-menu {
    padding: 0;
    max-height: 245px;
    overflow: auto;
  }

  li {
    position: relative;

    // ensure .mini-pipeline-graph-dropdown-item has hover style when action-icon is hovered
    &:hover > .mini-pipeline-graph-dropdown-item,
    &:hover > .ci-job-component > .mini-pipeline-graph-dropdown-item {
      @extend .mini-pipeline-graph-dropdown-item:hover;
    }

    // Action icon on the right
    a.ci-action-icon-wrapper {
      border-radius: 50%;
      border: 1px solid $border-color;
      width: $ci-action-icon-size;
      height: $ci-action-icon-size;
      padding: 2px 0 0 5px;
      font-size: 12px;
      background-color: $white-light;
      position: absolute;
      top: 50%;
      right: $gl-padding;
      margin-top: -#{$ci-action-icon-size / 2};

      &:hover,
      &:focus {
        background-color: $stage-hover-bg;
        border: 1px solid $dropdown-toggle-active-border-color;
      }

      svg {
        fill: $gl-text-color-secondary;
        width: #{$ci-action-icon-size - 6};
        height: #{$ci-action-icon-size - 6};
        left: -3px;
        position: relative;
        top: -2px;

        &.icon-action-stop,
        &.icon-action-cancel {
          width: 12px;
          height: 12px;
          top: 1px;
          left: -1px;
        }

        &.icon-action-play {
          width: 11px;
          height: 11px;
          top: 1px;
          left: 1px;
        }

        &.icon-action-retry {
          width: 16px;
          height: 16px;
          top: 0;
          left: -3px;
        }
      }

      &:hover svg,
      &:focus svg {
        fill: $gl-text-color;
      }

      &.icon-action-retry,
      &.icon-action-play {
        svg {
          width: #{$ci-action-icon-size - 6};
          height: #{$ci-action-icon-size - 6};
          left: 8px;
        }
      }


    }

    // link to the build
    .mini-pipeline-graph-dropdown-item {
      padding: 3px 7px 4px;
      align-items: center;
      clear: both;
      display: flex;
      font-weight: normal;
      line-height: $line-height-base;
      white-space: nowrap;
      border-radius: 3px;

      .ci-job-name-component {
        align-items: center;
        display: flex;
        flex: 1;
      }

      // build name
      .ci-build-text,
      .ci-status-text {
        font-weight: 200;
        overflow: hidden;
        white-space: nowrap;
        text-overflow: ellipsis;
        max-width: 70%;
        margin-left: 2px;
        display: inline-block;

        @media (max-width: $screen-xs-max) {
          max-width: 60%;
        }
      }

      .ci-status-icon {
        @extend .append-right-8;

        position: relative;

        > svg {
          width: $pipeline-dropdown-status-icon-size;
          height: $pipeline-dropdown-status-icon-size;
          margin: 3px 0;
          position: relative;
          overflow: visible;
          display: block;
        }
      }

      &:hover,
      &:focus {
        outline: none;
        text-decoration: none;
        background-color: $stage-hover-bg;
      }
    }
  }
}

// Dropdown in the big pipeline graph
.big-pipeline-graph-dropdown-menu {
  width: 195px;
  min-width: 195px;
  left: 100%;
  top: -10px;
  box-shadow: 0 1px 5px $black-transparent;

  /**
   * Top arrow in the dropdown in the big pipeline graph
   */
  &::before,
  &::after {
    content: '';
    display: inline-block;
    position: absolute;
    width: 0;
    height: 0;
    border-color: transparent;
    border-style: solid;
    top: 18px;
  }

  &::before {
    left: -6px;
    margin-top: 3px;
    border-width: 7px 5px 7px 0;
    border-right-color: $border-color;
  }

  &::after {
    left: -5px;
    border-width: 10px 7px 10px 0;
    border-right-color: $white-light;
  }
}

/**
 * Top arrow in the dropdown in the mini pipeline graph
 */
.mini-pipeline-graph-dropdown-menu {
  z-index: 200;

  &::before,
  &::after {
    content: '';
    display: inline-block;
    position: absolute;
    width: 0;
    height: 0;
    border-color: transparent;
    border-style: solid;
    top: -6px;
    left: 50%;
    transform: translate(-50%, 0);
    border-width: 0 5px 6px;

    @media (max-width: $screen-sm-max) {
      left: 100%;
      margin-left: -12px;
    }
  }

  &::before {
    border-width: 0 5px 5px;
    border-bottom-color: $border-color;
  }

  &::after {
    margin-top: 1px;
    border-bottom-color: $white-light;
  }

  /**
   * Center dropdown menu in mini graph
   */
  &.dropdown-menu {
    transform: translate(-80%, 0);
    min-width: 150px;

    @media(min-width: $screen-md-min) {
      transform: translate(-50%, 0);
      right: auto;
      left: 50%;
      min-width: 240px;
    }
  }
}

/**
 * Terminal
 */
.terminal-icon {
  margin-left: 3px;
}

.terminal-container {
  .content-block {
    border-bottom: 0;
  }

  #terminal {
    margin-top: 10px;
    min-height: 450px;
    box-sizing: border-box;

    > div {
      min-height: 450px;
    }
  }
}

<<<<<<< HEAD
=======
/**
 * Play button with icon in dropdowns
 */
.ci-table .no-btn {
  border: 0;
  background: none;
  outline: none;
  width: 100%;
  text-align: left;

  .icon-play {
    position: relative;
    top: 2px;
    margin-right: 5px;
    height: 13px;
    width: 12px;
  }
}

>>>>>>> b6d57464
.linked-pipeline-mini-list {
  display: inline-block;

  &.is-downstream {
    margin-left: -4px;
    margin-right: 4px;
  }

  .arrow-icon {
    display: inline-block;
    vertical-align: middle;
    margin: -4px 2px 0 0;

    svg {
      fill: $gray-darkest;
    }
  }

  &:hover {
    .linked-pipeline-mini-item {
      margin-left: 0;
    }
  }

  .linked-pipeline-mini-item {
    position: relative;
    display: inline-block;
    vertical-align: middle;
    height: 22px;
    width: 22px;
    transition: margin .2s linear;
    margin: 2px 7px 3px -14px;

    svg {
      height: 22px;
      width: 22px;
      position: absolute;
      top: -1px;
      left: -1px;
      z-index: 2;
      overflow: visible;
    }
    // override dropdown-toggle width expansion
    &:hover {
      width: 22px;
    }

    &:first-of-type:last-of-type {
      margin-right: 1px;
    }

    &:nth-of-type(1) {
      margin-left: 0;
      z-index: 100;
    }

    &:nth-of-type(2):not(.linked-pipelines-counter) {
      z-index: 99;
    }

    &:nth-of-type(3) {
      z-index: 98;
    }

    &:nth-of-type(4) {
      z-index: 97;
    }
  }

  .linked-pipelines-counter {
    position: relative;
    font-size: 12px;
    vertical-align: middle;
    line-height: 20px;
    height: 22px;
    width: 22px;
    padding-left: 1px;
    margin-left: -15px;
    border-radius: 2em;
    background: $gray-darkest;
    color: $white-light;
    z-index: 96;
    text-decoration: none;

    &:hover {
      width: 22px;
      background: darken($gray-darkest, 10%);
    }
  }
}

/**
 * Cross-project pipelines (applied conditionally to pipeline graph)
 */

.has-linked-pipelines.stage-column-list {
  display: inline-block;
}

.linked-pipelines-column.stage-column {
  position: relative;

  > ul {
    padding: 0;
  }

  &.graph-position-left {
    margin-right: 36px;

    .cross-project-triangle {
      right: -42px;
    }
  }

  &.graph-position-right {
    margin-left: 60px;

    .cross-project-triangle {
      left: -64px;
    }
  }

  .linked-pipeline.build {
    height: 40px;

    // apply custom dimensions to connector before and after for triangle arrow
    &.flat-connector-before {
      @include flat-connector-before($linked-project-column-margin);
    }

    &::after {
      right: -$linked-project-column-margin;
      width: $linked-project-column-margin;
    }

    .linked-pipeline-content {
      @include build-content(0);
      white-space: nowrap;
      overflow: hidden;
      text-overflow: ellipsis;
    }
  }
}

.stage-column.has-upstream {
  margin-left: 60px;

  .left-connector {
    @include flat-connector-before(60px)
  }

  &.has-only-one-job {
    margin-left: 30px;
    margin-right: 0;

    .left-connector {
      @include flat-connector-before;
    }
  }
}

.stage-column.has-downstream {
  margin-right: $linked-project-column-margin;

  &.has-only-one-job:not(:first-child) {
    margin-right: 36px;

    .left-connector {
      @include flat-connector-before;
    }
  }

  .build {
    &:first-child {
      &::after {
        right: -$linked-project-column-margin;
        width: $linked-project-column-margin;
      }
    }
  }
}

.cross-project-triangle {
  position: absolute;
  top: 48px;
  width: 0;
  height: 0;
  border-bottom: 7px solid transparent;
  border-top: 7px solid transparent;
  border-left: 7px solid $gray-darkest;
  font-size: 0;
  line-height: 0;
  z-index: 10;
}

.project-name-pipeline-id-separator {
  display: inline-block;
  margin: 4px 2px 0;
  font-size: 10px;
  vertical-align: top;
}

.ci-header-container {
  min-height: 55px;

  .text-center {
    padding-top: 12px;
  }

  .header-action-buttons {
    .btn,
    a {
      margin-left: 10px;
    }
  }
}

.pipelines-container .top-area .nav-controls > .btn:last-child {
  float: none;
}

.autodevops-title {
  font-weight: $gl-font-weight-normal;
  line-height: 1.5;
}<|MERGE_RESOLUTION|>--- conflicted
+++ resolved
@@ -992,28 +992,6 @@
   }
 }
 
-<<<<<<< HEAD
-=======
-/**
- * Play button with icon in dropdowns
- */
-.ci-table .no-btn {
-  border: 0;
-  background: none;
-  outline: none;
-  width: 100%;
-  text-align: left;
-
-  .icon-play {
-    position: relative;
-    top: 2px;
-    margin-right: 5px;
-    height: 13px;
-    width: 12px;
-  }
-}
-
->>>>>>> b6d57464
 .linked-pipeline-mini-list {
   display: inline-block;
 
