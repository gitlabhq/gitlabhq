--- conflicted
+++ resolved
@@ -28,12 +28,8 @@
   }
 
   .wiki-last-edit-by {
-<<<<<<< HEAD
     display: block;
-    color: $gl-gray-light;
-=======
     color: $gl-text-color-secondary;
->>>>>>> b525aff6
 
     strong {
       color: $gl-text-color;
