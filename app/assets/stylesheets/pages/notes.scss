--- conflicted
+++ resolved
@@ -46,13 +46,8 @@
     }
   }
 
-<<<<<<< HEAD
-  .note {
-    padding: $gl-padding $gl-btn-padding 0;
-=======
   > li {
     padding: $gl-padding $gl-btn-padding;
->>>>>>> abc61f26
     display: block;
     position: relative;
     border-bottom: 1px solid $white-normal;
@@ -80,13 +75,6 @@
     &.note-discussion {
       &.timeline-entry {
         padding: $gl-padding 10px;
-<<<<<<< HEAD
-      }
-
-      .system-note {
-        padding: 0;
-=======
->>>>>>> abc61f26
       }
     }
 
@@ -393,8 +381,6 @@
 .note-header-info {
   min-width: 0;
   padding-bottom: 8px;
-<<<<<<< HEAD
-=======
 }
 
 .system-note .note-header-info {
@@ -405,7 +391,6 @@
   @include notes-media('max', $screen-xs-max) {
     display: none;
   }
->>>>>>> abc61f26
 }
 
 .note-headline-light {
@@ -694,11 +679,7 @@
 }
 
 .line-resolve-all-container {
-<<<<<<< HEAD
-  @media (min-width: $screen-sm-min) {
-=======
   @include notes-media('min', $screen-sm-min) {
->>>>>>> abc61f26
     margin-right: 0;
     padding-left: $gl-padding;
   }
