--- conflicted
+++ resolved
@@ -319,25 +319,19 @@
     }
   }
 
-<<<<<<< HEAD
   // Merge request notes in diffs
   // Diff is inline
   .notes_content .note-header .note-headline-light {
     display: inline-block;
     position: relative;
   }
-=======
-  td {
-    border: 1px solid $white-normal;
-    border-left: 0;
->>>>>>> b6d57464
 
   .notes_holder {
     font-family: $regular_font;
 
     td {
       border: 1px solid $white-normal;
-      border-left: none;
+      border-left: 0;
 
       &.notes_line {
         vertical-align: middle;
