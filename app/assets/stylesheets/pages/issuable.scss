--- conflicted
+++ resolved
@@ -114,27 +114,4 @@
     margin-top: 6px;
     margin-right: 2px;
   }
-<<<<<<< HEAD
-}
-
-.issuable-title {
-  margin: -$gl-padding;
-  padding: 10px $gl-padding;
-  margin-bottom: 0px;
-  border-bottom: 1px solid $border-color;
-  color: #8F8F8F;
-  font-size: 16px;
-  line-height: 34px;
-  
-  .author {
-    color: #323232;
-    font-weight: 500;
-  }
-
-  .issuable-id {
-    color: #323232;
-    font-weight: 500;
-  }
-=======
->>>>>>> 110a5f9c
 }