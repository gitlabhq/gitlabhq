--- conflicted
+++ resolved
@@ -728,7 +728,6 @@
   }
 }
 
-<<<<<<< HEAD
 .confidential-issue-warning {
   background-color: $gl-gray;
   border-radius: 3px;
@@ -757,7 +756,8 @@
       z-index: 200;
     }
   }
-=======
+}
+
 .add-issuable-form-input-wrapper {
   height: auto;
   padding: $gl-vert-padding $gl-vert-padding 0 $gl-input-padding;
@@ -801,5 +801,4 @@
 
 .add-issuable-form-actions {
   margin-top: $gl-padding;
->>>>>>> 6656d92a
 }