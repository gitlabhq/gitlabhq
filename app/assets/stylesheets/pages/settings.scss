--- conflicted
+++ resolved
@@ -29,13 +29,10 @@
   &:first-of-type {
     margin-top: 10px;
   }
-<<<<<<< HEAD
-=======
 
   &.expanded {
     overflow: visible;
   }
->>>>>>> 134ba0b5
 }
 
 .settings-header {
