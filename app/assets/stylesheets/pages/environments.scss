@media (max-width: $screen-md-max) {
  .deployments-container {
    width: 100%;
    overflow: auto;
  }
}

.environments-folder-name {
  font-weight: normal;
  padding-top: 20px;
}

.environments-container {
  .ci-table {
    .deployment-column {
      > span {
        word-break: break-all;
      }

      .avatar {
        float: none;
      }
    }

    .btn-group {

      > a {
        color: $gl-text-color-secondary;
      }

      svg path {
        fill: $gl-text-color-secondary;
      }

      .dropdown {
        outline: none;
      }
    }

    .btn .text-center {
      display: inline;
    }

    .commit-title {
      margin: 0;
    }

    .icon-play {
      height: 13px;
      width: 12px;
    }

    .external-url,
    .dropdown-new {
      color: $gl-text-color-secondary;
    }

    .dropdown-menu {
      .fa {
        margin-right: 6px;
        color: $gl-text-color-secondary;
      }
    }

    .build-link,
    .ref-name {
      color: $gl-text-color;
    }

    .stop-env-link,
    .external-url {
      color: $gl-text-color-secondary;

      .stop-env-icon {
        font-size: 14px;
      }
    }

    .deployment .build-column {
      .build-link {
        color: $gl-text-color;
      }

      .avatar {
        float: none;
      }
    }

    .folder-icon {
      margin-right: 3px;
      color: $gl-text-color-secondary;
      display: inline-block;

      .fa:nth-child(1) {
        margin-right: 3px;
      }
    }

    .folder-name {
      cursor: pointer;
      color: $gl-text-color-secondary;
      display: inline-block;
    }

    .icon-container {
      width: 20px;
      text-align: center;
    }

    .branch-commit {
      .commit-sha {
        margin-right: 0;
      }
    }

    .no-btn {
      border: none;
      background: none;
      outline: none;
      width: 100%;
      text-align: left;
    }
  }
}

.gl-responsive-table-row {
<<<<<<< HEAD
  .environments-actions {
    @media (min-width: $screen-md-min) {
      text-align: right;
    }

    @media (max-width: $screen-sm-max) {
      background-color: $gray-normal;
      align-self: stretch;
      border-top: 1px solid $border-color;

      .environment-action-buttons {
        padding: 10px 5px;
        display: flex;

        .btn {
          border-radius: 3px;
        }

        > .btn-group,
        > .external-url,
        > .btn {
          flex: 1;
          flex-basis: 28px;
          margin: 0 5px;
        }

        .dropdown-new {
          width: 100%;
        }

        .dropdown-menu {
          min-width: initial;
        }
      }
    }
  }

=======
>>>>>>> 134ba0b5
  .branch-commit {
    max-width: 100%;
  }
}

.folder-row {
  padding: 15px 0;
  border-bottom: 1px solid $white-normal;

  @media (max-width: $screen-sm-max) {
    border-top: 1px solid $white-normal;
    margin-top: 10px;
  }
}

.prometheus-graph {
  text {
    fill: $gl-text-color;
    stroke-width: 0;
  }

  .label-axis-text,
  .text-metric-usage {
    fill: $black;
    font-weight: 500;
  }

  .legend-axis-text {
    fill: $black;
  }
}

.x-axis path,
.y-axis path,
.label-x-axis-line,
.label-y-axis-line {
  fill: none;
  stroke-width: 1;
  shape-rendering: crispEdges;
}

.x-axis path,
.y-axis path {
  stroke: $stat-graph-axis-fill;
}

.label-x-axis-line,
.label-y-axis-line {
  stroke: $border-color;
}

.y-axis {
  line {
    stroke: $stat-graph-axis-fill;
    stroke-width: 1;
  }
}

.metric-area {
  opacity: 0.8;
}

.prometheus-graph-overlay {
  fill: none;
  opacity: 0.0;
  pointer-events: all;
}

.rect-text-metric {
  fill: $white-light;
  stroke-width: 1;
  stroke: $gray-darkest;
}

.rect-axis-text {
  fill: $white-light;
}

.text-metric {
  font-weight: 600;
}

.selected-metric-line {
  stroke: $gl-gray-dark;
  stroke-width: 1;
}

.deployment-line {
  stroke: $black;
  stroke-width: 2;
}

.deploy-info-text {
  dominant-baseline: text-before-edge;
}

.text-metric-bold {
  font-weight: 600;
}

.prometheus-state {
  margin-top: 10px;
  display: none;

  .state-button-section {
    margin-top: 10px;
  }
}

.environments-actions {
  .external-url,
  .monitoring-url,
  .terminal-button,
  .stop-env-link {
    width: 38px;
  }
}<|MERGE_RESOLUTION|>--- conflicted
+++ resolved
@@ -124,46 +124,6 @@
 }
 
 .gl-responsive-table-row {
-<<<<<<< HEAD
-  .environments-actions {
-    @media (min-width: $screen-md-min) {
-      text-align: right;
-    }
-
-    @media (max-width: $screen-sm-max) {
-      background-color: $gray-normal;
-      align-self: stretch;
-      border-top: 1px solid $border-color;
-
-      .environment-action-buttons {
-        padding: 10px 5px;
-        display: flex;
-
-        .btn {
-          border-radius: 3px;
-        }
-
-        > .btn-group,
-        > .external-url,
-        > .btn {
-          flex: 1;
-          flex-basis: 28px;
-          margin: 0 5px;
-        }
-
-        .dropdown-new {
-          width: 100%;
-        }
-
-        .dropdown-menu {
-          min-width: initial;
-        }
-      }
-    }
-  }
-
-=======
->>>>>>> 134ba0b5
   .branch-commit {
     max-width: 100%;
   }
