.project-refs-form,
.project-refs-target-form {
  display: inline-block;
}

.fade-enter,
.fade-leave-to {
  opacity: 0;
}

.commit-message {
  @include str-truncated(250px);
}

.editable-mode {
  display: inline-block;
}

.ide-view {
  display: flex;
  height: calc(100vh - #{$header-height});
  margin-top: 40px;
  color: $almost-black;
  border-top: 1px solid $white-dark;
  border-bottom: 1px solid $white-dark;

  &.is-collapsed {
    .ide-file-list {
      max-width: 250px;
    }
  }

  .file-status-icon {
    width: 10px;
    height: 10px;
  }
}

.ide-file-list {
  flex: 1;

  .file {
    cursor: pointer;

    &.file-open {
      background: $white-normal;
    }

    .ide-file-name {
      flex: 1;
      white-space: nowrap;
      text-overflow: ellipsis;

      svg {
        vertical-align: middle;
        margin-right: 2px;
      }

      .loading-container {
        margin-right: 4px;
        display: inline-block;
      }
    }

<<<<<<< HEAD
    .repo-new-btn {
=======
    .ide-file-changed-icon {
      margin-left: auto;
    }

    .ide-new-btn {
>>>>>>> 15727fbd
      display: none;
      margin-top: -4px;
      margin-bottom: -4px;
      margin-right: -8px;
    }

    &:hover {
      .ide-new-btn {
        display: block;
      }
    }

    &.folder {
      svg {
        fill: $gl-text-color-secondary;
      }
    }

  }

  a {
    color: $gl-text-color;
  }

  th {
    position: sticky;
    top: 0;
  }
}

.file-name,
.file-col-commit-message {
  display: flex;
  overflow: visible;
  padding: 6px 12px;
}

.multi-file-loading-container {
  margin-top: 10px;
  padding: 10px;

  .animation-container {
    background: $gray-light;

    div {
      background: $gray-light;
    }
  }
}

.multi-file-table-col-commit-message {
  white-space: nowrap;
  width: 50%;
}

.multi-file-edit-pane {
  display: flex;
  flex-direction: column;
  flex: 1;
  border-left: 1px solid $white-dark;
  overflow: hidden;
}

.multi-file-tabs {
  display: flex;
  overflow-x: auto;
  background-color: $white-normal;
  box-shadow: inset 0 -1px $white-dark;

  > li {
    position: relative;
  }
}

.multi-file-tab {
  @include str-truncated(150px);
  padding: ($gl-padding / 2) ($gl-padding + 12) ($gl-padding / 2) $gl-padding;
  background-color: $gray-normal;
  border-right: 1px solid $white-dark;
  border-bottom: 1px solid $white-dark;
  cursor: pointer;

  svg {
    vertical-align: middle;
  }

  &.active {
    background-color: $white-light;
    border-bottom-color: $white-light;
  }
}

.multi-file-tab-close {
  position: absolute;
  right: 8px;
  top: 50%;
  width: 16px;
  height: 16px;
  padding: 0;
  background: none;
  border: 0;
  border-radius: $border-radius-default;
  color: $theme-gray-900;
  transform: translateY(-50%);

  svg {
    position: relative;
    top: -1px;
  }

  &:hover {
    background-color: $theme-gray-200;
  }

  &:focus {
    background-color: $blue-500;
    color: $white-light;
    outline: 0;

    svg {
      fill: currentColor;
    }
  }
}

.multi-file-edit-pane-content {
  flex: 1;
  height: 0;
}

.blob-editor-container {
  flex: 1;
  height: 0;
  display: flex;
  flex-direction: column;
  justify-content: center;

  .vertical-center {
    min-height: auto;
  }
}

.multi-file-editor-holder {
  height: 100%;
}

.multi-file-editor-btn-group {
  padding: $gl-bar-padding $gl-padding;
  border-top: 1px solid $white-dark;
  border-bottom: 1px solid $white-dark;
  background: $white-light;
}

.ide-status-bar {
  padding: $gl-bar-padding $gl-padding;
  background: $white-light;
  display: flex;
  justify-content: space-between;

  svg {
    vertical-align: middle;
  }
}

// Not great, but this is to deal with our current output
.multi-file-preview-holder {
  height: 100%;
  overflow: scroll;

  .file-content.code {
    display: flex;

    i {
      margin-left: -10px;
    }
  }

  .line-numbers {
    min-width: 50px;
  }

  .file-content,
  .line-numbers,
  .blob-content,
  .code {
    min-height: 100%;
  }
}

.file-content.blob-no-preview {
  a {
    margin-left: auto;
    margin-right: auto;
  }
}

.multi-file-commit-panel {
  display: flex;
  position: relative;
  flex-direction: column;
  width: 340px;
  padding: 0;
  background-color: $gray-light;
  padding-right: 3px;

  .projects-sidebar {
    display: flex;
    flex-direction: column;

    .context-header {
      width: auto;
      margin-right: 0;
    }
  }

  .multi-file-commit-panel-inner {
    display: flex;
    flex: 1;
    flex-direction: column;
  }

  .multi-file-commit-panel-inner-scroll {
    display: flex;
    flex: 1;
    flex-direction: column;
    overflow: auto;
  }

  &.is-collapsed {
    width: 60px;

    .multi-file-commit-list {
      padding-top: $gl-padding;
      overflow: hidden;
    }

    .multi-file-context-bar-icon {
      align-items: center;

      svg {
        float: none;
        margin: 0;
      }
    }
  }

  .branch-container {
    border-left: 4px solid $indigo-700;
    margin-bottom: $gl-bar-padding;
  }

  .branch-header {
    background: $white-dark;
    display: flex;
  }

  .branch-header-title {
    flex: 1;
    padding: $grid-size $gl-padding;
    color: $indigo-700;
    font-weight: $gl-font-weight-bold;

    svg {
      vertical-align: middle;
    }
  }

  .branch-header-btns {
    padding: $gl-vert-padding $gl-padding;
  }

  .left-collapse-btn {
    display: none;
    background: $gray-light;
    text-align: left;
    border-top: 1px solid $white-dark;

    svg {
      vertical-align: middle;
    }
  }
}

.multi-file-context-bar-icon {
  padding: 10px;

  svg {
    margin-right: 10px;
    float: left;
  }
}

.multi-file-commit-panel-section {
  display: flex;
  flex-direction: column;
  flex: 1;
}

.multi-file-commit-empty-state-container {
  align-items: center;
  justify-content: center;
}

.multi-file-commit-panel-header {
  display: flex;
  align-items: center;
  margin-bottom: 12px;
  border-bottom: 1px solid $white-dark;
  padding: $gl-btn-padding 0;

  &.is-collapsed {
    border-bottom: 1px solid $white-dark;

    svg {
      margin-left: auto;
      margin-right: auto;
    }

    .multi-file-commit-panel-collapse-btn {
      margin-right: auto;
      margin-left: auto;
      border-left: 0;
    }
  }
}

.multi-file-commit-panel-header-title {
  display: flex;
  flex: 1;
  padding: 0 $gl-btn-padding;

  svg {
    margin-right: $gl-btn-padding;
  }
}

.multi-file-commit-panel-collapse-btn {
  border-left: 1px solid $white-dark;
}

.multi-file-commit-list {
  flex: 1;
  overflow: auto;
  padding: $gl-padding 0;
  min-height: 60px;
}

.multi-file-commit-list-item {
  display: flex;
  padding: 0;
  align-items: center;

  .multi-file-discard-btn {
    display: none;
    margin-left: auto;
    color: $gl-link-color;
    padding: 0 2px;

    &:focus,
    &:hover {
      text-decoration: underline;
    }
  }

  &:hover {
    background: $white-normal;

    .multi-file-discard-btn {
      display: block;
    }
  }
}

.multi-file-addition {
  fill: $green-500;
}

.multi-file-modified {
  fill: $orange-500;
}

.multi-file-commit-list-collapsed {
  display: flex;
  flex-direction: column;

  > svg {
    margin-left: auto;
    margin-right: auto;
  }

  .file-status-icon {
    width: 10px;
    height: 10px;
    margin-left: 3px;
  }

}

.multi-file-commit-list-path {
  padding: $grid-size / 2;
  padding-left: $gl-padding;
  background: none;
  border: 0;
  text-align: left;
  width: 100%;
  min-width: 0;

  svg {
    min-width: 16px;
    vertical-align: middle;
    display: inline-block;
  }

  &:hover,
  &:focus {
    outline: 0;
  }
}

.multi-file-commit-list-file-path {
  @include str-truncated(100%);

  &:hover {
    text-decoration: underline;
  }

  &:active {
    text-decoration: none;
  }
}

.multi-file-commit-form {
  padding: $gl-padding;
  border-top: 1px solid $white-dark;

  .btn {
    font-size: $gl-font-size;
  }
}

.multi-file-commit-message.form-control {
  height: 160px;
  resize: none;
}

.dirty-diff {
  // !important need to override monaco inline style
  width: 4px !important;
  left: 0 !important;

  &-modified {
    background-color: $blue-500;
  }

  &-added {
    background-color: $green-600;
  }

  &-removed {
    height: 0 !important;
    width: 0 !important;
    bottom: -2px;
    border-style: solid;
    border-width: 5px;
    border-color: transparent transparent transparent $red-500;

    &::before {
      content: '';
      position: absolute;
      left: 0;
      top: 0;
      width: 100px;
      height: 1px;
      background-color: rgba($red-500, .5);
    }
  }
}

.ide-loading {
  display: flex;
  height: 100vh;
  align-items: center;
  justify-content: center;
}

.ide-empty-state {
  display: flex;
  height: 100vh;
  align-items: center;
  justify-content: center;
}

.ide-new-btn {
  .dropdown-toggle svg {
    margin-top: -2px;
    margin-bottom: 2px;
  }

  .dropdown-menu {
    left: auto;
    right: 0;

    label {
      font-weight: $gl-font-weight-normal;
      padding: 5px 8px;
      margin-bottom: 0;
    }
  }
}

.ide {
  overflow: hidden;

  &.nav-only {
    .flash-container {
      margin-top: $header-height;
      margin-bottom: 0;
    }

    .alert-wrapper .flash-container .flash-alert:last-child,
    .alert-wrapper .flash-container .flash-notice:last-child {
      margin-bottom: 0;
    }

    .content-wrapper {
      margin-top: $header-height;
      padding-bottom: 0;
    }

    .multi-file-commit-panel .multi-file-commit-panel-inner-scroll {
      max-height: calc(100vh - #{$header-height + $context-header-height});
      min-height: calc(100vh - #{$header-height + $context-header-height});
    }

    &.flash-shown {
      .content-wrapper {
        margin-top: 0;
      }

      .ide-view {
        height: calc(100vh - #{$header-height + $flash-height});
      }

      .multi-file-commit-panel .multi-file-commit-panel-inner-scroll {
        max-height: calc(100vh - #{$header-height + $flash-height + $context-header-height});
        min-height: calc(100vh - #{$header-height + $flash-height + $context-header-height});
      }
    }
  }
}

.with-performance-bar .ide.nav-only {
  .flash-container {
    margin-top: #{$header-height + $performance-bar-height};
  }

  .content-wrapper {
    margin-top: #{$header-height + $performance-bar-height};
    padding-bottom: 0;
  }

  .ide-view {
    height: calc(100vh - #{$header-height + $performance-bar-height});
  }

  .multi-file-commit-panel .multi-file-commit-panel-inner-scroll {
    max-height: calc(100vh - #{$header-height + $performance-bar-height + 60});
    min-height: calc(100vh - #{$header-height + $performance-bar-height + 60});
  }

  &.flash-shown {
    .content-wrapper {
      margin-top: 0;
    }

    .ide-view {
      height: calc(100vh - #{$header-height + $performance-bar-height + $flash-height});
    }

    .multi-file-commit-panel .multi-file-commit-panel-inner-scroll {
      max-height: calc(100vh - #{$header-height + $performance-bar-height + $flash-height + $context-header-height});
      min-height: calc(100vh - #{$header-height + $performance-bar-height + $flash-height + $context-header-height});
    }
  }
}


.dragHandle {
  position: absolute;
  top: 0;
  bottom: 0;
  width: 3px;
  background-color: $white-dark;

  &.dragright {
    right: 0;
  }

  &.dragleft {
    left: 0;
  }
}

.ide-commit-radios {
  label {
    font-weight: normal;
  }

  .help-block {
    margin-top: 0;
    line-height: 0;
  }
}

.ide-commit-new-branch {
  margin-left: 25px;
}<|MERGE_RESOLUTION|>--- conflicted
+++ resolved
@@ -62,15 +62,11 @@
       }
     }
 
-<<<<<<< HEAD
-    .repo-new-btn {
-=======
     .ide-file-changed-icon {
       margin-left: auto;
     }
 
     .ide-new-btn {
->>>>>>> 15727fbd
       display: none;
       margin-top: -4px;
       margin-bottom: -4px;
