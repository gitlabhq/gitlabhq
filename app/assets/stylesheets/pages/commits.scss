.commit-description {
  background: none;
  border: none;
  padding: 0;
  margin-top: 10px;
  word-break: normal;
  white-space: pre-wrap;
}

.js-details-expand {
  &:hover {
    text-decoration: none;
  }
}

.commit-box {
  border-top: 1px solid $border-color;
  padding: $gl-padding 0;

  .commit-title {
    margin: 0;
    color: $gl-text-color;
  }

  .commit-description {
    margin-top: 15px;
  }
}

.commit-hash-full {
  @media (max-width: $screen-sm-max) {
    width: 80px;
    white-space: nowrap;
    overflow: hidden;
    text-overflow: ellipsis;
    display: inline-block;
    vertical-align: bottom;
  }
}

.pipeline-info {
  .status-icon-container {
    display: inline-block;
    vertical-align: middle;
    margin-right: 3px;

    svg {
      display: block;
      width: 22px;
      height: 22px;
    }
  }

  .mr-widget-pipeline-graph {
    display: inline-block;
    vertical-align: middle;
    margin: 0 -6px 0 0;

    .dropdown-menu {
      margin-top: 11px;
    }
  }
}

.branch-info .commit-icon {
  margin-right: 3px;

  svg {
    top: 3px;
  }
}

.commit-info .commit-link-icon {
  margin-right: 5px;
}

/*
 * Commit message textarea for web editor and
 * custom merge request message
 */
.commit-message-container {
  background-color: $body-bg;
  position: relative;
  font-family: $monospace_font;
  $left: 12px;
  overflow: hidden; // See https://gitlab.com/gitlab-org/gitlab-ce/issues/13987
  .max-width-marker {
    width: 72ch;
    color: $commit-max-width-marker-color;
    font-family: inherit;
    left: $left;
    height: 100%;
    border-right: 1px solid mix($input-border, $white-light);
    position: absolute;
    z-index: 1;
  }

  textarea {
    background-color: $commit-message-text-area-bg;
    font-family: inherit;
    padding-left: $left;
    position: relative;
    z-index: 2;
  }
}


.commits-compare-switch {
  float: left;
  margin-right: 9px;
}

.commit-header {
  padding: 5px 10px;
  background-color: $gray-light;
  border-bottom: 1px solid $gray-darker;
  border-top: 1px solid $gray-darker;
  font-size: 14px;

  &:first-child {
    border-top-width: 0;
  }
}

.commit-row-title {
  .notes_count {
    float: right;
    margin-right: 10px;
  }

  .str-truncated {
    max-width: 70%;
  }

  .commit-row-message {
    color: $gl-text-color;
    @include gl-link-hover-focus-state;
  }
}

.text-expander {
  display: inline-block;
  background: $white-light;
  color: $gl-text-color-secondary;
  padding: 0 5px;
  cursor: pointer;
  border: 1px solid $border-gray-dark;
  border-radius: $border-radius-default;
  margin-left: 5px;
  font-size: $gl-font-size;
  line-height: $gl-font-size;
  outline: none;

  &.open {
    background: $gray-light;
    box-shadow: inset 0 0 2px rgba($black, 0.2);
  }

  &:hover {
    background-color: darken($gray-light, 10%);
    text-decoration: none;
  }
}

.commit.flex-list {
  display: flex;
}

.avatar-cell {
  width: 46px;

  img {
    margin-right: 0;
  }
}

.commit-detail {
  display: flex;
  justify-content: space-between;
  align-items: flex-start;
  flex-grow: 1;

  .merge-request-branches & {
    flex-direction: column;
  }
}

.commit-content {
  padding-right: 10px;
}

.commit-actions {
  @media (min-width: $screen-sm-min) {
    font-size: 0;
  }

  .ci-status-link {
    display: inline-block;
    position: relative;
    top: 1px;
  }

  .btn-clipboard,
  .btn-transparent {
    padding-left: 0;
    padding-right: 0;
  }

  .btn {
    &:not(:first-child) {
      margin-left: $gl-padding;
    }
  }

<<<<<<< HEAD
.commit-short-id {
  @include gl-link-hover-focus-state;
  font-family: $monospace_font;
  font-weight: 600;
  font-size: $gl-font-size;
  margin-left: $gl-padding;
=======
  .commit-sha {
    font-size: 14px;
    font-weight: 600;
  }
>>>>>>> 68112433
}

.commit,
.generic_commit_status {

  a,
  button {
    color: $gl-text-color;
    vertical-align: baseline;
  }

  .commit-row-description {
    font-size: 14px;
    padding: 10px 15px;
    margin: 10px 0;
    background: $gray-light;
    display: none;
    white-space: pre-line;
    word-break: normal;

    pre {
      border: none;
      background: inherit;
      padding: 0;
      margin: 0;
      white-space: pre-wrap;
    }

    a {
      color: $gl-text-color;
    }
  }

  &.inline-commit {
    .commit-row-title {
      font-size: 13px;
    }

    .committed_ago {
      float: right;
      @extend .cgray;
    }
  }
}

.branch-commit {
  color: $gl-text-color;

  .commit-icon {
    text-align: center;
    display: inline-block;

    svg {
      height: 14px;
      width: 14px;
      vertical-align: middle;
      fill: $gl-text-color-secondary;
    }
  }

  .commit-sha {
    color: $gl-link-color;
    @include gl-link-hover-focus-state;
  }

  .commit-row-message {
    color: $gl-text-color;
    @include gl-link-hover-focus-state;
  }
}<|MERGE_RESOLUTION|>--- conflicted
+++ resolved
@@ -212,19 +212,12 @@
     }
   }
 
-<<<<<<< HEAD
-.commit-short-id {
-  @include gl-link-hover-focus-state;
-  font-family: $monospace_font;
-  font-weight: 600;
-  font-size: $gl-font-size;
-  margin-left: $gl-padding;
-=======
   .commit-sha {
-    font-size: 14px;
+    @include gl-link-hover-focus-state;
     font-weight: 600;
-  }
->>>>>>> 68112433
+    font-size: $gl-font-size;
+    margin-left: $gl-padding;
+  }
 }
 
 .commit,
