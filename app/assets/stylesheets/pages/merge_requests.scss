/**
 * MR -> show: Automerge widget
 *
 */
.mr-state-widget {
  background: #FAFAFA;
  margin-bottom: 20px;
  color: #666;
  border: 1px solid #e5e5e5;
  @include box-shadow(0 1px 1px rgba(0, 0, 0, 0.05));
  @include border-radius(3px);

  form {
    margin-bottom: 0;
    .clearfix {
      margin-bottom: 0;
    }
  }

  .accept-merge-holder {
    .accept-action {
      display: inline-block;
    }

    .accept-control {
      display: inline-block;
      margin: 0;
      margin-left: 20px;
      padding: 5px;
      line-height: 20px;

      .remove_source_checkbox {
        margin: 0;
      }
    }
  }

  .ci_widget {
    border-bottom: 1px solid #EEE;

    i {
      margin-right: 4px;
    }

    &.ci-success {
      color: $gl-success;
    }

    &.ci-skipped {
      background-color: #eee;
      color: #888;
    }

    &.ci-pending,
    &.ci-running {
      color: $gl-warning;
    }

    &.ci-failed,
    &.ci-canceled,
    &.ci-error {
      color: $gl-danger;
    }
  }

  .mr-widget-body,
  .ci_widget,
  .mr-widget-footer {
    padding: 15px;
  }

  .mr-widget-body {
    h4 {
      font-weight: bold;
      margin: 5px 0;
    }

    p:last-child {
      margin-bottom: 0;
    }
  }

  .mr-widget-footer {
    border-top: 1px solid #EEE;
  }

  .ci-coverage {
    float: right;
  }
}

@media(min-width: $screen-sm-max) {
  .merge-request .merge-request-tabs{
    li {
      a {
        padding: 15px 40px;
        font-size: 14px;
      }
    }
  }
}

.merge-request .merge-request-tabs{
  margin-top: 30px;
  margin-bottom: 20px;
}

.mr_source_commit,
.mr_target_commit {
  .commit {
    margin: 0;
    padding: 2px 0;
    list-style: none;
    &:hover {
      background: none;
    }
  }
}

.label-branch {
  color: #222;
  font-family: $monospace_font;
  font-weight: bold;
  overflow: hidden;
}

.mr-list {
  .merge-request {
    padding: 10px 15px;
    position: relative;

    .merge-request-title {
      margin-bottom: 5px;
      font-size: $list-font-size;
      font-weight: bold;
    }

    .merge-request-info {
      color: #999;
      font-size: 13px;
    }

  }

  .merge-request-labels {
    display: inline-block;
  }

  .merge-request-no-comments {
    opacity: 0.5;
  }
}

.merge-request-angle {
  text-align: center;
  margin: 0 auto;
  font-size: 2em;
  line-height: 1.1;
}

.merge-request-form-info {
  padding-top: 15px;
}

// hide mr close link for inline diff comment form
.diff-file .close-mr-link,
.diff-file .reopen-mr-link {
  display: none;
}

.merge-request-show-labels {
  a {
    margin-right: 5px;
    margin-bottom: 5px;
    display: inline-block;
    .color-label {
      padding: 6px 10px;
    }
  }
}

.merge-request-form .select2-container {
  width: 250px !important;
}

<<<<<<< HEAD
.mr-source-target {
  line-height: 31px;
=======
#modal_merge_info .modal-dialog {
  width: 600px;
>>>>>>> 151d9fb3
}<|MERGE_RESOLUTION|>--- conflicted
+++ resolved
@@ -183,11 +183,10 @@
   width: 250px !important;
 }
 
-<<<<<<< HEAD
+#modal_merge_info .modal-dialog {
+  width: 600px;
+}
+
 .mr-source-target {
   line-height: 31px;
-=======
-#modal_merge_info .modal-dialog {
-  width: 600px;
->>>>>>> 151d9fb3
 }