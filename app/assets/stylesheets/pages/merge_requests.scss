/**
 * MR -> show: Automerge widget
 *
 */
.mr-state-widget {
  background: $background-color;
  color: $gl-gray;
  border: 1px solid $border-color;
  @include border-radius(2px);

  form {
    margin-bottom: 0;
    .clearfix {
      margin-bottom: 0;
    }
  }

  .accept-merge-holder {
    .accept-action {
      display: inline-block;
      float: left;

      .accept_merge_request {
        &.ci-pending,
        &.ci-running {
          @include btn-orange;
        }

        &.ci-skipped,
        &.ci-failed,
        &.ci-canceled,
        &.ci-error {
          @include btn-red;
        }
      }
    }

    .accept-control {
      display: inline-block;
      float: left;
      margin: 0;
      margin-left: 20px;
      padding: 5px;
      padding-top: 8px;
      line-height: 20px;

      &.right {
        float: right;
        a {
          color: $gl-gray;
        }
      }

      .remove_source_checkbox {
        margin: 0;
      }
    }
  }

  .ci_widget {
    border-bottom: 1px solid #eef0f2;

    svg {
      margin-right: 4px;
      position: relative;
      top: 1px;
      overflow: visible;
    }

    &.ci-success {
      color: $gl-success;

      a.environment {
        color: inherit;
      }
    }

    &.ci-success_with_warnings {
      color: $gl-success;

      i {
        color: $gl-warning;
      }
    }

    &.ci-skipped {
      background-color: #eee;
      color: #888;
    }

    &.ci-pending {
      color: $gl-warning;
    }

    &.ci-running {
      color: $blue-normal;
    }

    &.ci-failed,
    &.ci-error {
      color: $gl-danger;
    }

    &.ci-canceled {
      color: $gl-gray;
    }

    a.monospace {
      color: inherit;
    }
  }

  .mr-widget-body,
  .ci_widget,
  .mr-widget-footer {
    padding: $gl-padding;
  }

  .normal {
    color: #5c5d5e;
  }

  .mr-widget-body {
    h4 {
      font-weight: 600;
      font-size: 17px;
      margin: 5px 0;
      color: $gl-gray-dark;

      &.has-conflicts .fa-exclamation-triangle {
        color: $gl-warning;
      }
    }

    p:last-child {
      margin-bottom: 0;
    }

    .btn-grouped {
      margin-left: 0;
      margin-right: 7px;
    }

    @media (max-width: $screen-xs-max) {
      h4 {
        font-size: 15px;
      }

      p {
        font-size: 13px;
      }

      .btn,
      .btn-group,
      .accept-action {
        margin-bottom: 4px;
      }

      .accept-action {
        width: 100%;
        text-align: center;
      }

      .accept-control {
        width: 100%;
        text-align: center;
        margin: 0;
      }
    }
  }

  .mr-widget-footer {
    border-top: 1px solid #eee;
  }

  .ci-coverage {
    float: right;
  }
}

.mr_source_commit,
.mr_target_commit {
  margin-bottom: 0;

  .commit {
    margin: 0;
    padding-top: 2px;
    padding-bottom: 2px;
    list-style: none;
    &:hover {
      background: none;
    }
  }
}

.label-branch {
  color: $gl-gray-dark;
  font-family: $monospace_font;
  font-weight: bold;
  overflow: hidden;
  font-size: 90%;
  margin: 0 3px;
  word-break: break-all;
}

.mr-list {
  .merge-request {
    padding: 10px 15px;
    position: relative;

    .merge-request-title {
      margin-bottom: 2px;

      .ci-status-link {

        svg {
          height: 16px;
          width: 16px;
          position: relative;
          top: 3px;
        }

        &:hover,
        &:focus {
          text-decoration: none;
        }
      }
    }
  }

  .merge-request-labels {
    display: inline-block;
  }

  .merge-request-no-comments {
    opacity: 0.5;
  }
}

.merge-request-angle {
  text-align: center;
  margin: 0 auto;
  font-size: 2em;
  line-height: 1.1;
}

// hide mr close link for inline diff comment form
.diff-file .close-mr-link,
.diff-file .reopen-mr-link {
  display: none;
}

#modal_merge_info .modal-dialog {
  width: 600px;

  .btn-clipboard {
    @extend .pull-right;

    margin-right: 20px;
    margin-top: 5px;
    position: absolute;
    right: 0;
  }
}

.mr-source-target {
  line-height: 31px;
}

.builds {
  .table-holder {
    overflow-x: scroll;
  }
}

.panel-new-merge-request {
  .panel-heading {
    padding: 5px 10px;
    font-weight: 600;
    line-height: 25px;
  }

  .panel-body {
    padding: 10px 5px;
  }

  .panel-footer {
    padding: 5px 10px;

    .btn {
      min-width: auto;
    }
  }

  .commit {
    .commit-row-title {
      margin-bottom: 4px;
    }

    .item-title {
      @media (min-width: $screen-sm-min) {
        width: 45%;
      }
    }

    .avatar {
      left: 0;
      top: 2px;
    }

    .commit-row-info {
      line-height: 20px;
    }
  }

  .btn-clipboard {
    margin-right: 5px;
    padding: 0;
    background: transparent;
  }

  .ci-status-link {
    margin-right: 5px;
  }
}

.merge-request-select {
  padding-left: 5px;
  padding-right: 5px;
  margin-bottom: 10px;

  &:last-child {
    margin-bottom: 0;
  }

  @media (min-width: $screen-xs-min) {
    float: left;
    width: 50%;
    margin-bottom: 0;
  }

  .dropdown-menu-toggle {
    width: 100%;
  }

  .dropdown-menu {
    left: 5px;
    right: 5px;
    width: auto;
  }
}

.issuable-form-select-holder {
  display: inline-block;
  width: 250px;
}

.table-holder {
  .builds {

    th {
      background-color: $white-light;
      color: $gl-placeholder-color;
    }
  }
}

.merged-buttons {
  .btn {
    float: left;

    &:not(:last-child) {
      margin-right: 10px;
    }
  }
}

<<<<<<< HEAD
.mr-version-switch {
  background: $background-color;
  padding: $gl-btn-padding;
  color: $gl-placeholder-color;

  a.btn-link {
    color: $gl-dark-link-color;
=======
.merge-request-details {

  .title {
    margin-bottom: 20px;
>>>>>>> fb84439a
  }
}<|MERGE_RESOLUTION|>--- conflicted
+++ resolved
@@ -375,7 +375,6 @@
   }
 }
 
-<<<<<<< HEAD
 .mr-version-switch {
   background: $background-color;
   padding: $gl-btn-padding;
@@ -383,11 +382,12 @@
 
   a.btn-link {
     color: $gl-dark-link-color;
-=======
+  }
+}
+
 .merge-request-details {
 
   .title {
     margin-bottom: 20px;
->>>>>>> fb84439a
   }
 }