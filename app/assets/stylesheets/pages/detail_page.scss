.detail-page-header {
  padding: $gl-padding-top 0;
  border-bottom: 1px solid $border-color;
  color: $gl-text-color;
  line-height: 34px;

<<<<<<< HEAD
  .author {
    color: $gl-text-color;
    @include gl-link-hover-focus-state;
  }

  .identifier {
=======
  a {
>>>>>>> 68112433
    color: $gl-text-color;
  }

  .issue_created_ago,
  .author_link {
    white-space: nowrap;
  }
}

.detail-page-description {
  .title {
    margin: 0 0 16px;
    font-size: 2em;
    color: $gl-text-color;
    padding: 0 0 0.3em;
    border-bottom: 1px solid $white-dark;
  }

  .description {
    margin-top: 6px;
  }
}<|MERGE_RESOLUTION|>--- conflicted
+++ resolved
@@ -4,16 +4,8 @@
   color: $gl-text-color;
   line-height: 34px;
 
-<<<<<<< HEAD
-  .author {
-    color: $gl-text-color;
+  a {
     @include gl-link-hover-focus-state;
-  }
-
-  .identifier {
-=======
-  a {
->>>>>>> 68112433
     color: $gl-text-color;
   }
 
