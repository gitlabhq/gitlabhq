.issues-list {
  .issue {
    padding: 10px 15px;
    position: relative;

    .issue-title {
      margin-bottom: 5px;
      font-size: 14px;
    }

    .issue-info {
      color: #999;
    }

    .issue-check {
      float: left;
      padding-right: 8px;
      margin-bottom: 10px;
      min-width: 15px;
    }

    .issue-labels {
      display: inline-block;
    }

    .issue-actions {
      display: none;
      position: absolute;
      top: 10px;
      right: 15px;
    }

    &:hover {
      .issue-actions {
        display: block;
      }
    }
  }
}

.check-all-holder {
  height: 32px;
  float: left;
  margin-right: 12px;
  padding: 6px 15px;
  border: 1px solid #ccc;
  @include border-radius(4px);
}

.issues_content {
  .title {
    height: 40px;
  }

  form {
    margin: 0;
  }
}

@media (min-width: 800px)  { .issues_filters select { width: 160px; }  }
@media (min-width: 1200px) { .issues_filters select { width: 220px; }  }

@media (min-width: 800px)  { .issues_bulk_update .select2-container { min-width: 120px; }  }
@media (min-width: 1200px) { .issues_bulk_update .select2-container { min-width: 160px; }  }

.issues_bulk_update {
  .select2-container .select2-choice {
    color: #444 !important;
    font-weight: 500;
  }
}

#update_status {
  width: 100px;
}

.participants {
  margin-bottom: 20px;
}

.issues_bulk_update {
  .select2-container {
    text-shadow: none;
  }
}

.issue-search-form {
  margin: 0;
  height: 24px;

  .issue_search {
    border: 1px solid #DDD !important;
    background-color: #f4f4f4;
  }
}

.issue-show-labels .color-label {
  padding: 6px 10px;
}

form.edit-issue {
  margin: 0;
}

.merge-request,
.issue {
  &.today {
    background: #EFE;
    border-color: #CEC;
  }

  &.closed {
    background: #F5f5f5;
    border-color: #E5E5E5;
  }

  &.merged {
    background: #F5f5f5;
    border-color: #E5E5E5;
  }
}

@media (max-width: $screen-xs-max) {
  .issue-btn-group {
    width: 100%;
    margin-top: 5px;

    .btn-group {
      width: 100%;

      ul {
        width: 100%;
        text-align: center;
      }
    }

    .btn {
      width: 100%;
      margin-top: -1px;

      &:first-child:not(:last-child) {
        border-radius: 4px 4px 0 0;
      }

      &:not(:first-child):not(:last-child) {
        border-radius: 0;
      }

      &:last-child:not(:first-child) {
        border-radius: 0 0 4px 4px;
      }
    }
  }
<<<<<<< HEAD

  .issue {
    &:hover  .issue-actions {
      display: none !important;
    }

    .issue-updated-at {
      display: none;
=======
}

body[data-page="projects:issues:show"] {
  .page-title {
    .id {
      @extend .text-muted;
>>>>>>> a8da83ea
    }
  }
}<|MERGE_RESOLUTION|>--- conflicted
+++ resolved
@@ -151,7 +151,6 @@
       }
     }
   }
-<<<<<<< HEAD
 
   .issue {
     &:hover  .issue-actions {
@@ -160,14 +159,14 @@
 
     .issue-updated-at {
       display: none;
-=======
+    }
+  }
 }
 
 body[data-page="projects:issues:show"] {
   .page-title {
     .id {
       @extend .text-muted;
->>>>>>> a8da83ea
     }
   }
 }