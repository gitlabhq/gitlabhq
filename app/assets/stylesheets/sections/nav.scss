.main-nav {
  margin: 30px 0;
  margin-top: 10px;
  border-bottom: 1px solid #E1E1E1;

  ul {
    margin: auto;
    height: 39px;
    position: relative;
    top: 3px;
    overflow: hidden;
    .count {
<<<<<<< HEAD
      position: relative;
      top: -1px;
      display: inline-block;
      height: 15px;
      margin: 0 0 0 5px;
      padding: 0 8px 1px 8px;
=======
      font-weight: normal;
      display: inline-block;
      height: 15px;
      padding: 1px 6px;
>>>>>>> a9975336
      height: auto;
      font-size: 0.82em;
      line-height: 14px;
      text-align: center;
      color: #777;
<<<<<<< HEAD
=======
      background: #eee;
      @include border-radius(8px);
>>>>>>> a9975336
    }
    .label {
      background: $hover;
      text-shadow: none;
      color: $style_color;
    }
    li {
      list-style-type: none;
      margin: 0;
      display: table-cell;
      width: 1%;
      &.active {
        border-bottom: 3px solid #777;
        a {
          color: $style_color;
          font-weight: bolder;
        }
      }

      &.home {
        a {
          i {
            font-size: 20px;
            position: relative;
            top: 4px;
          }
        }
      }
    }
    a {
      display: block;
      text-align: center;
      font-weight: normal;
      height: 36px;
      line-height: 34px;
      color: #777;
      text-shadow: 0 1px 1px white;
      padding: 0 10px;
    }
  }
}<|MERGE_RESOLUTION|>--- conflicted
+++ resolved
@@ -10,29 +10,17 @@
     top: 3px;
     overflow: hidden;
     .count {
-<<<<<<< HEAD
-      position: relative;
-      top: -1px;
-      display: inline-block;
-      height: 15px;
-      margin: 0 0 0 5px;
-      padding: 0 8px 1px 8px;
-=======
       font-weight: normal;
       display: inline-block;
       height: 15px;
       padding: 1px 6px;
->>>>>>> a9975336
       height: auto;
       font-size: 0.82em;
       line-height: 14px;
       text-align: center;
       color: #777;
-<<<<<<< HEAD
-=======
       background: #eee;
       @include border-radius(8px);
->>>>>>> a9975336
     }
     .label {
       background: $hover;
