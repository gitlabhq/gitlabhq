--- conflicted
+++ resolved
@@ -36,11 +36,7 @@
 
         &.active > a,
         &.dropdown.show > a {
-<<<<<<< HEAD
-          color: $color-900;
-=======
           color: $nav-svg-color;
->>>>>>> 5ebc4618
           background-color: $color-alternate;
         }
 
@@ -79,11 +75,7 @@
 
         &.active > a,
         &.dropdown.show > a {
-<<<<<<< HEAD
-          color: $color-900;
-=======
           color: $nav-svg-color;
->>>>>>> 5ebc4618
           background-color: $color-alternate;
 
           &:hover {
