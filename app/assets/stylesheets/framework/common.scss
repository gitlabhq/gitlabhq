/** COLORS **/
.cgray { color: $common-gray; }
.clgray { color: $common-gray-light; }
.cred { color: $common-red; }
.cgreen { color: $common-green; }
.cdark { color: $common-gray-dark; }

/** COMMON CLASSES **/
.prepend-top-0 { margin-top: 0; }
.prepend-top-5 { margin-top: 5px; }
.prepend-top-10 { margin-top: 10px; }
.prepend-top-default { margin-top: $gl-padding !important; }
.prepend-top-20 { margin-top: 20px; }
.prepend-left-5 { margin-left: 5px; }
.prepend-left-10 { margin-left: 10px; }
.prepend-left-default { margin-left: $gl-padding; }
.prepend-left-20 { margin-left: 20px; }
.append-right-5 { margin-right: 5px; }
.append-right-10 { margin-right: 10px; }
.append-right-default { margin-right: $gl-padding; }
.append-right-20 { margin-right: 20px; }
.append-bottom-0 { margin-bottom: 0; }
.append-bottom-10 { margin-bottom: 10px; }
.append-bottom-15 { margin-bottom: 15px; }
.append-bottom-20 { margin-bottom: 20px; }
.append-bottom-default { margin-bottom: $gl-padding; }
.inline { display: inline-block; }
.center { text-align: center; }
.vertical-align-middle { vertical-align: middle; }

.underlined-link { text-decoration: underline; }
<<<<<<< HEAD
.hint { font-style: italic; color: #999; }
.light { color: $gl-gray; }
.lighter { color: $gl-gray-light; }
=======
.hint { font-style: italic; color: $hint-color; }
.light { color: $common-gray; }
>>>>>>> 2faf955c

.slead {
  color: $common-gray;
  font-size: 14px;
  margin-bottom: 12px;
  font-weight: normal;
  line-height: 24px;
}

.tab-content {
  overflow: visible;
}

pre {
  &.clean {
    background: none;
    border: none;
    margin: 0;
    padding: 0;
  }

  &.well-pre {
    border: 1px solid $well-pre-bg;
    background: $gray-light;
    border-radius: 0;
    color: $well-pre-color;
  }

  &.wrap {
    word-break: break-word;
    white-space: pre-wrap;
  }
}

hr {
  margin: $gl-padding 0;
  border-top: 1px solid darken($gray-normal, 8%);
}

.str-truncated {
  @include str-truncated;
}

.block-truncated {
  overflow: hidden;
  text-overflow: ellipsis;
  white-space: nowrap;

  > div,
  .str-truncated {
    display: inline;
  }
}

.item-title { font-weight: 600; }

/** FLASH message **/
.author_link {
  color: $gl-link-color;
}

.back-link {
  font-size: 14px;
}

table a code {
  position: relative;
  top: -2px;
  margin-right: 3px;
}

.loading {
  margin: 20px auto;
  height: 40px;
  color: $loading-color;
  font-size: 32px;
  text-align: center;
}

span.update-author {
  display: block;
  color: $update-author-color;
  font-weight: normal;
  font-style: italic;

  strong {
    font-weight: bold;
    font-style: normal;
  }
}

.user-mention {
  color: $user-mention-color;
  font-weight: bold;
}

.field_with_errors {
  display: inline;
}

p.time {
  color: $time-color;
  font-size: 90%;
  margin: 30px 3px 3px 2px;
}

.highlight {
  text-shadow: none;
}

.thin_area {
  height: 150px;
}

// Fix issue with notes & lists creating a bunch of bottom borders.
li.note {
  img { max-width: 100%; }
  .note-title {
    li {
      border-bottom: none !important;
    }
  }
}

.markdown {
  img {
    max-width: 100%;
  }
}

.wiki_content code,
.readme code {
  background-color: inherit;
}

.project_member_show {
  td:first-child {
    color: $project-member-show-color;
  }
}

.rss-icon {
  img {
    width: 24px;
    vertical-align: top;
  }

  strong {
    line-height: 24px;
  }
}

.show-suppressed-diff,
.show-all-commits {
  cursor: pointer;
}

.git_error_tips {
  @extend .col-md-6;
  text-align: left;
  margin-top: 40px;

  pre {
    background: $white-light;
    border: none;
    font-size: 12px;
  }
}

.error-message {
  padding: 10px;
  background: $error-bg;
  margin: 0;
  color: $white-light;

  a {
    color: $white-light;
    text-decoration: underline;
  }
}

.browser-alert {
  padding: 10px;
  text-align: center;
  background: $error-bg;
  color: $white-light;
  font-weight: bold;

  a {
    color: $white-light;
    text-decoration: underline;
  }
}

.warning_message {
  border-left: 4px solid $warning-message-border;
  color: $warning-message-color;
  padding: 10px;
  margin-bottom: 10px;
  background: $warning-message-bg;
  padding-left: 20px;

  &.centered {
    text-align: center;
  }
}

.gitlab-promo {
  a {
    color: $gl-promo-color;
    margin-right: 30px;
  }
}

.milestone {
  &.milestone-closed {
    background: $gray-light;
  }

  .progress {
    margin-bottom: 0;
    margin-top: 4px;
    box-shadow: none;
    background-color: $border-gray-light;
  }
}

.control-group {
  .controls {
    span {
      &.descr {
        position: relative;
        top: 2px;
        left: 5px;
        color: $control-group-descr-color;
      }
    }
  }
}

img.emoji {
  height: 20px;
  vertical-align: top;
  width: 20px;
  margin-top: 1px;
}

.chart {
  overflow: hidden;
  height: 220px;
}

.description-block {
  @extend .light-well;
  @extend .light;
  margin-bottom: 10px;
}

table {
  td.permission-x {
    background: $table-permission-x-bg !important;
    text-align: center;
  }
}

.btn-sign-in {
  text-shadow: none;

  @media (min-width: $screen-sm-min) {
    margin-top: 8px;
  }
}

.side-filters {
  fieldset {
    margin-bottom: 15px;
  }
}

.footer-links {
  margin-bottom: 20px;

  a {
    margin-right: 15px;
  }
}

.well {
  margin-bottom: $gl-padding;

  hr {
    border-color: $gray-darker;
  }
}

.search_box {
  @extend .well;
  text-align: center;
}

#nprogress .spinner {
  top: 15px !important;
  right: 10px !important;
}

.header-with-avatar {
  h3 {
    margin: 0;
    font-weight: bold;
  }

  .username {
    font-size: 18px;
    color: $username-color;
    margin-top: 8px;
  }

  .description {
    font-size: $gl-font-size;
    color: $description-color;
    margin-top: 8px;
  }
}

.profiler-results {
  top: 73px !important;

  .profiler-button,
  .profiler-controls {
    border-color: $profiler-border !important;
  }
}

.dropzone .dz-preview .dz-progress {
  border-color: $border-color !important;
}

.dropzone .dz-preview .dz-progress .dz-upload {
  background: $gl-success !important;
}

.space-right {
  margin-right: 10px;
}

.alert,
.progress {
  margin-bottom: $gl-padding;
}

.project-item-select-holder {
  display: inline-block;
  position: relative;

  .project-item-select {
    position: absolute;
    top: 0;
    right: 0;
    min-width: 250px;
    visibility: hidden;
  }
}

.content-separator {
  margin-left: -$gl-padding;
  margin-right: -$gl-padding;
  border-top: 1px solid $border-color;
}

.hide-bottom-border {
  border-bottom: none !important;
}

.gl-accessibility {
  &:focus {
    top: 1px;
    left: 1px;
    width: auto;
    height: 100%;
    line-height: 50px;
    padding: 0 10px;
    clip: auto;
    text-decoration: none;
    color: $gl-text-color;
    background: $gray-light;
    z-index: 1;
  }
}

.str-truncated {
  &-60 {
    @include str-truncated(60%);
  }

  &-100 {
    @include str-truncated(100%);
  }
}

.tooltip {
  .tooltip-inner {
    word-wrap: break-word;
  }
}<|MERGE_RESOLUTION|>--- conflicted
+++ resolved
@@ -29,14 +29,9 @@
 .vertical-align-middle { vertical-align: middle; }
 
 .underlined-link { text-decoration: underline; }
-<<<<<<< HEAD
-.hint { font-style: italic; color: #999; }
-.light { color: $gl-gray; }
-.lighter { color: $gl-gray-light; }
-=======
 .hint { font-style: italic; color: $hint-color; }
 .light { color: $common-gray; }
->>>>>>> 2faf955c
+.lighter { color: $gl-gray-light; }
 
 .slead {
   color: $common-gray;
