--- conflicted
+++ resolved
@@ -181,7 +181,6 @@
   }
 }
 
-<<<<<<< HEAD
 @mixin triangle($color, $border-color, $size, $border-size) {
   &::before,
   &::after {
@@ -208,34 +207,4 @@
     border-width: $size;
     margin-left: -$size;
   }
-}
-
-=======
->>>>>>> 61c5f1bc
-@mixin triangle($color, $border-color, $size, $border-size) {
-  &::before,
-  &::after {
-    bottom: 100%;
-    left: 50%;
-    border: solid transparent;
-    content: '';
-    height: 0;
-    width: 0;
-    position: absolute;
-    pointer-events: none;
-  }
-
-  &::before {
-    border-color: transparent;
-    border-bottom-color: $border-color;
-    border-width: ($size + $border-size);
-    margin-left: -($size + $border-size);
-  }
-
-  &::after {
-    border-color: transparent;
-    border-bottom-color: $color;
-    border-width: $size;
-    margin-left: -$size;
-  }
 }