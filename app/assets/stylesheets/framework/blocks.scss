.centered-light-block {
  text-align: center;
  color: $gl-text-color;
  margin: 20px;
}

.nothing-here-block {
  text-align: center;
  padding: 20px;
  color: $gl-text-color;
  font-weight: normal;
  font-size: 14px;
  line-height: 36px;

  &.diff-collapsed {
    padding: 5px;

    .click-to-expand {
      cursor: pointer;
    }
  }
}

.row-content-block {
  margin-top: 0;
  margin-bottom: -$gl-padding;
  background-color: $gray-light;
  padding: $gl-padding;
  margin-bottom: 0;
  border-top: 1px solid $white-dark;
  border-bottom: 1px solid $white-dark;
  color: $gl-text-color;

  &.oneline-block {
    line-height: 42px;
  }

  &.white {
    background-color: $white-light;
  }

  &.top-block {
    border-top: none;
  }

  &.middle-block {
    margin-top: 0;
    margin-bottom: 0;
  }

  &.clear-block {
    margin-bottom: $gl-padding - 1px;
    padding-bottom: $gl-padding;
  }

  &.second-block {
    margin-top: -1px;
    margin-bottom: 0;
  }

  &.footer-block {
    margin-top: 0;
    border-bottom: none;
    margin-bottom: -$gl-padding;
  }

  &.content-component-block {
    padding: 11px 0;
    background-color: $white-light;
  }

  .title {
    color: $gl-text-color;
  }

  .oneline {
    line-height: 35px;
  }

  > p:last-child {
    margin-bottom: 0;
  }

  .block-controls {
    display: -webkit-flex;
    display: flex;
    -webkit-justify-content: flex-end;
    justify-content: flex-end;
    -webkit-flex: 1;
    flex: 1;

    .control {
      float: left;
      margin-left: 10px;
    }
  }

  &.build-content {
    background-color: $white-light;
    border-top: none;
  }

  &.top-block .container-fluid {
    background-color: inherit;
  }
}

.sub-header-block {
  background-color: $white-light;
  border-bottom: 1px solid $white-dark;
  padding: 11px 0;
  margin-bottom: 11px;

  .oneline {
    line-height: 35px;
  }

  &.no-bottom-space {
    border-bottom: 0;
    margin-bottom: 0;
  }
}

.cover-block {
  text-align: center;
  background: $gray-light;
  padding-top: 44px;
  position: relative;

  .avatar-holder {
    .avatar,
    .identicon {
      margin: 0 auto;
      float: none;
    }

    .identicon {
      border-radius: 50%;
    }
  }

  .cover-title {
    color: $gl-text-color;
    font-size: 23px;

    h1 {
      color: $gl-text-color;
      margin-bottom: 6px;
      font-size: 23px;
    }

    .visibility-icon {
      display: inline-block;
      margin-left: 5px;
      font-size: 18px;
      color: $gray;
    }

    p {
      padding: 0 $gl-padding;
      color: $gl-text-color;
    }
  }

  .cover-desc {
    color: $gl-text-color;

    &.username:last-child {
      padding-bottom: $gl-padding;
    }
  }

  .cover-controls {
    position: absolute;
    top: 10px;
    right: 10px;

    &.left {
      left: 10px;
      right: auto;
    }
  }

  &.groups-cover-block {
    background: $white-light;
    border-bottom: 1px solid $border-color;
    text-align: left;
    padding: 24px 0;

    .group-info {
      .cover-title {
        margin-top: 9px;
      }

      p {
        margin-bottom: 0;
      }
    }

    @media (max-width: $screen-xs-max) {
      text-align: center;

      .avatar {
        float: none;
      }
    }
  }

  &.user-cover-block {
    padding: 24px 0 0;
  }

  .group-info {

    h1 {
      display: inline;
      font-weight: normal;
      font-size: 24px;
      color: $gl-text-color;
    }
  }
}

.block-connector {
  margin-top: -1px;
}

.nav-block {
  .controls {
    float: right;
    margin-top: 8px;
    padding-bottom: 8px;
    border-bottom: 1px solid $border-color;
  }
}

.content-block {
  padding: $gl-padding 0;
  border-bottom: 1px solid $white-dark;

  &.oneline-block {
    line-height: 36px;
  }

  > .controls {
    float: right;
  }

  .new-branch {
    margin-top: 3px;
  }
}

.content-block-small {
  padding: 10px 0;
}

.empty-state {
  margin: 100px 0 0;

  .text-content {
    max-width: 460px;
    margin: 0 auto;
    padding: $gl-padding;
  }

  .svg-content {
    text-align: center;

    svg {
      max-width: 425px;
      width: 100%;
      padding: $gl-padding;
    }
  }

  .emoji-icon {
    display: inline-block;
  }

  .btn {
    margin: $btn-side-margin $btn-side-margin 0 0;
  }

  @media(max-width: $screen-xs-max) {
    margin-top: 50px;
    text-align: center;

    .btn {
      width: 100%;
    }
  }

  @media(min-width: $screen-xs-max) {
<<<<<<< HEAD
    &.activities .text-content {
      margin-top: 110px;
=======
    &.merge-requests .text-content {
      margin-top: 40px;
>>>>>>> d4349ba6
    }

    &.labels .text-content {
      margin-top: 70px;
    }
  }
}

.flex-container-block {
  display: -webkit-flex;
  display: flex;
}<|MERGE_RESOLUTION|>--- conflicted
+++ resolved
@@ -292,13 +292,12 @@
   }
 
   @media(min-width: $screen-xs-max) {
-<<<<<<< HEAD
     &.activities .text-content {
       margin-top: 110px;
-=======
+    }
+
     &.merge-requests .text-content {
       margin-top: 40px;
->>>>>>> d4349ba6
     }
 
     &.labels .text-content {
