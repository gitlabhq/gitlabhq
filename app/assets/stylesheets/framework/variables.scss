/*
 * Layout
 */
$grid-size: 8px;
$gutter_collapsed_width: 62px;
$gutter_width: 290px;
$gutter_inner_width: 250px;
$sidebar-transition-duration: .15s;
$sidebar-breakpoint: 1024px;
$default-transition-duration: .15s;
$right-sidebar-transition-duration: .3s;
$contextual-sidebar-width: 220px;
$contextual-sidebar-collapsed-width: 50px;

/*
 * Color schema
 */
$darken-normal-factor: 7%;
$darken-dark-factor: 10%;
$darken-border-factor: 5%;
$darken-border-dashed-factor: 25%;

$white-light: #fff;
$white-normal: #f0f0f0;
$white-dark: #eaeaea;
$white-transparent: rgba(255, 255, 255, 0.8);

$gray-lightest: #fdfdfd;
$gray-light: #fafafa;
$gray-lighter: #f9f9f9;
$gray-normal: #f5f5f5;
$gray-dark: darken($gray-light, $darken-dark-factor);
$gray-darker: #eee;
$gray-darkest: #c4c4c4;

$green-50: #f1fdf6;
$green-100: #dcf5e7;
$green-200: #b3e6c8;
$green-300: #75d09b;
$green-400: #37b96d;
$green-500: #1aaa55;
$green-600: #168f48;
$green-700: #12753a;
$green-800: #0e5a2d;
$green-900: #0a4020;
$green-950: #072b15;

$blue-50: #f6fafe;
$blue-100: #e4f0fb;
$blue-200: #b8d6f4;
$blue-300: #73afea;
$blue-400: #2e87e0;
$blue-500: #1f78d1;
$blue-600: #1b69b6;
$blue-700: #17599c;
$blue-800: #134a81;
$blue-900: #0f3b66;
$blue-950: #0a2744;

$orange-50: #fffaf4;
$orange-100: #fff1de;
$orange-200: #fed69f;
$orange-300: #fdbc60;
$orange-400: #fca121;
$orange-500: #fc9403;
$orange-600: #de7e00;
$orange-700: #c26700;
$orange-800: #a35200;
$orange-900: #853c00;
$orange-950: #592800;

$red-50: #fef6f5;
$red-100: #fbe5e1;
$red-200: #f2b4a9;
$red-300: #e67664;
$red-400: #e05842;
$red-500: #db3b21;
$red-600: #c0341d;
$red-700: #a62d19;
$red-800: #8b2615;
$red-900: #711e11;
$red-950: #4b140b;

// GitLab themes

$indigo-50: #f7f7ff;
$indigo-100: #ebebfa;
$indigo-200: #d1d1f0;
$indigo-300: #a6a6de;
$indigo-400: #7c7ccc;
$indigo-500: #6666c4;
$indigo-600: #5b5bbd;
$indigo-700: #4b4ba3;
$indigo-800: #393982;
$indigo-900: #292961;
$indigo-950: #1a1a40;

$theme-gray-50: #fafafa;
$theme-gray-100: #f2f2f2;
$theme-gray-200: #dfdfdf;
$theme-gray-300: #cccccc;
$theme-gray-400: #bababa;
$theme-gray-500: #a7a7a7;
$theme-gray-600: #949494;
$theme-gray-700: #707070;
$theme-gray-800: #4f4f4f;
$theme-gray-900: #2e2e2e;
$theme-gray-950: #1f1f1f;

$theme-blue-50: #f4f8fc;
$theme-blue-100: #e6edf5;
$theme-blue-200: #c8d7e6;
$theme-blue-300: #97b3cf;
$theme-blue-400: #648cb4;
$theme-blue-500: #4a79a8;
$theme-blue-600: #3e6fa0;
$theme-blue-700: #305c88;
$theme-blue-800: #25496e;
$theme-blue-900: #1a3652;
$theme-blue-950: #0f2235;

$theme-green-50: #f2faf6;
$theme-green-100: #e4f3ea;
$theme-green-200: #c0dfcd;
$theme-green-300: #8ac2a1;
$theme-green-400: #52a274;
$theme-green-500: #35935c;
$theme-green-600: #288a50;
$theme-green-700: #1c7441;
$theme-green-800: #145d33;
$theme-green-900: #0d4524;
$theme-green-950: #072d16;


$black: #000;
$black-transparent: rgba(0, 0, 0, 0.3);
$almost-black: #242424;

$border-white-light: darken($white-light, $darken-border-factor);
$border-white-normal: darken($white-normal, $darken-border-factor);

$border-gray-light: darken($gray-light, $darken-border-factor);
$border-gray-normal: darken($gray-normal, $darken-border-factor);
$border-gray-normal-dashed: darken($gray-normal, $darken-border-dashed-factor);
$border-gray-dark: darken($white-normal, $darken-border-factor);

/*
 * UI elements
 */
$border-color: #e5e5e5;
$focus-border-color: $blue-300;
$well-expand-item: #e8f2f7;
$well-inner-border: #eef0f2;
$well-light-border: #f1f1f1;
$well-light-text-color: #5b6169;

/*
 * Text
 */
$gl-font-size: 14px;
$gl-font-weight-normal: 400;
$gl-font-weight-bold: 600;
$gl-text-color: #2e2e2e;
$gl-text-color-secondary: #707070;
$gl-text-color-tertiary: #949494;
$gl-text-color-quaternary: #d6d6d6;
$gl-text-color-inverted: rgba(255, 255, 255, 1);
$gl-text-color-secondary-inverted: rgba(255, 255, 255, .85);
$gl-text-green: $green-600;
$gl-text-green-hover: $green-700;
$gl-text-red: $red-500;
$gl-text-orange: $orange-600;
$gl-link-color: $blue-600;
$gl-link-hover-color: $blue-800;
$gl-grayish-blue: #7f8fa4;
$gl-gray: $gl-text-color;
$gl-gray-dark: #313236;
$gl-gray-light: #5c5c5c;
$gl-header-color: #4c4e54;
$gl-header-nav-hover-color: #434343;
$placeholder-text-color: $gl-text-color-tertiary;

/*
 * Lists
 */
$list-font-size: $gl-font-size;
$list-title-color: $gl-text-color;
$list-text-color: $gl-text-color;
$list-text-disabled-color: $gl-text-color-tertiary;
$list-border-light: #eee;
$list-border: rgba(0, 0, 0, 0.05);
$list-text-height: 42px;
$list-warning-row-bg: $orange-100;
$list-warning-row-border: $orange-200;
$list-warning-row-color: $orange-700;

/*
 * Markdown
 */
$md-link-color: $gl-link-color;
$md-area-border: #ddd;

/*
 * Code
 */
$code_font_size: 12px;
$code_line_height: 1.6;

/*
 * Tooltips
 */
$tooltip-font-size: 12px;

/*
 * Padding
 */
$gl-padding: 16px;
$gl-col-padding: 15px;
$gl-btn-padding: 10px;
$gl-input-padding: 10px;
$gl-vert-padding: 6px;
$gl-padding-top: 10px;
$gl-sidebar-padding: 22px;

/*
 * Misc
 */
$row-hover: $blue-50;
$row-hover-border: $blue-200;
$progress-color: #c0392b;
$header-height: 40px;
$fixed-layout-width: 1280px;
$limited-layout-width: 990px;
$limited-layout-width-sm: 790px;
$container-text-max-width: 540px;
$gl-avatar-size: 40px;
$error-exclamation-point: $red-500;
$border-radius-default: 4px;
$border-radius-small: 2px;
$settings-icon-size: 18px;
$provider-btn-not-active-color: $blue-500;
$link-underline-blue: $blue-500;
$active-item-blue: $blue-500;
$layout-link-gray: #7e7c7c;
$btn-side-margin: 10px;
$btn-sm-side-margin: 7px;
$btn-xs-side-margin: 5px;
$issue-status-expired: $orange-500;
$issuable-sidebar-color: $gl-text-color-secondary;
$show-aside-bg: #eee;
$show-aside-color: #777;
$show-aside-shadow: #ddd;
$group-path-color: #999;
$project-path-color: #999;
$namespace-kind-color: #aaa;
$panel-heading-link-color: #777;
$graph-author-email-color: #777;
$count-arrow-border: #dce0e5;
$save-project-loader-color: #555;
$divergence-graph-bar-bg: #ccc;
$divergence-graph-separator-bg: #ccc;
$general-hover-transition-duration: 100ms;
$general-hover-transition-curve: linear;
$highlight-changes-color: rgb(235, 255, 232);
$performance-bar-height: 35px;

$issue-box-upcoming-bg: #8f8f8f;
$pages-group-name-color: #4c4e54;
$ldap-members-override-bg: $orange-50;

/*
* Common component specific colors
*/
$hint-color: #999;
$well-pre-bg: #eee;
$well-pre-color: #555;
$loading-color: #555;
$update-author-color: #999;
$user-mention-bg: rgba($blue-500, 0.044);
$user-mention-bg-hover: rgba($blue-500, 0.15);
$time-color: #999;
$project-member-show-color: #aaa;
$gl-promo-color: #aaa;
$error-bg: $red-400;
$warning-message-bg: $orange-100;
$warning-message-border: $orange-200;
$warning-message-color: $orange-700;
$control-group-descr-color: #666;
$table-permission-x-bg: #d9edf7;
$username-color: #666;
$description-color: #666;
$profiler-border: #eee;

/* tanuki logo colors */
$tanuki-red: #e24329;
$tanuki-orange: #fc6d26;
$tanuki-yellow: #fca326;

/*
 * State colors:
 */
$gl-primary: $blue-500;
$gl-success: $green-500;
$gl-success-focus: rgba($gl-success, .4);
$gl-info: $blue-500;
$gl-warning: $orange-500;
$gl-danger: $red-500;
$gl-btn-active-background: rgba(0, 0, 0, 0.16);
$gl-btn-active-gradient: inset 0 2px 3px $gl-btn-active-background;

/*
 * Commit Diff Colors
 */
$added: #63c363;
$deleted: #f77;
$line-added: #ecfdf0;
$line-added-dark: #c7f0d2;
$line-removed: #fbe9eb;
$line-removed-dark: #fac5cd;
$line-number-old: #f9d7dc;
$line-number-new: #ddfbe6;
$line-number-select: #fbf2da;
$line-target-blue: #f6faff;
$line-select-yellow: #fcf8e7;
$line-select-yellow-dark: #f0e2bd;
$dark-diff-match-bg: rgba(255, 255, 255, 0.3);
$dark-diff-match-color: rgba(255, 255, 255, 0.1);
$file-mode-changed: #777;
$file-mode-changed: #777;
$diff-image-bg: #ddd;
$diff-image-info-color: grey;
$diff-swipe-border: #999;
$diff-view-modes-color: grey;
$diff-view-modes-border: #c1c1c1;
$diff-jagged-border-gradient-color: darken($white-normal, 8%);

/*
 * Fonts
 */
$monospace_font: 'Menlo', 'DejaVu Sans Mono', 'Liberation Mono', 'Consolas', 'Ubuntu Mono', 'Courier New', 'andale mono', 'lucida console', monospace;
$regular_font: -apple-system, BlinkMacSystemFont, "Segoe UI", Roboto, Oxygen-Sans, Ubuntu, Cantarell, "Helvetica Neue", sans-serif, "Apple Color Emoji", "Segoe UI Emoji", "Segoe UI Symbol";

/*
* Dropdowns
*/
$dropdown-width: 300px;
$dropdown-vertical-offset: 4px;
$dropdown-link-color: #555;
$dropdown-link-hover-bg: $row-hover;
$dropdown-empty-row-bg: rgba(#000, .04);
$dropdown-border-color: $border-color;
$dropdown-shadow-color: rgba(#000, .1);
$dropdown-divider-color: rgba(#000, .1);
$dropdown-title-btn-color: #bfbfbf;
$dropdown-input-color: #555;
$dropdown-input-fa-color: #c7c7c7;
$dropdown-input-focus-border: $focus-border-color;
$dropdown-input-focus-shadow: rgba($dropdown-input-focus-border, .4);
$dropdown-loading-bg: rgba(#fff, .6);
$dropdown-chevron-size: 10px;
$dropdown-toggle-active-border-color: darken($border-color, 14%);
$dropdown-item-hover-bg: $gray-darker;

/*
* Filtered Search
*/
$filtered-search-term-shadow-color: rgba(0, 0, 0, 0.09);
$dropdown-hover-color: $blue-400;

/*
* Contextual Sidebar
*/
$link-active-background: rgba(0, 0, 0, .04);
$link-hover-background: rgba(0, 0, 0, .06);
$inactive-badge-background: rgba(0, 0, 0, .08);

/*
* Buttons
*/
$btn-active-gray: #ececec;
$btn-active-gray-light: e4e7ed;
$btn-white-active: #848484;

/*
* Badges
*/
$badge-bg: rgba(0, 0, 0, 0.07);
$badge-color: $gl-text-color-secondary;

/*
 *  Status icons
 */
$status-icon-size: 22px;
$status-icon-margin: $gl-btn-padding;

/*
 *  Award emoji
 */
$award-emoji-menu-shadow: rgba(0, 0, 0, .175);
$award-emoji-positive-add-bg: #fed159;
$award-emoji-positive-add-lines: #bb9c13;

/*
 * Search Box
 */
$search-input-border-color: rgba($blue-400, .8);
$search-input-focus-shadow-color: $dropdown-input-focus-shadow;
$search-input-width: 220px;
$location-badge-active-bg: $blue-500;
$location-icon-color: #e7e9ed;

/*
 *  Notes
 */
$notes-light-color: $gl-text-color-secondary;
$notes-role-color: $gl-text-color-secondary;
$note-disabled-comment-color: #b2b2b2;
$note-targe3-outside: #fffff0;
$note-targe3-inside: #ffffd3;
$note-line2-border: #ddd;
$note-icon-gutter-width: 55px;

/*
* Zen
*/
$zen-control-color: #555;

/*
* Calendar
*/
$calendar-hover-bg: #ecf3fe;
$calendar-border-color: rgba(#000, .1);
$calendar-user-contrib-text: #959494;

/*
 *  Cycle Analytics
 */
$cycle-analytics-box-padding: 30px;
$cycle-analytics-box-text-color: #8c8c8c;
$cycle-analytics-big-font: 19px;
$cycle-analytics-dark-text: $gl-text-color;
$cycle-analytics-light-gray: #bfbfbf;
$cycle-analytics-dismiss-icon-color: #b2b2b2;

/*
* CI
*/
$ci-skipped-color: #888;

/*
* Boards
*/
$issue-boards-font-size: 14px;
$issue-boards-card-shadow: rgba(186, 186, 186, 0.5);

/*
* Avatar
*/
$avatar_radius: 50%;
$avatar-border: $gray-normal;
$avatar-border-hover: $gray-darker;
$avatar-background: $gray-lightest;
$gl-avatar-size: 40px;

/*
* Blame
*/
$blame-gray: #ededed;
$blame-cyan: #acd5f2;
$blame-blue: #254e77;

/*
* Builds
*/
$builds-trace-bg: #111;

/*
* Callout
*/
$callout-danger-bg: $red-100;
$callout-danger-border: $red-200;
$callout-danger-color: $red-700;
$callout-warning-bg: $orange-100;
$callout-warning-border: $orange-200;
$callout-warning-color: $orange-700;
$callout-info-bg: $blue-100;
$callout-info-border: $blue-200;
$callout-info-color: $blue-700;
$callout-success-bg: $green-100;
$callout-success-border: $green-200;
$callout-success-color: $green-700;

/*
* Commit Page
*/
$commit-max-width-marker-color: rgba(0, 0, 0, 0);
$commit-message-text-area-bg: rgba(0, 0, 0, 0);

/*
* Common
*/
$common-gray: $gl-text-color;
$common-gray-light: #bbb;
$common-gray-dark: #444;
$common-red: $gl-text-red;
$common-green: $gl-text-green;

/*
* Editor
*/
$editor-cancel-color: $red-600;

/*
* Events
*/
$events-pre-color: #777;
$events-note-icon-color: #777;
$events-body-border: #ddd;

/*
* Files
*/
$file-image-bg: #eee;
$blob-bg: #eee;
$blame-border: #eee;
$blame-line-numbers-border: #ddd;
$logs-bg: #eee;
$logs-li-color: #888;
$logs-p-color: #333;

/*
* Forms
*/
$input-height: 34px;
$input-danger-bg: #f2dede;
$input-danger-border: $red-400;
$input-group-addon-bg: #f7f8fa;
$gl-field-focus-shadow: rgba(0, 0, 0, 0.075);
$gl-field-focus-shadow-error: rgba($red-500, 0.6);

/*
* Help
*/
$document-index-color: #888;
$help-shortcut-color: #999;
$help-shortcut-mapping-color: #555;
$help-shortcut-header-color: #333;

/*
* Issues
*/
$issues-today-bg: #f3fff2;
$issues-today-border: #e1e8d5;
$compare-display-color: #888;

/*
* jQuery UI
*/
$jq-ui-border: #ddd;
$jq-ui-default-color: #777;

/*
* Label
*/
$label-gray-bg: #f8fafc;
$label-inverse-bg: #333;
$label-remove-border: rgba(0, 0, 0, .1);
$label-border-radius: 100px;

/*
* Animation
*/
$fade-in-duration: 200ms;

/*
* Lint
*/
$lint-incorrect-color: $red-500;
$lint-correct-color: $green-500;

/*
* Login
*/
$login-brand-holder-color: #888;
$login-devise-error-color: $red-700;

/*
* Nav
*/
$nav-link-gray: #959494;
$nav-badge-bg: #eee;
$nav-toggle-gray: #666;

/*
* Notify
*/
$notify-details: #777;
$notify-footer: #777;
$notify-new-file: $green-600;
$notify-deleted-file: $red-700;

/*
* Projects
*/
$project-option-descr-color: #54565b;
$project-breadcrumb-color: #999;
$project-private-forks-notice-odd: $green-600;
$project-network-controls-color: #888;

$feature-toggle-color: #fff;
$feature-toggle-text-color: #fff;
$feature-toggle-color-disabled: #999;
$feature-toggle-color-enabled: #4a8bee;

/*
* Runners
*/
$runner-state-shared-bg: $green-400;
$runner-state-specific-bg: $blue-400;
$runner-status-online-color: $green-600;
$runner-status-offline-color: $gray-darkest;
$runner-status-paused-color: $red-500;

/*
Stat Graph
*/
$stat-graph-common-bg: #f3f3f3;
$stat-graph-area-fill: $green-500;
$stat-graph-axis-fill: #aaa;
$stat-graph-orange-fill: $orange-500;
$stat-graph-selection-fill: #333;
$stat-graph-selection-stroke: #333;

/*
* Selects
*/
$select2-drop-shadow1: rgba(76, 86, 103, 0.247059);
$select2-drop-shadow2: rgba(31, 37, 50, 0.317647);


/*
* Todo
*/
$todo-alert-blue: $blue-500;
$todo-body-pre-color: #777;
$todo-body-border: #ddd;

/*
* Typography
*/
$kdb-bg: #fcfcfc;
$kdb-color: #555;
$kdb-border: #ccc;
$kdb-border-bottom: #bbb;
$kdb-shadow: #bbb;
$body-text-shadow: rgba(255, 255, 255, 0.01);

/*
* UI Dev Kit
*/
$ui-dev-kit-example-color: #bbb;
$ui-dev-kit-example-border: #ddd;

/*
Pipeline Graph
*/
$stage-hover-bg: $gray-darker;
$ci-action-icon-size: 22px;
$pipeline-dropdown-line-height: 20px;
$pipeline-dropdown-status-icon-size: 18px;

/*
Pipeline Schedules
*/
$pipeline-variable-remove-button-width: calc(1em + #{2 * $gl-padding});


/*
Filtered Search
*/
$filter-name-resting-color: #f8f8f8;
$filter-name-text-color: rgba(0, 0, 0, 0.55);
$filter-value-text-color: rgba(0, 0, 0, 0.85);
$filter-name-selected-color: #ebebeb;
$filter-value-selected-color: #d7d7d7;

/*
Animation Functions
*/
$dropdown-animation-timing: cubic-bezier(0.23, 1, 0.32, 1);

/*
GitLab Plans
*/

$gl-gold-plan: #d4af37;
$gl-silver-plan: #91a1ab;
$gl-bronze-plan: #cd7f32;
$gl-no-plan: $gl-gray-light;

/*
Cross-project Pipelines
 */

$linked-project-column-margin: 60px;

/*
Convdev Index
*/
$color-high-score: $green-400;
$color-average-score: $orange-400;
$color-low-score: $red-400;

/*
Repo editor
*/
$repo-editor-grey: #f6f7f9;
$repo-editor-grey-darker: #e9ebee;
$repo-editor-linear-gradient: linear-gradient(to right, $repo-editor-grey 0%, $repo-editor-grey-darker, 20%, $repo-editor-grey 40%, $repo-editor-grey 100%);

/*
Performance Bar
*/
$perf-bar-text: #999;
$perf-bar-production: #222;
$perf-bar-staging: #291430;
$perf-bar-development: #4c1210;
$perf-bar-bucket-bg: #111;
$perf-bar-bucket-color: #ccc;
$perf-bar-bucket-box-shadow-from: rgba($white-light, .2);
$perf-bar-bucket-box-shadow-to: rgba($black, .25);

/*
Issuable warning
*/
$issuable-warning-size: 24px;
$issuable-warning-icon-margin: 4px;

/*
Image Commenting cursor
*/
$image-comment-cursor-left-offset: 12;
$image-comment-cursor-top-offset: 30;

/*
<<<<<<< HEAD
=======
Add GitLab Slack Application
*/
$add-to-slack-popup-max-width: 400px;
$add-to-slack-gif-max-width: 850px;
$add-to-slack-well-max-width: 750px;
$add-to-slack-logo-size: 100px;
$double-headed-arrow-width: 100px;
$double-headed-arrow-height: 25px;
$right-arrow-size: 16px;

/*
>>>>>>> 4be68c4f
Popup
*/
$popup-triangle-size: 15px;
$popup-triangle-border-size: 1px;
$popup-box-shadow-color: rgba(90, 90, 90, 0.05);<|MERGE_RESOLUTION|>--- conflicted
+++ resolved
@@ -743,8 +743,6 @@
 $image-comment-cursor-top-offset: 30;
 
 /*
-<<<<<<< HEAD
-=======
 Add GitLab Slack Application
 */
 $add-to-slack-popup-max-width: 400px;
@@ -756,7 +754,6 @@
 $right-arrow-size: 16px;
 
 /*
->>>>>>> 4be68c4f
 Popup
 */
 $popup-triangle-size: 15px;
