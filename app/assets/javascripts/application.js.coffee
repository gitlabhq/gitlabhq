--- conflicted
+++ resolved
@@ -18,12 +18,7 @@
 #= require jquery.atwho
 #= require jquery.scrollTo
 #= require jquery.turbolinks
-<<<<<<< HEAD
 #= require jquery.tablesorter
-#= require d3
-#= require cal-heatmap
-=======
->>>>>>> e6389dfe
 #= require turbolinks
 #= require autosave
 #= require bootstrap/affix
