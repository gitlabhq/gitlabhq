<script>
/* global Flash */
import Visibility from 'visibilityjs';
import Poll from '../../lib/utils/poll';
import eventHub from '../event_hub';
import Service from '../services/index';
import Store from '../stores';
import titleComponent from './title.vue';
import descriptionComponent from './description.vue';
<<<<<<< HEAD
import confidentialCheckbox from './fields/confidential_checkbox.vue';
import editActions from './edit_actions.vue';
=======
import formComponent from './form.vue';
>>>>>>> 5f2b142b

export default {
  props: {
    endpoint: {
      required: true,
      type: String,
    },
    canUpdate: {
      required: true,
      type: Boolean,
    },
    canDestroy: {
      required: true,
      type: Boolean,
    },
    issuableRef: {
      type: String,
      required: true,
    },
    initialTitle: {
      type: String,
      required: true,
    },
    initialDescriptionHtml: {
      type: String,
      required: false,
      default: '',
    },
    initialDescriptionText: {
      type: String,
      required: false,
      default: '',
    },
    isConfidential: {
      type: Boolean,
      required: true,
    },
  },
  data() {
    const store = new Store({
      titleHtml: this.initialTitle,
      descriptionHtml: this.initialDescriptionHtml,
      descriptionText: this.initialDescriptionText,
    });

    return {
      store,
      state: store.state,
      showForm: false,
    };
  },
  computed: {
    formState() {
      return this.store.formState;
    },
  },
  components: {
    descriptionComponent,
    titleComponent,
<<<<<<< HEAD
    editActions,
    confidentialCheckbox,
=======
    formComponent,
>>>>>>> 5f2b142b
  },
  methods: {
    openForm() {
      this.showForm = true;
      this.store.formState = {
        title: this.state.titleText,
        confidential: this.isConfidential,
      };
    },
    closeForm() {
      this.showForm = false;
    },
    updateIssuable() {
      this.service.updateIssuable(this.store.formState)
        .then((res) => {
          const data = res.json();

          if (data.confidential !== this.isConfidential) {
            location.reload();
          }

          eventHub.$emit('close.form');
        })
        .catch(() => {
          eventHub.$emit('close.form');
          return new Flash('Error updating issue');
        });
    },
    deleteIssuable() {
      this.service.deleteIssuable()
        .then(res => res.json())
        .then((data) => {
          // Stop the poll so we don't get 404's with the issue not existing
          this.poll.stop();

          gl.utils.visitUrl(data.path);
        })
        .catch(() => {
          eventHub.$emit('close.form');
          return new Flash('Error deleting issue');
        });
    },
  },
  created() {
    this.service = new Service(this.endpoint);
    this.poll = new Poll({
      resource: this.service,
      method: 'getData',
      successCallback: (res) => {
        this.store.updateState(res.json());
      },
      errorCallback(err) {
        throw new Error(err);
      },
    });

    if (!Visibility.hidden()) {
      this.poll.makeRequest();
    }

    Visibility.change(() => {
      if (!Visibility.hidden()) {
        this.poll.restart();
      } else {
        this.poll.stop();
      }
    });

    eventHub.$on('delete.issuable', this.deleteIssuable);
    eventHub.$on('update.issuable', this.updateIssuable);
    eventHub.$on('close.form', this.closeForm);
    eventHub.$on('open.form', this.openForm);
  },
  beforeDestroy() {
    eventHub.$off('delete.issuable', this.deleteIssuable);
    eventHub.$off('update.issuable', this.updateIssuable);
    eventHub.$off('close.form', this.closeForm);
    eventHub.$off('open.form', this.openForm);
  },
};
</script>

<template>
<<<<<<< HEAD
  <div :is="elementType">
    <title-component
      :form-state="formState"
      :show-form="showForm"
      :issuable-ref="issuableRef"
      :title-html="state.titleHtml"
      :title-text="state.titleText" />
    <description-component
      v-if="state.descriptionHtml"
      :can-update="canUpdate"
      :description-html="state.descriptionHtml"
      :description-text="state.descriptionText"
      :updated-at="state.updatedAt"
      :task-status="state.taskStatus" />
    <confidential-checkbox
      v-if="showForm"
      :form-state="formState" />
    <edit-actions
=======
  <div>
    <form-component
>>>>>>> 5f2b142b
      v-if="canUpdate && showForm"
      :form-state="formState"
      :can-destroy="canDestroy" />
    <div v-else>
      <title-component
        :issuable-ref="issuableRef"
        :title-html="state.titleHtml"
        :title-text="state.titleText" />
      <description-component
        v-if="state.descriptionHtml"
        :can-update="canUpdate"
        :description-html="state.descriptionHtml"
        :description-text="state.descriptionText"
        :updated-at="state.updatedAt"
        :task-status="state.taskStatus" />
    </div>
  </div>
</template><|MERGE_RESOLUTION|>--- conflicted
+++ resolved
@@ -7,12 +7,7 @@
 import Store from '../stores';
 import titleComponent from './title.vue';
 import descriptionComponent from './description.vue';
-<<<<<<< HEAD
-import confidentialCheckbox from './fields/confidential_checkbox.vue';
-import editActions from './edit_actions.vue';
-=======
 import formComponent from './form.vue';
->>>>>>> 5f2b142b
 
 export default {
   props: {
@@ -72,12 +67,7 @@
   components: {
     descriptionComponent,
     titleComponent,
-<<<<<<< HEAD
-    editActions,
-    confidentialCheckbox,
-=======
     formComponent,
->>>>>>> 5f2b142b
   },
   methods: {
     openForm() {
@@ -161,29 +151,8 @@
 </script>
 
 <template>
-<<<<<<< HEAD
-  <div :is="elementType">
-    <title-component
-      :form-state="formState"
-      :show-form="showForm"
-      :issuable-ref="issuableRef"
-      :title-html="state.titleHtml"
-      :title-text="state.titleText" />
-    <description-component
-      v-if="state.descriptionHtml"
-      :can-update="canUpdate"
-      :description-html="state.descriptionHtml"
-      :description-text="state.descriptionText"
-      :updated-at="state.updatedAt"
-      :task-status="state.taskStatus" />
-    <confidential-checkbox
-      v-if="showForm"
-      :form-state="formState" />
-    <edit-actions
-=======
   <div>
     <form-component
->>>>>>> 5f2b142b
       v-if="canUpdate && showForm"
       :form-state="formState"
       :can-destroy="canDestroy" />
