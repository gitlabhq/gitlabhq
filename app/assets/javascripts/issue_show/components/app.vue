--- conflicted
+++ resolved
@@ -51,14 +51,11 @@
       required: false,
       default: '',
     },
-<<<<<<< HEAD
-=======
     initialTaskStatus: {
       type: String,
       required: false,
       default: '',
     },
->>>>>>> 134ba0b5
     updatedAt: {
       type: String,
       required: false,
@@ -113,10 +110,7 @@
       updatedAt: this.updatedAt,
       updatedByName: this.updatedByName,
       updatedByPath: this.updatedByPath,
-<<<<<<< HEAD
-=======
       taskStatus: this.initialTaskStatus,
->>>>>>> 134ba0b5
     });
 
     return {
