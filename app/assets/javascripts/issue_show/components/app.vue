<script>
/* global Flash */
import Visibility from 'visibilityjs';
import Poll from '../../lib/utils/poll';
import eventHub from '../event_hub';
import Service from '../services/index';
import Store from '../stores';
import titleComponent from './title.vue';
import descriptionComponent from './description.vue';
<<<<<<< HEAD
import editedComponent from './edited.vue';
=======
import formComponent from './form.vue';
import '../../lib/utils/url_utility';
>>>>>>> aea03d7c

export default {
  props: {
    endpoint: {
      required: true,
      type: String,
    },
    canMove: {
      required: true,
      type: Boolean,
    },
    canUpdate: {
      required: true,
      type: Boolean,
    },
    canDestroy: {
      required: true,
      type: Boolean,
    },
    issuableRef: {
      type: String,
      required: true,
    },
    initialTitleHtml: {
      type: String,
      required: true,
    },
    initialTitleText: {
      type: String,
      required: true,
    },
    initialDescriptionHtml: {
      type: String,
      required: false,
      default: '',
    },
    initialDescriptionText: {
      type: String,
      required: false,
      default: '',
    },
<<<<<<< HEAD
    updatedAt: {
      type: String,
      required: false,
      default: '',
    },
    updatedByName: {
      type: String,
      required: false,
      default: '',
    },
    updatedByPath: {
      type: String,
      required: false,
      default: '',
=======
    issuableTemplates: {
      type: Array,
      required: false,
      default: () => [],
    },
    isConfidential: {
      type: Boolean,
      required: true,
    },
    markdownPreviewUrl: {
      type: String,
      required: true,
    },
    markdownDocs: {
      type: String,
      required: true,
    },
    projectPath: {
      type: String,
      required: true,
    },
    projectNamespace: {
      type: String,
      required: true,
    },
    projectsAutocompleteUrl: {
      type: String,
      required: true,
>>>>>>> aea03d7c
    },
  },
  data() {
    const store = new Store({
      titleHtml: this.initialTitleHtml,
      titleText: this.initialTitleText,
      descriptionHtml: this.initialDescriptionHtml,
      descriptionText: this.initialDescriptionText,
      updatedAt: this.updatedAt,
      updatedByName: this.updatedByName,
      updatedByPath: this.updatedByPath,
    });

    return {
      store,
      state: store.state,
      showForm: false,
    };
  },
  computed: {
    formState() {
      return this.store.formState;
    },
  },
  components: {
    descriptionComponent,
    titleComponent,
<<<<<<< HEAD
    editedComponent,
  },
  computed: {
    hasUpdated() {
      return !!this.state.updatedAt;
=======
    formComponent,
  },
  methods: {
    openForm() {
      if (!this.showForm) {
        this.showForm = true;
        this.store.setFormState({
          title: this.state.titleText,
          confidential: this.isConfidential,
          description: this.state.descriptionText,
          lockedWarningVisible: false,
          move_to_project_id: 0,
          updateLoading: false,
        });
      }
    },
    closeForm() {
      this.showForm = false;
    },
    updateIssuable() {
      const canPostUpdate = this.store.formState.move_to_project_id !== 0 ?
        confirm('Are you sure you want to move this issue to another project?') : true; // eslint-disable-line no-alert

      if (!canPostUpdate) {
        this.store.setFormState({
          updateLoading: false,
        });
        return;
      }

      this.service.updateIssuable(this.store.formState)
        .then(res => res.json())
        .then((data) => {
          if (location.pathname !== data.web_url) {
            gl.utils.visitUrl(data.web_url);
          } else if (data.confidential !== this.isConfidential) {
            gl.utils.visitUrl(location.pathname);
          }

          return this.service.getData();
        })
        .then(res => res.json())
        .then((data) => {
          this.store.updateState(data);
          eventHub.$emit('close.form');
        })
        .catch(() => {
          eventHub.$emit('close.form');
          return new Flash('Error updating issue');
        });
    },
    deleteIssuable() {
      this.service.deleteIssuable()
        .then(res => res.json())
        .then((data) => {
          // Stop the poll so we don't get 404's with the issue not existing
          this.poll.stop();

          gl.utils.visitUrl(data.web_url);
        })
        .catch(() => {
          eventHub.$emit('close.form');
          return new Flash('Error deleting issue');
        });
>>>>>>> aea03d7c
    },
  },
  created() {
    this.service = new Service(this.endpoint);
    this.poll = new Poll({
      resource: this.service,
      method: 'getData',
      successCallback: (res) => {
        const data = res.json();
        const shouldUpdate = this.store.stateShouldUpdate(data);

        this.store.updateState(data);

        if (this.showForm && (shouldUpdate.title || shouldUpdate.description)) {
          this.store.formState.lockedWarningVisible = true;
        }
      },
      errorCallback(err) {
        throw new Error(err);
      },
    });

    if (!Visibility.hidden()) {
      this.poll.makeRequest();
    }

    Visibility.change(() => {
      if (!Visibility.hidden()) {
        this.poll.restart();
      } else {
        this.poll.stop();
      }
    });

    eventHub.$on('delete.issuable', this.deleteIssuable);
    eventHub.$on('update.issuable', this.updateIssuable);
    eventHub.$on('close.form', this.closeForm);
    eventHub.$on('open.form', this.openForm);
  },
  beforeDestroy() {
    eventHub.$off('delete.issuable', this.deleteIssuable);
    eventHub.$off('update.issuable', this.updateIssuable);
    eventHub.$off('close.form', this.closeForm);
    eventHub.$off('open.form', this.openForm);
  },
};
</script>

<template>
  <div>
<<<<<<< HEAD
    <title-component
      :issuable-ref="issuableRef"
      :title-html="state.titleHtml"
      :title-text="state.titleText" />
    <description-component
      v-if="state.descriptionHtml"
      :can-update="canUpdate"
      :description-html="state.descriptionHtml"
      :description-text="state.descriptionText"
      :task-status="state.taskStatus" />
    <edited-component
      v-if="hasUpdated"
      :updated-at="state.updatedAt"
      :updated-by-name="state.updatedByName"
      :updated-by-path="state.updatedByPath"
    />
=======
    <form-component
      v-if="canUpdate && showForm"
      :form-state="formState"
      :can-move="canMove"
      :can-destroy="canDestroy"
      :issuable-templates="issuableTemplates"
      :markdown-docs="markdownDocs"
      :markdown-preview-url="markdownPreviewUrl"
      :project-path="projectPath"
      :project-namespace="projectNamespace"
      :projects-autocomplete-url="projectsAutocompleteUrl"
    />
    <div v-else>
      <title-component
        :issuable-ref="issuableRef"
        :title-html="state.titleHtml"
        :title-text="state.titleText" />
      <description-component
        v-if="state.descriptionHtml"
        :can-update="canUpdate"
        :description-html="state.descriptionHtml"
        :description-text="state.descriptionText"
        :updated-at="state.updatedAt"
        :task-status="state.taskStatus" />
    </div>
>>>>>>> aea03d7c
  </div>
</template><|MERGE_RESOLUTION|>--- conflicted
+++ resolved
@@ -7,12 +7,9 @@
 import Store from '../stores';
 import titleComponent from './title.vue';
 import descriptionComponent from './description.vue';
-<<<<<<< HEAD
 import editedComponent from './edited.vue';
-=======
 import formComponent from './form.vue';
 import '../../lib/utils/url_utility';
->>>>>>> aea03d7c
 
 export default {
   props: {
@@ -54,7 +51,6 @@
       required: false,
       default: '',
     },
-<<<<<<< HEAD
     updatedAt: {
       type: String,
       required: false,
@@ -69,7 +65,7 @@
       type: String,
       required: false,
       default: '',
-=======
+    },
     issuableTemplates: {
       type: Array,
       required: false,
@@ -98,7 +94,6 @@
     projectsAutocompleteUrl: {
       type: String,
       required: true,
->>>>>>> aea03d7c
     },
   },
   data() {
@@ -126,13 +121,7 @@
   components: {
     descriptionComponent,
     titleComponent,
-<<<<<<< HEAD
     editedComponent,
-  },
-  computed: {
-    hasUpdated() {
-      return !!this.state.updatedAt;
-=======
     formComponent,
   },
   methods: {
@@ -197,7 +186,6 @@
           eventHub.$emit('close.form');
           return new Flash('Error deleting issue');
         });
->>>>>>> aea03d7c
     },
   },
   created() {
@@ -248,24 +236,6 @@
 
 <template>
   <div>
-<<<<<<< HEAD
-    <title-component
-      :issuable-ref="issuableRef"
-      :title-html="state.titleHtml"
-      :title-text="state.titleText" />
-    <description-component
-      v-if="state.descriptionHtml"
-      :can-update="canUpdate"
-      :description-html="state.descriptionHtml"
-      :description-text="state.descriptionText"
-      :task-status="state.taskStatus" />
-    <edited-component
-      v-if="hasUpdated"
-      :updated-at="state.updatedAt"
-      :updated-by-name="state.updatedByName"
-      :updated-by-path="state.updatedByPath"
-    />
-=======
     <form-component
       v-if="canUpdate && showForm"
       :form-state="formState"
@@ -290,7 +260,11 @@
         :description-text="state.descriptionText"
         :updated-at="state.updatedAt"
         :task-status="state.taskStatus" />
+      <edited-component
+        v-if="hasUpdated"
+        :updated-at="state.updatedAt"
+        :updated-by-name="state.updatedByName"
+        :updated-by-path="state.updatedByPath" />
     </div>
->>>>>>> aea03d7c
   </div>
 </template>