<script>
  import animateMixin from '../mixins/animate';

  export default {
    mixins: [animateMixin],
    props: {
      canUpdate: {
        type: Boolean,
        required: true,
      },
      descriptionHtml: {
        type: String,
        required: true,
      },
      descriptionText: {
        type: String,
        required: true,
      },
<<<<<<< HEAD
=======
      updatedAt: {
        type: String,
        required: false,
        default: '',
      },
>>>>>>> aea03d7c
      taskStatus: {
        type: String,
        required: false,
        default: '',
      },
    },
    data() {
      return {
        preAnimation: false,
        pulseAnimation: false,
      };
    },
    watch: {
      descriptionHtml() {
        this.animateChange();

        this.$nextTick(() => {
          this.renderGFM();
        });
      },
      taskStatus() {
        const taskRegexMatches = this.taskStatus.match(/(\d+) of (\d+)/);
        const $issuableHeader = $('.issuable-meta');
        const $tasks = $('#task_status', $issuableHeader);
        const $tasksShort = $('#task_status_short', $issuableHeader);

        if (taskRegexMatches) {
          $tasks.text(this.taskStatus);
          $tasksShort.text(`${taskRegexMatches[1]}/${taskRegexMatches[2]} task${taskRegexMatches[2] > 1 ? 's' : ''}`);
        } else {
          $tasks.text('');
          $tasksShort.text('');
        }
      },
    },
    methods: {
      renderGFM() {
        $(this.$refs['gfm-entry-content']).renderGFM();

        if (this.canUpdate) {
          // eslint-disable-next-line no-new
          new gl.TaskList({
            dataType: 'issue',
            fieldName: 'description',
            selector: '.detail-page-description',
          });
        }
      },
    },
    mounted() {
      this.renderGFM();
    },
  };
</script>

<template>
  <div
    v-if="descriptionHtml"
    class="description"
    :class="{
      'js-task-list-container': canUpdate
    }">
    <div
      class="wiki"
      :class="{
        'issue-realtime-pre-pulse': preAnimation,
        'issue-realtime-trigger-pulse': pulseAnimation
      }"
      v-html="descriptionHtml"
      ref="gfm-content">
    </div>
    <textarea
      class="hidden js-task-list-field"
      v-if="descriptionText"
      v-model="descriptionText">
    </textarea>
  </div>
</template><|MERGE_RESOLUTION|>--- conflicted
+++ resolved
@@ -16,14 +16,6 @@
         type: String,
         required: true,
       },
-<<<<<<< HEAD
-=======
-      updatedAt: {
-        type: String,
-        required: false,
-        default: '',
-      },
->>>>>>> aea03d7c
       taskStatus: {
         type: String,
         required: false,
