<script>
  import lockedWarning from './locked_warning.vue';
  import titleField from './fields/title.vue';
  import descriptionField from './fields/description.vue';
  import editActions from './edit_actions.vue';
  import descriptionTemplate from './fields/description_template.vue';
  import projectMove from './fields/project_move.vue';
  import confidentialCheckbox from './fields/confidential_checkbox.vue';

  export default {
    props: {
      canMove: {
        type: Boolean,
        required: true,
      },
      canDestroy: {
        type: Boolean,
        required: true,
      },
      formState: {
        type: Object,
        required: true,
      },
      issuableTemplates: {
        type: Array,
        required: false,
        default: () => [],
      },
      markdownPreviewUrl: {
        type: String,
        required: true,
      },
      markdownDocs: {
        type: String,
        required: true,
      },
      projectPath: {
        type: String,
        required: true,
      },
      projectNamespace: {
        type: String,
        required: true,
      },
      projectsAutocompleteUrl: {
        type: String,
        required: true,
      },
    },
    components: {
      lockedWarning,
      titleField,
      descriptionField,
      descriptionTemplate,
      editActions,
      projectMove,
      confidentialCheckbox,
    },
    computed: {
      hasIssuableTemplates() {
        return this.issuableTemplates.length;
      },
    },
  };
</script>

<template>
  <form>
<<<<<<< HEAD
    <div class="row">
      <div
        class="col-sm-4 col-lg-3"
        v-if="hasIssuableTemplates">
        <description-template
          :form-state="formState"
          :issuable-templates="issuableTemplates"
          :project-path="projectPath"
          :project-namespace="projectNamespace" />
      </div>
      <div
        :class="{
          'col-sm-8 col-lg-9': hasIssuableTemplates,
          'col-xs-12': !hasIssuableTemplates,
        }">
        <title-field
          :form-state="formState"
          :issuable-templates="issuableTemplates" />
      </div>
    </div>
=======
    <locked-warning v-if="formState.lockedWarningVisible" />
    <title-field
      :form-state="formState" />
    <confidential-checkbox
      :form-state="formState" />
>>>>>>> 3f996024
    <description-field
      :form-state="formState"
      :markdown-preview-url="markdownPreviewUrl"
      :markdown-docs="markdownDocs" />
    <confidential-checkbox
      :form-state="formState" />
    <project-move
      v-if="canMove"
      :form-state="formState"
      :projects-autocomplete-url="projectsAutocompleteUrl" />
    <edit-actions
      :form-state="formState"
      :can-destroy="canDestroy" />
  </form>
</template><|MERGE_RESOLUTION|>--- conflicted
+++ resolved
@@ -66,7 +66,7 @@
 
 <template>
   <form>
-<<<<<<< HEAD
+    <locked-warning v-if="formState.lockedWarningVisible" />
     <div class="row">
       <div
         class="col-sm-4 col-lg-3"
@@ -87,13 +87,6 @@
           :issuable-templates="issuableTemplates" />
       </div>
     </div>
-=======
-    <locked-warning v-if="formState.lockedWarningVisible" />
-    <title-field
-      :form-state="formState" />
-    <confidential-checkbox
-      :form-state="formState" />
->>>>>>> 3f996024
     <description-field
       :form-state="formState"
       :markdown-preview-url="markdownPreviewUrl"
