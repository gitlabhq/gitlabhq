--- conflicted
+++ resolved
@@ -1,12 +1,5 @@
 /* eslint-disable func-names, space-before-function-paren, no-var, one-var, prefer-rest-params, max-len, vars-on-top, wrap-iife, consistent-return, comma-dangle, one-var-declaration-per-line, quotes, no-return-assign, prefer-arrow-callback, prefer-template, no-shadow, no-else-return, max-len, object-shorthand */
 import RefSelectDropdown from '~/ref_select_dropdown';
-<<<<<<< HEAD
-
-(function() {
-  var bind = function(fn, me) { return function() { return fn.apply(me, arguments); }; },
-    indexOf = [].indexOf || function(item) { for (var i = 0, l = this.length; i < l; i += 1) { if (i in this && this[i] === item) return i; } return -1; };
-=======
->>>>>>> abc61f26
 
 (function() {
   this.NewBranchForm = (function() {
