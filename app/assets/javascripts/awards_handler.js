/* eslint-disable class-methods-use-this */
import _ from 'underscore';
import Cookies from 'js-cookie';
<<<<<<< HEAD
import { isInIssuePage, isInMRPage, updateTooltipTitle } from './lib/utils/common_utils';
import Flash from './flash';
=======
import { s__ } from './locale';
import { isInIssuePage, updateTooltipTitle } from './lib/utils/common_utils';
import flash from './flash';
import axios from './lib/utils/axios_utils';
>>>>>>> 85e6ffb5

const animationEndEventString = 'animationend webkitAnimationEnd MSAnimationEnd oAnimationEnd';
const transitionEndEventString = 'transitionend webkitTransitionEnd oTransitionEnd MSTransitionEnd';
const requestAnimationFrame = window.requestAnimationFrame ||
  window.webkitRequestAnimationFrame ||
  window.mozRequestAnimationFrame ||
  window.setTimeout;

const FROM_SENTENCE_REGEX = /(?:, and | and |, )/; // For separating lists produced by ruby's Array#toSentence

const categoryLabelMap = {
  activity: 'Activity',
  people: 'People',
  nature: 'Nature',
  food: 'Food',
  travel: 'Travel',
  objects: 'Objects',
  symbols: 'Symbols',
  flags: 'Flags',
};

const IS_VISIBLE = 'is-visible';
const IS_RENDERED = 'is-rendered';

class AwardsHandler {
  constructor(emoji) {
    this.emoji = emoji;
    this.eventListeners = [];
    // If the user shows intent let's pre-build the menu
    this.registerEventListener('one', $(document), 'mouseenter focus', '.js-add-award', 'mouseenter focus', () => {
      const $menu = $('.emoji-menu');
      if ($menu.length === 0) {
        requestAnimationFrame(() => {
          this.createEmojiMenu();
        });
      }
    });
    this.registerEventListener('on', $(document), 'click', '.js-add-award', (e) => {
      e.stopPropagation();
      e.preventDefault();
      this.showEmojiMenu($(e.currentTarget));
    });

    this.registerEventListener('on', $('html'), 'click', (e) => {
      const $target = $(e.target);
      if (!$target.closest('.emoji-menu-content').length) {
        $('.js-awards-block.current').removeClass('current');
      }
      if (!$target.closest('.emoji-menu').length) {
        if ($('.emoji-menu').is(':visible')) {
          $('.js-add-award.is-active').removeClass('is-active');
          this.hideMenuElement($('.emoji-menu'));
        }
      }
    });
    this.registerEventListener('on', $(document), 'click', '.js-emoji-btn', (e) => {
      e.preventDefault();
      const $target = $(e.currentTarget);
      const $glEmojiElement = $target.find('gl-emoji');
      const $spriteIconElement = $target.find('.icon');
      const emojiName = ($glEmojiElement.length ? $glEmojiElement : $spriteIconElement).data('name');

      $target.closest('.js-awards-block').addClass('current');
      this.addAward(this.getVotesBlock(), this.getAwardUrl(), emojiName);
    });
  }

  registerEventListener(method = 'on', element, ...args) {
    element[method].call(element, ...args);
    this.eventListeners.push({
      element,
      args,
    });
  }

  showEmojiMenu($addBtn) {
    if ($addBtn.hasClass('js-note-emoji')) {
      $addBtn.closest('.note').find('.js-awards-block').addClass('current');
    } else {
      $addBtn.closest('.js-awards-block').addClass('current');
    }

    const $menu = $('.emoji-menu');
    const $thumbsBtn = $menu.find('[data-name="thumbsup"], [data-name="thumbsdown"]').parent();
    const $userAuthored = this.isUserAuthored($addBtn);
    if ($menu.length) {
      if ($menu.is('.is-visible')) {
        $addBtn.removeClass('is-active');
        this.hideMenuElement($menu);
        $('.js-emoji-menu-search').blur();
      } else {
        $addBtn.addClass('is-active');
        this.positionMenu($menu, $addBtn);
        this.showMenuElement($menu);
        $('.js-emoji-menu-search').focus();
      }
    } else {
      $addBtn.addClass('is-loading is-active');
      this.createEmojiMenu(() => {
        const $createdMenu = $('.emoji-menu');
        $addBtn.removeClass('is-loading');
        this.positionMenu($createdMenu, $addBtn);
        return setTimeout(() => {
          this.showMenuElement($createdMenu);
          $('.js-emoji-menu-search').focus();
        }, 200);
      });
    }

    $thumbsBtn.toggleClass('disabled', $userAuthored);
    $thumbsBtn.prop('disabled', $userAuthored);
  }

  // Create the emoji menu with the first category of emojis.
  // Then render the remaining categories of emojis one by one to avoid jank.
  createEmojiMenu(callback) {
    if (this.isCreatingEmojiMenu) {
      return;
    }
    this.isCreatingEmojiMenu = true;

    // Render the first category
    const categoryMap = this.emoji.getEmojiCategoryMap();
    const categoryNameKey = Object.keys(categoryMap)[0];
    const emojisInCategory = categoryMap[categoryNameKey];
    const firstCategory = this.renderCategory(categoryLabelMap[categoryNameKey], emojisInCategory);

    // Render the frequently used
    const frequentlyUsedEmojis = this.getFrequentlyUsedEmojis();
    let frequentlyUsedCatgegory = '';
    if (frequentlyUsedEmojis.length > 0) {
      frequentlyUsedCatgegory = this.renderCategory('Frequently used', frequentlyUsedEmojis, {
        menuListClass: 'frequent-emojis',
      });
    }

    const emojiMenuMarkup = `
      <div class="emoji-menu">
        <input type="text" name="emoji-menu-search" value="" class="js-emoji-menu-search emoji-search search-input form-control" placeholder="Search emoji" />

        <div class="emoji-menu-content">
          ${frequentlyUsedCatgegory}
          ${firstCategory}
        </div>
      </div>
    `;

    document.body.insertAdjacentHTML('beforeend', emojiMenuMarkup);

    this.addRemainingEmojiMenuCategories();
    this.setupSearch();
    if (callback) {
      callback();
    }
  }

  addRemainingEmojiMenuCategories() {
    if (this.isAddingRemainingEmojiMenuCategories) {
      return;
    }
    this.isAddingRemainingEmojiMenuCategories = true;

    const categoryMap = this.emoji.getEmojiCategoryMap();

    // Avoid the jank and render the remaining categories separately
    // This will take more time, but makes UI more responsive
    const menu = document.querySelector('.emoji-menu');
    const emojiContentElement = menu.querySelector('.emoji-menu-content');
    const remainingCategories = Object.keys(categoryMap).slice(1);
    const allCategoriesAddedPromise = remainingCategories.reduce(
      (promiseChain, categoryNameKey) =>
        promiseChain.then(() =>
          new Promise((resolve) => {
            const emojisInCategory = categoryMap[categoryNameKey];
            const categoryMarkup = this.renderCategory(
              categoryLabelMap[categoryNameKey],
              emojisInCategory,
            );
            requestAnimationFrame(() => {
              emojiContentElement.insertAdjacentHTML('beforeend', categoryMarkup);
              resolve();
            });
          }),
      ),
      Promise.resolve(),
    );

    allCategoriesAddedPromise.then(() => {
      // Used for tests
      // We check for the menu in case it was destroyed in the meantime
      if (menu) {
        menu.dispatchEvent(new CustomEvent('build-emoji-menu-finish'));
      }
    }).catch((err) => {
      emojiContentElement.insertAdjacentHTML('beforeend', '<p>We encountered an error while adding the remaining categories</p>');
      throw new Error(`Error occurred in addRemainingEmojiMenuCategories: ${err.message}`);
    });
  }

  renderCategory(name, emojiList, opts = {}) {
    return `
      <h5 class="emoji-menu-title">
        ${name}
      </h5>
      <ul class="clearfix emoji-menu-list ${opts.menuListClass || ''}">
        ${emojiList.map(emojiName => `
          <li class="emoji-menu-list-item">
            <button class="emoji-menu-btn text-center js-emoji-btn" type="button">
              ${this.emoji.glEmojiTag(emojiName, {
                sprite: true,
              })}
            </button>
          </li>
        `).join('\n')}
      </ul>
    `;
  }

  positionMenu($menu, $addBtn) {
    const position = $addBtn.data('position');
    // The menu could potentially be off-screen or in a hidden overflow element
    // So we position the element absolute in the body
    const css = {
      top: `${$addBtn.offset().top + $addBtn.outerHeight()}px`,
    };
    if (position === 'right') {
      css.left = `${($addBtn.offset().left - $menu.outerWidth()) + 20}px`;
      $menu.addClass('is-aligned-right');
    } else {
      css.left = `${$addBtn.offset().left}px`;
      $menu.removeClass('is-aligned-right');
    }
    return $menu.css(css);
  }

  addAward(votesBlock, awardUrl, emoji, checkMutuality, callback) {
    const isMainAwardsBlock = votesBlock.closest('.js-noteable-awards').length;

    const vueDiscussions = isInIssuePage() || this.isVueMRDiscussions();
    if (vueDiscussions && !isMainAwardsBlock) {
      const id = votesBlock.attr('id').replace('note_', '');

      this.hideMenuElement($('.emoji-menu'));

      $('.js-add-award.is-active').removeClass('is-active');
      const toggleAwardEvent = new CustomEvent('toggleAward', {
        detail: {
          awardName: emoji,
          noteId: id,
        },
      });

      document.querySelector('.js-vue-notes-event').dispatchEvent(toggleAwardEvent);
    }

    const normalizedEmoji = this.emoji.normalizeEmojiName(emoji);
    const $emojiButton = this.findEmojiIcon(votesBlock, normalizedEmoji).parent();

    this.postEmoji($emojiButton, awardUrl, normalizedEmoji, () => {
      this.addAwardToEmojiBar(votesBlock, normalizedEmoji, checkMutuality);
      return typeof callback === 'function' ? callback() : undefined;
    });

    this.hideMenuElement($('.emoji-menu'));

    return $('.js-add-award.is-active').removeClass('is-active');
  }

  addAwardToEmojiBar(votesBlock, emoji, checkForMutuality) {
    if (checkForMutuality || checkForMutuality === null) {
      this.checkMutuality(votesBlock, emoji);
    }
    this.addEmojiToFrequentlyUsedList(emoji);
    const normalizedEmoji = this.emoji.normalizeEmojiName(emoji);
    const $emojiButton = this.findEmojiIcon(votesBlock, normalizedEmoji).parent();
    if ($emojiButton.length > 0) {
      if (this.isActive($emojiButton)) {
        this.decrementCounter($emojiButton, normalizedEmoji);
      } else {
        const counter = $emojiButton.find('.js-counter');
        counter.text(parseInt(counter.text(), 10) + 1);
        $emojiButton.addClass('active');
        this.addYouToUserList(votesBlock, normalizedEmoji);
        this.animateEmoji($emojiButton);
      }
    } else {
      votesBlock.removeClass('hidden');
      this.createEmoji(votesBlock, normalizedEmoji);
    }
  }

  isVueMRDiscussions() {
    return isInMRPage() && Cookies.get('vue_mr_discussions') && !$('#diffs:visible').length;
  }

  getVotesBlock() {
    const vueDiscussions = isInIssuePage() || this.isVueMRDiscussions();

    if (vueDiscussions) {
      const $el = $('.js-add-award.is-active').closest('.note.timeline-entry');

      if ($el.length) {
        return $el;
      }
    }

    const currentBlock = $('.js-awards-block.current');
    let resultantVotesBlock = currentBlock;
    if (currentBlock.length === 0) {
      resultantVotesBlock = $('.js-awards-block').eq(0);
    }

    return resultantVotesBlock;
  }

  getAwardUrl() {
    return this.getVotesBlock().data('award-url');
  }

  checkMutuality(votesBlock, emoji) {
    const awardUrl = this.getAwardUrl();
    if (emoji === 'thumbsup' || emoji === 'thumbsdown') {
      const mutualVote = emoji === 'thumbsup' ? 'thumbsdown' : 'thumbsup';
      const $emojiButton = votesBlock.find(`[data-name="${mutualVote}"]`).parent();
      const isAlreadyVoted = $emojiButton.hasClass('active');
      if (isAlreadyVoted) {
        this.addAward(votesBlock, awardUrl, mutualVote, false);
      }
    }
  }

  isActive($emojiButton) {
    return $emojiButton.hasClass('active');
  }

  isUserAuthored($button) {
    return $button.hasClass('js-user-authored');
  }

  decrementCounter($emojiButton, emoji) {
    const counter = $('.js-counter', $emojiButton);
    const counterNumber = parseInt(counter.text(), 10);
    if (counterNumber > 1) {
      counter.text(counterNumber - 1);
      this.removeYouFromUserList($emojiButton);
    } else if (emoji === 'thumbsup' || emoji === 'thumbsdown') {
      $emojiButton.tooltip('destroy');
      counter.text('0');
      this.removeYouFromUserList($emojiButton);
      if ($emojiButton.parents('.note').length) {
        this.removeEmoji($emojiButton);
      }
    } else {
      this.removeEmoji($emojiButton);
    }
    return $emojiButton.removeClass('active');
  }

  removeEmoji($emojiButton) {
    $emojiButton.tooltip('destroy');
    $emojiButton.remove();
    const $votesBlock = this.getVotesBlock();
    if ($votesBlock.find('.js-emoji-btn').length === 0) {
      $votesBlock.addClass('hidden');
    }
  }

  getAwardTooltip($awardBlock) {
    return $awardBlock.attr('data-original-title') || $awardBlock.attr('data-title') || '';
  }

  toSentence(list) {
    let sentence;
    if (list.length <= 2) {
      sentence = list.join(' and ');
    } else {
      sentence = `${list.slice(0, -1).join(', ')}, and ${list[list.length - 1]}`;
    }

    return sentence;
  }

  removeYouFromUserList($emojiButton) {
    const awardBlock = $emojiButton;
    const originalTitle = this.getAwardTooltip(awardBlock);
    const authors = originalTitle.split(FROM_SENTENCE_REGEX);
    authors.splice(authors.indexOf('You'), 1);
    return awardBlock
      .closest('.js-emoji-btn')
      .removeData('title')
      .removeAttr('data-title')
      .removeAttr('data-original-title')
      .attr('title', this.toSentence(authors))
      .tooltip('fixTitle');
  }

  addYouToUserList(votesBlock, emoji) {
    const awardBlock = this.findEmojiIcon(votesBlock, emoji).parent();
    const origTitle = this.getAwardTooltip(awardBlock);
    let users = [];
    if (origTitle) {
      users = origTitle.trim().split(FROM_SENTENCE_REGEX);
    }
    users.unshift('You');
    return awardBlock
      .attr('title', this.toSentence(users))
      .tooltip('fixTitle');
  }

  createAwardButtonForVotesBlock(votesBlock, emojiName) {
    const buttonHtml = `
      <button class="btn award-control js-emoji-btn has-tooltip active" title="You" data-placement="bottom">
        ${this.emoji.glEmojiTag(emojiName)}
        <span class="award-control-text js-counter">1</span>
      </button>
    `;
    const $emojiButton = $(buttonHtml);
    $emojiButton.insertBefore(votesBlock.find('.js-award-holder')).find('.emoji-icon').data('name', emojiName);
    this.animateEmoji($emojiButton);
    $('.award-control').tooltip();
    votesBlock.removeClass('current');
  }

  animateEmoji($emoji) {
    const className = 'pulse animated once short';
    $emoji.addClass(className);

    this.registerEventListener('on', $emoji, animationEndEventString, (e) => {
      $(e.currentTarget).removeClass(className);
    });
  }

  createEmoji(votesBlock, emoji) {
    if ($('.emoji-menu').length) {
      this.createAwardButtonForVotesBlock(votesBlock, emoji);
    }
    this.createEmojiMenu(() => {
      this.createAwardButtonForVotesBlock(votesBlock, emoji);
    });
  }

  postEmoji($emojiButton, awardUrl, emoji, callback) {
    if (this.isUserAuthored($emojiButton)) {
      this.userAuthored($emojiButton);
    } else {
      axios.post(awardUrl, {
        name: emoji,
      })
      .then(({ data }) => {
        if (data.ok) {
          callback();
        }
      })
      .catch(() => flash(s__('Something went wrong on our end.')));
    }
  }

  findEmojiIcon(votesBlock, emoji) {
    return votesBlock.find(`.js-emoji-btn [data-name="${emoji}"]`);
  }

  userAuthored($emojiButton) {
    const oldTitle = this.getAwardTooltip($emojiButton);
    const newTitle = 'You cannot vote on your own issue, MR and note';
    updateTooltipTitle($emojiButton, newTitle).tooltip('show');
    // Restore tooltip back to award list
    return setTimeout(() => {
      $emojiButton.tooltip('hide');
      updateTooltipTitle($emojiButton, oldTitle);
    }, 2800);
  }

  scrollToAwards() {
    const options = {
      scrollTop: $('.awards').offset().top - 110,
    };
    return $('body, html').animate(options, 200);
  }

  addEmojiToFrequentlyUsedList(emoji) {
    if (this.emoji.isEmojiNameValid(emoji)) {
      this.frequentlyUsedEmojis = _.uniq(this.getFrequentlyUsedEmojis().concat(emoji));
      Cookies.set('frequently_used_emojis', this.frequentlyUsedEmojis.join(','), { expires: 365 });
    }
  }

  getFrequentlyUsedEmojis() {
    return this.frequentlyUsedEmojis || (() => {
      const frequentlyUsedEmojis = _.uniq((Cookies.get('frequently_used_emojis') || '').split(','));
      this.frequentlyUsedEmojis = frequentlyUsedEmojis.filter(
        inputName => this.emoji.isEmojiNameValid(inputName),
      );

      return this.frequentlyUsedEmojis;
    })();
  }

  setupSearch() {
    const $search = $('.js-emoji-menu-search');

    this.registerEventListener('on', $search, 'input', (e) => {
      const term = $(e.target).val().trim();
      this.searchEmojis(term);
    });

    const $menu = $('.emoji-menu');
    this.registerEventListener('on', $menu, transitionEndEventString, (e) => {
      if (e.target === e.currentTarget) {
        // Clear the search
        this.searchEmojis('');
      }
    });
  }

  searchEmojis(term) {
    const $search = $('.js-emoji-menu-search');
    $search.val(term);

    // Clean previous search results
    $('ul.emoji-menu-search, h5.emoji-search-title').remove();
    if (term.length > 0) {
      // Generate a search result block
      const h5 = $('<h5 class="emoji-search-title"/>').text('Search results');
      const foundEmojis = this.findMatchingEmojiElements(term).show();
      const ul = $('<ul>').addClass('emoji-menu-list emoji-menu-search').append(foundEmojis);
      $('.emoji-menu-content ul, .emoji-menu-content h5').hide();
      $('.emoji-menu-content').append(h5).append(ul);
    } else {
      $('.emoji-menu-content').children().show();
    }
  }

  findMatchingEmojiElements(query) {
    const emojiMatches = this.emoji.filterEmojiNamesByAlias(query);
    const $emojiElements = $('.emoji-menu-list:not(.frequent-emojis) [data-name]');
    const $matchingElements = $emojiElements
      .filter((i, elm) => emojiMatches.indexOf(elm.dataset.name) >= 0);
    return $matchingElements.closest('li').clone();
  }

  /* showMenuElement and hideMenuElement are performance optimizations. We use
   * opacity to show/hide the emoji menu, because we can animate it. But opacity
   * leaves hidden elements in the render tree, which is unacceptable given the number
   * of emoji elements in the emoji menu (5k+). To get the best of both worlds, we separately
   * apply IS_RENDERED to add/remove the menu from the render tree and IS_VISIBLE to animate
   * the menu being opened and closed. */

  showMenuElement($emojiMenu) {
    $emojiMenu.addClass(IS_RENDERED);

    // enqueues animation as a microtask, so it begins ASAP once IS_RENDERED added
    return Promise.resolve()
      .then(() => $emojiMenu.addClass(IS_VISIBLE));
  }

  hideMenuElement($emojiMenu) {
    $emojiMenu.on(transitionEndEventString, (e) => {
      if (e.currentTarget === e.target) {
        $emojiMenu
          .removeClass(IS_RENDERED)
          .off(transitionEndEventString);
      }
    });

    $emojiMenu.removeClass(IS_VISIBLE);
  }

  destroy() {
    this.eventListeners.forEach((entry) => {
      entry.element.off.call(entry.element, ...entry.args);
    });
    $('.emoji-menu').remove();
  }
}

let awardsHandlerPromise = null;
export default function loadAwardsHandler(reload = false) {
  if (!awardsHandlerPromise || reload) {
    awardsHandlerPromise = import(/* webpackChunkName: 'emoji' */ './emoji')
      .then(Emoji => new AwardsHandler(Emoji));
  }
  return awardsHandlerPromise;
}<|MERGE_RESOLUTION|>--- conflicted
+++ resolved
@@ -1,15 +1,10 @@
 /* eslint-disable class-methods-use-this */
 import _ from 'underscore';
 import Cookies from 'js-cookie';
-<<<<<<< HEAD
+import { s__ } from './locale';
 import { isInIssuePage, isInMRPage, updateTooltipTitle } from './lib/utils/common_utils';
-import Flash from './flash';
-=======
-import { s__ } from './locale';
-import { isInIssuePage, updateTooltipTitle } from './lib/utils/common_utils';
 import flash from './flash';
 import axios from './lib/utils/axios_utils';
->>>>>>> 85e6ffb5
 
 const animationEndEventString = 'animationend webkitAnimationEnd MSAnimationEnd oAnimationEnd';
 const transitionEndEventString = 'transitionend webkitTransitionEnd oTransitionEnd MSTransitionEnd';
