class @UsersSelect
  constructor: (currentUser) ->
    @usersPath = "/autocomplete/users.json"
    @userPath = "/autocomplete/users/:id.json"
    if currentUser?
      @currentUser = JSON.parse(currentUser)

    $('.js-user-search').each (i, dropdown) =>
      $dropdown = $(dropdown)
      @projectId = $dropdown.data('project-id')
      @showCurrentUser = $dropdown.data('current-user')
      showNullUser = $dropdown.data('null-user')
      showAnyUser = $dropdown.data('any-user')
      firstUser = $dropdown.data('first-user')
      @authorId = $dropdown.data('author-id')
      selectedId = $dropdown.data('selected')
      defaultLabel = $dropdown.data('default-label')
      issueURL = $dropdown.data('issueUpdate')
      $selectbox = $dropdown.closest('.selectbox')
      $block = $selectbox.closest('.block')
      abilityName = $dropdown.data('ability-name')
      $value = $block.find('.value')
      $collapsedSidebar = $block.find('.sidebar-collapsed-user')
      $loading = $block.find('.block-loading').fadeOut()

      $block.on('click', '.js-assign-yourself', (e) =>
        e.preventDefault()
        assignTo(@currentUser.id)
      )

      assignTo = (selected) ->
        data = {}
        data[abilityName] = {}
        data[abilityName].assignee_id = selected
        $loading
          .fadeIn()
        $dropdown.trigger('loading.gl.dropdown')
        $.ajax(
          type: 'PUT'
          dataType: 'json'
          url: issueURL
          data: data
        ).done (data) ->
          $dropdown.trigger('loaded.gl.dropdown')
          $loading.fadeOut()
          $selectbox.hide()

          if data.assignee
            user =
              name: data.assignee.name
              username: data.assignee.username
              avatar: data.assignee.avatar_url
          else
            user =
              name: 'Unassigned'
              username: ''
              avatar: ''
          $value.html(assigneeTemplate(user))
          $collapsedSidebar.html(collapsedAssigneeTemplate(user))


      collapsedAssigneeTemplate = _.template(
        '<% if( avatar ) { %>
        <a class="author_link" href="/u/<%= username %>">
          <img width="24" class="avatar avatar-inline s24" alt="" src="<%= avatar %>">
          <span class="author">Toni Boehm</span>
        </a>
        <% } else { %>
        <i class="fa fa-user"></i>
        <% } %>'
      )

      assigneeTemplate = _.template(
        '<% if (username) { %>
        <a class="author_link " href="/u/<%= username %>">
          <% if( avatar ) { %>
          <img width="32" class="avatar avatar-inline s32" alt="" src="<%= avatar %>">
          <% } %>
          <span class="author"><%= name %></span>
          <span class="username">
            @<%= username %>
          </span>
        </a>
          <% } else { %>
        <span class="assign-yourself">
          No assignee -
          <a href="#" class="js-assign-yourself">
            assign yourself
          </a>
        </span>
          <% } %>'
      )

      $dropdown.glDropdown(
        data: (term, callback) =>
          @users term, (users) =>
            if term.length is 0
              showDivider = 0

              if firstUser
                # Move current user to the front of the list
                for obj, index in users
                  if obj.username == firstUser
                    users.splice(index, 1)
                    users.unshift(obj)
                    break

              if showNullUser
                showDivider += 1
                users.unshift(
                  beforeDivider: true
                  name: 'Unassigned',
                  id: 0
                )

              if showAnyUser
                showDivider += 1
                name = showAnyUser
                name = 'Any User' if name == true
                anyUser = {
                  beforeDivider: true
                  name: name,
                  id: null
                }
                users.unshift(anyUser)

            if showDivider
              users.splice(showDivider, 0, "divider")

            # Send the data back
            callback users
        filterable: true
        filterRemote: true
        search:
          fields: ['name', 'username']
        selectable: true
        fieldName: $dropdown.data('field-name')

        toggleLabel: (selected) ->
          if selected && 'id' of selected
            selected.name
          else
            defaultLabel

        inputId: 'issue_assignee_id'

        hidden: (e) ->
          $selectbox.hide()
          # display:block overrides the hide-collapse rule
          $value.removeAttr('style')

        clicked: (user) ->
          page = $('body').data 'page'
          isIssueIndex = page is 'projects:issues:index'
          isMRIndex = page is page is 'projects:merge_requests:index'
          if $dropdown.hasClass('js-filter-bulk-update')
            return

          if $dropdown.hasClass('js-filter-submit') and (isIssueIndex or isMRIndex)
            selectedId = user.id
            Issues.filterResults $dropdown.closest('form')
          else if $dropdown.hasClass 'js-filter-submit'
            $dropdown.closest('form').submit()
          else
            selected = $dropdown
              .closest('.selectbox')
              .find("input[name='#{$dropdown.data('field-name')}']").val()
            assignTo(selected)

        renderRow: (user) ->
          username = if user.username then "@#{user.username}" else ""
          avatar = if user.avatar_url then user.avatar_url else false
          selected = if user.id is selectedId then "is-active" else ""
          img = ""

          if user.beforeDivider?
            "<li>
              <a href='#' class='#{selected}'>
                #{user.name}
              </a>
            </li>"
          else
            if avatar
              img = "<img src='#{avatar}' class='avatar avatar-inline' width='30' />"

          # split into three parts so we can remove the username section if nessesary
          listWithName = "<li>
            <a href='#' class='dropdown-menu-user-link #{selected}'>
              #{img}
              <strong class='dropdown-menu-user-full-name'>
                #{user.name}
              </strong>"

          listWithUserName = "<span class='dropdown-menu-user-username'>
                #{username}
              </span>"
          listClosingTags = "</a>
          </li>"


          if username is ''
            listWithUserName = ''

          listWithName + listWithUserName + listClosingTags
      )

    $('.ajax-users-select').each (i, select) =>
      @skipLdap = $(select).hasClass('skip_ldap')
      @projectId = $(select).data('project-id')
      @groupId = $(select).data('group-id')
      @showCurrentUser = $(select).data('current-user')
<<<<<<< HEAD
      @pushCodeToProtectedBranches = $(select).data('push-code-to-protected-branches')
=======
      @authorId = $(select).data('author-id')
>>>>>>> 70e6fa31
      showNullUser = $(select).data('null-user')
      showAnyUser = $(select).data('any-user')
      showEmailUser = $(select).data('email-user')
      firstUser = $(select).data('first-user')

      $(select).select2
        placeholder: "Search for a user"
        multiple: $(select).hasClass('multiselect')
        minimumInputLength: 0
        query: (query) =>
          @users query.term, (users) =>
            data = { results: users }

            if query.term.length == 0
              if firstUser
                # Move current user to the front of the list
                for obj, index in data.results
                  if obj.username == firstUser
                    data.results.splice(index, 1)
                    data.results.unshift(obj)
                    break

              if showNullUser
                nullUser = {
                  name: 'Unassigned',
                  id: 0
                }
                data.results.unshift(nullUser)

              if showAnyUser
                name = showAnyUser
                name = 'Any User' if name == true
                anyUser = {
                  name: name,
                  id: null
                }
                data.results.unshift(anyUser)

            if showEmailUser && data.results.length == 0 && query.term.match(/^[^@]+@[^@]+$/)
              emailUser = {
                name: "Invite \"#{query.term}\"",
                username: query.term,
                id: query.term
              }
              data.results.unshift(emailUser)

            query.callback(data)

        initSelection: (args...) =>
          @initSelection(args...)
        formatResult: (args...) =>
          @formatResult(args...)
        formatSelection: (args...) =>
          @formatSelection(args...)
        dropdownCssClass: "ajax-users-dropdown"
        escapeMarkup: (m) -> # we do not want to escape markup since we are displaying html in results
          m

  initSelection: (element, callback) ->
    id = $(element).val()
    if id == "0"
      nullUser = { name: 'Unassigned' }
      callback(nullUser)
    else if id != ""
      @user(id, callback)

  formatResult: (user) ->
    if user.avatar_url
      avatar = user.avatar_url
    else
      avatar = gon.default_avatar_url

    "<div class='user-result #{'no-username' unless user.username}'>
       <div class='user-image'><img class='avatar s24' src='#{avatar}'></div>
       <div class='user-name'>#{user.name}</div>
       <div class='user-username'>#{user.username || ""}</div>
     </div>"

  formatSelection: (user) ->
    user.name

  user: (user_id, callback) =>
    url = @buildUrl(@userPath)
    url = url.replace(':id', user_id)

    $.ajax(
      url: url
      dataType: "json"
    ).done (user) ->
      callback(user)

  # Return users list. Filtered by query
  # Only active users retrieved
  users: (query, callback) =>
    url = @buildUrl(@usersPath)

    $.ajax(
      url: url
      data:
        search: query
        per_page: 20
        active: true
        project_id: @projectId
        group_id: @groupId
        skip_ldap: @skipLdap
        current_user: @showCurrentUser
<<<<<<< HEAD
        push_code_to_protected_branches: @pushCodeToProtectedBranches
=======
        author_id: @authorId
>>>>>>> 70e6fa31
      dataType: "json"
    ).done (users) ->
      callback(users)

  buildUrl: (url) ->
    url = gon.relative_url_root.replace(/\/$/, '') + url if gon.relative_url_root?
    return url<|MERGE_RESOLUTION|>--- conflicted
+++ resolved
@@ -209,11 +209,8 @@
       @projectId = $(select).data('project-id')
       @groupId = $(select).data('group-id')
       @showCurrentUser = $(select).data('current-user')
-<<<<<<< HEAD
       @pushCodeToProtectedBranches = $(select).data('push-code-to-protected-branches')
-=======
       @authorId = $(select).data('author-id')
->>>>>>> 70e6fa31
       showNullUser = $(select).data('null-user')
       showAnyUser = $(select).data('any-user')
       showEmailUser = $(select).data('email-user')
@@ -320,11 +317,8 @@
         group_id: @groupId
         skip_ldap: @skipLdap
         current_user: @showCurrentUser
-<<<<<<< HEAD
         push_code_to_protected_branches: @pushCodeToProtectedBranches
-=======
         author_id: @authorId
->>>>>>> 70e6fa31
       dataType: "json"
     ).done (users) ->
       callback(users)
