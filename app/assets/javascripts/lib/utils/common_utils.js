--- conflicted
+++ resolved
@@ -400,9 +400,6 @@
   });
 };
 
-<<<<<<< HEAD
-export const setFavicon = faviconPath => {
-=======
 export const createOverlayIcon = (iconPath, overlayPath) => {
   const faviconImage = document.createElement('img');
 
@@ -447,7 +444,6 @@
 };
 
 export const setFavicon = (faviconPath) => {
->>>>>>> e1f9f3c6
   const faviconEl = document.getElementById('favicon');
   if (faviconEl && faviconPath) {
     faviconEl.setAttribute('href', faviconPath);
