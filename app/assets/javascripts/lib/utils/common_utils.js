import $ from 'jquery';
import axios from './axios_utils';
import { getLocationHash } from './url_utility';
import { convertToCamelCase } from './text_utility';
import { isObject } from './type_utility';

export const getPagePath = (index = 0) => {
  const page = $('body').attr('data-page') || '';

  return page.split(':')[index];
};

export const isInGroupsPage = () => getPagePath() === 'groups';

export const isInProjectPage = () => getPagePath() === 'projects';

export const getProjectSlug = () => {
  if (isInProjectPage()) {
    return $('body').data('project');
  }
  return null;
};

export const getGroupSlug = () => {
  if (isInGroupsPage()) {
    return $('body').data('group');
  }
  return null;
};

export const checkPageAndAction = (page, action) => {
  const pagePath = getPagePath(1);
  const actionPath = getPagePath(2);

  return pagePath === page && actionPath === action;
};

export const isInIssuePage = () => checkPageAndAction('issues', 'show');
export const isInMRPage = () => checkPageAndAction('merge_requests', 'show');
export const isInEpicPage = () => checkPageAndAction('epics', 'show');
export const isInNoteablePage = () => isInIssuePage() || isInMRPage();

export const ajaxGet = url =>
  axios
    .get(url, {
      params: { format: 'js' },
      responseType: 'text',
    })
    .then(({ data }) => {
      $.globalEval(data);
    });

export const rstrip = val => {
  if (val) {
    return val.replace(/\s+$/, '');
  }
  return val;
};

<<<<<<< HEAD
export const updateTooltipTitle = ($tooltipEl, newTitle) =>
  $tooltipEl.attr('title', newTitle).tooltip('fixTitle');
=======
export const updateTooltipTitle = ($tooltipEl, newTitle) => $tooltipEl.attr('title', newTitle).tooltip('_fixTitle');
>>>>>>> f2f55afd

export const disableButtonIfEmptyField = (fieldSelector, buttonSelector, eventName = 'input') => {
  const field = $(fieldSelector);
  const closestSubmit = field.closest('form').find(buttonSelector);
  if (rstrip(field.val()) === '') {
    closestSubmit.disable();
  }
  // eslint-disable-next-line func-names
  return field.on(eventName, function() {
    if (rstrip($(this).val()) === '') {
      return closestSubmit.disable();
    }
    return closestSubmit.enable();
  });
};

// automatically adjust scroll position for hash urls taking the height of the navbar into account
// https://github.com/twitter/bootstrap/issues/1768
export const handleLocationHash = () => {
  let hash = getLocationHash();
  if (!hash) return;

  // This is required to handle non-unicode characters in hash
  hash = decodeURIComponent(hash);

  const target = document.getElementById(hash) || document.getElementById(`user-content-${hash}`);
  const fixedTabs = document.querySelector('.js-tabs-affix');
  const fixedDiffStats = document.querySelector('.js-diff-files-changed');
  const fixedNav = document.querySelector('.navbar-gitlab');

  let adjustment = 0;
  if (fixedNav) adjustment -= fixedNav.offsetHeight;

  if (target && target.scrollIntoView) {
    target.scrollIntoView(true);
  }

  if (fixedTabs) {
    adjustment -= fixedTabs.offsetHeight;
  }

  if (fixedDiffStats) {
    adjustment -= fixedDiffStats.offsetHeight;
  }

  window.scrollBy(0, adjustment);
};

// Check if element scrolled into viewport from above or below
// Courtesy http://stackoverflow.com/a/7557433/414749
export const isInViewport = el => {
  const rect = el.getBoundingClientRect();

  return (
    rect.top >= 0 &&
    rect.left >= 0 &&
    rect.bottom <= window.innerHeight &&
    rect.right <= window.innerWidth
  );
};

export const parseUrl = url => {
  const parser = document.createElement('a');
  parser.href = url;
  return parser;
};

export const parseUrlPathname = url => {
  const parsedUrl = parseUrl(url);
  // parsedUrl.pathname will return an absolute path for Firefox and a relative path for IE11
  // We have to make sure we always have an absolute path.
  return parsedUrl.pathname.charAt(0) === '/' ? parsedUrl.pathname : `/${parsedUrl.pathname}`;
};

// We can trust that each param has one & since values containing & will be encoded
// Remove the first character of search as it is always ?
export const getUrlParamsArray = () =>
  window.location.search
    .slice(1)
    .split('&')
    .map(param => {
      const split = param.split('=');
      return [decodeURI(split[0]), split[1]].join('=');
    });

export const isMetaKey = e => e.metaKey || e.ctrlKey || e.altKey || e.shiftKey;

// Identify following special clicks
// 1) Cmd + Click on Mac (e.metaKey)
// 2) Ctrl + Click on PC (e.ctrlKey)
// 3) Middle-click or Mouse Wheel Click (e.which is 2)
export const isMetaClick = e => e.metaKey || e.ctrlKey || e.which === 2;

export const scrollToElement = element => {
  let $el = element;
  if (!(element instanceof $)) {
    $el = $(element);
  }
  const top = $el.offset().top;
  const mrTabsHeight = $('.merge-request-tabs').height() || 0;
  const headerHeight = $('.navbar-gitlab').height() || 0;

  return $('body, html').animate(
    {
      scrollTop: top - mrTabsHeight - headerHeight,
    },
    200,
  );
};

/**
  this will take in the `name` of the param you want to parse in the url
  if the name does not exist this function will return `null`
  otherwise it will return the value of the param key provided
*/
export const getParameterByName = (name, urlToParse) => {
  const url = urlToParse || window.location.href;
  const parsedName = name.replace(/[[\]]/g, '\\$&');
  const regex = new RegExp(`[?&]${parsedName}(=([^&#]*)|&|#|$)`);
  const results = regex.exec(url);
  if (!results) return null;
  if (!results[2]) return '';
  return decodeURIComponent(results[2].replace(/\+/g, ' '));
};

export const getSelectedFragment = () => {
  const selection = window.getSelection();
  if (selection.rangeCount === 0) return null;
  const documentFragment = document.createDocumentFragment();
  for (let i = 0; i < selection.rangeCount; i += 1) {
    documentFragment.appendChild(selection.getRangeAt(i).cloneContents());
  }
  if (documentFragment.textContent.length === 0) return null;

  return documentFragment;
};

export const insertText = (target, text) => {
  // Firefox doesn't support `document.execCommand('insertText', false, text)` on textareas
  const selectionStart = target.selectionStart;
  const selectionEnd = target.selectionEnd;
  const value = target.value;

  const textBefore = value.substring(0, selectionStart);
  const textAfter = value.substring(selectionEnd, value.length);

  const insertedText = text instanceof Function ? text(textBefore, textAfter) : text;
  const newText = textBefore + insertedText + textAfter;

  // eslint-disable-next-line no-param-reassign
  target.value = newText;
  // eslint-disable-next-line no-param-reassign
  target.selectionStart = target.selectionEnd = selectionStart + insertedText.length;

  // Trigger autosave
  target.dispatchEvent(new Event('input'));

  // Trigger autosize
  const event = document.createEvent('Event');
  event.initEvent('autosize:update', true, false);
  target.dispatchEvent(event);
};

export const nodeMatchesSelector = (node, selector) => {
  const matches =
    Element.prototype.matches ||
    Element.prototype.matchesSelector ||
    Element.prototype.mozMatchesSelector ||
    Element.prototype.msMatchesSelector ||
    Element.prototype.oMatchesSelector ||
    Element.prototype.webkitMatchesSelector;

  if (matches) {
    return matches.call(node, selector);
  }

  // IE11 doesn't support `node.matches(selector)`

  let parentNode = node.parentNode;
  if (!parentNode) {
    parentNode = document.createElement('div');
    // eslint-disable-next-line no-param-reassign
    node = node.cloneNode(true);
    parentNode.appendChild(node);
  }

  const matchingNodes = parentNode.querySelectorAll(selector);
  return Array.prototype.indexOf.call(matchingNodes, node) !== -1;
};

/**
  this will take in the headers from an API response and normalize them
  this way we don't run into production issues when nginx gives us lowercased header keys
*/
export const normalizeHeaders = headers => {
  const upperCaseHeaders = {};

  Object.keys(headers || {}).forEach(e => {
    upperCaseHeaders[e.toUpperCase()] = headers[e];
  });

  return upperCaseHeaders;
};

/**
  this will take in the getAllResponseHeaders result and normalize them
  this way we don't run into production issues when nginx gives us lowercased header keys
*/
export const normalizeCRLFHeaders = headers => {
  const headersObject = {};
  const headersArray = headers.split('\n');

  headersArray.forEach(header => {
    const keyValue = header.split(': ');
    headersObject[keyValue[0]] = keyValue[1];
  });

  return normalizeHeaders(headersObject);
};

/**
 * Parses pagination object string values into numbers.
 *
 * @param {Object} paginationInformation
 * @returns {Object}
 */
export const parseIntPagination = paginationInformation => ({
  perPage: parseInt(paginationInformation['X-PER-PAGE'], 10),
  page: parseInt(paginationInformation['X-PAGE'], 10),
  total: parseInt(paginationInformation['X-TOTAL'], 10),
  totalPages: parseInt(paginationInformation['X-TOTAL-PAGES'], 10),
  nextPage: parseInt(paginationInformation['X-NEXT-PAGE'], 10),
  previousPage: parseInt(paginationInformation['X-PREV-PAGE'], 10),
});

/**
 * Given a string of query parameters creates an object.
 *
 * @example
 * `scope=all&page=2` -> { scope: 'all', page: '2'}
 * `scope=all` -> { scope: 'all' }
 * ``-> {}
 * @param {String} query
 * @returns {Object}
 */
export const parseQueryStringIntoObject = (query = '') => {
  if (query === '') return {};

  return query.split('&').reduce((acc, element) => {
    const val = element.split('=');
    Object.assign(acc, {
      [val[0]]: decodeURIComponent(val[1]),
    });
    return acc;
  }, {});
};

/**
 * Converts object with key-value pairs
 * into query-param string
 *
 * @param {Object} params
 */
export const objectToQueryString = (params = {}) =>
  Object.keys(params)
    .map(param => `${param}=${params[param]}`)
    .join('&');

export const buildUrlWithCurrentLocation = param =>
  (param ? `${window.location.pathname}${param}` : window.location.pathname);

/**
 * Based on the current location and the string parameters provided
 * creates a new entry in the history without reloading the page.
 *
 * @param {String} param
 */
export const historyPushState = newUrl => {
  window.history.pushState({}, document.title, newUrl);
};

/**
 * Converts permission provided as strings to booleans.
 *
 * @param  {String} string
 * @returns {Boolean}
 */
export const convertPermissionToBoolean = permission => permission === 'true';

/**
 * Back Off exponential algorithm
 * backOff :: (Function<next, stop>, Number) -> Promise<Any, Error>
 *
 * @param {Function<next, stop>} fn function to be called
 * @param {Number} timeout
 * @return {Promise<Any, Error>}
 * @example
 * ```
 *  backOff(function (next, stop) {
 *    // Let's perform this function repeatedly for 60s or for the timeout provided.
 *
 *    ourFunction()
 *      .then(function (result) {
 *        // continue if result is not what we need
 *        next();
 *
 *        // when result is what we need let's stop with the repetions and jump out of the cycle
 *        stop(result);
 *      })
 *      .catch(function (error) {
 *        // if there is an error, we need to stop this with an error.
 *        stop(error);
 *      })
 *  }, 60000)
 *  .then(function (result) {})
 *  .catch(function (error) {
 *    // deal with errors passed to stop()
 *  })
 * ```
 */
export const backOff = (fn, timeout = 60000) => {
  const maxInterval = 32000;
  let nextInterval = 2000;
  let timeElapsed = 0;

  return new Promise((resolve, reject) => {
    const stop = arg => (arg instanceof Error ? reject(arg) : resolve(arg));

    const next = () => {
      if (timeElapsed < timeout) {
        setTimeout(() => fn(next, stop), nextInterval);
        timeElapsed += nextInterval;
        nextInterval = Math.min(nextInterval + nextInterval, maxInterval);
      } else {
        reject(new Error('BACKOFF_TIMEOUT'));
      }
    };

    fn(next, stop);
  });
};

export const setFavicon = faviconPath => {
  const faviconEl = document.getElementById('favicon');
  if (faviconEl && faviconPath) {
    faviconEl.setAttribute('href', faviconPath);
  }
};

export const resetFavicon = () => {
  const faviconEl = document.getElementById('favicon');
  const originalFavicon = faviconEl ? faviconEl.getAttribute('href') : null;
  if (faviconEl) {
    faviconEl.setAttribute('href', originalFavicon);
  }
};

export const setCiStatusFavicon = pageUrl =>
  axios
    .get(pageUrl)
    .then(({ data }) => {
      if (data && data.favicon) {
        setFavicon(data.favicon);
      } else {
        resetFavicon();
      }
    })
    .catch(resetFavicon);

export const spriteIcon = (icon, className = '') => {
  const classAttribute = className.length > 0 ? `class="${className}"` : '';

  return `<svg ${classAttribute}><use xlink:href="${gon.sprite_icons}#${icon}" /></svg>`;
};

/**
 * This method takes in object with snake_case property names
 * and returns new object with camelCase property names
 *
 * Reasoning for this method is to ensure consistent property
 * naming conventions across JS code.
 */
export const convertObjectPropsToCamelCase = (obj = {}, options = {}) => {
  if (obj === null) {
    return {};
  }

  const initial = Array.isArray(obj) ? [] : {};

  return Object.keys(obj).reduce((acc, prop) => {
    const result = acc;
    const val = obj[prop];

    if (options.deep && (isObject(val) || Array.isArray(val))) {
      result[convertToCamelCase(prop)] = convertObjectPropsToCamelCase(val, options);
    } else {
      result[convertToCamelCase(prop)] = obj[prop];
    }
    return acc;
  }, initial);
};

export const imagePath = imgUrl =>
  `${gon.asset_host || ''}${gon.relative_url_root || ''}/assets/${imgUrl}`;

export const addSelectOnFocusBehaviour = (selector = '.js-select-on-focus') => {
  // Click a .js-select-on-focus field, select the contents
  // Prevent a mouseup event from deselecting the input
  $(selector).on('focusin', function selectOnFocusCallback() {
    $(this)
      .select()
      .one('mouseup', e => {
        e.preventDefault();
      });
  });
};

window.gl = window.gl || {};
window.gl.utils = {
  ...(window.gl.utils || {}),
  getPagePath,
  isInGroupsPage,
  isInProjectPage,
  getProjectSlug,
  getGroupSlug,
  isInIssuePage,
  ajaxGet,
  rstrip,
  updateTooltipTitle,
  disableButtonIfEmptyField,
  handleLocationHash,
  isInViewport,
  parseUrl,
  parseUrlPathname,
  getUrlParamsArray,
  isMetaKey,
  isMetaClick,
  scrollToElement,
  getParameterByName,
  getSelectedFragment,
  insertText,
  nodeMatchesSelector,
  spriteIcon,
  imagePath,
};<|MERGE_RESOLUTION|>--- conflicted
+++ resolved
@@ -57,12 +57,7 @@
   return val;
 };
 
-<<<<<<< HEAD
-export const updateTooltipTitle = ($tooltipEl, newTitle) =>
-  $tooltipEl.attr('title', newTitle).tooltip('fixTitle');
-=======
 export const updateTooltipTitle = ($tooltipEl, newTitle) => $tooltipEl.attr('title', newTitle).tooltip('_fixTitle');
->>>>>>> f2f55afd
 
 export const disableButtonIfEmptyField = (fieldSelector, buttonSelector, eventName = 'input') => {
   const field = $(fieldSelector);
