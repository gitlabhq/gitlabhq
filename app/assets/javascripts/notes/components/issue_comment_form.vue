<script>
  /* global Flash, Autosave */
  import { mapActions, mapGetters } from 'vuex';
  import _ from 'underscore';
  import autosize from 'vendor/autosize';
  import '../../autosave';
  import TaskList from '../../task_list';
  import * as constants from '../constants';
  import eventHub from '../event_hub';
  import issueWarning from '../../vue_shared/components/issue/issue_warning.vue';
  import issueNoteSignedOutWidget from './issue_note_signed_out_widget.vue';
  import markdownField from '../../vue_shared/components/markdown/field.vue';
  import userAvatarLink from '../../vue_shared/components/user_avatar/user_avatar_link.vue';
  import issuableStateMixin from '../mixins/issuable_state';

  export default {
    name: 'issueCommentForm',
    data() {
      return {
        note: '',
        noteType: constants.COMMENT,
        // Can't use mapGetters,
        // this needs to be in the data object because it belongs to the state
        issueState: this.$store.getters.getIssueData.state,
        isSubmitting: false,
        isSubmitButtonDisabled: true,
      };
    },
    components: {
      issueWarning,
      issueNoteSignedOutWidget,
      markdownField,
      userAvatarLink,
    },
    watch: {
      note(newNote) {
        this.setIsSubmitButtonDisabled(newNote, this.isSubmitting);
      },
      isSubmitting(newValue) {
        this.setIsSubmitButtonDisabled(this.note, newValue);
      },
    },
    computed: {
      ...mapGetters([
        'getCurrentUserLastNote',
        'getUserData',
        'getIssueData',
        'getNotesData',
      ]),
      isLoggedIn() {
        return this.getUserData.id;
      },
      commentButtonTitle() {
        return this.noteType === constants.COMMENT ? 'Comment' : 'Start discussion';
      },
      isIssueOpen() {
        return this.issueState === constants.OPENED || this.issueState === constants.REOPENED;
      },
      canCreate() {
        return this.getIssueData.current_user.can_create_note;
      },
      issueActionButtonTitle() {
        if (this.note.length) {
          const actionText = this.isIssueOpen ? 'close' : 'reopen';

          return this.noteType === constants.COMMENT ? `Comment & ${actionText} issue` : `Start discussion & ${actionText} issue`;
        }

        return this.isIssueOpen ? 'Close issue' : 'Reopen issue';
      },
      actionButtonClassNames() {
        return {
          'btn-reopen': !this.isIssueOpen,
          'btn-close': this.isIssueOpen,
          'js-note-target-close': this.isIssueOpen,
          'js-note-target-reopen': !this.isIssueOpen,
        };
      },
      markdownDocsPath() {
        return this.getNotesData.markdownDocsPath;
      },
      quickActionsDocsPath() {
        return this.getNotesData.quickActionsDocsPath;
      },
      markdownPreviewPath() {
        return this.getIssueData.preview_note_path;
      },
      author() {
        return this.getUserData;
      },
      canUpdateIssue() {
        return this.getIssueData.current_user.can_update;
      },
      endpoint() {
        return this.getIssueData.create_note_path;
      },
    },
    methods: {
      ...mapActions([
        'saveNote',
        'stopPolling',
        'restartPolling',
        'removePlaceholderNotes',
      ]),
      setIsSubmitButtonDisabled(note, isSubmitting) {
        if (!_.isEmpty(note) && !isSubmitting) {
          this.isSubmitButtonDisabled = false;
        } else {
          this.isSubmitButtonDisabled = true;
        }
      },
      handleSave(withIssueAction) {
        if (this.note.length) {
          const noteData = {
            endpoint: this.endpoint,
            flashContainer: this.$el,
            data: {
              note: {
                noteable_type: constants.NOTEABLE_TYPE,
                noteable_id: this.getIssueData.id,
                note: this.note,
              },
            },
          };

          if (this.noteType === constants.DISCUSSION) {
            noteData.data.note.type = constants.DISCUSSION_NOTE;
          }
          this.isSubmitting = true;
          this.note = ''; // Empty textarea while being requested. Repopulate in catch
          this.resizeTextarea();
          this.stopPolling();

          this.saveNote(noteData)
            .then((res) => {
              this.isSubmitting = false;
              this.restartPolling();

              if (res.errors) {
                if (res.errors.commands_only) {
                  this.discard();
                } else {
                  Flash(
                    'Something went wrong while adding your comment. Please try again.',
                    'alert',
                    $(this.$refs.commentForm),
                  );
                }
              } else {
                this.discard();
              }

              if (withIssueAction) {
                this.toggleIssueState();
              }
            })
            .catch(() => {
              this.isSubmitting = false;
              this.discard(false);
              const msg = 'Your comment could not be submitted! Please check your network connection and try again.';
              Flash(msg, 'alert', $(this.$el));
              this.note = noteData.data.note.note; // Restore textarea content.
              this.removePlaceholderNotes();
            });
        } else {
          this.toggleIssueState();
        }
      },
      toggleIssueState() {
        this.issueState = this.isIssueOpen ? constants.CLOSED : constants.REOPENED;

        // This is out of scope for the Notes Vue component.
        // It was the shortest path to update the issue state and relevant places.
        const btnClass = this.isIssueOpen ? 'btn-reopen' : 'btn-close';
        $(`.js-btn-issue-action.${btnClass}:visible`).trigger('click');
      },
      discard(shouldClear = true) {
        // `blur` is needed to clear slash commands autocomplete cache if event fired.
        // `focus` is needed to remain cursor in the textarea.
        this.$refs.textarea.blur();
        this.$refs.textarea.focus();

        if (shouldClear) {
          this.note = '';
          this.resizeTextarea();
          this.$refs.markdownField.previewMarkdown = false;
        }

        // reset autostave
        this.autosave.reset();
      },
      setNoteType(type) {
        this.noteType = type;
      },
      editCurrentUserLastNote() {
        if (this.note === '') {
          const lastNote = this.getCurrentUserLastNote;

          if (lastNote) {
            eventHub.$emit('enterEditMode', {
              noteId: lastNote.id,
            });
          }
        }
      },
      initAutoSave() {
        if (this.isLoggedIn) {
          this.autosave = new Autosave($(this.$refs.textarea), ['Note', 'Issue', this.getIssueData.id], 'issue');
        }
      },
      initTaskList() {
        return new TaskList({
          dataType: 'note',
          fieldName: 'note',
          selector: '.notes',
        });
      },
      resizeTextarea() {
        this.$nextTick(() => {
          autosize.update(this.$refs.textarea);
        });
      },
    },
    mixins: [
      issuableStateMixin,
    ],
    mounted() {
      // jQuery is needed here because it is a custom event being dispatched with jQuery.
      $(document).on('issuable:change', (e, isClosed) => {
        this.issueState = isClosed ? constants.CLOSED : constants.REOPENED;
      });

      this.initAutoSave();
      this.initTaskList();
    },
  };
</script>

<template>
  <div>
    <issue-note-signed-out-widget v-if="!isLoggedIn" />
    <ul
      v-else
      class="notes notes-form timeline">
      <li class="timeline-entry">
        <div class="timeline-entry-inner">
          <div class="flash-container error-alert timeline-content"></div>
          <div class="timeline-icon hidden-xs hidden-sm">
            <user-avatar-link
              v-if="author"
              :link-href="author.path"
              :img-src="author.avatar_url"
              :img-alt="author.name"
              :img-size="40"
              />
          </div>
          <div class="timeline-content timeline-content-form">
            <form
              ref="commentForm"
              class="new-note js-quick-submit common-note-form gfm-form js-main-target-form"
            >

              <issue-warning
                v-if="hasIssueWarning(getIssueData)"
                :is-locked="isIssueLocked(getIssueData)"
                :is-confidential="isIssueConfidential(getIssueData)"
              />

              <div class="error-alert"></div>
              <markdown-field
                :markdown-preview-path="markdownPreviewPath"
                :markdown-docs-path="markdownDocsPath"
                :quick-actions-docs-path="quickActionsDocsPath"
                :add-spacing-classes="false"
<<<<<<< HEAD
                :is-confidential-issue="isIssueConfidential(getIssueData)">
=======
                :is-confidential-issue="isConfidentialIssue"
                ref="markdownField">
>>>>>>> b83dcd3a
                <textarea
                  id="note-body"
                  name="note[note]"
                  class="note-textarea js-vue-comment-form js-gfm-input js-autosize markdown-area js-vue-textarea"
                  data-supports-quick-actions="true"
                  aria-label="Description"
                  v-model="note"
                  ref="textarea"
                  slot="textarea"
                  placeholder="Write a comment or drag your files here..."
                  @keydown.up="editCurrentUserLastNote()"
                  @keydown.meta.enter="handleSave()">
                </textarea>
              </markdown-field>
              <div class="note-form-actions">
                <div class="pull-left btn-group append-right-10 comment-type-dropdown js-comment-type-dropdown droplab-dropdown">
                  <button
                    @click.prevent="handleSave()"
                    :disabled="isSubmitButtonDisabled"
                    class="btn btn-create comment-btn js-comment-button js-comment-submit-button"
                    type="submit">
                    {{commentButtonTitle}}
                  </button>
                  <button
                    :disabled="isSubmitButtonDisabled"
                    name="button"
                    type="button"
                    class="btn comment-btn note-type-toggle js-note-new-discussion dropdown-toggle"
                    data-toggle="dropdown"
                    aria-label="Open comment type dropdown">
                    <i
                      aria-hidden="true"
                      class="fa fa-caret-down toggle-icon">
                    </i>
                  </button>

                  <ul class="note-type-dropdown dropdown-open-top dropdown-menu">
                    <li :class="{ 'droplab-item-selected': noteType === 'comment' }">
                      <button
                        type="button"
                        class="btn btn-transparent"
                        @click.prevent="setNoteType('comment')">
                        <i
                          aria-hidden="true"
                          class="fa fa-check icon">
                        </i>
                        <div class="description">
                          <strong>Comment</strong>
                          <p>
                            Add a general comment to this issue.
                          </p>
                        </div>
                      </button>
                    </li>
                    <li class="divider droplab-item-ignore"></li>
                    <li :class="{ 'droplab-item-selected': noteType === 'discussion' }">
                      <button
                        type="button"
                        class="btn btn-transparent"
                        @click.prevent="setNoteType('discussion')">
                        <i
                          aria-hidden="true"
                          class="fa fa-check icon">
                          </i>
                        <div class="description">
                          <strong>Start discussion</strong>
                          <p>
                            Discuss a specific suggestion or question.
                          </p>
                        </div>
                      </button>
                    </li>
                  </ul>
                </div>
                <button
                  type="button"
                  @click="handleSave(true)"
                  v-if="canUpdateIssue"
                  :class="actionButtonClassNames"
                  class="btn btn-comment btn-comment-and-close">
                  {{issueActionButtonTitle}}
                </button>
                <button
                  type="button"
                  v-if="note.length"
                  @click="discard"
                  class="btn btn-cancel js-note-discard">
                  Discard draft
                </button>
              </div>
            </form>
          </div>
        </div>
      </li>
    </ul>
  </div>
</template><|MERGE_RESOLUTION|>--- conflicted
+++ resolved
@@ -272,12 +272,8 @@
                 :markdown-docs-path="markdownDocsPath"
                 :quick-actions-docs-path="quickActionsDocsPath"
                 :add-spacing-classes="false"
-<<<<<<< HEAD
-                :is-confidential-issue="isIssueConfidential(getIssueData)">
-=======
                 :is-confidential-issue="isConfidentialIssue"
                 ref="markdownField">
->>>>>>> b83dcd3a
                 <textarea
                   id="note-body"
                   name="note[note]"
