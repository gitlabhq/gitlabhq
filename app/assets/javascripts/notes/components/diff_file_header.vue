--- conflicted
+++ resolved
@@ -56,13 +56,9 @@
         this.$emit('toggleFile');
       }
     },
-<<<<<<< HEAD
-    noop() {},
     truncate(sha) {
       return sha.slice(0, 8);
     }
-=======
->>>>>>> e1754921
   },
 };
 </script>
