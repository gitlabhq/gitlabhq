<script>
import $ from 'jquery';
import { mapGetters, mapActions } from 'vuex';
import { getLocationHash } from '../../lib/utils/url_utility';
import Flash from '../../flash';
import * as constants from '../constants';
import noteableNote from './noteable_note.vue';
import noteableDiscussion from './noteable_discussion.vue';
import systemNote from '../../vue_shared/components/notes/system_note.vue';
import commentForm from './comment_form.vue';
import placeholderNote from '../../vue_shared/components/notes/placeholder_note.vue';
import placeholderSystemNote from '../../vue_shared/components/notes/placeholder_system_note.vue';
import loadingIcon from '../../vue_shared/components/loading_icon.vue';
import skeletonLoadingContainer from '../../vue_shared/components/notes/skeleton_note.vue';

export default {
  name: 'NotesApp',
  components: {
    noteableNote,
    noteableDiscussion,
    systemNote,
    commentForm,
    loadingIcon,
    placeholderNote,
    placeholderSystemNote,
  },
  props: {
    noteableData: {
      type: Object,
      required: true,
    },
    notesData: {
      type: Object,
      required: true,
    },
    userData: {
      type: Object,
      required: false,
      default: () => ({}),
    },
    shouldShow: {
      type: Boolean,
      required: false,
      default: true,
    },
  },
  data() {
    return {
      isLoading: true,
    };
  },
  computed: {
<<<<<<< HEAD
    ...mapGetters([
      'notes',
      'getNotesDataByProp',
      'discussionCount',
      'noteableType',
    ]),
=======
    ...mapGetters(['notes', 'getNotesDataByProp', 'discussionCount']),
    noteableType() {
      return this.noteableData.noteableType;
    },
>>>>>>> 9d220da8
    allNotes() {
      if (this.isLoading) {
        const totalNotes = parseInt(this.notesData.totalNotes, 10) || 0;

        return new Array(totalNotes).fill({
          isSkeletonNote: true,
        });
      }
      return this.notes;
    },
  },
  created() {
    this.setNotesData(this.notesData);
    this.setNoteableData(this.noteableData);
    this.setUserData(this.userData);
  },
  mounted() {
    this.fetchNotes();

    const parentElement = this.$el.parentElement;

    if (
      parentElement &&
      parentElement.classList.contains('js-vue-notes-event')
    ) {
      parentElement.addEventListener('toggleAward', event => {
        const { awardName, noteId } = event.detail;
        this.actionToggleAward({ awardName, noteId });
      });
    }
  },
  methods: {
    ...mapActions({
      actionFetchNotes: 'fetchNotes',
      poll: 'poll',
      actionToggleAward: 'toggleAward',
      scrollToNoteIfNeeded: 'scrollToNoteIfNeeded',
      setNotesData: 'setNotesData',
      setNoteableData: 'setNoteableData',
      setUserData: 'setUserData',
      setLastFetchedAt: 'setLastFetchedAt',
      setTargetNoteHash: 'setTargetNoteHash',
    }),
    getComponentName(note) {
      if (note.isSkeletonNote) {
        return skeletonLoadingContainer;
      }
      if (note.isPlaceholderNote) {
        if (note.placeholderType === constants.SYSTEM_NOTE) {
          return placeholderSystemNote;
        }
        return placeholderNote;
      } else if (note.individual_note) {
        return note.notes[0].system ? systemNote : noteableNote;
      }

      return noteableDiscussion;
    },
    getComponentData(note) {
      return note.individual_note ? note.notes[0] : note;
    },
    fetchNotes() {
      return this.actionFetchNotes(this.getNotesDataByProp('discussionsPath'))
        .then(() => this.initPolling())
        .then(() => {
          this.isLoading = false;
        })
        .then(() => this.$nextTick())
        .then(() => this.checkLocationHash())
        .catch(() => {
          this.isLoading = false;
          Flash(
            'Something went wrong while fetching comments. Please try again.',
          );
        });
    },
    initPolling() {
      if (this.isPollingInitialized) {
        return;
      }

      this.setLastFetchedAt(this.getNotesDataByProp('lastFetchedAt'));

      this.poll();
      this.isPollingInitialized = true;
    },
    checkLocationHash() {
      const hash = getLocationHash();
      const element = document.getElementById(hash);

      if (hash && element) {
        this.setTargetNoteHash(hash);
        this.scrollToNoteIfNeeded($(element));
      }
    },
  },
};
</script>

<template>
  <div
    v-if="shouldShow"
    id="notes">
    <ul
      id="notes-list"
      class="notes main-notes-list timeline">

      <component
        v-for="note in allNotes"
        :is="getComponentName(note)"
        :note="getComponentData(note)"
        :key="note.id"
      />
    </ul>

    <comment-form
      :noteable-type="noteableType"
    />
  </div>
</template><|MERGE_RESOLUTION|>--- conflicted
+++ resolved
@@ -50,19 +50,10 @@
     };
   },
   computed: {
-<<<<<<< HEAD
-    ...mapGetters([
-      'notes',
-      'getNotesDataByProp',
-      'discussionCount',
-      'noteableType',
-    ]),
-=======
     ...mapGetters(['notes', 'getNotesDataByProp', 'discussionCount']),
     noteableType() {
       return this.noteableData.noteableType;
     },
->>>>>>> 9d220da8
     allNotes() {
       if (this.isLoading) {
         const totalNotes = parseInt(this.notesData.totalNotes, 10) || 0;
