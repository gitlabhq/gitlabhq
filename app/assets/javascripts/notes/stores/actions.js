import Visibility from 'visibilityjs';
import Flash from '../../flash';
import Poll from '../../lib/utils/poll';
import * as types from './mutation_types';
import * as utils from './utils';
import * as constants from '../constants';
import service from '../services/notes_service';
import loadAwardsHandler from '../../awards_handler';
import sidebarTimeTrackingEventHub from '../../sidebar/event_hub';
import { isInViewport, scrollToElement } from '../../lib/utils/common_utils';

let eTagPoll;

export const setNotesData = ({ commit }, data) => commit(types.SET_NOTES_DATA, data);
export const setNoteableData = ({ commit }, data) => commit(types.SET_NOTEABLE_DATA, data);
export const setUserData = ({ commit }, data) => commit(types.SET_USER_DATA, data);
export const setLastFetchedAt = ({ commit }, data) => commit(types.SET_LAST_FETCHED_AT, data);
export const setInitialNotes = ({ commit }, data) => commit(types.SET_INITIAL_NOTES, data);
export const setTargetNoteHash = ({ commit }, data) => commit(types.SET_TARGET_NOTE_HASH, data);
export const toggleDiscussion = ({ commit }, data) => commit(types.TOGGLE_DISCUSSION, data);

export const fetchNotes = ({ commit }, path) => service
  .fetchNotes(path)
  .then(res => res.json())
  .then((res) => {
    commit(types.SET_INITIAL_NOTES, res);
  });

export const deleteNote = ({ commit }, note) => service
  .deleteNote(note.path)
  .then(() => {
    commit(types.DELETE_NOTE, note);
  });

export const updateNote = ({ commit }, { endpoint, note }) => service
  .updateNote(endpoint, note)
  .then(res => res.json())
  .then((res) => {
    commit(types.UPDATE_NOTE, res);
  });

export const replyToDiscussion = ({ commit }, { endpoint, data }) => service
  .replyToDiscussion(endpoint, data)
  .then(res => res.json())
  .then((res) => {
    commit(types.ADD_NEW_REPLY_TO_DISCUSSION, res);

    return res;
  });

export const createNewNote = ({ commit }, { endpoint, data }) => service
  .createNewNote(endpoint, data)
  .then(res => res.json())
  .then((res) => {
    if (!res.errors) {
      commit(types.ADD_NEW_NOTE, res);
    }
    return res;
  });

export const removePlaceholderNotes = ({ commit }) =>
  commit(types.REMOVE_PLACEHOLDER_NOTES);

export const toggleResolveNote = ({ commit }, { endpoint, isResolved, discussion }) => service
  .toggleResolveNote(endpoint, isResolved)
  .then(res => res.json())
  .then((res) => {
    const mutationType = discussion ? types.UPDATE_DISCUSSION : types.UPDATE_NOTE;

    commit(mutationType, res);
  });

<<<<<<< HEAD
=======
export const closeIssue = ({ commit, dispatch, state }) => service
  .toggleIssueState(state.notesData.closePath)
  .then(res => res.json())
  .then((data) => {
    commit(types.CLOSE_ISSUE);
    dispatch('emitStateChangedEvent', data);
  });

export const reopenIssue = ({ commit, dispatch, state }) => service
  .toggleIssueState(state.notesData.reopenPath)
  .then(res => res.json())
  .then((data) => {
    commit(types.REOPEN_ISSUE);
    dispatch('emitStateChangedEvent', data);
  });

export const emitStateChangedEvent = ({ commit, getters }, data) => {
  const event = new CustomEvent('issuable_vue_app:change', { detail: {
    data,
    isClosed: getters.openState === constants.CLOSED,
  } });

  document.dispatchEvent(event);
};

export const toggleIssueLocalState = ({ commit }, newState) => {
  if (newState === constants.CLOSED) {
    commit(types.CLOSE_ISSUE);
  } else if (newState === constants.REOPENED) {
    commit(types.REOPEN_ISSUE);
  }
};

>>>>>>> 34a211a1
export const saveNote = ({ commit, dispatch }, noteData) => {
  const { note } = noteData.data.note;
  let placeholderText = note;
  const hasQuickActions = utils.hasQuickActions(placeholderText);
  const replyId = noteData.data.in_reply_to_discussion_id;
  const methodToDispatch = replyId ? 'replyToDiscussion' : 'createNewNote';

  commit(types.REMOVE_PLACEHOLDER_NOTES); // remove previous placeholders
  $('.notes-form .flash-container').hide(); // hide previous flash notification

  if (hasQuickActions) {
    placeholderText = utils.stripQuickActions(placeholderText);
  }

  if (placeholderText.length) {
    commit(types.SHOW_PLACEHOLDER_NOTE, {
      noteBody: placeholderText,
      replyId,
    });
  }

  if (hasQuickActions) {
    commit(types.SHOW_PLACEHOLDER_NOTE, {
      isSystemNote: true,
      noteBody: utils.getQuickActionText(note),
      replyId,
    });
  }

  return dispatch(methodToDispatch, noteData)
    .then((res) => {
      const { errors } = res;
      const commandsChanges = res.commands_changes;

      if (hasQuickActions && errors && Object.keys(errors).length) {
        eTagPoll.makeRequest();

        $('.js-gfm-input').trigger('clear-commands-cache.atwho');
        Flash('Commands applied', 'notice', noteData.flashContainer);
      }

      if (commandsChanges) {
        if (commandsChanges.emoji_award) {
          const votesBlock = $('.js-awards-block').eq(0);

          loadAwardsHandler()
            .then((awardsHandler) => {
              awardsHandler.addAwardToEmojiBar(votesBlock, commandsChanges.emoji_award);
              awardsHandler.scrollToAwards();
            })
            .catch(() => {
              Flash(
                'Something went wrong while adding your award. Please try again.',
                'alert',
                noteData.flashContainer,
              );
            });
        }

        if (commandsChanges.spend_time != null || commandsChanges.time_estimate != null) {
          sidebarTimeTrackingEventHub.$emit('timeTrackingUpdated', res);
        }
      }

      if (errors && errors.commands_only) {
        Flash(errors.commands_only, 'notice', noteData.flashContainer);
      }
      commit(types.REMOVE_PLACEHOLDER_NOTES);

      return res;
    });
};

const pollSuccessCallBack = (resp, commit, state, getters) => {
  if (resp.notes && resp.notes.length) {
    const { notesById } = getters;

    resp.notes.forEach((note) => {
      if (notesById[note.id]) {
        commit(types.UPDATE_NOTE, note);
      } else if (note.type === constants.DISCUSSION_NOTE || note.type === constants.DIFF_NOTE) {
        const discussion = utils.findNoteObjectById(state.notes, note.discussion_id);

        if (discussion) {
          commit(types.ADD_NEW_REPLY_TO_DISCUSSION, note);
        } else {
          commit(types.ADD_NEW_NOTE, note);
        }
      } else {
        commit(types.ADD_NEW_NOTE, note);
      }
    });
  }

  commit(types.SET_LAST_FETCHED_AT, resp.lastFetchedAt);

  return resp;
};

export const poll = ({ commit, state, getters }) => {
  const requestData = { endpoint: state.notesData.notesPath, lastFetchedAt: state.lastFetchedAt };

  eTagPoll = new Poll({
    resource: service,
    method: 'poll',
    data: requestData,
    successCallback: resp => resp.json()
      .then(data => pollSuccessCallBack(data, commit, state, getters)),
    errorCallback: () => Flash('Something went wrong while fetching latest comments.'),
  });

  if (!Visibility.hidden()) {
    eTagPoll.makeRequest();
  } else {
    service.poll(requestData);
  }

  Visibility.change(() => {
    if (!Visibility.hidden()) {
      eTagPoll.restart();
    } else {
      eTagPoll.stop();
    }
  });
};

export const stopPolling = () => {
  eTagPoll.stop();
};

export const restartPolling = () => {
  eTagPoll.restart();
};

export const fetchData = ({ commit, state, getters }) => {
  const requestData = { endpoint: state.notesData.notesPath, lastFetchedAt: state.lastFetchedAt };

  service.poll(requestData)
    .then(resp => resp.json)
    .then(data => pollSuccessCallBack(data, commit, state, getters))
    .catch(() => Flash('Something went wrong while fetching latest comments.'));
};

export const toggleAward = ({ commit, state, getters, dispatch }, { awardName, noteId }) => {
  commit(types.TOGGLE_AWARD, { awardName, note: getters.notesById[noteId] });
};

export const toggleAwardRequest = ({ commit, getters, dispatch }, data) => {
  const { endpoint, awardName } = data;

  return service
    .toggleAward(endpoint, { name: awardName })
    .then(res => res.json())
    .then(() => {
      dispatch('toggleAward', data);
    });
};

export const scrollToNoteIfNeeded = (context, el) => {
  if (!isInViewport(el[0])) {
    scrollToElement(el);
  }
};<|MERGE_RESOLUTION|>--- conflicted
+++ resolved
@@ -70,8 +70,6 @@
     commit(mutationType, res);
   });
 
-<<<<<<< HEAD
-=======
 export const closeIssue = ({ commit, dispatch, state }) => service
   .toggleIssueState(state.notesData.closePath)
   .then(res => res.json())
@@ -105,7 +103,6 @@
   }
 };
 
->>>>>>> 34a211a1
 export const saveNote = ({ commit, dispatch }, noteData) => {
   const { note } = noteData.data.note;
   let placeholderText = note;
