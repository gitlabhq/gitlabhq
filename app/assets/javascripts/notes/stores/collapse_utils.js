import { n__, s__, sprintf } from '~/locale';
import { DESCRIPTION_TYPE } from '../constants';

/**
 * Changes the description from a note, returns 'changed the description n number of times'
 */
export const changeDescriptionNote = (note, descriptionChangedTimes, timeDifferenceMinutes) => {
  const descriptionNote = Object.assign({}, note);

  descriptionNote.note_html = sprintf(
    s__(`MergeRequest|
  <p dir="auto">changed the description %{descriptionChangedTimes} times %{timeDifferenceMinutes}</p>`),
    {
      descriptionChangedTimes,
      timeDifferenceMinutes: n__('within %d minute ', 'within %d minutes ', timeDifferenceMinutes),
    },
    false,
  );

  descriptionNote.times_updated = descriptionChangedTimes;

  return descriptionNote;
};

/**
 * Checks the time difference between two notes from their 'created_at' dates
 * returns an integer
 */

export const getTimeDifferenceMinutes = (noteBeggining, noteEnd) => {
  const descriptionNoteBegin = new Date(noteBeggining.created_at);
  const descriptionNoteEnd = new Date(noteEnd.created_at);
  let timeDifferenceMinutes = (descriptionNoteEnd - descriptionNoteBegin) / 1000 / 60;
  timeDifferenceMinutes = timeDifferenceMinutes < 1 ? 1 : timeDifferenceMinutes;
  return timeDifferenceMinutes;
};

/**
<<<<<<< HEAD
 * Checks if a note is a system note and if the content is description
 *
 * @param {Object} note
 * @returns {Boolean}
 */
export const isDescriptionSystemNote = note => note.system && note.note === DESCRIPTION_TYPE;

/**
 *
 * @param {Array} notes
 * @returns {Array}
 */
=======
 * Check if a note object is of a 'changed description' type as well if it as a system note
 */

export const isSystemNote = note => note.system && note.note === DESCRIPTION_TYPE;

/**
 * Collapses the system notes of a description type, e.g. Changed the description, n minutes ago
 * the notes will collapse as long as they happen no more than 10 minutes away from each away
 * in between the notes can be anything, another type of system note
 * (such as 'changed the weight') or a comment.
 */

>>>>>>> 2d08b56d
export const collapseSystemNotes = notes => {
  let lastDescriptionSystemNote = null;
  let lastDescriptionSystemNoteIndex = -1;
  let descriptionChangedTimes = 1;

  return notes.slice(0).reduce((acc, currentNote) => {
    const note = currentNote.notes[0];

    if (isDescriptionSystemNote(note)) {
      // is it the first one?
      if (!lastDescriptionSystemNote) {
        lastDescriptionSystemNote = currentNote;
        lastDescriptionSystemNoteIndex = acc.length;
      } else if (lastDescriptionSystemNote) {
        const timeDifferenceMinutes = getTimeDifferenceMinutes(
          lastDescriptionSystemNote.notes[0],
          note,
        );

        // are they less than 10 minutes appart?
        if (timeDifferenceMinutes > 10) {
          // reset counter
          descriptionChangedTimes = 1;
          // update the previous system note
          lastDescriptionSystemNote = currentNote;
          lastDescriptionSystemNoteIndex = acc.length;
        } else {
          // increase counter
          descriptionChangedTimes += 1;

          // delete the previous one
          acc.splice(lastDescriptionSystemNoteIndex, 1);

          // replace the text of the current system note with the collapsed note.
          currentNote.notes.splice(
            0,
            1,
            changeDescriptionNote(note, descriptionChangedTimes, timeDifferenceMinutes),
          );

          // update the previous system note
          lastDescriptionSystemNote = currentNote;
          lastDescriptionSystemNoteIndex = acc.length;
        }
      }
    }
    acc.push(currentNote);
    return acc;
  }, []);
};

// for babel-rewire
export default {};<|MERGE_RESOLUTION|>--- conflicted
+++ resolved
@@ -36,7 +36,6 @@
 };
 
 /**
-<<<<<<< HEAD
  * Checks if a note is a system note and if the content is description
  *
  * @param {Object} note
@@ -45,24 +44,14 @@
 export const isDescriptionSystemNote = note => note.system && note.note === DESCRIPTION_TYPE;
 
 /**
+ * Collapses the system notes of a description type, e.g. Changed the description, n minutes ago
+ * the notes will collapse as long as they happen no more than 10 minutes away from each away
+ * in between the notes can be anything, another type of system note
+ * (such as 'changed the weight') or a comment.
  *
  * @param {Array} notes
  * @returns {Array}
  */
-=======
- * Check if a note object is of a 'changed description' type as well if it as a system note
- */
-
-export const isSystemNote = note => note.system && note.note === DESCRIPTION_TYPE;
-
-/**
- * Collapses the system notes of a description type, e.g. Changed the description, n minutes ago
- * the notes will collapse as long as they happen no more than 10 minutes away from each away
- * in between the notes can be anything, another type of system note
- * (such as 'changed the weight') or a comment.
- */
-
->>>>>>> 2d08b56d
 export const collapseSystemNotes = notes => {
   let lastDescriptionSystemNote = null;
   let lastDescriptionSystemNoteIndex = -1;
