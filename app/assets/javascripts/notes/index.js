--- conflicted
+++ resolved
@@ -1,19 +1,6 @@
 import Vue from 'vue';
-import Vuex from 'vuex';
 import notesApp from './components/notes_app.vue';
-<<<<<<< HEAD
 import store from './stores';
-=======
-import storeConfig from './stores';
-
-Vue.use(Vuex);
-
-const store = new Vuex.Store({
-  modules: {
-    notes: storeConfig,
-  },
-});
->>>>>>> 33597d59
 
 document.addEventListener(
   'DOMContentLoaded',
@@ -29,6 +16,8 @@
         const parsedUserData = JSON.parse(notesDataset.currentUserData);
         const noteableData = JSON.parse(notesDataset.noteableData);
         let currentUserData = {};
+
+        noteableData.noteableType = notesDataset.noteableType;
 
         if (parsedUserData) {
           currentUserData = {
