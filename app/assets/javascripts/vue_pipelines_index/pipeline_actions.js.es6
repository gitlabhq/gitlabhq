--- conflicted
+++ resolved
@@ -1,10 +1,7 @@
 /* global Vue, Flash, gl */
-<<<<<<< HEAD
-/* eslint-disable no-param-reassign */
+/* eslint-disable no-param-reassign,  no-alert */
 const playIconSvg = require('../../../views/shared/icons/_icon_play.svg');
-=======
-/* eslint-disable no-param-reassign, no-alert */
->>>>>>> 7d15f36b
+
 
 ((gl) => {
   gl.VuePipelineActions = Vue.extend({
