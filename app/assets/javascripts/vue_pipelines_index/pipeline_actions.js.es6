--- conflicted
+++ resolved
@@ -28,11 +28,7 @@
                 data-toggle="dropdown"
                 title="Manual job"
                 data-placement="top"
-<<<<<<< HEAD
-                aria-label="Manual build"
-=======
                 aria-label="Manual job"
->>>>>>> 538a6875
               >
                 <span v-html='svgs.iconPlay' aria-hidden="true"></span>
                 <i class="fa fa-caret-down" aria-hidden="true"></i>
