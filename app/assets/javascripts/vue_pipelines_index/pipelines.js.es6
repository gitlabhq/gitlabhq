--- conflicted
+++ resolved
@@ -44,22 +44,11 @@
     },
 
     methods: {
-<<<<<<< HEAD
-
-=======
->>>>>>> 8800c0da
       /**
        * Changes the URL according to the pagination component.
        *
        * If no scope is provided, 'all' is assumed.
        *
-<<<<<<< HEAD
-       * @param  {Number} pagenum
-       * @param  {String} apiScope = 'all'
-       */
-      change(pagenum, apiScope = 'all') {
-        gl.utils.visitUrl(`?scope=${apiScope}&p=${pagenum}`);
-=======
        * Pagination component sends "null" when no scope is provided.
        *
        * @param  {Number} pagenum
@@ -68,7 +57,6 @@
       change(pagenum, apiScope) {
         if (!apiScope) apiScope = 'all';
         gl.utils.visitUrl(`?scope=${apiScope}&page=${pagenum}`);
->>>>>>> 8800c0da
       },
     },
     template: `
