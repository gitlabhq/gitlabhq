<script>
  export default {
    props: {
      type: {
        type: String,
        required: false,
        default: '',
      },
      count: {
        type: Number,
        required: false,
        default: 0,
      },
    },
    computed: {
      hasKeys() {
        return this.type !== '' && this.count;
      },
      showOutput: {
        type: Boolean,
        required: false,
        default: true,
      },
    },
  };
</script>

<template>
  <div class="prompt">
<<<<<<< HEAD
    <span v-if="type && count && showOutput">
=======
    <span v-if="hasKeys">
>>>>>>> 2025f361
      {{ type }} [{{ count }}]:
    </span>
  </div>
</template>

<style scoped>
  .prompt {
    padding: 0 10px;
    min-width: 7em;
    font-family: monospace;
  }
</style><|MERGE_RESOLUTION|>--- conflicted
+++ resolved
@@ -1,46 +1,42 @@
 <script>
-  export default {
-    props: {
-      type: {
-        type: String,
-        required: false,
-        default: '',
-      },
-      count: {
-        type: Number,
-        required: false,
-        default: 0,
-      },
+export default {
+  props: {
+    type: {
+      type: String,
+      required: false,
+      default: '',
     },
-    computed: {
-      hasKeys() {
-        return this.type !== '' && this.count;
-      },
-      showOutput: {
-        type: Boolean,
-        required: false,
-        default: true,
-      },
+    count: {
+      type: Number,
+      required: false,
+      default: 0,
     },
-  };
+  },
+  computed: {
+    hasKeys() {
+      return this.type !== '' && this.count;
+    },
+    showOutput: {
+      type: Boolean,
+      required: false,
+      default: true,
+    },
+  },
+};
 </script>
 
 <template>
   <div class="prompt">
-<<<<<<< HEAD
     <span v-if="type && count && showOutput">
-=======
-    <span v-if="hasKeys">
->>>>>>> 2025f361
       {{ type }} [{{ count }}]:
     </span>
   </div>
 </template>
 
 <style scoped>
-  .prompt {
-    padding: 0 10px;
-    min-width: 7em;
-    font-family: monospace;
-  }
+.prompt {
+  padding: 0 10px;
+  min-width: 7em;
+  font-family: monospace;
+}
 </style>