--- conflicted
+++ resolved
@@ -1,8 +1,10 @@
 <script>
-  import Prompt from '../prompt.vue';
+import Prompt from '../prompt.vue';
 
-<<<<<<< HEAD
 export default {
+  components: {
+    Prompt,
+  },
   props: {
     count: {
       type: Number,
@@ -11,50 +13,33 @@
     outputType: {
       type: String,
       required: true,
-=======
-  export default {
-    components: {
-      prompt: Prompt,
->>>>>>> 2025f361
     },
-    props: {
-      outputType: {
-        type: String,
-        required: true,
-      },
-      rawCode: {
-        type: String,
-        required: true,
-      },
+    rawCode: {
+      type: String,
+      required: true,
     },
-<<<<<<< HEAD
     index: {
       type: Number,
       required: true,
     },
   },
-  components: {
-    prompt: Prompt,
+  computed: {
+    imgSrc() {
+      return `data:${this.outputType};base64,${this.rawCode}`;
+    },
   },
 };
-=======
-  };
->>>>>>> 2025f361
 </script>
 
 <template>
   <div class="output">
-<<<<<<< HEAD
     <prompt
       type="out"
       :count="count"
       :show-output="index === 0"
     />
     <img
-      :src="'data:' + outputType + ';base64,' + rawCode" />
-=======
-    <prompt />
-    <img :src="'data:' + outputType + ';base64,' + rawCode" />
->>>>>>> 2025f361
+      :src="imgSrc"
+    />
   </div>
 </template>