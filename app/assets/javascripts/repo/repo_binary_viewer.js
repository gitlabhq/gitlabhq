import Vue from 'vue';
import Store from './repo_store';
import Flash from '../flash';

export default class RepoBinaryViewer {
  constructor() {
    this.initVue();
  }

  initVue() {
    this.vue = new Vue({
      el: '#binary-viewer',

      data: () => Store,

      computed: {
        pngBlobWithDataURI() {
          return `data:image/png;base64,${this.blobRaw}`;
        },
      },

      methods: {
        supportedNonBinaryFileType() {
          switch(this.activeFile.extension) {
            case 'md':
              this.binaryTypes.markdown = true;
              return true;
              break;
            default:
              return false;
          }
        }
      },

      watch: {
        blobRaw() {
<<<<<<< HEAD
          if (!this.binary) return;

          switch (this.binaryMimeType) {
=======
          let supported = this.supportedNonBinaryFileType();
          if(supported) {
            this.binaryTypes.markdown = true;
            this.binary = true;
            return;
          }
          if(!this.binary) return;
          switch(this.binaryMimeType) {
>>>>>>> 631ee31f
            case 'image/png':
              this.binaryTypes.png = true;
              break;
            default:
              new Flash('Blob could not be loaded'); // eslint-disable-line no-new
              break;
          }
        },
      },
    });
  }
}<|MERGE_RESOLUTION|>--- conflicted
+++ resolved
@@ -21,33 +21,26 @@
 
       methods: {
         supportedNonBinaryFileType() {
-          switch(this.activeFile.extension) {
+          switch (this.activeFile.extension) {
             case 'md':
               this.binaryTypes.markdown = true;
               return true;
-              break;
             default:
               return false;
           }
-        }
+        },
       },
 
       watch: {
         blobRaw() {
-<<<<<<< HEAD
-          if (!this.binary) return;
-
-          switch (this.binaryMimeType) {
-=======
-          let supported = this.supportedNonBinaryFileType();
-          if(supported) {
+          const supported = this.supportedNonBinaryFileType();
+          if (supported) {
             this.binaryTypes.markdown = true;
             this.binary = true;
             return;
           }
-          if(!this.binary) return;
-          switch(this.binaryMimeType) {
->>>>>>> 631ee31f
+          if (!this.binary) return;
+          switch (this.binaryMimeType) {
             case 'image/png':
               this.binaryTypes.png = true;
               break;
