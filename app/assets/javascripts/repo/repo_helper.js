--- conflicted
+++ resolved
@@ -96,7 +96,7 @@
 
   getContent(treeOrFile) {
     let file = treeOrFile;
-    const loadingData = this.setLoading(true);
+    const loadingData = RepoHelper.setLoading(true);
 
     Service.getContent()
     .then((response) => {
@@ -133,12 +133,8 @@
         }
       } else {
         // it's a tree
-<<<<<<< HEAD
-        file = this.setDirectoryOpen(file);
-=======
-        RepoHelper.setDirectoryOpen(file);
->>>>>>> 31480210
-        const newDirectory = this.dataToListOfFiles(data);
+        file = RepoHelper.setDirectoryOpen(file);
+        const newDirectory = RepoHelper.dataToListOfFiles(data);
         Store.addFilesToDirectory(file, Store.files, newDirectory);
         Store.prevURL = Service.blobURLtoParentTree(Service.url);
       }
