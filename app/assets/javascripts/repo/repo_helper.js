--- conflicted
+++ resolved
@@ -61,7 +61,7 @@
 
   resetBinaryTypes() {
     let s = '';
-    for(s in Store.binaryTypes) {
+    for (s in Store.binaryTypes) {
       Store.binaryTypes[s] = false;
     }
   },
@@ -87,15 +87,8 @@
   },
 
   removeFromOpenedFiles(file) {
-<<<<<<< HEAD
     if (file.type === 'tree') return;
     Store.openedFiles = Store.openedFiles.filter(openedFile => openedFile.url !== file.url);
-=======
-    if(file.type === 'tree') return;
-    Store.openedFiles = Store.openedFiles.filter((openedFile) => {
-      return openedFile.url !== file.url;
-    });
->>>>>>> 631ee31f
   },
 
   addToOpenedFiles(file) {
@@ -131,14 +124,9 @@
     Service.getBase64Content(url)
     .then((response) => {
       Store.blobRaw = response;
-<<<<<<< HEAD
       file.base64 = response; // eslint-disable-line no-param-reassign
     })
     .catch(this.loadingError);
-=======
-      file.base64 = response
-    });
->>>>>>> 631ee31f
   },
 
   toggleFakeTab(loading, file) {
@@ -176,20 +164,13 @@
     const loadingData = this.setLoading(true);
     Service.getContent()
     .then((response) => {
-<<<<<<< HEAD
       const data = response.data;
       this.setLoading(false, loadingData);
       Store.isTree = this.isTree(data);
       if (!Store.isTree) {
-=======
-      let data = response.data;
-      this.setLoading(false, loadingData);
-      Store.isTree = this.isTree(data);
-      if(!Store.isTree) {
-        if(!file) {
+        if (!file) {
           file = data;
         }
->>>>>>> 631ee31f
         // it's a blob
         Store.binary = data.binary;
         if (data.binary) {
@@ -199,7 +180,7 @@
             data,
           );
           data.binary = true;
-          if(!file.url) {
+          if (!file.url) {
             file.url = location.pathname;
           }
           data.url = file.url;
@@ -207,23 +188,20 @@
           this.setActiveFile(data);
         } else {
           Store.blobRaw = data.plain;
-          if(!file.url) {
+          if (!file.url) {
             file.url = location.pathname;
           }
           data.url = file.url;
           data.binary = false;
           this.addToOpenedFiles(data);
           this.setActiveFile(data);
-<<<<<<< HEAD
-=======
         }
 
         // if the file tree is empty
-        if(Store.files.length === 0) {
+        if (Store.files.length === 0) {
           const parentURL = this.blobURLtoParent(Service.url);
           Service.url = parentURL;
           this.getContent();
->>>>>>> 631ee31f
         }
       } else {
         // it's a tree
@@ -269,8 +247,8 @@
       icon: this.toFA(blob.icon),
       lastCommitMessage: blob.last_commit.message,
       lastCommitUpdate: blob.last_commit.committed_date,
-      level: 0
-    }
+      level: 0,
+    };
   },
 
   treeToSimpleTree(tree) {
@@ -279,8 +257,8 @@
       name: tree.name,
       url: tree.url,
       icon: this.toFA(tree.icon),
-      level: 0
-    }
+      level: 0,
+    };
   },
 
   dataToListOfFiles(data) {
@@ -288,33 +266,11 @@
 
     // push in blobs
     data.blobs.forEach((blob) => {
-<<<<<<< HEAD
-      a.push({
-        type: 'blob',
-        name: blob.name,
-        url: blob.url,
-        icon: this.toFA(blob.icon),
-        lastCommitMessage: blob.last_commit.message,
-        lastCommitUpdate: blob.last_commit.committed_date,
-        level: 0,
-      });
-    });
-
-    data.trees.forEach((tree) => {
-      a.push({
-        type: 'tree',
-        name: tree.name,
-        url: tree.url,
-        icon: this.toFA(tree.icon),
-        level: 0,
-      });
-=======
-      a.push(this.blobToSimpleBlob(blob))
+      a.push(this.blobToSimpleBlob(blob));
     });
 
     data.trees.forEach((tree) => {
       a.push(this.treeToSimpleTree(tree));
->>>>>>> 631ee31f
     });
 
     data.submodules.forEach((submodule) => {
