--- conflicted
+++ resolved
@@ -255,11 +255,7 @@
     RepoHelper.key = RepoHelper.genKey();
 
     history.pushState({ key: RepoHelper.key }, '', url);
-<<<<<<< HEAD
-    if(window.location.hash) {
-=======
     if (window.location.hash) {
->>>>>>> 338ab505
       window.location.hash = window.location.hash;
     }
 
@@ -274,10 +270,6 @@
     }
   },
 
-<<<<<<< HEAD
-=======
-  // outside the vue context
->>>>>>> 338ab505
   diffLineNumClickWrapper(e) {
     const lineClicked = $(e.target).attr('data-line-number');
     RepoHelper.highlightLine(lineClicked);
@@ -285,11 +277,7 @@
 
   highlightLine(lineNumber) {
     $('span.line').css('background', '#FFF');
-<<<<<<< HEAD
     $(`.diff-line-num#LC${lineNumber}`).css('background', '#F8EEC7');
-=======
-    $(`#LC${lineNumber}`).css('background', '#F8EEC7');
->>>>>>> 338ab505
   },
 
   findOpenedFileFromActive() {
