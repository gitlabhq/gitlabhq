/* eslint-disable func-names, space-before-function-paren, no-var, prefer-arrow-callback, wrap-iife, no-shadow, consistent-return, one-var, one-var-declaration-per-line, camelcase, default-case, no-new, quotes, no-duplicate-case, no-case-declarations, no-fallthrough, max-len */
import { s__ } from './locale';
import projectSelect from './project_select';
import IssuableIndex from './issuable_index';
import Milestone from './milestone';
import IssuableForm from './issuable_form';
import LabelsSelect from './labels_select';
import MilestoneSelect from './milestone_select';
import NewBranchForm from './new_branch_form';
import NotificationsForm from './notifications_form';
import notificationsDropdown from './notifications_dropdown';
import groupAvatar from './group_avatar';
import GroupLabelSubscription from './group_label_subscription';
import LineHighlighter from './line_highlighter';
import BuildArtifacts from './build_artifacts';
import groupsSelect from './groups_select';
import Search from './search';
import initAdmin from './admin';
import NamespaceSelect from './namespace_select';
import NewCommitForm from './new_commit_form';
import Project from './project';
import projectAvatar from './project_avatar';
import MergeRequest from './merge_request';
import Compare from './compare';
import initCompareAutocomplete from './compare_autocomplete';
import ProjectFindFile from './project_find_file';
import ProjectNew from './project_new';
import projectImport from './project_import';
import Labels from './labels';
import LabelManager from './label_manager';
import Sidebar from './right_sidebar';

import IssuableTemplateSelectors from './templates/issuable_template_selectors';
import Flash from './flash';
import CommitsList from './commits';
import Issue from './issue';
import BindInOut from './behaviors/bind_in_out';
import SecretValues from './behaviors/secret_values';
import DeleteModal from './branches/branches_delete_modal';
import Group from './group';
import ProjectsList from './projects_list';
import setupProjectEdit from './project_edit';
import MiniPipelineGraph from './mini_pipeline_graph_dropdown';
import BlobLinePermalinkUpdater from './blob/blob_line_permalink_updater';
import BlobForkSuggestion from './blob/blob_fork_suggestion';
import UserCallout from './user_callout';
import ShortcutsWiki from './shortcuts_wiki';
import Pipelines from './pipelines';
import BlobViewer from './blob/viewer/index';
import AutoWidthDropdownSelect from './issuable/auto_width_dropdown_select';
import UsersSelect from './users_select';
import RefSelectDropdown from './ref_select_dropdown';
import GfmAutoComplete from './gfm_auto_complete';
import ShortcutsBlob from './shortcuts_blob';
import SigninTabsMemoizer from './signin_tabs_memoizer';
import Star from './star';
import TreeView from './tree';
import UsagePing from './usage_ping';
import UsernameValidator from './username_validator';
import VersionCheckImage from './version_check_image';
import Wikis from './wikis';
import ZenMode from './zen_mode';
import initSettingsPanels from './settings_panels';
import initExperimentalFlags from './experimental_flags';
import OAuthRememberMe from './oauth_remember_me';
import PerformanceBar from './performance_bar';
import initBroadcastMessagesForm from './broadcast_message';
import initNotes from './init_notes';
import initLegacyFilters from './init_legacy_filters';
import initIssuableSidebar from './init_issuable_sidebar';
import initProjectVisibilitySelector from './project_visibility';
import GpgBadges from './gpg_badges';
import initChangesDropdown from './init_changes_dropdown';
import NewGroupChild from './groups/new_group_child';
import AbuseReports from './abuse_reports';
import { ajaxGet, convertPermissionToBoolean } from './lib/utils/common_utils';
import AjaxLoadingSpinner from './ajax_loading_spinner';
import GlFieldErrors from './gl_field_errors';
import GLForm from './gl_form';
import Shortcuts from './shortcuts';
import ShortcutsNavigation from './shortcuts_navigation';
import ShortcutsFindFile from './shortcuts_find_file';
import ShortcutsIssuable from './shortcuts_issuable';
import U2FAuthenticate from './u2f/authenticate';
import Members from './members';
import memberExpirationDate from './member_expiration_date';
import DueDateSelectors from './due_date_select';
import Diff from './diff';
import ProjectLabelSubscription from './project_label_subscription';
import SearchAutocomplete from './search_autocomplete';
import Activities from './activities';

// EE-only
import ApproversSelect from 'ee/approvers_select'; // eslint-disable-line import/first
import AuditLogs from 'ee/audit_logs'; // eslint-disable-line import/first
import initGeoInfoModal from 'ee/init_geo_info_modal'; // eslint-disable-line import/first
import initGroupAnalytics from 'ee/init_group_analytics'; // eslint-disable-line import/first
import AdminEmailSelect from 'ee/admin_email_select'; // eslint-disable-line import/first
import initPathLocks from 'ee/path_locks'; // eslint-disable-line import/first
import WeightSelect from 'ee/weight_select'; // eslint-disable-line import/first
import initApprovals from 'ee/approvals'; // eslint-disable-line import/first
import initLDAPGroupsSelect from 'ee/ldap_groups_select'; // eslint-disable-line import/first

(function() {
  var Dispatcher;

  Dispatcher = (function() {
    function Dispatcher() {
      this.initSearch();
      this.initFieldErrors();
      this.initPageScripts();
    }

    Dispatcher.prototype.initPageScripts = function() {
      var path, shortcut_handler, fileBlobPermalinkUrlElement, fileBlobPermalinkUrl;
      const page = $('body').attr('data-page');
      if (!page) {
        return false;
      }

      const fail = () => Flash('Error loading dynamic module');
      const callDefault = m => m.default();

      path = page.split(':');
      shortcut_handler = null;

      $('.js-gfm-input:not(.js-vue-textarea)').each((i, el) => {
        const gfm = new GfmAutoComplete(gl.GfmAutoComplete && gl.GfmAutoComplete.dataSources);
        const enableGFM = convertPermissionToBoolean(el.dataset.supportsAutocomplete);
        gfm.setup($(el), {
          emojis: true,
          members: enableGFM,
          issues: enableGFM,
          milestones: enableGFM,
          mergeRequests: enableGFM,
          labels: enableGFM,
        });
      });

      function initBlobEE() {
        const dataEl = document.getElementById('js-file-lock');

        if (dataEl) {
          const {
            toggle_path,
            path,
           } = JSON.parse(dataEl.innerHTML);

          initPathLocks(toggle_path, path);
        }
      }

      function initBlob() {
        new LineHighlighter();

        new BlobLinePermalinkUpdater(
          document.querySelector('#blob-content-holder'),
          '.diff-line-num[data-line-number]',
          document.querySelectorAll('.js-data-file-blob-permalink-url, .js-blob-blame-link'),
        );

        shortcut_handler = new ShortcutsNavigation();
        fileBlobPermalinkUrlElement = document.querySelector('.js-data-file-blob-permalink-url');
        fileBlobPermalinkUrl = fileBlobPermalinkUrlElement && fileBlobPermalinkUrlElement.getAttribute('href');
        new ShortcutsBlob({
          skipResetBindings: true,
          fileBlobPermalinkUrl,
        });

        new BlobForkSuggestion({
          openButtons: document.querySelectorAll('.js-edit-blob-link-fork-toggler'),
          forkButtons: document.querySelectorAll('.js-fork-suggestion-button'),
          cancelButtons: document.querySelectorAll('.js-cancel-fork-suggestion-button'),
          suggestionSections: document.querySelectorAll('.js-file-fork-suggestion-section'),
          actionTextPieces: document.querySelectorAll('.js-file-fork-suggestion-section-action'),
        })
          .init();

        initBlobEE();
      }

      const filteredSearchEnabled = gl.FilteredSearchManager && document.querySelector('.filtered-search');

      switch (page) {
        case 'profiles:preferences:show':
          initExperimentalFlags();
          break;
        case 'sessions:new':
          new UsernameValidator();
          new SigninTabsMemoizer();
          new OAuthRememberMe({ container: $(".omniauth-container") }).bindEvents();
          break;
        case 'projects:boards:show':
        case 'projects:boards:index':
          shortcut_handler = new ShortcutsNavigation();
          new UsersSelect();
          break;
        case 'projects:merge_requests:index':
        case 'projects:issues:index':
          if (filteredSearchEnabled) {
            const filteredSearchManager = new gl.FilteredSearchManager(page === 'projects:issues:index' ? 'issues' : 'merge_requests');
            filteredSearchManager.setup();
          }
          const pagePrefix = page === 'projects:merge_requests:index' ? 'merge_request_' : 'issue_';
          new IssuableIndex(pagePrefix);

          shortcut_handler = new ShortcutsNavigation();
          new UsersSelect();
          break;
        case 'projects:issues:show':
          new Issue();
          shortcut_handler = new ShortcutsIssuable();
          new ZenMode();
          initIssuableSidebar();
          break;
        case 'dashboard:milestones:index':
          import('./pages/dashboard/milestones/index')
            .then(callDefault)
            .catch(fail);
          break;
        case 'projects:milestones:show':
          new UserCallout();
        case 'groups:milestones:show':
          new Milestone();
          new Sidebar();
          break;
        case 'dashboard:milestones:show':
          import('./pages/dashboard/milestones/show')
            .then(callDefault)
            .catch(fail);
          break;
        case 'dashboard:issues':
          import('./pages/dashboard/issues')
            .then(callDefault)
            .catch(fail);
          break;
        case 'dashboard:merge_requests':
          projectSelect();
          initLegacyFilters();
          break;
        case 'groups:issues':
        case 'groups:merge_requests':
          if (filteredSearchEnabled) {
            const filteredSearchManager = new gl.FilteredSearchManager(page === 'groups:issues' ? 'issues' : 'merge_requests');
            filteredSearchManager.setup();
          }
          projectSelect();
          break;
        case 'dashboard:todos:index':
          import('./pages/dashboard/todos/index').then(callDefault).catch(fail);
          break;
<<<<<<< HEAD
=======
        case 'dashboard:projects:index':
        case 'dashboard:projects:starred':
          import('./pages/dashboard/projects')
            .then(callDefault)
            .catch(fail);
          break;
>>>>>>> 402c3d13
        case 'explore:projects:index':
        case 'explore:projects:trending':
        case 'explore:projects:starred':
          import('./pages/explore/projects')
            .then(callDefault)
            .catch(fail);
          break;
        case 'dashboard:projects:index':
        case 'dashboard:projects:starred':
        case 'admin:projects:index':
          new ProjectsList();
          break;
        case 'explore:groups:index':
          import('./pages/explore/groups')
            .then(callDefault)
            .catch(fail);
          break;
        case 'projects:milestones:new':
        case 'projects:milestones:edit':
        case 'projects:milestones:update':
          new ZenMode();
          new DueDateSelectors();
          new GLForm($('.milestone-form'), true);
          break;
        case 'groups:milestones:new':
        case 'groups:milestones:edit':
        case 'groups:milestones:update':
          new ZenMode();
          new DueDateSelectors();
          new GLForm($('.milestone-form'), false);
          break;
        case 'groups:epics:show':
          new ZenMode();
          break;
        case 'projects:compare:show':
          new Diff();
          const paddingTop = 16;
          initChangesDropdown(document.querySelector('.navbar-gitlab').offsetHeight - paddingTop);
          break;
        case 'projects:branches:new':
        case 'projects:branches:create':
          new NewBranchForm($('.js-create-branch-form'), JSON.parse(document.getElementById('availableRefs').innerHTML));
          break;
        case 'projects:branches:index':
          AjaxLoadingSpinner.init();
          new DeleteModal();
          break;
        case 'projects:issues:new':
        case 'projects:issues:edit':
          shortcut_handler = new ShortcutsNavigation();
          new GLForm($('.issue-form'), true);
          new IssuableForm($('.issue-form'));
          new LabelsSelect();
          new MilestoneSelect();
          new WeightSelect();
          new IssuableTemplateSelectors();
          break;
        case 'projects:merge_requests:creations:new':
          const mrNewCompareNode = document.querySelector('.js-merge-request-new-compare');
          if (mrNewCompareNode) {
            new Compare({
              targetProjectUrl: mrNewCompareNode.dataset.targetProjectUrl,
              sourceBranchUrl: mrNewCompareNode.dataset.sourceBranchUrl,
              targetBranchUrl: mrNewCompareNode.dataset.targetBranchUrl,
            });
          } else {
            const mrNewSubmitNode = document.querySelector('.js-merge-request-new-submit');
            new MergeRequest({
              action: mrNewSubmitNode.dataset.mrSubmitAction,
            });
          }
          new UserCallout();
        case 'projects:merge_requests:creations:diffs':
        case 'projects:merge_requests:edit':
          new Diff();
          shortcut_handler = new ShortcutsNavigation();
          new GLForm($('.merge-request-form'), true);
          new IssuableForm($('.merge-request-form'));
          new LabelsSelect();
          new MilestoneSelect();
          new IssuableTemplateSelectors();
          new AutoWidthDropdownSelect($('.js-target-branch-select')).init();

          initApprovals();
          break;
        case 'projects:tags:new':
          new ZenMode();
          new GLForm($('.tag-form'), true);
          new RefSelectDropdown($('.js-branch-select'));
          break;
        case 'projects:snippets:show':
          initNotes();
          new ZenMode();
          break;
        case 'projects:snippets:new':
        case 'projects:snippets:edit':
        case 'projects:snippets:create':
        case 'projects:snippets:update':
          new GLForm($('.snippet-form'), true);
          new ZenMode();
          break;
        case 'snippets:new':
        case 'snippets:edit':
        case 'snippets:create':
        case 'snippets:update':
          new GLForm($('.snippet-form'), false);
          new ZenMode();
          break;
        case 'projects:releases:edit':
          new ZenMode();
          new GLForm($('.release-form'), true);
          break;
        case 'projects:merge_requests:show':
          new Diff();
          new ZenMode();

          initIssuableSidebar();
          initNotes();

          const mrShowNode = document.querySelector('.merge-request');
          window.mergeRequest = new MergeRequest({
            action: mrShowNode.dataset.mrAction,
          });

          shortcut_handler = new ShortcutsIssuable(true);
          break;
        case 'dashboard:activity':
          new Activities();
          break;
        case 'projects:commit:show':
          new Diff();
          new ZenMode();
          shortcut_handler = new ShortcutsNavigation();
          new MiniPipelineGraph({
            container: '.js-commit-pipeline-graph',
          }).bindEvents();
          initNotes();
          const stickyBarPaddingTop = 16;
          initChangesDropdown(document.querySelector('.navbar-gitlab').offsetHeight - stickyBarPaddingTop);
          $('.commit-info.branches').load(document.querySelector('.js-commit-box').dataset.commitPath);
          break;
        case 'projects:commit:pipelines':
          new MiniPipelineGraph({
            container: '.js-commit-pipeline-graph',
          }).bindEvents();
          $('.commit-info.branches').load(document.querySelector('.js-commit-box').dataset.commitPath);
          break;
        case 'projects:activity':
          new Activities();
          shortcut_handler = new ShortcutsNavigation();
          break;
        case 'projects:commits:show':
          CommitsList.init(document.querySelector('.js-project-commits-show').dataset.commitsLimit);
          shortcut_handler = new ShortcutsNavigation();
          GpgBadges.fetch();
          break;
        case 'projects:imports:show':
          projectImport();
          break;
        case 'projects:show':
          shortcut_handler = new ShortcutsNavigation();
          new NotificationsForm();
          new UserCallout({
            setCalloutPerProject: true,
            className: 'js-autodevops-banner',
          });

          if ($('#tree-slider').length) new TreeView();
          if ($('.blob-viewer').length) new BlobViewer();
          if ($('.project-show-activity').length) new Activities();
          $('#tree-slider').waitForImages(function() {
            ajaxGet(document.querySelector('.js-tree-content').dataset.logsPath);
          });

          initGeoInfoModal();
          break;
        case 'projects:edit':
          new UsersSelect();
          groupsSelect();
          setupProjectEdit();
          // Initialize expandable settings panels
          initSettingsPanels();
          new UserCallout({ className: 'js-service-desk-callout' });
          new UserCallout({ className: 'js-mr-approval-callout' });
          break;
        case 'projects:imports:show':
          projectImport();
          break;
        case 'projects:pipelines:new':
        case 'projects:pipelines:create':
          new NewBranchForm($('.js-new-pipeline-form'));
          break;
        case 'projects:pipelines:builds':
        case 'projects:pipelines:failures':
        case 'projects:pipelines:show':
          const { controllerAction } = document.querySelector('.js-pipeline-container').dataset;
          const pipelineStatusUrl = `${document.querySelector('.js-pipeline-tab-link a').getAttribute('href')}/status.json`;

          new Pipelines({
            initTabs: true,
            pipelineStatusUrl,
            tabsOptions: {
              action: controllerAction,
              defaultAction: 'pipelines',
              parentEl: '.pipelines-tabs',
            },
          });
          break;
        case 'groups:activity':
          new Activities();
          break;
        case 'groups:show':
          const newGroupChildWrapper = document.querySelector('.js-new-project-subgroup');
          shortcut_handler = new ShortcutsNavigation();
          new NotificationsForm();
          notificationsDropdown();
          new ProjectsList();

          if (newGroupChildWrapper) {
            new NewGroupChild(newGroupChildWrapper);
          }
          break;
        case 'groups:group_members:index':
          memberExpirationDate();
          new Members();
          new UsersSelect();
          break;
        case 'projects:project_members:index':
          memberExpirationDate('.js-access-expiration-date-groups');
          groupsSelect();
          memberExpirationDate();
          new Members();
          new UsersSelect();
          break;
        case 'groups:new':
        case 'admin:groups:new':
        case 'groups:create':
        case 'admin:groups:create':
          BindInOut.initAll();
          new Group();
          groupAvatar();
          break;
        case 'groups:edit':
        case 'admin:groups:edit':
          groupAvatar();
          break;
        case 'projects:tree:show':
          shortcut_handler = new ShortcutsNavigation();
          new TreeView();
          new BlobViewer();
          new NewCommitForm($('.js-create-dir-form'));

          if (document.querySelector('.js-tree-content').dataset.pathLocksAvailable === 'true') {
            initPathLocks(
              document.querySelector('.js-tree-content').dataset.pathLocksToggle,
              document.querySelector('.js-tree-content').dataset.pathLocksPath,
            );
          }

          $('#tree-slider').waitForImages(function() {
            ajaxGet(document.querySelector('.js-tree-content').dataset.logsPath);
          });
          break;
        case 'projects:find_file:show':
          const findElement = document.querySelector('.js-file-finder');
          const projectFindFile = new ProjectFindFile($(".file-finder-holder"), {
            url: findElement.dataset.fileFindUrl,
            treeUrl: findElement.dataset.findTreeUrl,
            blobUrlTemplate: findElement.dataset.blobUrlTemplate,
          });
          new ShortcutsFindFile(projectFindFile);
          shortcut_handler = true;
          break;
        case 'projects:blob:show':
          new BlobViewer();
          initBlob();
          break;
        case 'projects:blame:show':
          initBlob();
          break;
        case 'groups:labels:new':
        case 'groups:labels:edit':
        case 'projects:labels:new':
        case 'projects:labels:edit':
          new Labels();
          break;
        case 'groups:labels:index':
        case 'projects:labels:index':
          if ($('.prioritized-labels').length) {
            new LabelManager();
          }
          $('.label-subscription').each((i, el) => {
            const $el = $(el);

            if ($el.find('.dropdown-group-label').length) {
              new GroupLabelSubscription($el);
            } else {
              new ProjectLabelSubscription($el);
            }
          });
          break;
        case 'projects:network:show':
          // Ensure we don't create a particular shortcut handler here. This is
          // already created, where the network graph is created.
          shortcut_handler = true;
          break;
        case 'projects:forks:new':
          import(/* webpackChunkName: 'project_fork' */ './project_fork')
            .then(callDefault)
            .catch(fail);
          break;
        case 'projects:artifacts:browse':
          new ShortcutsNavigation();
          new BuildArtifacts();
          break;
        case 'projects:artifacts:file':
          new ShortcutsNavigation();
          new BlobViewer();
          break;
        case 'help:index':
          VersionCheckImage.bindErrorEvent($('img.js-version-status-badge'));
          break;
        case 'search:show':
          new Search();
          new UserCallout();
          break;
        case 'projects:mirrors:show':
        case 'projects:mirrors:update':
          new UsersSelect();
          break;
        case 'admin:emails:show':
          new AdminEmailSelect();
          break;
        case 'admin:audit_logs:index':
          new AuditLogs();
          break;
        case 'projects:settings:repository:show':
          new UsersSelect();
          new UserCallout();
          // Initialize expandable settings panels
          initSettingsPanels();
          break;
        case 'projects:settings:ci_cd:show':
          // Initialize expandable settings panels
          initSettingsPanels();

          const runnerToken = document.querySelector('.js-secret-runner-token');
          if (runnerToken) {
            const runnerTokenSecretValue = new SecretValues(runnerToken);
            runnerTokenSecretValue.init();
          }
        case 'groups:settings:ci_cd:show':
          const secretVariableTable = document.querySelector('.js-secret-variable-table');
          if (secretVariableTable) {
            const secretVariableTableValues = new SecretValues(secretVariableTable);
            secretVariableTableValues.init();
          }
          break;
        case 'ci:lints:create':
        case 'ci:lints:show':
          import('./pages/ci/lints').then(m => m.default()).catch(fail);
          break;
        case 'users:show':
          import('./pages/users/show').then(callDefault).catch(fail);
          break;
        case 'admin:conversational_development_index:show':
          import('./pages/admin/conversational_development_index/show').then(m => m.default()).catch(fail);
          break;
        case 'snippets:show':
          import('./pages/snippets/show').then(m => m.default()).catch(fail);
          break;
        case 'import:fogbugz:new_user_map':
          import('./pages/import/fogbugz/new_user_map').then(m => m.default()).catch(fail);
          break;
        case 'profiles:personal_access_tokens:index':
        case 'admin:impersonation_tokens:index':
          new DueDateSelectors();
          break;
        case 'projects:clusters:show':
          import(/* webpackChunkName: "clusters" */ './clusters/clusters_bundle')
            .then(cluster => new cluster.default()) // eslint-disable-line new-cap
            .catch((err) => {
              Flash(s__('ClusterIntegration|Problem setting up the cluster'));
              throw err;
            });
          break;
        case 'projects:clusters:index':
          import(/* webpackChunkName: "clusters_index" */ './clusters/clusters_index')
            .then(clusterIndex => clusterIndex.default())
            .catch((err) => {
              Flash(s__('ClusterIntegration|Problem setting up the clusters list'));
              throw err;
            });
          break;
        case 'admin:licenses:new':
          const $licenseFile = $('.license-file');
          const $licenseKey = $('.license-key');

          const showLicenseType = () => {
            const $checkedFile = $('input[name="license_type"]:checked').val() === 'file';

            $licenseFile.toggle($checkedFile);
            $licenseKey.toggle(!$checkedFile);
          };

          $('input[name="license_type"]').on('change', showLicenseType);
          showLicenseType();
          break;
        case 'groups:analytics:show':
          initGroupAnalytics();
          break;
        case 'groups:ldap_group_links:index':
          initLDAPGroupsSelect();
          break;
      }
      switch (path[0]) {
        case 'sessions':
        case 'omniauth_callbacks':
          if (!gon.u2f) break;
          const u2fAuthenticate = new U2FAuthenticate(
            $('#js-authenticate-u2f'),
            '#js-login-u2f-form',
            gon.u2f,
            document.querySelector('#js-login-2fa-device'),
            document.querySelector('.js-2fa-form'),
          );
          u2fAuthenticate.start();
          // needed in rspec
          gl.u2fAuthenticate = u2fAuthenticate;
        case 'admin':
          initAdmin();
          switch (path[1]) {
            case 'broadcast_messages':
              initBroadcastMessagesForm();
              break;
            case 'cohorts':
              new UsagePing();
              break;
            case 'groups':
              new UsersSelect();

              switch (path[2]) {
                case 'edit':
                  initLDAPGroupsSelect();
                  break;
              }

              break;
            case 'projects':
              document.querySelectorAll('.js-namespace-select')
                .forEach(dropdown => new NamespaceSelect({ dropdown }));
              break;
            case 'labels':
              switch (path[2]) {
                case 'new':
                case 'edit':
                  new Labels();
              }
            case 'abuse_reports':
              new AbuseReports();
              break;
            case 'geo_nodes':
              import(/* webpackChunkName: 'geo_node_form' */ './geo/geo_node_form')
                .then(geoNodeForm => geoNodeForm.default($('.js-geo-node-form')))
                .catch(() => {});
              break;
          }
          break;
        case 'dashboard':
        case 'root':
          new UserCallout();
          break;
        case 'profiles':
          new NotificationsForm();
          notificationsDropdown();
          break;
        case 'projects':
          new Project();
          projectAvatar();
          switch (path[1]) {
            case 'compare':
              initCompareAutocomplete();
              break;
            case 'edit':
              shortcut_handler = new ShortcutsNavigation();
              new ProjectNew();
              new ApproversSelect();
              import(/* webpackChunkName: 'project_permissions' */ './projects/permissions')
                .then(callDefault)
                .catch(fail);
              break;
            case 'new':
              new ProjectNew();
              initProjectVisibilitySelector();
              break;
            case 'show':
              new Star();
              new ProjectNew();
              notificationsDropdown();
              break;
            case 'wikis':
              new Wikis();
              shortcut_handler = new ShortcutsWiki();
              new ZenMode();
              new GLForm($('.wiki-form'), true);
              break;
            case 'snippets':
              shortcut_handler = new ShortcutsNavigation();
              if (path[2] === 'show') {
                new ZenMode();
                new LineHighlighter();
                new BlobViewer();
              }
              break;
            case 'labels':
            case 'graphs':
            case 'compare':
            case 'pipelines':
            case 'forks':
            case 'milestones':
            case 'project_members':
            case 'deploy_keys':
            case 'builds':
            case 'hooks':
            case 'services':
            case 'repository':
              shortcut_handler = new ShortcutsNavigation();
          }
          break;
      }
      // If we haven't installed a custom shortcut handler, install the default one
      if (!shortcut_handler) {
        new Shortcuts();
      }

      if (document.querySelector('#peek')) {
        new PerformanceBar({ container: '#peek' });
      }
    };

    Dispatcher.prototype.initSearch = function() {
      // Only when search form is present
      if ($('.search').length) {
        return new SearchAutocomplete();
      }
    };

    Dispatcher.prototype.initFieldErrors = function() {
      $('.gl-show-field-errors').each((i, form) => {
        new GlFieldErrors(form);
      });
    };

    return Dispatcher;
  })();

  $(window).on('load', function() {
    new Dispatcher();
  });
}).call(window);<|MERGE_RESOLUTION|>--- conflicted
+++ resolved
@@ -249,15 +249,12 @@
         case 'dashboard:todos:index':
           import('./pages/dashboard/todos/index').then(callDefault).catch(fail);
           break;
-<<<<<<< HEAD
-=======
         case 'dashboard:projects:index':
         case 'dashboard:projects:starred':
           import('./pages/dashboard/projects')
             .then(callDefault)
             .catch(fail);
           break;
->>>>>>> 402c3d13
         case 'explore:projects:index':
         case 'explore:projects:trending':
         case 'explore:projects:starred':
