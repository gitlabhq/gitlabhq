--- conflicted
+++ resolved
@@ -22,14 +22,9 @@
 import Project from './project';
 import projectAvatar from './project_avatar';
 /* global MergeRequest */
-<<<<<<< HEAD
-/* global Compare */
-/* global CompareAutocomplete */
-/* global PathLocks */
-=======
 import Compare from './compare';
 import initCompareAutocomplete from './compare_autocomplete';
->>>>>>> 0885126a
+/* global PathLocks */
 /* global ProjectFindFile */
 import ProjectNew from './project_new';
 import projectImport from './project_import';
