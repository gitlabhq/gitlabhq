(function() {
  var Dispatcher;

  $(function() {
    return new Dispatcher();
  });

  Dispatcher = (function() {
    function Dispatcher() {
      this.initSearch();
      this.initPageScripts();
    }

    Dispatcher.prototype.initPageScripts = function() {
      var page, path, shortcut_handler;
      page = $('body').attr('data-page');
      if (!page) {
        return false;
      }
      path = page.split(':');
      shortcut_handler = null;
      switch (page) {
        case 'projects:boards:show':
          shortcut_handler = new ShortcutsNavigation();
          break;
        case 'projects:merge_requests:index':
        case 'projects:issues:index':
          Issuable.init();
          new gl.IssuableBulkActions();
          shortcut_handler = new ShortcutsNavigation();
          break;
        case 'projects:issues:show':
          new Issue();
          shortcut_handler = new ShortcutsIssuable();
          new ZenMode();
          break;
        case 'projects:milestones:show':
        case 'groups:milestones:show':
        case 'dashboard:milestones:show':
          new Milestone();
          break;
        case 'dashboard:todos:index':
          new gl.Todos();
          break;
        case 'projects:milestones:new':
        case 'projects:milestones:edit':
          new ZenMode();
          new DueDateSelect();
          new GLForm($('.milestone-form'));
          break;
        case 'groups:milestones:new':
          new ZenMode();
          break;
        case 'projects:compare:show':
          new Diff();
          break;
        case 'projects:issues:new':
        case 'projects:issues:edit':
          shortcut_handler = new ShortcutsNavigation();
          new GLForm($('.issue-form'));
          new IssuableForm($('.issue-form'));
<<<<<<< HEAD
          new LabelsSelect();
          new MilestoneSelect();
          new IssuableTemplateSelectors();
=======
          new gl.IssuableTemplateSelectors();
>>>>>>> c36544de
          break;
        case 'projects:merge_requests:new':
        case 'projects:merge_requests:edit':
          new Diff();
          shortcut_handler = new ShortcutsNavigation();
          new GLForm($('.merge-request-form'));
          new IssuableForm($('.merge-request-form'));
<<<<<<< HEAD
          new LabelsSelect();
          new MilestoneSelect();
          new IssuableTemplateSelectors();
=======
          new gl.IssuableTemplateSelectors();
>>>>>>> c36544de
          break;
        case 'projects:tags:new':
          new ZenMode();
          new GLForm($('.tag-form'));
          break;
        case 'projects:releases:edit':
          new ZenMode();
          new GLForm($('.release-form'));
          break;
        case 'projects:merge_requests:show':
          new Diff();
          shortcut_handler = new ShortcutsIssuable(true);
          new ZenMode();
          new MergedButtons();
          break;
        case 'projects:merge_requests:commits':
        case 'projects:merge_requests:builds':
          new MergedButtons();
          break;
        case "projects:merge_requests:diffs":
          new Diff();
          new ZenMode();
          new MergedButtons();
          break;
        case "projects:merge_requests:conflicts":
          window.mcui = new MergeConflictResolver()
          break;
        case 'projects:merge_requests:index':
          shortcut_handler = new ShortcutsNavigation();
          Issuable.init();
          break;
        case 'dashboard:activity':
          new Activities();
          break;
        case 'dashboard:projects:starred':
          new Activities();
          break;
        case 'projects:commit:show':
          new Commit();
          new Diff();
          new ZenMode();
          shortcut_handler = new ShortcutsNavigation();
          break;
        case 'projects:commits:show':
        case 'projects:activity':
          shortcut_handler = new ShortcutsNavigation();
          break;
        case 'projects:show':
          shortcut_handler = new ShortcutsNavigation();
          new NotificationsForm();
          if ($('#tree-slider').length) {
            new TreeView();
          }
          break;
        case 'groups:activity':
          new Activities();
          break;
        case 'groups:show':
          shortcut_handler = new ShortcutsNavigation();
          new NotificationsForm();
          new NotificationsDropdown();
          break;
        case 'groups:group_members:index':
          new gl.MemberExpirationDate();
          new GroupMembers();
          new UsersSelect();
          break;
        case 'projects:project_members:index':
          new gl.MemberExpirationDate();
          new ProjectMembers();
          new UsersSelect();
          break;
        case 'groups:new':
        case 'groups:edit':
        case 'admin:groups:edit':
        case 'admin:groups:new':
          new GroupAvatar();
          break;
        case 'projects:tree:show':
          shortcut_handler = new ShortcutsNavigation();
          new TreeView();
          break;
        case 'projects:find_file:show':
          shortcut_handler = true;
          break;
        case 'projects:blob:show':
        case 'projects:blame:show':
          new LineHighlighter();
          shortcut_handler = new ShortcutsNavigation();
          new ShortcutsBlob(true);
          break;
        case 'projects:labels:new':
        case 'projects:labels:edit':
          new Labels();
          break;
        case 'projects:labels:index':
          if ($('.prioritized-labels').length) {
            new gl.LabelManager();
          }
          break;
        case 'projects:network:show':
          // Ensure we don't create a particular shortcut handler here. This is
          // already created, where the network graph is created.
          shortcut_handler = true;
          break;
        case 'projects:forks:new':
          new ProjectFork();
          break;
        case 'projects:artifacts:browse':
          new BuildArtifacts();
          break;
        case 'projects:group_links:index':
          new gl.MemberExpirationDate();
          new GroupsSelect();
          break;
        case 'search:show':
          new Search();
          break;
        case 'projects:protected_branches:index':
          new gl.ProtectedBranchCreate();
          new gl.ProtectedBranchEditList();
          break;
        case 'projects:cycle_analytics:show':
          new gl.CycleAnalytics();
          break;
      }
      switch (path.first()) {
        case 'admin':
          new Admin();
          switch (path[1]) {
            case 'groups':
              new UsersSelect();
              break;
            case 'projects':
              new NamespaceSelects();
              break;
            case 'labels':
              switch (path[2]) {
                case 'new':
                case 'edit':
                  new Labels();
              }
            case 'abuse_reports':
              new gl.AbuseReports();
              break;
          }
          break;
        case 'dashboard':
        case 'root':
          shortcut_handler = new ShortcutsDashboardNavigation();
          break;
        case 'profiles':
          new NotificationsForm();
          new NotificationsDropdown();
          break;
        case 'projects':
          new Project();
          new ProjectAvatar();
          switch (path[1]) {
            case 'compare':
              new CompareAutocomplete();
              break;
            case 'edit':
              shortcut_handler = new ShortcutsNavigation();
              new ProjectNew();
              break;
            case 'new':
              new ProjectNew();
              break;
            case 'show':
              new Star();
              new ProjectNew();
              new ProjectShow();
              new NotificationsDropdown();
              break;
            case 'wikis':
              new Wikis();
              shortcut_handler = new ShortcutsNavigation();
              new ZenMode();
              new GLForm($('.wiki-form'));
              break;
            case 'snippets':
              shortcut_handler = new ShortcutsNavigation();
              if (path[2] === 'show') {
                new ZenMode();
              }
              break;
            case 'labels':
            case 'graphs':
            case 'compare':
            case 'pipelines':
            case 'forks':
            case 'milestones':
            case 'project_members':
            case 'deploy_keys':
            case 'builds':
            case 'hooks':
            case 'services':
            case 'protected_branches':
              shortcut_handler = new ShortcutsNavigation();
          }
      }
      // If we haven't installed a custom shortcut handler, install the default one
      if (!shortcut_handler) {
        return new Shortcuts();
      }
    };

    Dispatcher.prototype.initSearch = function() {
      // Only when search form is present
      if ($('.search').length) {
        return new gl.SearchAutocomplete();
      }
    };

    return Dispatcher;

  })();

}).call(this);<|MERGE_RESOLUTION|>--- conflicted
+++ resolved
@@ -59,13 +59,10 @@
           shortcut_handler = new ShortcutsNavigation();
           new GLForm($('.issue-form'));
           new IssuableForm($('.issue-form'));
-<<<<<<< HEAD
           new LabelsSelect();
           new MilestoneSelect();
           new IssuableTemplateSelectors();
-=======
           new gl.IssuableTemplateSelectors();
->>>>>>> c36544de
           break;
         case 'projects:merge_requests:new':
         case 'projects:merge_requests:edit':
@@ -73,13 +70,10 @@
           shortcut_handler = new ShortcutsNavigation();
           new GLForm($('.merge-request-form'));
           new IssuableForm($('.merge-request-form'));
-<<<<<<< HEAD
           new LabelsSelect();
           new MilestoneSelect();
           new IssuableTemplateSelectors();
-=======
           new gl.IssuableTemplateSelectors();
->>>>>>> c36544de
           break;
         case 'projects:tags:new':
           new ZenMode();
