--- conflicted
+++ resolved
@@ -1,30 +1,4 @@
 /* eslint-disable func-names, space-before-function-paren, no-var, prefer-arrow-callback, wrap-iife, no-shadow, consistent-return, one-var, one-var-declaration-per-line, camelcase, default-case, no-new, quotes, no-duplicate-case, no-case-declarations, no-fallthrough, max-len */
-<<<<<<< HEAD
-import { s__ } from './locale';
-import projectSelect from './project_select';
-import IssuableIndex from './issuable_index';
-import Milestone from './milestone';
-import IssuableForm from './issuable_form';
-import LabelsSelect from './labels_select';
-import MilestoneSelect from './milestone_select';
-import NewBranchForm from './new_branch_form';
-import NotificationsForm from './notifications_form';
-import notificationsDropdown from './notifications_dropdown';
-import groupAvatar from './group_avatar';
-import GroupLabelSubscription from './group_label_subscription';
-import LineHighlighter from './line_highlighter';
-import BuildArtifacts from './build_artifacts';
-import CILintEditor from './ci_lint_editor';
-import groupsSelect from './groups_select';
-import Search from './search';
-import initAdmin from './admin';
-import NamespaceSelect from './namespace_select';
-import NewCommitForm from './new_commit_form';
-import Project from './project';
-import setupChooseFile from './behaviors/choose_file';
-import projectAvatar from './project_avatar';
-=======
->>>>>>> 944c1eb6
 import MergeRequest from './merge_request';
 import Flash from './flash';
 import GfmAutoComplete from './gfm_auto_complete';
@@ -637,15 +611,10 @@
             .catch(fail);
           break;
         case 'projects':
-<<<<<<< HEAD
-          new Project();
-          setupChooseFile();
-=======
           import('./pages/projects')
             .then(callDefault)
             .catch(fail);
           shortcut_handler = true;
->>>>>>> 944c1eb6
           switch (path[1]) {
             case 'compare':
               import('./pages/projects/compare')
