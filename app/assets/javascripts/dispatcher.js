/* eslint-disable func-names, space-before-function-paren, no-var, prefer-arrow-callback, wrap-iife, no-shadow, consistent-return, one-var, one-var-declaration-per-line, camelcase, default-case, no-new, quotes, no-duplicate-case, no-case-declarations, no-fallthrough, max-len */
import Flash from './flash';
import GfmAutoComplete from './gfm_auto_complete';
import { convertPermissionToBoolean } from './lib/utils/common_utils';
import GlFieldErrors from './gl_field_errors';
import Shortcuts from './shortcuts';
import SearchAutocomplete from './search_autocomplete';

var Dispatcher;

(function() {
  Dispatcher = (function() {
    function Dispatcher() {
      this.initSearch();
      this.initFieldErrors();
      this.initPageScripts();
    }

    Dispatcher.prototype.initPageScripts = function() {
      var path, shortcut_handler;
      const page = $('body').attr('data-page');
      if (!page) {
        return false;
      }

      const fail = () => Flash('Error loading dynamic module');
      const callDefault = m => m.default();

      path = page.split(':');
      shortcut_handler = null;

      $('.js-gfm-input:not(.js-vue-textarea)').each((i, el) => {
        const gfm = new GfmAutoComplete(gl.GfmAutoComplete && gl.GfmAutoComplete.dataSources);
        const enableGFM = convertPermissionToBoolean(el.dataset.supportsAutocomplete);
        gfm.setup($(el), {
          emojis: true,
          members: enableGFM,
          issues: enableGFM,
          milestones: enableGFM,
          mergeRequests: enableGFM,
          labels: enableGFM,
        });
      });

      switch (page) {
        case 'projects:merge_requests:index':
        case 'projects:issues:index':
        case 'projects:issues:show':
        case 'projects:issues:new':
        case 'projects:issues:edit':
<<<<<<< HEAD
=======
        case 'projects:merge_requests:creations:new':
>>>>>>> 35ee6307
        case 'projects:merge_requests:creations:diffs':
        case 'projects:merge_requests:edit':
          shortcut_handler = true;
          break;
        case 'projects:services:edit':
          import('./pages/projects/services/edit')
            .then(callDefault)
            .catch(fail);
          break;
        case 'snippets:new':
          import('./pages/snippets/new')
            .then(callDefault)
            .catch(fail);
          break;
        case 'snippets:edit':
          import('./pages/snippets/edit')
            .then(callDefault)
            .catch(fail);
          break;
        case 'snippets:create':
          import('./pages/snippets/new')
            .then(callDefault)
            .catch(fail);
          break;
        case 'snippets:update':
          import('./pages/snippets/edit')
            .then(callDefault)
            .catch(fail);
          break;
        case 'projects:releases:edit':
          import('./pages/projects/releases/edit')
            .then(callDefault)
            .catch(fail);
          break;
        case 'projects:merge_requests:show':
          import('./pages/projects/merge_requests/show')
            .then(callDefault)
            .catch(fail);
          shortcut_handler = true;
          break;
        case 'dashboard:activity':
          import('./pages/dashboard/activity')
            .then(callDefault)
            .catch(fail);
          break;
        case 'projects:commit:show':
          import('./pages/projects/commit/show')
            .then(callDefault)
            .catch(fail);
          shortcut_handler = true;
          break;
        case 'projects:commit:pipelines':
          import('./pages/projects/commit/pipelines')
            .then(callDefault)
            .catch(fail);
          break;
        case 'projects:activity':
          import('./pages/projects/activity')
            .then(callDefault)
            .catch(fail);
          shortcut_handler = true;
          break;
        case 'projects:commits:show':
          import('./pages/projects/commits/show')
            .then(callDefault)
            .catch(fail);
          shortcut_handler = true;
          break;
        case 'projects:show':
          shortcut_handler = true;
          break;
        case 'projects:edit':
          import('./pages/projects/edit')
            .then(callDefault)
            .catch(fail);
          break;
        case 'projects:imports:show':
          import('./pages/projects/imports/show')
            .then(callDefault)
            .catch(fail);
          break;
        case 'projects:pipelines:new':
        case 'projects:pipelines:create':
          import('./pages/projects/pipelines/new')
            .then(callDefault)
            .catch(fail);
          break;
        case 'projects:pipelines:builds':
        case 'projects:pipelines:failures':
        case 'projects:pipelines:show':
          import('./pages/projects/pipelines/builds')
            .then(callDefault)
            .catch(fail);
          break;
        case 'groups:activity':
          import('./pages/groups/activity')
            .then(callDefault)
            .catch(fail);
          break;
        case 'groups:show':
          shortcut_handler = true;
          break;
        case 'groups:group_members:index':
          import('./pages/groups/group_members/index')
            .then(callDefault)
            .catch(fail);
          break;
        case 'projects:project_members:index':
          import('./pages/projects/project_members')
            .then(callDefault)
            .catch(fail);
          break;
        case 'groups:create':
        case 'groups:new':
          import('./pages/groups/new')
            .then(callDefault)
            .catch(fail);
          break;
        case 'groups:edit':
          import('./pages/groups/edit')
            .then(callDefault)
            .catch(fail);
          break;
        case 'admin:groups:create':
        case 'admin:groups:new':
          import('./pages/admin/groups/new')
            .then(callDefault)
            .catch(fail);
          break;
        case 'admin:groups:edit':
          import('./pages/admin/groups/edit')
            .then(callDefault)
            .catch(fail);
          break;
        case 'projects:tree:show':
          import('./pages/projects/tree/show')
            .then(callDefault)
            .catch(fail);
          shortcut_handler = true;
          break;
        case 'projects:find_file:show':
          import('./pages/projects/find_file/show')
            .then(callDefault)
            .catch(fail);
          shortcut_handler = true;
          break;
        case 'projects:blob:show':
          import('./pages/projects/blob/show')
            .then(callDefault)
            .catch(fail);
          shortcut_handler = true;
          break;
        case 'projects:blame:show':
          import('./pages/projects/blame/show')
            .then(callDefault)
            .catch(fail);
          shortcut_handler = true;
          break;
        case 'groups:labels:new':
          import('./pages/groups/labels/new')
            .then(callDefault)
            .catch(fail);
          break;
        case 'groups:labels:edit':
          import('./pages/groups/labels/edit')
            .then(callDefault)
            .catch(fail);
          break;
        case 'projects:labels:new':
          import('./pages/projects/labels/new')
            .then(callDefault)
            .catch(fail);
          break;
        case 'projects:labels:edit':
          import('./pages/projects/labels/edit')
            .then(callDefault)
            .catch(fail);
          break;
        case 'groups:labels:index':
          import('./pages/groups/labels/index')
            .then(callDefault)
            .catch(fail);
          break;
        case 'projects:labels:index':
          import('./pages/projects/labels/index')
            .then(callDefault)
            .catch(fail);
          break;
        case 'projects:network:show':
          // Ensure we don't create a particular shortcut handler here. This is
          // already created, where the network graph is created.
          shortcut_handler = true;
          break;
        case 'projects:forks:new':
          import('./pages/projects/forks/new')
            .then(callDefault)
            .catch(fail);
          break;
        case 'projects:artifacts:browse':
          import('./pages/projects/artifacts/browse')
            .then(callDefault)
            .catch(fail);
          shortcut_handler = true;
          break;
        case 'projects:artifacts:file':
          import('./pages/projects/artifacts/file')
            .then(callDefault)
            .catch(fail);
          shortcut_handler = true;
          break;
        case 'help:index':
          import('./pages/help')
            .then(callDefault)
            .catch(fail);
          break;
        case 'search:show':
          import('./pages/search/show')
            .then(callDefault)
            .catch(fail);
          break;
        case 'projects:settings:repository:show':
          import('./pages/projects/settings/repository/show')
            .then(callDefault)
            .catch(fail);
          break;
        case 'projects:settings:ci_cd:show':
          import('./pages/projects/settings/ci_cd/show')
            .then(callDefault)
            .catch(fail);
          break;
        case 'groups:settings:ci_cd:show':
          import('./pages/groups/settings/ci_cd/show')
            .then(callDefault)
            .catch(fail);
          break;
        case 'ci:lints:create':
        case 'ci:lints:show':
          import('./pages/ci/lints')
            .then(callDefault)
            .catch(fail);
          break;
        case 'admin:conversational_development_index:show':
          import('./pages/admin/conversational_development_index/show')
            .then(callDefault)
            .catch(fail);
          break;
        case 'snippets:show':
          import('./pages/snippets/show')
            .then(callDefault)
            .catch(fail);
          break;
        case 'import:fogbugz:new_user_map':
          import('./pages/import/fogbugz/new_user_map')
            .then(callDefault)
            .catch(fail);
          break;
        case 'profiles:personal_access_tokens:index':
          import('./pages/profiles/personal_access_tokens')
            .then(callDefault)
            .catch(fail);
          break;
        case 'admin:impersonation_tokens:index':
          import('./pages/admin/impersonation_tokens')
            .then(callDefault)
            .catch(fail);
          break;
        case 'projects:clusters:show':
        case 'projects:clusters:update':
        case 'projects:clusters:destroy':
          import('./pages/projects/clusters/show')
            .then(callDefault)
            .catch(fail);
          break;
        case 'projects:clusters:index':
          import('./pages/projects/clusters/index')
            .then(callDefault)
            .catch(fail);
          break;
        case 'dashboard:groups:index':
          import('./pages/dashboard/groups/index')
            .then(callDefault)
            .catch(fail);
          break;
      }
      switch (path[0]) {
        case 'sessions':
          import('./pages/sessions')
            .then(callDefault)
            .catch(fail);
          break;
        case 'omniauth_callbacks':
          import('./pages/omniauth_callbacks')
            .then(callDefault)
            .catch(fail);
          break;
        case 'admin':
          import('./pages/admin')
            .then(callDefault)
            .catch(fail);
          switch (path[1]) {
            case 'broadcast_messages':
              import('./pages/admin/broadcast_messages')
                .then(callDefault)
                .catch(fail);
              break;
            case 'cohorts':
              import('./pages/admin/cohorts')
                .then(callDefault)
                .catch(fail);
              break;
            case 'groups':
              switch (path[2]) {
                case 'show':
                  import('./pages/admin/groups/show')
                    .then(callDefault)
                    .catch(fail);
                  break;
              }
              break;
            case 'projects':
              import('./pages/admin/projects')
                .then(callDefault)
                .catch(fail);
              break;
            case 'labels':
              switch (path[2]) {
                case 'new':
                  import('./pages/admin/labels/new')
                    .then(callDefault)
                    .catch(fail);
                  break;
                case 'edit':
                  import('./pages/admin/labels/edit')
                    .then(callDefault)
                    .catch(fail);
                  break;
              }
            case 'abuse_reports':
              import('./pages/admin/abuse_reports')
                .then(callDefault)
                .catch(fail);
              break;
          }
          break;
        case 'profiles':
          import('./pages/profiles/index')
            .then(callDefault)
            .catch(fail);
          break;
        case 'projects':
          import('./pages/projects')
            .then(callDefault)
            .catch(fail);
          shortcut_handler = true;
          switch (path[1]) {
            case 'compare':
              import('./pages/projects/compare')
                .then(callDefault)
                .catch(fail);
              break;
            case 'create':
            case 'new':
              import('./pages/projects/new')
                .then(callDefault)
                .catch(fail);
              break;
            case 'wikis':
              import('./pages/projects/wikis')
                .then(callDefault)
                .catch(fail);
              shortcut_handler = true;
              break;
          }
          break;
      }
      // If we haven't installed a custom shortcut handler, install the default one
      if (!shortcut_handler) {
        new Shortcuts();
      }

      if (document.querySelector('#peek')) {
        import('./performance_bar')
          .then(m => new m.default({ container: '#peek' })) // eslint-disable-line new-cap
          .catch(fail);
      }
    };

    Dispatcher.prototype.initSearch = function() {
      // Only when search form is present
      if ($('.search').length) {
        return new SearchAutocomplete();
      }
    };

    Dispatcher.prototype.initFieldErrors = function() {
      $('.gl-show-field-errors').each((i, form) => {
        new GlFieldErrors(form);
      });
    };

    return Dispatcher;
  })();
})();

export default function initDispatcher() {
  return new Dispatcher();
}<|MERGE_RESOLUTION|>--- conflicted
+++ resolved
@@ -48,10 +48,7 @@
         case 'projects:issues:show':
         case 'projects:issues:new':
         case 'projects:issues:edit':
-<<<<<<< HEAD
-=======
         case 'projects:merge_requests:creations:new':
->>>>>>> 35ee6307
         case 'projects:merge_requests:creations:diffs':
         case 'projects:merge_requests:edit':
           shortcut_handler = true;
