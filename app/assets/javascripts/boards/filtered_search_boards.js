--- conflicted
+++ resolved
@@ -11,13 +11,8 @@
     // Issue boards is slightly different, we handle all the requests async
     // instead or reloading the page, we just re-fire the list ajax requests
     this.isHandledAsync = true;
-<<<<<<< HEAD
     this.cantEdit = cantEdit.filter(i => typeof i === 'string');
     this.cantEditWithValue = cantEdit.filter(i => typeof i === 'object');
-=======
-    this.cantEdit = cantEdit;
-    this.hiddenTokenNames = cantEdit.map(i => i.tokenName);
->>>>>>> d5ab9895
   }
 
   updateObject(path) {
@@ -49,15 +44,8 @@
   }
 
   canEdit(tokenName, tokenValue) {
-<<<<<<< HEAD
     if (this.cantEdit.includes(tokenName)) return false;
-    return this.cantEditWithValue.findIndex(t => t.name === tokenName && t.value === tokenValue) === -1;
-=======
-    // only hide tokens if both name and value match. This allows mix of hidden and visible Label tokens
-    if (tokenValue) {
-      return this.cantEdit.findIndex(t => t.name === tokenName && t.value === tokenValue) === -1;
-    }
-    return this.hiddenTokenNames.indexOf(tokenName) === -1;
->>>>>>> d5ab9895
+    return this.cantEditWithValue.findIndex(token => token.name === tokenName &&
+      token.value === tokenValue) === -1;
   }
 }