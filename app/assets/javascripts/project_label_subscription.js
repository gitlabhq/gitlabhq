import $ from 'jquery';
import { __ } from './locale';
import axios from './lib/utils/axios_utils';
import flash from './flash';

export default class ProjectLabelSubscription {
  constructor(container) {
    this.$container = $(container);
    this.$buttons = this.$container.find('.js-subscribe-button');

    this.$buttons.on('click', this.toggleSubscription.bind(this));
  }

  toggleSubscription(event) {
    event.preventDefault();

    const $btn = $(event.currentTarget);
    const url = $btn.attr('data-url');
    const oldStatus = $btn.attr('data-status');

    $btn.addClass('disabled');

    axios.post(url).then(() => {
      let newStatus;
      let newAction;

      if (oldStatus === 'unsubscribed') {
        [newStatus, newAction] = ['subscribed', 'Unsubscribe'];
      } else {
        [newStatus, newAction] = ['unsubscribed', 'Subscribe'];
      }

      $btn.removeClass('disabled');

      this.$buttons.attr('data-status', newStatus);
      this.$buttons.find('> span').text(newAction);

      this.$buttons.map((i, button) => {
        const $button = $(button);
        const originalTitle = $button.attr('data-original-title');

<<<<<<< HEAD
        if (originalTitle) ProjectLabelSubscription.setNewTitle($button, originalTitle, newStatus, newAction);
=======
        if ($button.attr('data-original-title')) {
          $button.tooltip('hide').attr('data-original-title', newAction).tooltip('_fixTitle');
        }
>>>>>>> 265b1faf

        return button;
      });
    }).catch(() => flash(__('There was an error subscribing to this label.')));
  }

  static setNewTitle($button, originalTitle, newStatus, newAction) {
    const newStatusVerb = newStatus.slice(0, -1);
    const actionRegexp = new RegExp(newStatusVerb, 'i');
    const newTitle = originalTitle.replace(actionRegexp, newAction);

    $button.tooltip('hide').attr('data-original-title', newTitle).tooltip('fixTitle');
  }
}<|MERGE_RESOLUTION|>--- conflicted
+++ resolved
@@ -39,13 +39,9 @@
         const $button = $(button);
         const originalTitle = $button.attr('data-original-title');
 
-<<<<<<< HEAD
-        if (originalTitle) ProjectLabelSubscription.setNewTitle($button, originalTitle, newStatus, newAction);
-=======
-        if ($button.attr('data-original-title')) {
-          $button.tooltip('hide').attr('data-original-title', newAction).tooltip('_fixTitle');
+        if (originalTitle) {
+          ProjectLabelSubscription.setNewTitle($button, originalTitle, newStatus, newAction);
         }
->>>>>>> 265b1faf
 
         return button;
       });
@@ -57,6 +53,6 @@
     const actionRegexp = new RegExp(newStatusVerb, 'i');
     const newTitle = originalTitle.replace(actionRegexp, newAction);
 
-    $button.tooltip('hide').attr('data-original-title', newTitle).tooltip('fixTitle');
+    $button.tooltip('hide').attr('data-original-title', newTitle).tooltip('_fixTitle');
   }
 }