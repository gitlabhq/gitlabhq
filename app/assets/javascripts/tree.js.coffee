# Code browser tree slider
# Make the entire tree-item row clickable, but not if clicking another link (like a commit message)
$(".tree-content-holder .tree-item").live 'click', (e) ->
  if (e.target.nodeName != "A")
    path = $('.tree-item-file-name a', this).attr('href')
    Turbolinks.visit(path)

$ ->
<<<<<<< HEAD
  if $('#tree-slider').length > 0
    # Show the "Loading commit data" for only the first element
    $('span.log_loading:first').removeClass('hide')

    $('#tree-slider .tree-item-file-name a, .breadcrumb li > a').live "click", ->
      $("#tree-content-holder").hide("slide", { direction: "left" }, 400)

    # Make the entire tree-item row clickable, but not if clicking another link (like a commit message)
    $("#tree-slider .tree-item").live 'click', (e) ->
      $('.tree-item-file-name a', this).trigger('click') if (e.target.nodeName != "A")
  
    # Maintain forward/back history while browsing the file tree
    ((window) ->
      History = window.History
      $ = window.jQuery
      document = window.document

      # Check to see if History.js is enabled for our Browser
      unless History.enabled
        return false

      $('#tree-slider .tree-item-file-name a, .breadcrumb li > a').live 'click', (e) ->
        History.pushState(null, null, decodeURIComponent($(@).attr('href')))
        return false

      History.Adapter.bind window, 'statechange', ->
        state = History.getState()
        $.ajax({
          url: state.url,
          dataType: 'script',
          beforeSend: -> $('.tree_progress').addClass("loading"),
          complete: -> $('.tree_progress').removeClass("loading")
        })
    )(window)
=======
  # Show the "Loading commit data" for only the first element
  $('span.log_loading:first').removeClass('hide')
>>>>>>> a9975336

  # See if there are lines selected
  # "#L12" and "#L34-56" supported
  highlightBlobLines = ->
    if window.location.hash isnt ""
      matches = window.location.hash.match(/\#L(\d+)(\-(\d+))?/)
      first_line = parseInt(matches?[1])
      last_line = parseInt(matches?[3])

      unless isNaN first_line
        last_line = first_line if isNaN(last_line)
        $("#tree-content-holder .highlight .line").removeClass("hll")
        $("#LC#{line}").addClass("hll") for line in [first_line..last_line]
        $("#L#{first_line}").ScrollTo()

  # Highlight the correct lines on load
  highlightBlobLines()
  # Highlight the correct lines when the hash part of the URL changes
  $(window).on 'hashchange', highlightBlobLines<|MERGE_RESOLUTION|>--- conflicted
+++ resolved
@@ -6,45 +6,8 @@
     Turbolinks.visit(path)
 
 $ ->
-<<<<<<< HEAD
-  if $('#tree-slider').length > 0
-    # Show the "Loading commit data" for only the first element
-    $('span.log_loading:first').removeClass('hide')
-
-    $('#tree-slider .tree-item-file-name a, .breadcrumb li > a').live "click", ->
-      $("#tree-content-holder").hide("slide", { direction: "left" }, 400)
-
-    # Make the entire tree-item row clickable, but not if clicking another link (like a commit message)
-    $("#tree-slider .tree-item").live 'click', (e) ->
-      $('.tree-item-file-name a', this).trigger('click') if (e.target.nodeName != "A")
-  
-    # Maintain forward/back history while browsing the file tree
-    ((window) ->
-      History = window.History
-      $ = window.jQuery
-      document = window.document
-
-      # Check to see if History.js is enabled for our Browser
-      unless History.enabled
-        return false
-
-      $('#tree-slider .tree-item-file-name a, .breadcrumb li > a').live 'click', (e) ->
-        History.pushState(null, null, decodeURIComponent($(@).attr('href')))
-        return false
-
-      History.Adapter.bind window, 'statechange', ->
-        state = History.getState()
-        $.ajax({
-          url: state.url,
-          dataType: 'script',
-          beforeSend: -> $('.tree_progress').addClass("loading"),
-          complete: -> $('.tree_progress').removeClass("loading")
-        })
-    )(window)
-=======
   # Show the "Loading commit data" for only the first element
   $('span.log_loading:first').removeClass('hide')
->>>>>>> a9975336
 
   # See if there are lines selected
   # "#L12" and "#L34-56" supported
