<script>
/* global Flash */
import EnvironmentsService from '../services/environments_service';
import EnvironmentTable from '../components/environments_table.vue';
import EnvironmentsStore from '../stores/environments_store';
import TablePaginationComponent from '../../vue_shared/components/table_pagination';
import '../../lib/utils/common_utils';
import '../../vue_shared/vue_resource_interceptor';

export default {
  components: {
    'environment-table': EnvironmentTable,
    'table-pagination': TablePaginationComponent,
  },

  data() {
    const environmentsData = document.querySelector('#environments-folder-list-view').dataset;
    const store = new EnvironmentsStore();
    const pathname = window.location.pathname;
    const endpoint = `${pathname}.json`;
    const folderName = pathname.substr(pathname.lastIndexOf('/') + 1);

    return {
      store,
      service: {},
      folderName,
      endpoint,
      state: store.state,
      visibility: 'available',
      isLoading: false,
      cssContainerClass: environmentsData.cssClass,
      canCreateDeployment: environmentsData.canCreateDeployment,
      canReadEnvironment: environmentsData.canReadEnvironment,
      // Pagination Properties,
      paginationInformation: {},
      pageNumber: 1,
    };
  },

  computed: {
    scope() {
      return gl.utils.getParameterByName('scope');
    },

    canReadEnvironmentParsed() {
      return gl.utils.convertPermissionToBoolean(this.canReadEnvironment);
    },

    canCreateDeploymentParsed() {
      return gl.utils.convertPermissionToBoolean(this.canCreateDeployment);
    },

    /**
     * URL to link in the stopped tab.
     *
     * @return {String}
     */
    stoppedPath() {
      return `${window.location.pathname}?scope=stopped`;
    },

    /**
     * URL to link in the available tab.
     *
     * @return {String}
     */
    availablePath() {
      return window.location.pathname;
    },
  },

  /**
   * Fetches all the environments and stores them.
   * Toggles loading property.
   */
  created() {
    const scope = gl.utils.getParameterByName('scope') || this.visibility;
    const pageNumber = gl.utils.getParameterByName('page') || this.pageNumber;

    const endpoint = `${this.endpoint}?scope=${scope}&page=${pageNumber}`;

    this.service = new EnvironmentsService(endpoint);

    this.isLoading = true;

    return this.service.get()
      .then(resp => ({
        headers: resp.headers,
        body: resp.json(),
      }))
      .then((response) => {
        this.store.storeAvailableCount(response.body.available_count);
        this.store.storeStoppedCount(response.body.stopped_count);
        this.store.storeEnvironments(response.body.environments);
        this.store.setPagination(response.headers);
      })
      .then(() => {
        this.isLoading = false;
      })
      .catch(() => {
        this.isLoading = false;
        // eslint-disable-next-line no-new
        new Flash('An error occurred while fetching the environments.', 'alert');
      });
  },

  methods: {

    /**
     * Toggles the visibility of the deploy boards of the clicked environment.
     *
     * @param  {Object} model
     * @return {Object}
     */
    toggleDeployBoard(model) {
      return this.store.toggleDeployBoard(model.id);
    },

    /**
     * Will change the page number and update the URL.
     *
     * @param  {Number} pageNumber desired page to go to.
     */
    changePage(pageNumber) {
      const param = gl.utils.setParamInURL('page', pageNumber);

      gl.utils.visitUrl(param);
      return param;
    },
  },
};
</script>
<template>
  <div :class="cssContainerClass">
    <div
      class="top-area"
      v-if="!isLoading">

      <h4 class="js-folder-name environments-folder-name">
        Environments / <b>{{folderName}}</b>
      </h4>

      <ul class="nav-links">
        <li :class="{ 'active': scope === null || scope === 'available' }">
          <a
            :href="availablePath"
            class="js-available-environments-folder-tab">
            Available
            <span class="badge js-available-environments-count">
              {{state.availableCounter}}
            </span>
          </a>
        </li>
        <li :class="{ 'active' : scope === 'stopped' }">
          <a
            :href="stoppedPath"
            class="js-stopped-environments-folder-tab">
            Stopped
            <span class="badge js-stopped-environments-count">
              {{state.stoppedCounter}}
            </span>
          </a>
        </li>
      </ul>
    </div>

    <div class="environments-container">
      <div
        class="environments-list-loading text-center"
        v-if="isLoading">
        <i
          class="fa fa-spinner fa-spin"
          aria-hidden="true"/>
      </div>

      <div
        class="table-holder"
        v-if="!isLoading && state.environments.length > 0">

        <environment-table
          :environments="state.environments"
          :can-create-deployment="canCreateDeploymentParsed"
          :can-read-environment="canReadEnvironmentParsed"
<<<<<<< HEAD
          :toggleDeployBoard="toggleDeployBoard"
          :store="store"
<<<<<<< HEAD
          :service="service"
          />
=======
          :service="service"/>
=======
          />
>>>>>>> ce/master
>>>>>>> de4c2d38

        <table-pagination
          v-if="state.paginationInformation && state.paginationInformation.totalPages > 1"
          :change="changePage"
          :pageInfo="state.paginationInformation"/>
      </div>
    </div>
  </div>
</template><|MERGE_RESOLUTION|>--- conflicted
+++ resolved
@@ -181,18 +181,10 @@
           :environments="state.environments"
           :can-create-deployment="canCreateDeploymentParsed"
           :can-read-environment="canReadEnvironmentParsed"
-<<<<<<< HEAD
           :toggleDeployBoard="toggleDeployBoard"
           :store="store"
-<<<<<<< HEAD
           :service="service"
           />
-=======
-          :service="service"/>
-=======
-          />
->>>>>>> ce/master
->>>>>>> de4c2d38
 
         <table-pagination
           v-if="state.paginationInformation && state.paginationInformation.totalPages > 1"
