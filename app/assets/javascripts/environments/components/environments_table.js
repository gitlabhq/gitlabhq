--- conflicted
+++ resolved
@@ -4,10 +4,6 @@
  * Dumb component used to render top level environments and
  * the folder view.
  */
-<<<<<<< HEAD
-
-=======
->>>>>>> ec4788d0
 import EnvironmentItem from './environment_item';
 import DeployBoard from './deploy_board_component';
 
@@ -51,10 +47,7 @@
     service: {
       type: Object,
       required: true,
-<<<<<<< HEAD
-=======
       default: () => ({}),
->>>>>>> ec4788d0
     },
   },
 
