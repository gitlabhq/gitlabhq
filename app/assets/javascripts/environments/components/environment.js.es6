--- conflicted
+++ resolved
@@ -8,10 +8,7 @@
 const EnvironmentsStore = require('../stores/environments_store');
 require('../../vue_shared/components/table_pagination');
 require('../../lib/utils/common_utils');
-<<<<<<< HEAD
-=======
 require('../../vue_shared/vue_resource_interceptor');
->>>>>>> 8800c0da
 
 module.exports = Vue.component('environment-component', {
 
@@ -102,14 +99,9 @@
   },
 
   methods: {
-<<<<<<< HEAD
     toggleDeployBoard(model) {
       debugger;
       return this.store.toggleDeployBoard(model);
-=======
-    toggleRow(model) {
-      return this.store.toggleFolder(model.name);
->>>>>>> 8800c0da
     },
 
     /**
@@ -188,12 +180,8 @@
             :can-read-environment="canReadEnvironmentParsed"
             :play-icon-svg="playIconSvg"
             :terminal-icon-svg="terminalIconSvg"
-<<<<<<< HEAD
             :commit-icon-svg="commitIconSvg"
             :toggleDeployBoard="toggleDeployBoard">
-=======
-            :commit-icon-svg="commitIconSvg">
->>>>>>> 8800c0da
           </environment-table>
 
           <table-pagination v-if="state.paginationInformation && state.paginationInformation.totalPages > 1"
