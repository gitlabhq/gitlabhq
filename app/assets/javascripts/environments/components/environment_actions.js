--- conflicted
+++ resolved
@@ -2,10 +2,7 @@
 /* eslint-disable no-new */
 
 import playIconSvg from 'icons/_icon_play.svg';
-<<<<<<< HEAD
 import eventHub from '../event_hub';
-=======
->>>>>>> ec4788d0
 
 export default {
   props: {
@@ -18,10 +15,7 @@
     service: {
       type: Object,
       required: true,
-<<<<<<< HEAD
-=======
       default: () => ({}),
->>>>>>> ec4788d0
     },
   },
 
@@ -39,18 +33,11 @@
       this.service.postAction(endpoint)
       .then(() => {
         this.isLoading = false;
-<<<<<<< HEAD
         eventHub.$emit('refreshEnvironments');
       })
       .catch(() => {
         this.isLoading = false;
         new Flash('An error occured while making the request.');
-=======
-      })
-      .catch(() => {
-        this.isLoading = false;
-        new Flash('An error occured while making the request.', 'alert');
->>>>>>> ec4788d0
       });
     },
   },
