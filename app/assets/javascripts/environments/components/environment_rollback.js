--- conflicted
+++ resolved
@@ -6,10 +6,7 @@
  *
  * Makes a post request when the button is clicked.
  */
-<<<<<<< HEAD
 import eventHub from '../event_hub';
-=======
->>>>>>> ec4788d0
 
 export default {
   props: {
@@ -26,10 +23,7 @@
     service: {
       type: Object,
       required: true,
-<<<<<<< HEAD
-=======
       default: () => ({}),
->>>>>>> ec4788d0
     },
   },
 
@@ -46,18 +40,11 @@
       this.service.postAction(this.retryUrl)
       .then(() => {
         this.isLoading = false;
-<<<<<<< HEAD
         eventHub.$emit('refreshEnvironments');
       })
       .catch(() => {
         this.isLoading = false;
         new Flash('An error occured while making the request.');
-=======
-      })
-      .catch(() => {
-        this.isLoading = false;
-        new Flash('An error occured while making the request.', 'alert');
->>>>>>> ec4788d0
       });
     },
   },
