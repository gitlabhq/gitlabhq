--- conflicted
+++ resolved
@@ -486,52 +486,23 @@
         </span>
       </td>
 
-<<<<<<< HEAD
-      <td class="hidden-xs">
-        <div v-if="!model.isFolder">
-          <div class="btn-group" role="group">
-            <actions-component v-if="hasManualActions && canCreateDeployment"
-              :actions="manualActions"/>
-
-            <external-url-component v-if="externalURL && canReadEnvironment"
-              :external-url="externalURL"/>
-
-            <stop-component v-if="hasStopAction && canCreateDeployment"
-              :stop-url="model.stop_path"/>
-
-            <terminal-button-component v-if="model && model.terminal_path"
-              :terminal-path="model.terminal_path"/>
-
-            <rollback-component v-if="canRetry && canCreateDeployment"
-              :is-last-deployment="isLastDeployment"
-              :retry-url="retryUrl"/>
-          </div>
-=======
       <td class="hidden-xs environments-actions">
-        <div v-if="!model.isFolder" class="btn-group pull-right" role="group">
+        <div v-if="!model.isFolder" class="btn-group" role="group">
           <actions-component v-if="hasManualActions && canCreateDeployment"
-            :play-icon-svg="playIconSvg"
-            :actions="manualActions">
-          </actions-component>
+            :actions="manualActions"/>
 
           <external-url-component v-if="externalURL && canReadEnvironment"
-            :external-url="externalURL">
-          </external-url-component>
+            :external-url="externalURL"/>
 
           <stop-component v-if="hasStopAction && canCreateDeployment"
-            :stop-url="model.stop_path">
-          </stop-component>
+            :stop-url="model.stop_path"/>
 
           <terminal-button-component v-if="model && model.terminal_path"
-            :terminal-icon-svg="terminalIconSvg"
-            :terminal-path="model.terminal_path">
-          </terminal-button-component>
+            :terminal-path="model.terminal_path"/>
 
           <rollback-component v-if="canRetry && canCreateDeployment"
             :is-last-deployment="isLastDeployment"
-            :retry-url="retryUrl">
-            </rollback-component>
->>>>>>> 7733f285
+            :retry-url="retryUrl"/>
         </div>
       </td>
     </tr>
