/*= require jquery2 */
/*= require jquery-ui/autocomplete */
/*= require jquery-ui/datepicker */
/*= require jquery-ui/draggable */
/*= require jquery-ui/effect-highlight */
/*= require jquery-ui/sortable */
/*= require jquery_ujs */
/*= require jquery.cookie */
/*= require jquery.endless-scroll */
/*= require jquery.highlight */
/*= require jquery.waitforimages */
/*= require jquery.atwho */
/*= require jquery.scrollTo */
/*= require jquery.turbolinks */
/*= require jquery.tablesorter */
/*= require turbolinks */
/*= require autosave */
/*= require bootstrap/affix */
/*= require bootstrap/alert */
/*= require bootstrap/button */
/*= require bootstrap/collapse */
/*= require bootstrap/dropdown */
/*= require bootstrap/modal */
/*= require bootstrap/scrollspy */
/*= require bootstrap/tab */
/*= require bootstrap/transition */
/*= require bootstrap/tooltip */
/*= require bootstrap/popover */
/*= require select2 */
<<<<<<< HEAD
/*= require ace-rails-ap */
/*= require ace/ext-searchbox */
=======
>>>>>>> 671f7e85
/*= require underscore */
/*= require dropzone */
/*= require mousetrap */
/*= require mousetrap/pause */
/*= require shortcuts */
/*= require shortcuts_navigation */
/*= require shortcuts_dashboard_navigation */
/*= require shortcuts_issuable */
/*= require shortcuts_network */
/*= require jquery.nicescroll */
/*= require date.format */
/*= require_directory ./behaviors */
/*= require_directory ./blob */
/*= require_directory ./templates */
/*= require_directory ./commit */
/*= require_directory ./extensions */
/*= require_directory ./lib/utils */
/*= require_directory ./u2f */
/*= require_directory . */
/*= require fuzzaldrin-plus */

(function() {
  window.slugify = function(text) {
    return text.replace(/[^-a-zA-Z0-9]+/g, '_').toLowerCase();
  };

  window.ajaxGet = function(url) {
    return $.ajax({
      type: "GET",
      url: url,
      dataType: "script"
    });
  };

  window.split = function(val) {
    return val.split(/,\s*/);
  };

  window.extractLast = function(term) {
    return split(term).pop();
  };

  window.rstrip = function(val) {
    if (val) {
      return val.replace(/\s+$/, '');
    } else {
      return val;
    }
  };

  window.disableButtonIfEmptyField = function(field_selector, button_selector) {
    var closest_submit, field;
    field = $(field_selector);
    closest_submit = field.closest('form').find(button_selector);
    if (rstrip(field.val()) === "") {
      closest_submit.disable();
    }
    return field.on('input', function() {
      if (rstrip($(this).val()) === "") {
        return closest_submit.disable();
      } else {
        return closest_submit.enable();
      }
    });
  };

  window.disableButtonIfAnyEmptyField = function(form, form_selector, button_selector) {
    var closest_submit, updateButtons;
    closest_submit = form.find(button_selector);
    updateButtons = function() {
      var filled;
      filled = true;
      form.find('input').filter(form_selector).each(function() {
        return filled = rstrip($(this).val()) !== "" || !$(this).attr('required');
      });
      if (filled) {
        return closest_submit.enable();
      } else {
        return closest_submit.disable();
      }
    };
    updateButtons();
    return form.keyup(updateButtons);
  };

  window.sanitize = function(str) {
    return str.replace(/<(?:.|\n)*?>/gm, '');
  };

  window.unbindEvents = function() {
    return $(document).off('scroll');
  };

  window.shiftWindow = function() {
    return scrollBy(0, -100);
  };

  document.addEventListener("page:fetch", unbindEvents);

  window.addEventListener("hashchange", shiftWindow);

  $.timeago.settings.allowFuture = true;

  window.onload = function() {
    if (location.hash) {
      return setTimeout(shiftWindow, 100);
    }
  };

  $(function() {
    var $body, $document, $sidebarGutterToggle, $window, bootstrapBreakpoint, checkInitialSidebarSize, fitSidebarForSize, flash;
    $document = $(document);
    $window = $(window);
    $body = $('body');
    gl.utils.preventDisabledButtons();
    bootstrapBreakpoint = bp.getBreakpointSize();
    $(".nav-sidebar").niceScroll({
      cursoropacitymax: '0.4',
      cursorcolor: '#FFF',
      cursorborder: "1px solid #FFF"
    });
    $(".js-select-on-focus").on("focusin", function() {
      return $(this).select().one('mouseup', function(e) {
        return e.preventDefault();
      });
    });
    $('.remove-row').bind('ajax:success', function() {
      return $(this).closest('li').fadeOut();
    });
    $('.js-remove-tr').bind('ajax:before', function() {
      return $(this).hide();
    });
    $('.js-remove-tr').bind('ajax:success', function() {
      return $(this).closest('tr').fadeOut();
    });
    $('select.select2').select2({
      width: 'resolve',
      dropdownAutoWidth: true
    });
    $('.js-select2').bind('select2-close', function() {
      return setTimeout((function() {
        $('.select2-container-active').removeClass('select2-container-active');
        return $(':focus').blur();
      }), 1);
    });
    $body.tooltip({
      selector: '.has-tooltip, [data-toggle="tooltip"]',
      placement: function(_, el) {
        var $el;
        $el = $(el);
        return $el.data('placement') || 'bottom';
      }
    });
    $('.trigger-submit').on('change', function() {
      return $(this).parents('form').submit();
    });
    gl.utils.localTimeAgo($('abbr.timeago, .js-timeago'), true);
    if ((flash = $(".flash-container")).length > 0) {
      flash.click(function() {
        return $(this).fadeOut();
      });
      flash.show();
    }
    $body.on('ajax:complete, ajax:beforeSend, submit', 'form', function(e) {
      var buttons;
      buttons = $('[type="submit"]', this);
      switch (e.type) {
        case 'ajax:beforeSend':
        case 'submit':
          return buttons.disable();
        default:
          return buttons.enable();
      }
    });
    $(document).ajaxError(function(e, xhrObj, xhrSetting, xhrErrorText) {
      var ref;
      if (xhrObj.status === 401) {
        return new Flash('You need to be logged in.', 'alert');
      } else if ((ref = xhrObj.status) === 404 || ref === 500) {
        return new Flash('Something went wrong on our end.', 'alert');
      }
    });
    $('.account-box').hover(function() {
      return $(this).toggleClass('hover');
    });
    $document.on('click', '.diff-content .js-show-suppressed-diff', function() {
      var $container;
      $container = $(this).parent();
      $container.next('table').show();
      return $container.remove();
    });
    $('.navbar-toggle').on('click', function() {
      $('.header-content .title').toggle();
      $('.header-content .header-logo').toggle();
      $('.header-content .navbar-collapse').toggle();
      return $('.navbar-toggle').toggleClass('active');
    });
    $body.on("click", ".js-toggle-diff-comments", function(e) {
      var $this = $(this);
      $this.toggleClass('active');
      var notesHolders = $this.closest('.diff-file').find('.notes_holder');
      if ($this.hasClass('active')) {
        notesHolders.show();
      } else {
        notesHolders.hide();
      }
      return e.preventDefault();
    });
    $document.off("click", '.js-confirm-danger');
    $document.on("click", '.js-confirm-danger', function(e) {
      var btn, form, text, warningMessage;
      e.preventDefault();
      btn = $(e.target);
      text = btn.data("confirm-danger-message");
      warningMessage = btn.data("warning-message");
      form = btn.closest("form");
      return new ConfirmDangerModal(form, text, {
        warningMessage: warningMessage
      });
    });
    $document.on('click', 'button', function() {
      return $(this).blur();
    });
    $('input[type="search"]').each(function() {
      var $this;
      $this = $(this);
      $this.attr('value', $this.val());
    });
    $document.off('keyup', 'input[type="search"]').on('keyup', 'input[type="search"]', function(e) {
      var $this;
      $this = $(this);
      return $this.attr('value', $this.val());
    });
    $sidebarGutterToggle = $('.js-sidebar-toggle');
    $document.off('breakpoint:change').on('breakpoint:change', function(e, breakpoint) {
      var $gutterIcon;
      if (breakpoint === 'sm' || breakpoint === 'xs') {
        $gutterIcon = $sidebarGutterToggle.find('i');
        if ($gutterIcon.hasClass('fa-angle-double-right')) {
          return $sidebarGutterToggle.trigger('click');
        }
      }
    });
    fitSidebarForSize = function() {
      var oldBootstrapBreakpoint;
      oldBootstrapBreakpoint = bootstrapBreakpoint;
      bootstrapBreakpoint = bp.getBreakpointSize();
      if (bootstrapBreakpoint !== oldBootstrapBreakpoint) {
        return $document.trigger('breakpoint:change', [bootstrapBreakpoint]);
      }
    };
    checkInitialSidebarSize = function() {
      bootstrapBreakpoint = bp.getBreakpointSize();
      if (bootstrapBreakpoint === "xs" || "sm") {
        return $document.trigger('breakpoint:change', [bootstrapBreakpoint]);
      }
    };
    $window.off("resize.app").on("resize.app", function(e) {
      return fitSidebarForSize();
    });
    gl.awardsHandler = new AwardsHandler();
    checkInitialSidebarSize();
    new Aside();
    if ($window.width() < 1024 && $.cookie('pin_nav') === 'true') {
      $.cookie('pin_nav', 'false', {
        path: '/',
        expires: 365 * 10
      });
      $('.page-with-sidebar').toggleClass('page-sidebar-collapsed page-sidebar-expanded').removeClass('page-sidebar-pinned');
      $('.navbar-fixed-top').removeClass('header-pinned-nav');
    }
    $document.off('click', '.js-nav-pin').on('click', '.js-nav-pin', function(e) {
      var $page, $pinBtn, $tooltip, $topNav, doPinNav, tooltipText;
      e.preventDefault();
      $pinBtn = $(e.currentTarget);
      $page = $('.page-with-sidebar');
      $topNav = $('.navbar-fixed-top');
      $tooltip = $("#" + ($pinBtn.attr('aria-describedby')));
      doPinNav = !$page.is('.page-sidebar-pinned');
      tooltipText = 'Pin navigation';
      $(this).toggleClass('is-active');
      if (doPinNav) {
        $page.addClass('page-sidebar-pinned');
        $topNav.addClass('header-pinned-nav');
      } else {
        $tooltip.remove();
        $page.removeClass('page-sidebar-pinned').toggleClass('page-sidebar-collapsed page-sidebar-expanded');
        $topNav.removeClass('header-pinned-nav').toggleClass('header-collapsed header-expanded');
      }
      $.cookie('pin_nav', doPinNav, {
        path: '/',
        expires: 365 * 10
      });
      if ($.cookie('pin_nav') === 'true' || doPinNav) {
        tooltipText = 'Unpin navigation';
      }
      $tooltip.find('.tooltip-inner').text(tooltipText);
      return $pinBtn.attr('title', tooltipText).tooltip('fixTitle');
    });

    // Custom time ago
    gl.utils.shortTimeAgo($('.js-short-timeago'));
  });
}).call(this);<|MERGE_RESOLUTION|>--- conflicted
+++ resolved
@@ -27,11 +27,6 @@
 /*= require bootstrap/tooltip */
 /*= require bootstrap/popover */
 /*= require select2 */
-<<<<<<< HEAD
-/*= require ace-rails-ap */
-/*= require ace/ext-searchbox */
-=======
->>>>>>> 671f7e85
 /*= require underscore */
 /*= require dropzone */
 /*= require mousetrap */
