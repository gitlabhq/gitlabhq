--- conflicted
+++ resolved
@@ -15,11 +15,8 @@
     this.renderBadgesWrapper = this.renderBadges.bind(this);
     this.addAvatarBadgeWrapper = this.addAvatarBadge.bind(this);
     this.addBadgeWrapper = this.addBadge.bind(this);
-<<<<<<< HEAD
     this.toggleCollapsedWrapper = this.toggleCollapsed.bind(this);
-=======
     this.removeBadgeWrapper = this.removeBadge.bind(this);
->>>>>>> 01f71c3b
 
     // Render badges after the image diff is loaded
     this.image.addEventListener('load', this.renderBadgesWrapper);
@@ -29,13 +26,10 @@
       this.el.addEventListener('click.imageDiff', this.clickWrapper);
       this.el.addEventListener('blur.imageDiff', this.blurWrapper);
       this.el.addEventListener('addBadge.imageDiff', this.addBadgeWrapper);
-<<<<<<< HEAD
-    }
-  }
-=======
       this.el.addEventListener('addAvatarBadge.imageDiff', this.addAvatarBadgeWrapper);
       this.el.addEventListener('removeBadge.imageDiff', this.removeBadgeWrapper);
->>>>>>> 01f71c3b
+    }
+  }
 
   toggleCollapsed(e) {
     const clickTarget = e.target;
