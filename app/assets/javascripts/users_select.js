--- conflicted
+++ resolved
@@ -1,14 +1,9 @@
 /* eslint-disable func-names, space-before-function-paren, one-var, no-var, prefer-rest-params, wrap-iife, quotes, max-len, one-var-declaration-per-line, vars-on-top, prefer-arrow-callback, consistent-return, comma-dangle, object-shorthand, no-shadow, no-unused-vars, no-else-return, no-self-compare, prefer-template, no-unused-expressions, no-lonely-if, yoda, prefer-spread, no-void, camelcase, no-param-reassign */
 /* global Issuable */
-<<<<<<< HEAD
-
-import eventHub from './sidebar/event_hub';
-=======
 /* global emitSidebarEvent */
 
 // TODO: remove eventHub hack after code splitting refactor
 window.emitSidebarEvent = window.emitSidebarEvent || $.noop;
->>>>>>> 485bf6bf
 
 (function() {
   var bind = function(fn, me) { return function() { return fn.apply(me, arguments); }; },
