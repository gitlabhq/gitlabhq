<script>
import { __, sprintf } from '~/locale';
<<<<<<< HEAD
import { abbreviateTime } from '~/lib/utils/pretty_time';
=======
import { abbreviateTime } from '~/lib/utils/datetime_utility';
>>>>>>> 679c0048
import icon from '~/vue_shared/components/icon.vue';
import tooltip from '~/vue_shared/directives/tooltip';

export default {
  name: 'TimeTrackingCollapsedState',
  components: {
    icon,
  },
  directives: {
    tooltip,
  },
  props: {
    showComparisonState: {
      type: Boolean,
      required: true,
    },
    showSpentOnlyState: {
      type: Boolean,
      required: true,
    },
    showEstimateOnlyState: {
      type: Boolean,
      required: true,
    },
    showNoTimeTrackingState: {
      type: Boolean,
      required: true,
    },
    timeSpentHumanReadable: {
      type: String,
      required: false,
      default: '',
    },
    timeEstimateHumanReadable: {
      type: String,
      required: false,
      default: '',
    },
  },
  computed: {
    timeSpent() {
      return this.abbreviateTime(this.timeSpentHumanReadable);
    },
    timeEstimate() {
      return this.abbreviateTime(this.timeEstimateHumanReadable);
    },
    divClass() {
      if (this.showComparisonState) {
        return 'compare';
      } else if (this.showEstimateOnlyState) {
        return 'estimate-only';
      } else if (this.showSpentOnlyState) {
        return 'spend-only';
      } else if (this.showNoTimeTrackingState) {
        return 'no-tracking';
      }

      return '';
    },
    spanClass() {
      if (this.showComparisonState) {
        return '';
      } else if (this.showEstimateOnlyState || this.showSpentOnlyState) {
        return 'bold';
      } else if (this.showNoTimeTrackingState) {
        return 'no-value';
      }

      return '';
    },
    text() {
      if (this.showComparisonState) {
        return `${this.timeSpent} / ${this.timeEstimate}`;
      } else if (this.showEstimateOnlyState) {
        return `-- / ${this.timeEstimate}`;
      } else if (this.showSpentOnlyState) {
        return `${this.timeSpent} / --`;
      } else if (this.showNoTimeTrackingState) {
        return 'None';
      }

      return '';
    },
    timeTrackedTooltipText() {
      let title;
      if (this.showComparisonState) {
        title = __('Time remaining');
      } else if (this.showEstimateOnlyState) {
        title = __('Estimated');
      } else if (this.showSpentOnlyState) {
        title = __('Time spent');
      }

      return sprintf('%{title}: %{text}', { title, text: this.text });
    },
    tooltipText() {
      return this.showNoTimeTrackingState ? __('Time tracking') : this.timeTrackedTooltipText;
    },
  },
  methods: {
    abbreviateTime(timeStr) {
      return abbreviateTime(timeStr);
    },
  },
};
</script>

<template>
  <div
    v-tooltip
    :title="tooltipText"
    class="sidebar-collapsed-icon"
    data-container="body"
    data-placement="left"
    data-boundary="viewport"
  >
    <icon name="timer" />
    <div class="time-tracking-collapsed-summary">
      <div :class="divClass">
        <span :class="spanClass">
          {{ text }}
        </span>
      </div>
    </div>
  </div>
</template><|MERGE_RESOLUTION|>--- conflicted
+++ resolved
@@ -1,10 +1,6 @@
 <script>
 import { __, sprintf } from '~/locale';
-<<<<<<< HEAD
-import { abbreviateTime } from '~/lib/utils/pretty_time';
-=======
 import { abbreviateTime } from '~/lib/utils/datetime_utility';
->>>>>>> 679c0048
 import icon from '~/vue_shared/components/icon.vue';
 import tooltip from '~/vue_shared/directives/tooltip';
 
