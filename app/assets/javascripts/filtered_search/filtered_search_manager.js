--- conflicted
+++ resolved
@@ -328,23 +328,9 @@
       if (searchToken.match(valueCompletedRegex) && input.value[input.value.length - 1] === ' ') {
         gl.FilteredSearchVisualTokens.addFilterVisualToken(searchToken);
 
-<<<<<<< HEAD
         // Trim the last space as seen in the if statement above
         input.value = input.value.replace(searchToken, '').trim();
       }
-=======
-    saveCurrentSearchQuery() {
-      // Don't save before we have fetched the already saved searches
-      this.fetchingRecentSearchesPromise.then(() => {
-        const searchQuery = gl.DropdownUtils.getSearchQuery();
-        if (searchQuery.length > 0) {
-          const resultantSearches = this.recentSearchesStore.addRecentSearch(searchQuery);
-          this.recentSearchesService.save(resultantSearches);
-        }
-      }).catch(() => {
-        // https://gitlab.com/gitlab-org/gitlab-ce/issues/30821
-      });
->>>>>>> 5d5d3d1c
     }
   }
 
@@ -361,6 +347,8 @@
         const resultantSearches = this.recentSearchesStore.addRecentSearch(searchQuery);
         this.recentSearchesService.save(resultantSearches);
       }
+    }).catch(() => {
+      // https://gitlab.com/gitlab-org/gitlab-ce/issues/30821
     });
   }
 
