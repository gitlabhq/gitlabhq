import FilteredSearchContainer from './container';
import RecentSearchesRoot from './recent_searches_root';
import RecentSearchesStore from './stores/recent_searches_store';
import RecentSearchesService from './services/recent_searches_service';
import eventHub from './event_hub';

class FilteredSearchManager {
  constructor(page) {
    this.page = page;
    this.container = FilteredSearchContainer.container;
    this.filteredSearchInput = this.container.querySelector('.filtered-search');
    this.filteredSearchInputForm = this.filteredSearchInput.form;
    this.clearSearchButton = this.container.querySelector('.clear-search');
    this.tokensContainer = this.container.querySelector('.tokens-container');
    this.filteredSearchTokenKeys = gl.FilteredSearchTokenKeys;

    this.recentSearchesStore = new RecentSearchesStore({
      isLocalStorageAvailable: RecentSearchesService.isAvailable(),
      allowedKeys: this.filteredSearchTokenKeys.getKeys(),
    });
    this.searchHistoryDropdownElement = document.querySelector('.js-filtered-search-history-dropdown');
    const projectPath = this.searchHistoryDropdownElement ?
      this.searchHistoryDropdownElement.dataset.projectFullPath : 'project';
    let recentSearchesPagePrefix = 'issue-recent-searches';
    if (this.page === 'merge_requests') {
      recentSearchesPagePrefix = 'merge-request-recent-searches';
    }
    const recentSearchesKey = `${projectPath}-${recentSearchesPagePrefix}`;
    this.recentSearchesService = new RecentSearchesService(recentSearchesKey);
  }

  setup() {
    // Fetch recent searches from localStorage
    this.fetchingRecentSearchesPromise = this.recentSearchesService.fetch()
      .catch((error) => {
        if (error.name === 'RecentSearchesServiceError') return undefined;
        // eslint-disable-next-line no-new
        new window.Flash('An error occured while parsing recent searches');
        // Gracefully fail to empty array
        return [];
      })
      .then((searches) => {
        // Put any searches that may have come in before
        // we fetched the saved searches ahead of the already saved ones
        const resultantSearches = this.recentSearchesStore.setRecentSearches(
          this.recentSearchesStore.state.recentSearches.concat(searches),
        );
        this.recentSearchesService.save(resultantSearches);
      });

    if (this.filteredSearchInput) {
      this.tokenizer = gl.FilteredSearchTokenizer;
      this.dropdownManager = new gl.FilteredSearchDropdownManager(this.filteredSearchInput.getAttribute('data-base-endpoint') || '', this.tokenizer, this.page);

      this.recentSearchesRoot = new RecentSearchesRoot(
        this.recentSearchesStore,
        this.recentSearchesService,
        this.searchHistoryDropdownElement,
      );
      this.recentSearchesRoot.init();

      this.bindEvents();
      this.loadSearchParamsFromURL();
      this.dropdownManager.setDropdown();

      this.cleanupWrapper = this.cleanup.bind(this);
      document.addEventListener('beforeunload', this.cleanupWrapper);
    }
  }

  cleanup() {
    this.unbindEvents();
    document.removeEventListener('beforeunload', this.cleanupWrapper);

    if (this.recentSearchesRoot) {
      this.recentSearchesRoot.destroy();
    }
  }

  bindStateEvents() {
    this.stateFilters = document.querySelector('.container-fluid .issues-state-filters');

    if (this.stateFilters) {
      this.searchStateWrapper = this.searchState.bind(this);

      this.stateFilters.querySelector('[data-state="opened"]')
        .addEventListener('click', this.searchStateWrapper);
      this.stateFilters.querySelector('[data-state="closed"]')
        .addEventListener('click', this.searchStateWrapper);
      this.stateFilters.querySelector('[data-state="all"]')
        .addEventListener('click', this.searchStateWrapper);

      this.mergedState = this.stateFilters.querySelector('[data-state="merged"]');
      if (this.mergedState) {
        this.mergedState.addEventListener('click', this.searchStateWrapper);
      }
    }
  }

  unbindStateEvents() {
    if (this.stateFilters) {
      this.stateFilters.querySelector('[data-state="opened"]')
        .removeEventListener('click', this.searchStateWrapper);
      this.stateFilters.querySelector('[data-state="closed"]')
        .removeEventListener('click', this.searchStateWrapper);
      this.stateFilters.querySelector('[data-state="all"]')
        .removeEventListener('click', this.searchStateWrapper);

      if (this.mergedState) {
        this.mergedState.removeEventListener('click', this.searchStateWrapper);
      }
    }
  }

  bindEvents() {
    this.handleFormSubmit = this.handleFormSubmit.bind(this);
    this.setDropdownWrapper = this.dropdownManager.setDropdown.bind(this.dropdownManager);
    this.toggleClearSearchButtonWrapper = this.toggleClearSearchButton.bind(this);
    this.handleInputPlaceholderWrapper = this.handleInputPlaceholder.bind(this);
    this.handleInputVisualTokenWrapper = this.handleInputVisualToken.bind(this);
    this.checkForEnterWrapper = this.checkForEnter.bind(this);
    this.onClearSearchWrapper = this.onClearSearch.bind(this);
    this.checkForBackspaceWrapper = this.checkForBackspace.bind(this);
    this.removeSelectedTokenKeydownWrapper = this.removeSelectedTokenKeydown.bind(this);
    this.unselectEditTokensWrapper = this.unselectEditTokens.bind(this);
    this.editTokenWrapper = this.editToken.bind(this);
    this.tokenChange = this.tokenChange.bind(this);
    this.addInputContainerFocusWrapper = this.addInputContainerFocus.bind(this);
    this.removeInputContainerFocusWrapper = this.removeInputContainerFocus.bind(this);
    this.onrecentSearchesItemSelectedWrapper = this.onrecentSearchesItemSelected.bind(this);
    this.removeTokenWrapper = this.removeToken.bind(this);

    this.filteredSearchInputForm.addEventListener('submit', this.handleFormSubmit);
    this.filteredSearchInput.addEventListener('input', this.setDropdownWrapper);
    this.filteredSearchInput.addEventListener('input', this.toggleClearSearchButtonWrapper);
    this.filteredSearchInput.addEventListener('input', this.handleInputPlaceholderWrapper);
    this.filteredSearchInput.addEventListener('input', this.handleInputVisualTokenWrapper);
    this.filteredSearchInput.addEventListener('keydown', this.checkForEnterWrapper);
    this.filteredSearchInput.addEventListener('keyup', this.checkForBackspaceWrapper);
    this.filteredSearchInput.addEventListener('click', this.tokenChange);
    this.filteredSearchInput.addEventListener('keyup', this.tokenChange);
    this.filteredSearchInput.addEventListener('focus', this.addInputContainerFocusWrapper);
    this.tokensContainer.addEventListener('click', this.removeTokenWrapper);
    this.tokensContainer.addEventListener('click', this.editTokenWrapper);
    this.clearSearchButton.addEventListener('click', this.onClearSearchWrapper);
    document.addEventListener('click', this.unselectEditTokensWrapper);
    document.addEventListener('click', this.removeInputContainerFocusWrapper);
    document.addEventListener('keydown', this.removeSelectedTokenKeydownWrapper);
    eventHub.$on('recentSearchesItemSelected', this.onrecentSearchesItemSelectedWrapper);

    this.bindStateEvents();
  }

  unbindEvents() {
    this.filteredSearchInputForm.removeEventListener('submit', this.handleFormSubmit);
    this.filteredSearchInput.removeEventListener('input', this.setDropdownWrapper);
    this.filteredSearchInput.removeEventListener('input', this.toggleClearSearchButtonWrapper);
    this.filteredSearchInput.removeEventListener('input', this.handleInputPlaceholderWrapper);
    this.filteredSearchInput.removeEventListener('input', this.handleInputVisualTokenWrapper);
    this.filteredSearchInput.removeEventListener('keydown', this.checkForEnterWrapper);
    this.filteredSearchInput.removeEventListener('keyup', this.checkForBackspaceWrapper);
    this.filteredSearchInput.removeEventListener('click', this.tokenChange);
    this.filteredSearchInput.removeEventListener('keyup', this.tokenChange);
    this.filteredSearchInput.removeEventListener('focus', this.addInputContainerFocusWrapper);
    this.tokensContainer.removeEventListener('click', this.removeTokenWrapper);
    this.tokensContainer.removeEventListener('click', this.editTokenWrapper);
    this.clearSearchButton.removeEventListener('click', this.onClearSearchWrapper);
    document.removeEventListener('click', this.unselectEditTokensWrapper);
    document.removeEventListener('click', this.removeInputContainerFocusWrapper);
    document.removeEventListener('keydown', this.removeSelectedTokenKeydownWrapper);
    eventHub.$off('recentSearchesItemSelected', this.onrecentSearchesItemSelectedWrapper);

    this.unbindStateEvents();
  }

  checkForBackspace(e) {
    // 8 = Backspace Key
    // 46 = Delete Key
    if (e.keyCode === 8 || e.keyCode === 46) {
      const { lastVisualToken } = gl.FilteredSearchVisualTokens.getLastVisualTokenBeforeInput();

      const sanitizedTokenName = lastVisualToken && lastVisualToken.querySelector('.name').textContent.trim();
      const canEdit = sanitizedTokenName && this.canEdit && this.canEdit(sanitizedTokenName);
      if (this.filteredSearchInput.value === '' && lastVisualToken && canEdit) {
        this.filteredSearchInput.value = gl.FilteredSearchVisualTokens.getLastTokenPartial();
        gl.FilteredSearchVisualTokens.removeLastTokenPartial();
      }

      // Reposition dropdown so that it is aligned with cursor
      this.dropdownManager.updateCurrentDropdownOffset();
    }
  }

  checkForEnter(e) {
    if (e.keyCode === 38 || e.keyCode === 40) {
      const selectionStart = this.filteredSearchInput.selectionStart;

      e.preventDefault();
      this.filteredSearchInput.setSelectionRange(selectionStart, selectionStart);
    }

    if (e.keyCode === 13) {
      const dropdown = this.dropdownManager.mapping[this.dropdownManager.currentDropdown];
      const dropdownEl = dropdown.element;
      const activeElements = dropdownEl.querySelectorAll('.droplab-item-active');

      e.preventDefault();

      if (!activeElements.length) {
        if (this.isHandledAsync) {
          e.stopImmediatePropagation();

          this.filteredSearchInput.blur();
          this.dropdownManager.resetDropdowns();
        } else {
          // Prevent droplab from opening dropdown
          this.dropdownManager.destroyDroplab();
        }

        this.search();
      }
    }
  }

  addInputContainerFocus() {
    const inputContainer = this.filteredSearchInput.closest('.filtered-search-box');

    if (inputContainer) {
      inputContainer.classList.add('focus');
    }
  }

  removeInputContainerFocus(e) {
    const inputContainer = this.filteredSearchInput.closest('.filtered-search-box');
    const isElementInFilteredSearch = inputContainer && inputContainer.contains(e.target);
    const isElementInDynamicFilterDropdown = e.target.closest('.filter-dropdown') !== null;
    const isElementInStaticFilterDropdown = e.target.closest('ul[data-dropdown]') !== null;

    if (!isElementInFilteredSearch && !isElementInDynamicFilterDropdown &&
      !isElementInStaticFilterDropdown && inputContainer) {
      inputContainer.classList.remove('focus');
    }
  }

  removeToken(e) {
    const removeButtonSelected = e.target.closest('.remove-token');

    if (removeButtonSelected) {
      e.preventDefault();
      // Prevent editToken from being triggered after token is removed
      e.stopImmediatePropagation();

      const button = e.target.closest('.selectable');
      gl.FilteredSearchVisualTokens.selectToken(button, true);
      this.removeSelectedToken();
    }
  }

  unselectEditTokens(e) {
    const inputContainer = this.container.querySelector('.filtered-search-box');
    const isElementInFilteredSearch = inputContainer && inputContainer.contains(e.target);
    const isElementInFilterDropdown = e.target.closest('.filter-dropdown') !== null;
    const isElementTokensContainer = e.target.classList.contains('tokens-container');

    if ((!isElementInFilteredSearch && !isElementInFilterDropdown) || isElementTokensContainer) {
      gl.FilteredSearchVisualTokens.moveInputToTheRight();
      this.dropdownManager.resetDropdowns();
    }
  }

  editToken(e) {
    const token = e.target.closest('.js-visual-token');
    const sanitizedTokenName = token && token.querySelector('.name').textContent.trim();
    const canEdit = this.canEdit && this.canEdit(sanitizedTokenName);

    if (token && canEdit) {
      e.preventDefault();
      e.stopPropagation();
      gl.FilteredSearchVisualTokens.editToken(token);
      this.tokenChange();
    }
  }

  toggleClearSearchButton() {
    const query = gl.DropdownUtils.getSearchQuery();
    const hidden = 'hidden';
    const hasHidden = this.clearSearchButton.classList.contains(hidden);

    if (query.length === 0 && !hasHidden) {
      this.clearSearchButton.classList.add(hidden);
    } else if (query.length && hasHidden) {
      this.clearSearchButton.classList.remove(hidden);
    }
  }

  handleInputPlaceholder() {
    const query = gl.DropdownUtils.getSearchQuery();
    const placeholder = 'Search or filter results...';
    const currentPlaceholder = this.filteredSearchInput.placeholder;

    if (query.length === 0 && currentPlaceholder !== placeholder) {
      this.filteredSearchInput.placeholder = placeholder;
    } else if (query.length > 0 && currentPlaceholder !== '') {
      this.filteredSearchInput.placeholder = '';
    }
  }

  removeSelectedTokenKeydown(e) {
    // 8 = Backspace Key
    // 46 = Delete Key
    if (e.keyCode === 8 || e.keyCode === 46) {
      this.removeSelectedToken();
    }
  }

  removeSelectedToken() {
    gl.FilteredSearchVisualTokens.removeSelectedToken();
    this.handleInputPlaceholder();
    this.toggleClearSearchButton();
    this.dropdownManager.updateCurrentDropdownOffset();
  }

  onClearSearch(e) {
    e.preventDefault();
    this.clearSearch();
  }

  clearSearch() {
    this.filteredSearchInput.value = '';

    const removeElements = [];

    [].forEach.call(this.tokensContainer.children, (t) => {
      if (t.classList.contains('js-visual-token')) {
        removeElements.push(t);
      }
    });

    removeElements.forEach((el) => {
      el.parentElement.removeChild(el);
    });

    this.clearSearchButton.classList.add('hidden');
    this.handleInputPlaceholder();

    this.dropdownManager.resetDropdowns();

    if (this.isHandledAsync) {
      this.search();
    }
  }

  handleInputVisualToken() {
    const input = this.filteredSearchInput;
    const { tokens, searchToken }
      = this.tokenizer.processTokens(input.value, this.filteredSearchTokenKeys.getKeys());
    const { isLastVisualTokenValid }
      = gl.FilteredSearchVisualTokens.getLastVisualTokenBeforeInput();

    if (isLastVisualTokenValid) {
      tokens.forEach((t) => {
        input.value = input.value.replace(`${t.key}:${t.symbol}${t.value}`, '');
        gl.FilteredSearchVisualTokens.addFilterVisualToken(t.key, `${t.symbol}${t.value}`);
      });

      const fragments = searchToken.split(':');
      if (fragments.length > 1) {
        const inputValues = fragments[0].split(' ');
        const tokenKey = inputValues.last();

        if (inputValues.length > 1) {
          inputValues.pop();
          const searchTerms = inputValues.join(' ');

          input.value = input.value.replace(searchTerms, '');
          gl.FilteredSearchVisualTokens.addSearchVisualToken(searchTerms);
        }

        gl.FilteredSearchVisualTokens.addFilterVisualToken(tokenKey);
        input.value = input.value.replace(`${tokenKey}:`, '');
      }
    } else {
      // Keep listening to token until we determine that the user is done typing the token value
      const valueCompletedRegex = /([~%@]{0,1}".+")|([~%@]{0,1}'.+')|^((?![~%@]')(?![~%@]")(?!')(?!")).*/g;

      if (searchToken.match(valueCompletedRegex) && input.value[input.value.length - 1] === ' ') {
        gl.FilteredSearchVisualTokens.addFilterVisualToken(searchToken);

        // Trim the last space as seen in the if statement above
        input.value = input.value.replace(searchToken, '').trim();
      }
    }
  }

  handleFormSubmit(e) {
    e.preventDefault();
    this.search();
  }

  saveCurrentSearchQuery() {
    // Don't save before we have fetched the already saved searches
    this.fetchingRecentSearchesPromise.then(() => {
      const searchQuery = gl.DropdownUtils.getSearchQuery();
      if (searchQuery.length > 0) {
        const resultantSearches = this.recentSearchesStore.addRecentSearch(searchQuery);
        this.recentSearchesService.save(resultantSearches);
      }
    }).catch(() => {
      // https://gitlab.com/gitlab-org/gitlab-ce/issues/30821
    });
  }

  loadSearchParamsFromURL() {
    const params = gl.utils.getUrlParamsArray();
    const usernameParams = this.getUsernameParams();
    let hasFilteredSearch = false;

    params.forEach((p) => {
      const split = p.split('=');
      const keyParam = decodeURIComponent(split[0]);
      const value = split[1];

      // Check if it matches edge conditions listed in this.filteredSearchTokenKeys
      const condition = this.filteredSearchTokenKeys.searchByConditionUrl(p);

      if (condition) {
        hasFilteredSearch = true;
        const canEdit = this.canEdit && this.canEdit(condition.tokenKey);
        gl.FilteredSearchVisualTokens.addFilterVisualToken(
          condition.tokenKey,
          condition.value,
          canEdit,
        );
      } else {
        // Sanitize value since URL converts spaces into +
        // Replace before decode so that we know what was originally + versus the encoded +
        const sanitizedValue = value ? decodeURIComponent(value.replace(/\+/g, ' ')) : value;
        const match = this.filteredSearchTokenKeys.searchByKeyParam(keyParam);

        if (match) {
          const indexOf = keyParam.indexOf('_');
          const sanitizedKey = indexOf !== -1 ? keyParam.slice(0, keyParam.indexOf('_')) : keyParam;
          const symbol = match.symbol;
          let quotationsToUse = '';

          if (sanitizedValue.indexOf(' ') !== -1) {
            // Prefer ", but use ' if required
            quotationsToUse = sanitizedValue.indexOf('"') === -1 ? '"' : '\'';
          }

          hasFilteredSearch = true;
          const canEdit = this.canEdit && this.canEdit(sanitizedKey);
          gl.FilteredSearchVisualTokens.addFilterVisualToken(
            sanitizedKey,
            `${symbol}${quotationsToUse}${sanitizedValue}${quotationsToUse}`,
            canEdit,
          );
        } else if (!match && keyParam === 'assignee_id') {
          const id = parseInt(value, 10);
          if (usernameParams[id]) {
            hasFilteredSearch = true;
            const tokenName = 'assignee';
            const canEdit = this.canEdit && this.canEdit(tokenName);
            gl.FilteredSearchVisualTokens.addFilterVisualToken(tokenName, `@${usernameParams[id]}`, canEdit);
          }
        } else if (!match && keyParam === 'author_id') {
          const id = parseInt(value, 10);
          if (usernameParams[id]) {
            hasFilteredSearch = true;
            const tokenName = 'author';
            const canEdit = this.canEdit && this.canEdit(tokenName);
            gl.FilteredSearchVisualTokens.addFilterVisualToken(tokenName, `@${usernameParams[id]}`, canEdit);
          }
        } else if (!match && keyParam === 'search') {
          hasFilteredSearch = true;
          this.filteredSearchInput.value = sanitizedValue;
        }
      }
    });

    this.saveCurrentSearchQuery();

    if (hasFilteredSearch) {
      this.clearSearchButton.classList.remove('hidden');
      this.handleInputPlaceholder();
    }
  }

  searchState(e) {
<<<<<<< HEAD
=======
    e.preventDefault();
>>>>>>> 134ba0b5
    const target = e.currentTarget;
    // remove focus outline after click
    target.blur();

    const state = target.dataset && target.dataset.state;

    if (state) {
      this.search(state);
    }
  }

  search(state = null) {
    const paths = [];
    const searchQuery = gl.DropdownUtils.getSearchQuery();

    this.saveCurrentSearchQuery();

    const { tokens, searchToken }
      = this.tokenizer.processTokens(searchQuery, this.filteredSearchTokenKeys.getKeys());
    const currentState = state || gl.utils.getParameterByName('state') || 'opened';
    paths.push(`state=${currentState}`);

    tokens.forEach((token) => {
      const condition = this.filteredSearchTokenKeys
        .searchByConditionKeyValue(token.key, token.value.toLowerCase());
      const { param } = this.filteredSearchTokenKeys.searchByKey(token.key) || {};
      const keyParam = param ? `${token.key}_${param}` : token.key;
      let tokenPath = '';

      if (condition) {
        tokenPath = condition.url;
      } else {
        let tokenValue = token.value;

        if ((tokenValue[0] === '\'' && tokenValue[tokenValue.length - 1] === '\'') ||
          (tokenValue[0] === '"' && tokenValue[tokenValue.length - 1] === '"')) {
          tokenValue = tokenValue.slice(1, tokenValue.length - 1);
        }

        tokenPath = `${keyParam}=${encodeURIComponent(tokenValue)}`;
      }

      paths.push(tokenPath);
    });

    if (searchToken) {
      const sanitized = searchToken.split(' ').map(t => encodeURIComponent(t)).join('+');
      paths.push(`search=${sanitized}`);
    }

    const parameterizedUrl = `?scope=all&utf8=%E2%9C%93&${paths.join('&')}`;

    if (this.updateObject) {
      this.updateObject(parameterizedUrl);
    } else {
      gl.utils.visitUrl(parameterizedUrl);
    }
  }

  getUsernameParams() {
    const usernamesById = {};
    try {
      const attribute = this.filteredSearchInput.getAttribute('data-username-params');
      JSON.parse(attribute).forEach((user) => {
        usernamesById[user.id] = user.username;
      });
    } catch (e) {
      // do nothing
    }
    return usernamesById;
  }

  tokenChange() {
    const dropdown = this.dropdownManager.mapping[this.dropdownManager.currentDropdown];

    if (dropdown) {
      const currentDropdownRef = dropdown.reference;

      this.setDropdownWrapper();
      currentDropdownRef.dispatchInputEvent();
    }
  }

  onrecentSearchesItemSelected(text) {
    this.clearSearch();
    this.filteredSearchInput.value = text;
    this.filteredSearchInput.dispatchEvent(new CustomEvent('input'));
    this.search();
  }

  // eslint-disable-next-line class-methods-use-this
  canEdit() {
    return true;
  }
}

window.gl = window.gl || {};
gl.FilteredSearchManager = FilteredSearchManager;<|MERGE_RESOLUTION|>--- conflicted
+++ resolved
@@ -487,10 +487,7 @@
   }
 
   searchState(e) {
-<<<<<<< HEAD
-=======
     e.preventDefault();
->>>>>>> 134ba0b5
     const target = e.currentTarget;
     // remove focus outline after click
     target.blur();
