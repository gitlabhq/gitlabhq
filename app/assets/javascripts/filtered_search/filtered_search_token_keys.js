export default class FilteredSearchTokenKeys {
  constructor(tokenKeys = [], alternativeTokenKeys = [], conditions = []) {
    this.tokenKeys = tokenKeys;
    this.alternativeTokenKeys = alternativeTokenKeys;
    this.conditions = conditions;

    this.tokenKeysWithAlternative = this.tokenKeys.concat(this.alternativeTokenKeys);
  }

  get() {
    return this.tokenKeys;
  }

  getKeys() {
    return this.tokenKeys.map(i => i.key);
  }

  getAlternatives() {
    return this.alternativeTokenKeys;
  }

  getConditions() {
    return this.conditions;
  }

<<<<<<< HEAD
  static shouldUppercaseTokenName(tokenKey) {
    const token = FilteredSearchTokenKeys.searchByKey(tokenKey.toLowerCase());
    return token && token.uppercaseTokenName;
  }

  static shouldCapitalizeTokenValue(tokenKey) {
    const token = FilteredSearchTokenKeys.searchByKey(tokenKey.toLowerCase());
    return token && token.capitalizeTokenValue;
  }

  static searchByKey(key) {
    return tokenKeys.find(tokenKey => tokenKey.key === key) || null;
=======
  searchByKey(key) {
    return this.tokenKeys.find(tokenKey => tokenKey.key === key) || null;
>>>>>>> 53e012a9
  }

  searchBySymbol(symbol) {
    return this.tokenKeys.find(tokenKey => tokenKey.symbol === symbol) || null;
  }

  searchByKeyParam(keyParam) {
    return this.tokenKeysWithAlternative.find((tokenKey) => {
      let tokenKeyParam = tokenKey.key;

      // Replace hyphen with underscore to compare keyParam with tokenKeyParam
      // e.g. 'my-reaction' => 'my_reaction'
      tokenKeyParam = tokenKeyParam.replace('-', '_');

      if (tokenKey.param) {
        tokenKeyParam += `_${tokenKey.param}`;
      }

      return keyParam === tokenKeyParam;
    }) || null;
  }

  searchByConditionUrl(url) {
    return this.conditions.find(condition => condition.url === url) || null;
  }

  searchByConditionKeyValue(key, value) {
    return this.conditions
      .find(condition => condition.tokenKey === key && condition.value === value) || null;
  }

  static addExtraTokensForMergeRequests() {
    const wipToken = {
      key: 'wip',
      type: 'string',
      param: '',
      symbol: '',
      icon: 'wrench',
      tag: 'Yes or No',
      lowercaseValueOnSubmit: true,
      uppercaseTokenName: true,
      capitalizeTokenValue: true,
    };

    tokenKeys.push(wipToken);
    tokenKeysWithAlternative.push(wipToken);
  }
}<|MERGE_RESOLUTION|>--- conflicted
+++ resolved
@@ -23,7 +23,6 @@
     return this.conditions;
   }
 
-<<<<<<< HEAD
   static shouldUppercaseTokenName(tokenKey) {
     const token = FilteredSearchTokenKeys.searchByKey(tokenKey.toLowerCase());
     return token && token.uppercaseTokenName;
@@ -36,10 +35,6 @@
 
   static searchByKey(key) {
     return tokenKeys.find(tokenKey => tokenKey.key === key) || null;
-=======
-  searchByKey(key) {
-    return this.tokenKeys.find(tokenKey => tokenKey.key === key) || null;
->>>>>>> 53e012a9
   }
 
   searchBySymbol(symbol) {
