import Filter from '~/droplab/plugins/filter';

require('./filtered_search_dropdown');

(() => {
  class DropdownHint extends gl.FilteredSearchDropdown {
    constructor(droplab, dropdown, input, filter) {
      super(droplab, dropdown, input, filter);
      this.config = {
        Filter: {
          template: 'hint',
          filterFunction: gl.DropdownUtils.filterHint.bind(null, input),
        },
      };
    }

    itemClicked(e) {
      const { selected } = e.detail;

      if (selected.tagName === 'LI') {
        if (selected.hasAttribute('data-value')) {
          this.dismissDropdown();
        } else if (selected.getAttribute('data-action') === 'submit') {
          this.dismissDropdown();
          this.dispatchFormSubmitEvent();
        } else {
          const token = selected.querySelector('.js-filter-hint').innerText.trim();
          const tag = selected.querySelector('.js-filter-tag').innerText.trim();

          if (tag.length) {
            // Get previous input values in the input field and convert them into visual tokens
            const previousInputValues = this.input.value.split(' ');
            const searchTerms = [];

            previousInputValues.forEach((value, index) => {
              searchTerms.push(value);

              if (index === previousInputValues.length - 1
                && token.indexOf(value.toLowerCase()) !== -1) {
                searchTerms.pop();
              }
            });

            if (searchTerms.length > 0) {
              gl.FilteredSearchVisualTokens.addSearchVisualToken(searchTerms.join(' '));
            }

            gl.FilteredSearchDropdownManager.addWordToInput(token.replace(':', ''), '', false, this.container);
          }
          this.dismissDropdown();
          this.dispatchInputEvent();
        }
      }
    }

    renderContent() {
      const dropdownData = [];
<<<<<<< HEAD
=======

>>>>>>> fb7b0d6e
      [].forEach.call(this.input.closest('.filtered-search-box-input-container').querySelectorAll('.dropdown-menu'), (dropdownMenu) => {
        const { icon, hint, tag, type } = dropdownMenu.dataset;
        if (icon && hint && tag) {
          dropdownData.push(
            Object.assign({
              icon: `fa-${icon}`,
              hint,
              tag: `&lt;${tag}&gt;`,
            }, type && { type }),
          );
        }
      });

      this.droplab.changeHookList(this.hookId, this.dropdown, [Filter], this.config);
      this.droplab.setData(this.hookId, dropdownData);
    }

    init() {
      this.droplab.addHook(this.input, this.dropdown, [Filter], this.config).init();
    }
  }

  window.gl = window.gl || {};
  gl.DropdownHint = DropdownHint;
})();<|MERGE_RESOLUTION|>--- conflicted
+++ resolved
@@ -55,10 +55,7 @@
 
     renderContent() {
       const dropdownData = [];
-<<<<<<< HEAD
-=======
 
->>>>>>> fb7b0d6e
       [].forEach.call(this.input.closest('.filtered-search-box-input-container').querySelectorAll('.dropdown-menu'), (dropdownMenu) => {
         const { icon, hint, tag, type } = dropdownMenu.dataset;
         if (icon && hint && tag) {
