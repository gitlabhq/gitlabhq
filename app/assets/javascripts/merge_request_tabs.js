/* eslint-disable no-new, class-methods-use-this */
/* global notes */

import Cookies from 'js-cookie';
import Flash from './flash';
import BlobForkSuggestion from './blob/blob_fork_suggestion';
import initChangesDropdown from './init_changes_dropdown';
import bp from './breakpoints';
import {
  parseUrlPathname,
  handleLocationHash,
  isMetaClick,
} from './lib/utils/common_utils';
import { getLocationHash } from './lib/utils/url_utility';
import initDiscussionTab from './image_diff/init_discussion_tab';
import Diff from './diff';
import {
  localTimeAgo,
} from './lib/utils/datetime_utility';

/* eslint-disable max-len */
// MergeRequestTabs
//
// Handles persisting and restoring the current tab selection and lazily-loading
// content on the MergeRequests#show page.
//
// ### Example Markup
//
//   <ul class="nav-links merge-request-tabs">
//     <li class="notes-tab active">
//       <a data-action="notes" data-target="#notes" data-toggle="tab" href="/foo/bar/merge_requests/1">
//         Discussion
//       </a>
//     </li>
//     <li class="commits-tab">
//       <a data-action="commits" data-target="#commits" data-toggle="tab" href="/foo/bar/merge_requests/1/commits">
//         Commits
//       </a>
//     </li>
//     <li class="diffs-tab">
//       <a data-action="diffs" data-target="#diffs" data-toggle="tab" href="/foo/bar/merge_requests/1/diffs">
//         Diffs
//       </a>
//     </li>
//   </ul>
//
//   <div class="tab-content">
//     <div class="notes tab-pane active" id="notes">
//       Notes Content
//     </div>
//     <div class="commits tab-pane" id="commits">
//       Commits Content
//     </div>
//     <div class="diffs tab-pane" id="diffs">
//       Diffs Content
//     </div>
//   </div>
//
//   <div class="mr-loading-status">
//     <div class="loading">
//       Loading Animation
//     </div>
//   </div>
//
/* eslint-enable max-len */

(() => {
  // Store the `location` object, allowing for easier stubbing in tests
  let location = window.location;

  class MergeRequestTabs {

    constructor({ action, setUrl, stubLocation } = {}) {
      const mergeRequestTabs = document.querySelector('.js-tabs-affix');
      const navbar = document.querySelector('.navbar-gitlab');
      const paddingTop = 16;

      this.diffsLoaded = false;
      this.pipelinesLoaded = false;
      this.commitsLoaded = false;
      this.fixedLayoutPref = null;

      this.setUrl = setUrl !== undefined ? setUrl : true;
      this.setCurrentAction = this.setCurrentAction.bind(this);
      this.tabShown = this.tabShown.bind(this);
      this.showTab = this.showTab.bind(this);
      this.stickyTop = navbar ? navbar.offsetHeight - paddingTop : 0;

      if (mergeRequestTabs) {
        this.stickyTop += mergeRequestTabs.offsetHeight;
      }

      if (stubLocation) {
        location = stubLocation;
      }

      this.bindEvents();
      this.activateTab(action);
      this.initAffix();
    }

    bindEvents() {
      $(document)
        .on('shown.bs.tab', '.merge-request-tabs a[data-toggle="tab"]', this.tabShown)
        .on('click', '.js-show-tab', this.showTab);

      $('.merge-request-tabs a[data-toggle="tab"]')
        .on('click', this.clickTab);
    }

    // Used in tests
    unbindEvents() {
      $(document)
        .off('shown.bs.tab', '.merge-request-tabs a[data-toggle="tab"]', this.tabShown)
        .off('click', '.js-show-tab', this.showTab);

      $('.merge-request-tabs a[data-toggle="tab"]')
        .off('click', this.clickTab);
    }

    destroyPipelinesView() {
      if (this.commitPipelinesTable) {
        this.commitPipelinesTable.$destroy();
        this.commitPipelinesTable = null;

        document.querySelector('#commit-pipeline-table-view').innerHTML = '';
      }
    }

    showTab(e) {
      e.preventDefault();
      this.activateTab($(e.target).data('action'));
    }

    clickTab(e) {
      if (e.currentTarget && isMetaClick(e)) {
        const targetLink = e.currentTarget.getAttribute('href');
        e.stopImmediatePropagation();
        e.preventDefault();
        window.open(targetLink, '_blank');
      }
    }

    tabShown(e) {
      const $target = $(e.target);
      const action = $target.data('action');

      if (action === 'commits') {
        this.loadCommits($target.attr('href'));
        this.expandView();
        this.resetViewContainer();
        this.destroyPipelinesView();
      } else if (this.isDiffAction(action)) {
        this.loadDiff($target.attr('href'));
        if (bp.getBreakpointSize() !== 'lg') {
          this.shrinkView();
        }
        if (this.diffViewType() === 'parallel') {
          this.expandViewContainer();
        }
        this.destroyPipelinesView();
      } else if (action === 'pipelines') {
        this.resetViewContainer();
        this.mountPipelinesView();
      } else {
        if (bp.getBreakpointSize() !== 'xs') {
          this.expandView();
        }
        this.resetViewContainer();
        this.destroyPipelinesView();

        initDiscussionTab();
      }
      if (this.setUrl) {
        this.setCurrentAction(action);
      }
    }

    scrollToElement(container) {
      if (location.hash) {
        const offset = 0 - (
          $('.navbar-gitlab').outerHeight() +
          $('.js-tabs-affix').outerHeight()
        );
        const $el = $(`${container} ${location.hash}:not(.match)`);
        if ($el.length) {
          $.scrollTo($el[0], { offset });
        }
      }
    }

    // Activate a tab based on the current action
    activateTab(action) {
      // important note: the .tab('show') method triggers 'shown.bs.tab' event itself
      $(`.merge-request-tabs a[data-action='${action}']`).tab('show');
    }

    // Replaces the current Merge Request-specific action in the URL with a new one
    //
    // If the action is "notes", the URL is reset to the standard
    // `MergeRequests#show` route.
    //
    // Examples:
    //
    //   location.pathname # => "/namespace/project/merge_requests/1"
    //   setCurrentAction('diffs')
    //   location.pathname # => "/namespace/project/merge_requests/1/diffs"
    //
    //   location.pathname # => "/namespace/project/merge_requests/1/diffs"
    //   setCurrentAction('show')
    //   location.pathname # => "/namespace/project/merge_requests/1"
    //
    //   location.pathname # => "/namespace/project/merge_requests/1/diffs"
    //   setCurrentAction('commits')
    //   location.pathname # => "/namespace/project/merge_requests/1/commits"
    //
    // Returns the new URL String
    setCurrentAction(action) {
      this.currentAction = action;

      // Remove a trailing '/commits' '/diffs' '/pipelines'
      let newState = location.pathname.replace(/\/(commits|diffs|pipelines)(\.html)?\/?$/, '');

      // Append the new action if we're on a tab other than 'notes'
      if (this.currentAction !== 'show' && this.currentAction !== 'new') {
        newState += `/${this.currentAction}`;
      }

      // Ensure parameters and hash come along for the ride
      newState += location.search + location.hash;

      // TODO: Consider refactoring in light of turbolinks removal.

      // Replace the current history state with the new one without breaking
      // Turbolinks' history.
      //
      // See https://github.com/rails/turbolinks/issues/363
      window.history.replaceState({
        url: newState,
      }, document.title, newState);

      return newState;
    }

    loadCommits(source) {
      if (this.commitsLoaded) {
        return;
      }
      this.ajaxGet({
        url: `${source}.json`,
        success: (data) => {
          document.querySelector('div#commits').innerHTML = data.html;
          localTimeAgo($('.js-timeago', 'div#commits'));
          this.commitsLoaded = true;
          this.scrollToElement('#commits');
        },
      });
    }

    mountPipelinesView() {
      const pipelineTableViewEl = document.querySelector('#commit-pipeline-table-view');
      const CommitPipelinesTable = gl.CommitPipelinesTable;
      this.commitPipelinesTable = new CommitPipelinesTable({
        propsData: {
          endpoint: pipelineTableViewEl.dataset.endpoint,
          helpPagePath: pipelineTableViewEl.dataset.helpPagePath,
          emptyStateSvgPath: pipelineTableViewEl.dataset.emptyStateSvgPath,
          errorStateSvgPath: pipelineTableViewEl.dataset.errorStateSvgPath,
          autoDevopsHelpPath: pipelineTableViewEl.dataset.helpAutoDevopsPath,
        },
      }).$mount();

      // $mount(el) replaces the el with the new rendered component. We need it in order to mount
      // it everytime this tab is clicked - https://vuejs.org/v2/api/#vm-mount
      pipelineTableViewEl.appendChild(this.commitPipelinesTable.$el);
    }

    loadDiff(source) {
      if (this.diffsLoaded) {
        document.dispatchEvent(new CustomEvent('scroll'));
        return;
      }

      // We extract pathname for the current Changes tab anchor href
      // some pages like MergeRequestsController#new has query parameters on that anchor
      const urlPathname = parseUrlPathname(source);

      this.ajaxGet({
        url: `${urlPathname}.json${location.search}`,
        success: (data) => {
          const $container = $('#diffs');
          $container.html(data.html);

          initChangesDropdown(this.stickyTop);

          if (typeof gl.diffNotesCompileComponents !== 'undefined') {
            gl.diffNotesCompileComponents();
          }

          localTimeAgo($('.js-timeago', 'div#diffs'));
          $('#diffs .js-syntax-highlight').syntaxHighlight();

          if (this.diffViewType() === 'parallel' && this.isDiffAction(this.currentAction)) {
            this.expandViewContainer();
          }
          this.diffsLoaded = true;

          new Diff();
          this.scrollToElement('#diffs');

          $('.diff-file').each((i, el) => {
            new BlobForkSuggestion({
              openButtons: $(el).find('.js-edit-blob-link-fork-toggler'),
              forkButtons: $(el).find('.js-fork-suggestion-button'),
              cancelButtons: $(el).find('.js-cancel-fork-suggestion-button'),
              suggestionSections: $(el).find('.js-file-fork-suggestion-section'),
              actionTextPieces: $(el).find('.js-file-fork-suggestion-section-action'),
            })
              .init();
          });

          // Scroll any linked note into view
          // Similar to `toggler_behavior` in the discussion tab
<<<<<<< HEAD
          const hash = gl.utils.getLocationHash();
=======
          const hash = getLocationHash();
>>>>>>> 4ccbd556
          const anchor = hash && $container.find(`.note[id="${hash}"]`);
          if (anchor && anchor.length > 0) {
            const notesContent = anchor.closest('.notes_content');
            const lineType = notesContent.hasClass('new') ? 'new' : 'old';
            notes.toggleDiffNote({
              target: anchor,
              lineType,
              forceShow: true,
            });
            anchor[0].scrollIntoView();
            handleLocationHash();
            // We have multiple elements on the page with `#note_xxx`
            // (discussion and diff tabs) and `:target` only applies to the first
            anchor.addClass('target');
          }
        },
      });
    }

    // Show or hide the loading spinner
    //
    // status - Boolean, true to show, false to hide
    toggleLoading(status) {
      $('.mr-loading-status .loading').toggle(status);
    }

    ajaxGet(options) {
      const defaults = {
        beforeSend: () => this.toggleLoading(true),
        error: () => new Flash('An error occurred while fetching this tab.', 'alert'),
        complete: () => this.toggleLoading(false),
        dataType: 'json',
        type: 'GET',
      };
      $.ajax($.extend({}, defaults, options));
    }

    diffViewType() {
      return $('.inline-parallel-buttons a.active').data('view-type');
    }

    isDiffAction(action) {
      return action === 'diffs' || action === 'new/diffs';
    }

    expandViewContainer() {
      const $wrapper = $('.content-wrapper .container-fluid').not('.breadcrumbs');
      if (this.fixedLayoutPref === null) {
        this.fixedLayoutPref = $wrapper.hasClass('container-limited');
      }
      $wrapper.removeClass('container-limited');
    }

    resetViewContainer() {
      if (this.fixedLayoutPref !== null) {
        $('.content-wrapper .container-fluid')
          .toggleClass('container-limited', this.fixedLayoutPref);
      }
    }

    shrinkView() {
      const $gutterIcon = $('.js-sidebar-toggle i:visible');

      // Wait until listeners are set
      setTimeout(() => {
        // Only when sidebar is expanded
        if ($gutterIcon.is('.fa-angle-double-right')) {
          $gutterIcon.closest('a').trigger('click', [true]);
        }
      }, 0);
    }

    // Expand the issuable sidebar unless the user explicitly collapsed it
    expandView() {
      if (Cookies.get('collapsed_gutter') === 'true') {
        return;
      }
      const $gutterIcon = $('.js-sidebar-toggle i:visible');

      // Wait until listeners are set
      setTimeout(() => {
        // Only when sidebar is collapsed
        if ($gutterIcon.is('.fa-angle-double-left')) {
          $gutterIcon.closest('a').trigger('click', [true]);
        }
      }, 0);
    }

    initAffix() {
      const $tabs = $('.js-tabs-affix');
      const $fixedNav = $('.navbar-gitlab');

      // Screen space on small screens is usually very sparse
      // So we dont affix the tabs on these
      if (bp.getBreakpointSize() === 'xs' || !$tabs.length) return;

      /**
        If the browser does not support position sticky, it returns the position as static.
        If the browser does support sticky, then we allow the browser to handle it, if not
        then we default back to Bootstraps affix
      **/
      if ($tabs.css('position') !== 'static') return;

      const $diffTabs = $('#diff-notes-app');

      $tabs.off('affix.bs.affix affix-top.bs.affix')
        .affix({
          offset: {
            top: () => (
              $diffTabs.offset().top - $tabs.height() - $fixedNav.height()
            ),
          },
        })
        .on('affix.bs.affix', () => $diffTabs.css({ marginTop: $tabs.height() }))
        .on('affix-top.bs.affix', () => $diffTabs.css({ marginTop: '' }));

      // Fix bug when reloading the page already scrolling
      if ($tabs.hasClass('affix')) {
        $tabs.trigger('affix.bs.affix');
      }
    }
  }

  window.gl = window.gl || {};
  window.gl.MergeRequestTabs = MergeRequestTabs;
})();<|MERGE_RESOLUTION|>--- conflicted
+++ resolved
@@ -321,11 +321,7 @@
 
           // Scroll any linked note into view
           // Similar to `toggler_behavior` in the discussion tab
-<<<<<<< HEAD
-          const hash = gl.utils.getLocationHash();
-=======
           const hash = getLocationHash();
->>>>>>> 4ccbd556
           const anchor = hash && $container.find(`.note[id="${hash}"]`);
           if (anchor && anchor.length > 0) {
             const notesContent = anchor.closest('.notes_content');
