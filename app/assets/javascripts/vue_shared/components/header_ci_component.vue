--- conflicted
+++ resolved
@@ -1,68 +1,50 @@
 <script>
-  import ciIconBadge from './ci_badge_link.vue';
-  import loadingIcon from './loading_icon.vue';
-  import timeagoTooltip from './time_ago_tooltip.vue';
-  import tooltip from '../directives/tooltip';
-  import userAvatarImage from './user_avatar/user_avatar_image.vue';
+import ciIconBadge from './ci_badge_link.vue';
+import loadingIcon from './loading_icon.vue';
+import timeagoTooltip from './time_ago_tooltip.vue';
+import tooltip from '../directives/tooltip';
+import userAvatarImage from './user_avatar/user_avatar_image.vue';
 
-  /**
-   * Renders header component for job and pipeline page based on UI mockups
-   *
-   * Used in:
-   * - job show page
-   * - pipeline show page
-   */
-  export default {
-    directives: {
-      tooltip,
+/**
+ * Renders header component for job and pipeline page based on UI mockups
+ *
+ * Used in:
+ * - job show page
+ * - pipeline show page
+ */
+export default {
+  props: {
+    status: {
+      type: Object,
+      required: true,
     },
-
-    components: {
-      ciIconBadge,
-      loadingIcon,
-      timeagoTooltip,
-      userAvatarImage,
+    itemName: {
+      type: String,
+      required: true,
     },
-    props: {
-      status: {
-        type: Object,
-        required: true,
-      },
-      itemName: {
-        type: String,
-        required: true,
-      },
-      itemId: {
-        type: Number,
-        required: true,
-      },
-      time: {
-        type: String,
-        required: true,
-      },
-      user: {
-        type: Object,
-        required: false,
-        default: () => ({}),
-      },
-      actions: {
-        type: Array,
-        required: false,
-        default: () => [],
-      },
-      hasSidebarButton: {
-        type: Boolean,
-        required: false,
-        default: false,
-      },
+    itemId: {
+      type: Number,
+      required: true,
     },
-<<<<<<< HEAD
-
-    computed: {
-      userAvatarAltText() {
-        return `${this.user.name}'s avatar`;
-      },
-=======
+    time: {
+      type: String,
+      required: true,
+    },
+    user: {
+      type: Object,
+      required: false,
+      default: () => ({}),
+    },
+    actions: {
+      type: Array,
+      required: false,
+      default: () => [],
+    },
+    hasSidebarButton: {
+      type: Boolean,
+      required: false,
+      default: false,
+    },
     shouldRenderTriggeredLabel: {
       type: Boolean,
       required: false,
@@ -84,15 +66,15 @@
   computed: {
     userAvatarAltText() {
       return `${this.user.name}'s avatar`;
->>>>>>> df744610
     },
+  },
 
-    methods: {
-      onClickAction(action) {
-        this.$emit('actionClicked', action);
-      },
+  methods: {
+    onClickAction(action) {
+      this.$emit('actionClicked', action);
     },
-  };
+  },
+};
 </script>
 
 <template>
@@ -102,7 +84,7 @@
       <ci-icon-badge :status="status" />
 
       <strong>
-        {{ itemName }} #{{ itemId }}
+        {{itemName}} #{{itemId}}
       </strong>
 
       <template v-if="shouldRenderTriggeredLabel">
@@ -121,35 +103,30 @@
           v-tooltip
           :href="user.path"
           :title="user.email"
-          class="js-user-link commit-committer-link"
-        >
+          class="js-user-link commit-committer-link">
 
           <user-avatar-image
             :img-src="user.avatar_url"
             :img-alt="userAvatarAltText"
             :tooltip-text="user.name"
             :img-size="24"
-          />
+            />
 
-          {{ user.name }}
+          {{user.name}}
         </a>
       </template>
     </section>
 
     <section
       class="header-action-buttons"
-      v-if="actions.length"
-    >
+      v-if="actions.length">
       <template
-        v-for="(action, i) in actions"
-      >
+        v-for="action in actions">
         <a
           v-if="action.type === 'link'"
           :href="action.path"
-          :class="action.cssClass"
-          :key="i"
-        >
-          {{ action.label }}
+          :class="action.cssClass">
+          {{action.label}}
         </a>
 
         <a
@@ -157,10 +134,8 @@
           :href="action.path"
           data-method="post"
           rel="nofollow"
-          :class="action.cssClass"
-          :key="i"
-        >
-          {{ action.label }}
+          :class="action.cssClass">
+          {{action.label}}
         </a>
 
         <button
@@ -168,15 +143,12 @@
           @click="onClickAction(action)"
           :disabled="action.isLoading"
           :class="action.cssClass"
-          type="button"
-          :key="i"
-        >
-          {{ action.label }}
+          type="button">
+          {{action.label}}
           <i
             v-show="action.isLoading"
             class="fa fa-spin fa-spinner"
-            aria-hidden="true"
-          >
+            aria-hidden="true">
           </i>
         </button>
       </template>
@@ -185,13 +157,11 @@
         type="button"
         class="btn btn-default visible-xs-block visible-sm-block sidebar-toggle-btn js-sidebar-build-toggle js-sidebar-build-toggle-header"
         aria-label="Toggle Sidebar"
-        id="toggleSidebar"
-      >
+        id="toggleSidebar">
         <i
           class="fa fa-angle-double-left"
           aria-hidden="true"
-          aria-labelledby="toggleSidebar"
-        >
+          aria-labelledby="toggleSidebar">
         </i>
       </button>
     </section>
