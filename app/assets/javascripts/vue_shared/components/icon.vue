--- conflicted
+++ resolved
@@ -26,12 +26,9 @@
         type: Number,
         required: false,
         default: 16,
-<<<<<<< HEAD
-=======
         validator(value) {
           return validSizes.includes(value);
         },
->>>>>>> 3d20a428
       },
 
       cssClasses: {
