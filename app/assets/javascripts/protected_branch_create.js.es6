(global => {
  global.gl = global.gl || {};

  const ACCESS_LEVELS = {
    MERGE: 'merge_access_levels',
    PUSH: 'push_access_levels',
  };

  gl.ProtectedBranchCreate = class {
    constructor() {
      this.$wrap = this.$form = $('#new_protected_branch');
      this.buildDropdowns();
      this.$branchInput = this.$wrap.find('input[name="protected_branch[name]"]');
      this.bindEvents();
    }

    bindEvents() {
      this.$form.on('submit', this.onFormSubmit.bind(this));
    }

    buildDropdowns() {
      const $allowedToMergeDropdown = this.$wrap.find('.js-allowed-to-merge');
      const $allowedToPushDropdown = this.$wrap.find('.js-allowed-to-push');

      // Cache callback
      this.onSelectCallback = this.onSelect.bind(this);

      // Allowed to Merge dropdown
<<<<<<< HEAD
      new gl.AllowedToMergeDropdown({
        accessLevel: ACCESS_LEVELS.MERGE,
        $dropdown: $allowedToMergeDropdown,
        accessLevelsData: gon.merge_access_levels,
        onSelect: this.onSelectCallback
      });

      // Allowed to Push dropdown
      new gl.AllowedToPushDropdown({
        accessLevel: ACCESS_LEVELS.PUSH,
        $dropdown: $allowedToPushDropdown,
        accessLevelsData: gon.push_access_levels,
        onSelect: this.onSelectCallback
=======
      this[`${ACCESS_LEVELS.MERGE}_dropdown`] = new gl.ProtectedBranchAccessDropdown({
        $dropdown: $allowedToMergeDropdown,
        accessLevelsData: gon.merge_access_levels,
        onSelect: this.onSelectCallback,
        accessLevel: ACCESS_LEVELS.MERGE
      });

      // Allowed to Push dropdown
      this[`${ACCESS_LEVELS.PUSH}_dropdown`] = new gl.ProtectedBranchAccessDropdown({
        $dropdown: $allowedToPushDropdown,
        accessLevelsData: gon.push_access_levels,
        onSelect: this.onSelectCallback,
        accessLevel: ACCESS_LEVELS.PUSH
>>>>>>> 14aeb8db
      });

      // Protected branch dropdown
      new gl.ProtectedBranchDropdown({
        $dropdown: this.$wrap.find('.js-protected-branch-select'),
        onSelect: this.onSelectCallback
      });
    }

    // Enable submit button after selecting an option
    onSelect() {
<<<<<<< HEAD
      const $branchInput = this.$wrap.find('input[name="protected_branch[name]"]');
      const $allowedToMergeInputs = this.$wrap.find('input[name^="protected_branch[merge_access_levels_attributes]"]');
      const $allowedToPushInputs = this.$wrap.find('input[name^="protected_branch[push_access_levels_attributes]"]');

      this.$form.find('input[type="submit"]').attr('disabled', !($branchInput.val() && $allowedToMergeInputs.length && $allowedToPushInputs.length));
=======
      const $allowedToMerge = this[`${ACCESS_LEVELS.MERGE}_dropdown`].getSelectedItems();
      const $allowedToPush = this[`${ACCESS_LEVELS.PUSH}_dropdown`].getSelectedItems();
      let toggle = !(this.$wrap.find('input[name="protected_branch[name]"]').val() && $allowedToMerge.length && $allowedToPush.length);

      this.$form.find('input[type="submit"]').attr('disabled', toggle);
    }

    getFormData() {
      let formData = {
        authenticity_token: this.$form.find('input[name="authenticity_token"]').val(),
        protected_branch: {
          name: this.$wrap.find('input[name="protected_branch[name]"]').val(),
        }
      };

      for (let ACCESS_LEVEL in ACCESS_LEVELS) {
        let selectedItems = this[`${ACCESS_LEVELS[ACCESS_LEVEL]}_dropdown`].getSelectedItems();
        let levelAttributes = [];

        for (let i = 0; i < selectedItems.length; i++) {
          let current = selectedItems[i];

          if (current.type === 'user') {
            levelAttributes.push({
              user_id: selectedItems[i].user_id
            });
          } else if (current.type === 'role') {
            levelAttributes.push({
              access_level: selectedItems[i].access_level
            });
          }
        }

        formData.protected_branch[`${ACCESS_LEVELS[ACCESS_LEVEL]}_attributes`] = levelAttributes; 
      }

      return formData;
    }

    onFormSubmit(e) {
      e.preventDefault();

      $.ajax({
        method: 'POST',
        data: this.getFormData()
      })
      .success(() => {
        location.reload();
      })
      .fail(() => {
        new Flash('Failed to protect the branch');
      });
>>>>>>> 14aeb8db
    }
  }

})(window);<|MERGE_RESOLUTION|>--- conflicted
+++ resolved
@@ -26,21 +26,6 @@
       this.onSelectCallback = this.onSelect.bind(this);
 
       // Allowed to Merge dropdown
-<<<<<<< HEAD
-      new gl.AllowedToMergeDropdown({
-        accessLevel: ACCESS_LEVELS.MERGE,
-        $dropdown: $allowedToMergeDropdown,
-        accessLevelsData: gon.merge_access_levels,
-        onSelect: this.onSelectCallback
-      });
-
-      // Allowed to Push dropdown
-      new gl.AllowedToPushDropdown({
-        accessLevel: ACCESS_LEVELS.PUSH,
-        $dropdown: $allowedToPushDropdown,
-        accessLevelsData: gon.push_access_levels,
-        onSelect: this.onSelectCallback
-=======
       this[`${ACCESS_LEVELS.MERGE}_dropdown`] = new gl.ProtectedBranchAccessDropdown({
         $dropdown: $allowedToMergeDropdown,
         accessLevelsData: gon.merge_access_levels,
@@ -54,7 +39,6 @@
         accessLevelsData: gon.push_access_levels,
         onSelect: this.onSelectCallback,
         accessLevel: ACCESS_LEVELS.PUSH
->>>>>>> 14aeb8db
       });
 
       // Protected branch dropdown
@@ -66,13 +50,6 @@
 
     // Enable submit button after selecting an option
     onSelect() {
-<<<<<<< HEAD
-      const $branchInput = this.$wrap.find('input[name="protected_branch[name]"]');
-      const $allowedToMergeInputs = this.$wrap.find('input[name^="protected_branch[merge_access_levels_attributes]"]');
-      const $allowedToPushInputs = this.$wrap.find('input[name^="protected_branch[push_access_levels_attributes]"]');
-
-      this.$form.find('input[type="submit"]').attr('disabled', !($branchInput.val() && $allowedToMergeInputs.length && $allowedToPushInputs.length));
-=======
       const $allowedToMerge = this[`${ACCESS_LEVELS.MERGE}_dropdown`].getSelectedItems();
       const $allowedToPush = this[`${ACCESS_LEVELS.PUSH}_dropdown`].getSelectedItems();
       let toggle = !(this.$wrap.find('input[name="protected_branch[name]"]').val() && $allowedToMerge.length && $allowedToPush.length);
@@ -125,7 +102,6 @@
       .fail(() => {
         new Flash('Failed to protect the branch');
       });
->>>>>>> 14aeb8db
     }
   }
 
