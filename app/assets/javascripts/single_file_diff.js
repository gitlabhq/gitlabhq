/* eslint-disable func-names, prefer-arrow-callback, space-before-function-paren, no-var, prefer-rest-params, wrap-iife, one-var, one-var-declaration-per-line, consistent-return, no-param-reassign, max-len */

import { __ } from './locale';
import axios from './lib/utils/axios_utils';
import createFlash from './flash';
import FilesCommentButton from './files_comment_button';
import imageDiffHelper from './image_diff/helpers/index';
import syntaxHighlight from './syntax_highlight';

const WRAPPER = '<div class="diff-content"></div>';
const LOADING_HTML = '<i class="fa fa-spinner fa-spin"></i>';
const ERROR_HTML = '<div class="nothing-here-block"><i class="fa fa-warning"></i> Could not load diff</div>';
const COLLAPSED_HTML = '<div class="nothing-here-block diff-collapsed">This diff is collapsed. <a class="click-to-expand">Click to expand it.</a></div>';

export default class SingleFileDiff {
  constructor(file) {
    this.file = file;
    this.toggleDiff = this.toggleDiff.bind(this);
    this.content = $('.diff-content', this.file);
    this.$toggleIcon = $('.diff-toggle-caret', this.file);
    this.diffForPath = this.content.find('[data-diff-for-path]').data('diffForPath');
    this.isOpen = !this.diffForPath;
    if (this.diffForPath) {
      this.collapsedContent = this.content;
      this.loadingContent = $(WRAPPER).addClass('loading').html(LOADING_HTML).hide();
      this.content = null;
      this.collapsedContent.after(this.loadingContent);
      this.$toggleIcon.addClass('fa-caret-right');
    } else {
      this.collapsedContent = $(WRAPPER).html(COLLAPSED_HTML).hide();
      this.content.after(this.collapsedContent);
      this.$toggleIcon.addClass('fa-caret-down');
    }

    $('.js-file-title, .click-to-expand', this.file).on('click', (function (e) {
      this.toggleDiff($(e.target));
    }).bind(this));
  }

  toggleDiff($target, cb) {
    if (!$target.hasClass('js-file-title') && !$target.hasClass('click-to-expand') && !$target.hasClass('diff-toggle-caret')) return;
    this.isOpen = !this.isOpen;
    if (!this.isOpen && !this.hasError) {
      this.content.hide();
      this.$toggleIcon.addClass('fa-caret-right').removeClass('fa-caret-down');
      this.collapsedContent.show();
      if (typeof gl.diffNotesCompileComponents !== 'undefined') {
        gl.diffNotesCompileComponents();
      }
    } else if (this.content) {
      this.collapsedContent.hide();
      this.content.show();
      this.$toggleIcon.addClass('fa-caret-down').removeClass('fa-caret-right');
      if (typeof gl.diffNotesCompileComponents !== 'undefined') {
        gl.diffNotesCompileComponents();
      }
    } else {
      this.$toggleIcon.addClass('fa-caret-down').removeClass('fa-caret-right');
      return this.getContentHTML(cb);
    }
  }

  getContentHTML(cb) {
    this.collapsedContent.hide();
    this.loadingContent.show();

    axios.get(this.diffForPath)
      .then(({ data }) => {
        this.loadingContent.hide();
        if (data.html) {
          this.content = $(data.html);
          syntaxHighlight(this.content);
        } else {
          this.hasError = true;
          this.content = $(ERROR_HTML);
        }
        this.collapsedContent.after(this.content);

        if (typeof gl.diffNotesCompileComponents !== 'undefined') {
          gl.diffNotesCompileComponents();
        }

        const $file = $(this.file);
        FilesCommentButton.init($file);

        const canCreateNote = $file.closest('.files').is('[data-can-create-note]');
        imageDiffHelper.initImageDiff($file[0], canCreateNote);

        if (cb) cb();
      })
<<<<<<< HEAD
      .catch(() => createFlash(__('An error occurred while retrieving diff')));
=======
      .catch(() => {
        createFlash(__('An error occurred while retrieving diff'));
      });
>>>>>>> 55429981
  }
}<|MERGE_RESOLUTION|>--- conflicted
+++ resolved
@@ -88,12 +88,8 @@
 
         if (cb) cb();
       })
-<<<<<<< HEAD
-      .catch(() => createFlash(__('An error occurred while retrieving diff')));
-=======
       .catch(() => {
         createFlash(__('An error occurred while retrieving diff'));
       });
->>>>>>> 55429981
   }
 }