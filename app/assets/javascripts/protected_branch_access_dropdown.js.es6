(global => {
  global.gl = global.gl || {};

  gl.ProtectedBranchAccessDropdown = class {
    constructor(options) {
      const { $dropdown, onSelect, onHide, accessLevel, accessLevelsData } = options;
      const self = this;

      this.accessLevel = accessLevel;
      this.accessLevelsData = accessLevelsData;
      this.$dropdown = $dropdown;
      this.$wrap = this.$dropdown.closest(`.${this.accessLevel}-container`);
      this.usersPath = '/autocomplete/users.json';
      this.inputCount = 0;
      this.defaultLabel = this.$dropdown.data('defaultLabel');

      $dropdown.glDropdown({
        selectable: true,
<<<<<<< HEAD
        filterable: true,
        filterRemote: true,
        data: this.getData.bind(this),
        multiSelect: $dropdown.hasClass('js-multiselect'),
        renderRow: this.renderRow.bind(this),
        toggleLabel: this.toggleLabel.bind(this),
        fieldName: this.fieldName.bind(this),
        hidden() {
          // Here because last selected item is not considered after first close
          this.activeIds = self.getActiveIds();

          if (onHide) {
            onHide();
          }
        },
        setActiveIds() {
          // Needed for pre select options
          this.activeIds = self.getActiveIds();
=======
        inputId: $dropdown.data('input-id'),
        fieldName: $dropdown.data('field-name'),
        toggleLabel(item, el) {
          if (el.is('.is-active')) {
            return item.text;
          } else {
            return 'Select';
          }
>>>>>>> 1de90e0e
        },
        clicked(item, $el, e) {
          e.preventDefault();
          self.inputCount++;

          if (onSelect) {
            onSelect(item, $el, self);
          } 
        }
      });
    }

    toggleLabel(selectedItem, el) {
      let currentItems = this.$dropdown.siblings('.dropdown-menu').find('.is-active');
      let types = _.groupBy(currentItems, (item) => { return item.dataset.type; });
      let label = [];

      if (currentItems.length) {
        Object.keys(types).map((type) => {
          let numberOfTypes = types[type].length;
          let text = numberOfTypes === 1 ? type : `${type}s`;
          label.push(`${numberOfTypes} ${text}`);
        });
      } else {
        label.push(this.defaultLabel);
      }

      return label.join(' and ');
    }

    getData(query, callback) {
      this.getUsers(query).done((response) => {
        let data = this.consolidateData(response);
        callback(data);
      }).error(() => {
        new Flash('Failed to load users.');
      });
    }

    consolidateData(response, callback) {
      let consolidatedData;
      let users = response.map((user) => {
        user.type = 'user';
        return user;
      });
      let mergeAccessLevels = this.accessLevelsData.map((level) => {
        level.type = 'role';
        return level;
      });

      consolidatedData = mergeAccessLevels;

      if (users.length) {
        consolidatedData = mergeAccessLevels.concat(['divider'], users);
      }

      return consolidatedData;
    }

    getUsers(query) {
      return $.ajax({
        dataType: 'json',
        url: this.buildUrl(this.usersPath),
        data: {
          search: query,
          per_page: 20,
          active: true,
          project_id: gon.current_project_id,
          push_code: true,
        }
      });
    }

    buildUrl(url) {
      if (gon.relative_url_root != null) {
        url = gon.relative_url_root.replace(/\/$/, '') + url;
      }
      return url;
    }

    renderRow(item, instance) {
      // Dectect if the current item is already saved so we can add
      // the `is-active` class so the item looks as marked
      const isActive = _.findWhere(instance.activeIds, { id: item.id, type: item.type }) ? 'is-active' : '';
      if (item.type === 'user') {
        return this.userRowHtml(item, isActive);
      } else if (item.type === 'role') {
        return this.roleRowHtml(item, isActive);
      }
    }

    userRowHtml(user, isActive) {
      const  avatarHtml = `<img src='${user.avatar_url}' class='avatar avatar-inline' width='30'>`;
      const  nameHtml = `<strong class='dropdown-menu-user-full-name'>${user.name}</strong>`;
      const  usernameHtml = `<span class='dropdown-menu-user-username'>${user.username}</span>`;
      return `<li><a href='#' class='${isActive ? 'is-active' : ''}' data-type='${user.type}'>${avatarHtml} ${nameHtml} ${usernameHtml}</a></li>`;
    }

    roleRowHtml(role, isActive) {
      return `<li><a href='#' class='${isActive ? 'is-active' : ''}' data-type='${role.type}'>${role.text}</a></li>`;
    }

    fieldName(selectedItem) {
      let fieldName = '';
      let typeToName = {
        role: 'access_level',
        user: 'user_id',
      };
      let $input = this.$wrap.find(`input[data-type][value="${selectedItem.id}"]`);

      if ($input.length) {
        // If input exists return actual name
        fieldName = $input.attr('name');
      } else {
        // If not suggest a name
        fieldName = `protected_branch[${this.accessLevel}_attributes][${this.inputCount}][access_level]`; // Role by default

        if (selectedItem.type === 'user') {
          fieldName = `protected_branch[${this.accessLevel}_attributes][${this.inputCount}][user_id]`;
        }
      }

      return fieldName;
    }

    getActiveIds() {
      let selected = [];
      
      this.$wrap
          .find('input[data-type]')
          .map((i, el) => {
            const $el = $(el);
            selected.push({
              id: parseInt($el.val()),
              type: $el.data('type')
            });
          });

      return selected;
    }
  }

})(window);<|MERGE_RESOLUTION|>--- conflicted
+++ resolved
@@ -16,7 +16,6 @@
 
       $dropdown.glDropdown({
         selectable: true,
-<<<<<<< HEAD
         filterable: true,
         filterRemote: true,
         data: this.getData.bind(this),
@@ -35,16 +34,6 @@
         setActiveIds() {
           // Needed for pre select options
           this.activeIds = self.getActiveIds();
-=======
-        inputId: $dropdown.data('input-id'),
-        fieldName: $dropdown.data('field-name'),
-        toggleLabel(item, el) {
-          if (el.is('.is-active')) {
-            return item.text;
-          } else {
-            return 'Select';
-          }
->>>>>>> 1de90e0e
         },
         clicked(item, $el, e) {
           e.preventDefault();
@@ -52,7 +41,7 @@
 
           if (onSelect) {
             onSelect(item, $el, self);
-          } 
+          }
         }
       });
     }
