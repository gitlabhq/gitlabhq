(global => {
  global.gl = global.gl || {};

  gl.ProtectedBranchAccessDropdown = class {
    constructor(options) {
      const { $dropdown, onSelect, onHide, accessLevel, accessLevelsData } = options;
      const self = this;

      this.accessLevel = accessLevel;
      this.accessLevelsData = accessLevelsData;
      this.$dropdown = $dropdown;
      this.$wrap = this.$dropdown.closest(`.${this.accessLevel}-container`);
      this.usersPath = '/autocomplete/users.json';
      this.inputCount = 0;
      this.defaultLabel = this.$dropdown.data('defaultLabel');

      $dropdown.glDropdown({
        selectable: true,
        filterable: true,
        filterRemote: true,
        data: this.getData.bind(this),
        multiSelect: $dropdown.hasClass('js-multiselect'),
        renderRow: this.renderRow.bind(this),
        toggleLabel: this.toggleLabel.bind(this),
        fieldName: this.fieldName.bind(this),
        hidden() {
          // Here because last selected item is not considered after first close
          this.activeIds = self.getActiveIds();

          if (onHide) {
            onHide();
          }
        },
        setActiveIds() {
          // Needed for pre select options
          this.activeIds = self.getActiveIds();
        },
        clicked(item, $el, e) {
          e.preventDefault();
          self.inputCount++;

          if (onSelect) {
            onSelect(item, $el, self);
<<<<<<< HEAD
          } 
=======
          }
>>>>>>> 671f7e85
        }
      });
    }

    toggleLabel(selectedItem, el) {
      let currentItems = this.$dropdown.siblings('.dropdown-menu').find('.is-active');
      let types = _.groupBy(currentItems, (item) => { return item.dataset.type; });
      let label = [];

      if (currentItems.length) {
        Object.keys(types).map((type) => {
          let numberOfTypes = types[type].length;
          let text = numberOfTypes === 1 ? type : `${type}s`;
          label.push(`${numberOfTypes} ${text}`);
        });
      } else {
        label.push(this.defaultLabel);
      }

      return label.join(' and ');
    }

    getData(query, callback) {
      this.getUsers(query).done((response) => {
        let data = this.consolidateData(response);
        callback(data);
      }).error(() => {
        new Flash('Failed to load users.');
      });
    }

    consolidateData(response, callback) {
      let consolidatedData;
      let users = response.map((user) => {
        user.type = 'user';
        return user;
      });
      let mergeAccessLevels = this.accessLevelsData.map((level) => {
        level.type = 'role';
        return level;
      });

      consolidatedData = mergeAccessLevels;

      if (users.length) {
        consolidatedData = mergeAccessLevels.concat(['divider'], users);
      }

      return consolidatedData;
    }

    getUsers(query) {
      return $.ajax({
        dataType: 'json',
        url: this.buildUrl(this.usersPath),
        data: {
          search: query,
          per_page: 20,
          active: true,
          project_id: gon.current_project_id,
          push_code: true,
        }
      });
    }

    buildUrl(url) {
      if (gon.relative_url_root != null) {
        url = gon.relative_url_root.replace(/\/$/, '') + url;
      }
      return url;
    }

    renderRow(item, instance) {
      // Dectect if the current item is already saved so we can add
      // the `is-active` class so the item looks as marked
      const isActive = _.findWhere(instance.activeIds, { id: item.id, type: item.type }) ? 'is-active' : '';
      if (item.type === 'user') {
        return this.userRowHtml(item, isActive);
      } else if (item.type === 'role') {
        return this.roleRowHtml(item, isActive);
      }
    }

    userRowHtml(user, isActive) {
      const  avatarHtml = `<img src='${user.avatar_url}' class='avatar avatar-inline' width='30'>`;
      const  nameHtml = `<strong class='dropdown-menu-user-full-name'>${user.name}</strong>`;
      const  usernameHtml = `<span class='dropdown-menu-user-username'>${user.username}</span>`;
      return `<li><a href='#' class='${isActive ? 'is-active' : ''}' data-type='${user.type}'>${avatarHtml} ${nameHtml} ${usernameHtml}</a></li>`;
    }

    roleRowHtml(role, isActive) {
      return `<li><a href='#' class='${isActive ? 'is-active' : ''}' data-type='${role.type}'>${role.text}</a></li>`;
    }

    fieldName(selectedItem) {
      let fieldName = '';
      let typeToName = {
        role: 'access_level',
        user: 'user_id',
      };
      let $input = this.$wrap.find(`input[data-type][value="${selectedItem.id}"]`);

      if ($input.length) {
        // If input exists return actual name
        fieldName = $input.attr('name');
      } else {
        // If not suggest a name
        fieldName = `protected_branch[${this.accessLevel}_attributes][${this.inputCount}][access_level]`; // Role by default

        if (selectedItem.type === 'user') {
          fieldName = `protected_branch[${this.accessLevel}_attributes][${this.inputCount}][user_id]`;
        }
      }

      return fieldName;
    }

    getActiveIds() {
      let selected = [];
      
      this.$wrap
          .find('input[data-type]')
          .map((i, el) => {
            const $el = $(el);
            selected.push({
              id: parseInt($el.val()),
              type: $el.data('type')
            });
          });

      return selected;
    }
  }

})(window);<|MERGE_RESOLUTION|>--- conflicted
+++ resolved
@@ -41,11 +41,7 @@
 
           if (onSelect) {
             onSelect(item, $el, self);
-<<<<<<< HEAD
-          } 
-=======
           }
->>>>>>> 671f7e85
         }
       });
     }
