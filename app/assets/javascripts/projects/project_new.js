--- conflicted
+++ resolved
@@ -153,11 +153,7 @@
     $projectMirror.attr('disabled', !$projectMirror.attr('disabled'));
   });
 
-<<<<<<< HEAD
-  $projectName.keyup(() => {
-=======
   $projectName.on('keyup change', () => {
->>>>>>> 111613a3
     onProjectNameChange($projectName, $projectPath);
     hasUserDefinedProjectPath = $projectPath.val().trim().length > 0;
   });
