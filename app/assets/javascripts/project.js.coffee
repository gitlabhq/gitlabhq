--- conflicted
+++ resolved
@@ -34,30 +34,6 @@
       $(@).parents('.no-password-message').remove()
       e.preventDefault()
 
-<<<<<<< HEAD
-    $(document)
-      .off 'click', '.update-notification'
-      .on 'click', '.update-notification', (e) ->
-        e.preventDefault()
-        notificationLevel = $(@).data 'notification-level'
-        label = $(@).data 'notification-title'
-        $('.js-notification-loading').toggleClass 'fa-bell fa-spin fa-spinner'
-        $('#notification_setting_level').val(notificationLevel)
-        $('#notification-form').submit()
-
-    $(document)
-      .off 'ajax:success', '#notification-form'
-      .on 'ajax:success', '#notification-form', (e, data) ->
-        if data.saved
-          new Flash('Notification settings saved', 'notice')
-          $('.js-notification-toggle-btns')
-            .closest('.notification-dropdown')
-            .replaceWith(data.html)
-        else
-          new Flash('Failed to save new settings', 'alert')
-
-=======
->>>>>>> f82ab42d
 
     @projectSelectDropdown()
 
