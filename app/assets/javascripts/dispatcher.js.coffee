$ ->
  new Dispatcher()

class Dispatcher
  constructor: () ->
    @initSearch()
    @initPageScripts()

  initPageScripts: ->
    page = $('body').attr('data-page')

    unless page
      return false

    path = page.split(':')
    shortcut_handler = null

    switch page
      when 'projects:issues:index'
        Issues.init()
        shortcut_handler = new ShortcutsNavigation()
      when 'projects:issues:show'
        new Issue()
        shortcut_handler = new ShortcutsIssuable()
        new ZenMode()
      when 'projects:milestones:show'
        new Milestone()
      when 'projects:milestones:new', 'projects:milestones:edit'
        new ZenMode()
        new DropzoneInput($('.milestone-form'))
      when 'projects:compare:show'
        new Diff()
      when 'projects:issues:new','projects:issues:edit'
        shortcut_handler = new ShortcutsNavigation()
        new DropzoneInput($('.issue-form'))
        new IssuableForm($('.issue-form'))
      when 'projects:merge_requests:new', 'projects:merge_requests:edit'
        new Diff()
        shortcut_handler = new ShortcutsNavigation()
        new DropzoneInput($('.merge-request-form'))
        new IssuableForm($('.merge-request-form'))
      when 'projects:merge_requests:show'
        new Diff()
        shortcut_handler = new ShortcutsIssuable()
        new ZenMode()
      when "projects:merge_requests:diffs"
        new Diff()
        new ZenMode()
      when 'projects:merge_requests:index'
        shortcut_handler = new ShortcutsNavigation()
        MergeRequests.init()
      when 'dashboard:show', 'root:show'
        new Dashboard()
      when 'dashboard:activity'
        new Activities()
      when 'dashboard:projects:starred'
        new Activities()
      when 'projects:commit:show'
        new Commit()
        new Diff()
        new ZenMode()
        shortcut_handler = new ShortcutsNavigation()
      when 'projects:commits:show'
        shortcut_handler = new ShortcutsNavigation()
      when 'projects:activity'
        shortcut_handler = new ShortcutsNavigation()
      when 'projects:show'
        shortcut_handler = new ShortcutsNavigation()
      when 'groups:show'
        new Activities()
        shortcut_handler = new ShortcutsNavigation()
      when 'groups:group_members:index'
        new GroupMembers()
        new UsersSelect()
      when 'projects:project_members:index'
        new ProjectMembers()
        new UsersSelect()
      when 'groups:new', 'groups:edit', 'admin:groups:edit'
        new GroupAvatar()
      when 'projects:tree:show'
        new TreeView()
        shortcut_handler = new ShortcutsNavigation()
      when 'projects:blob:show'
        new LineHighlighter()
        shortcut_handler = new ShortcutsNavigation()
      when 'projects:labels:new', 'projects:labels:edit'
        new Labels()
      when 'projects:network:show'
        # Ensure we don't create a particular shortcut handler here. This is
        # already created, where the network graph is created.
        shortcut_handler = true
      when 'projects:forks:new'
        new ProjectFork()
      when 'users:show'
        new User()
        new Activities()
<<<<<<< HEAD
      when 'projects:group_links:index'
        new GroupsSelect()
      when 'admin:emails:show'
        new AdminEmailSelect()
      when 'admin:users:show'
        new ProjectsList()
=======
>>>>>>> 7d59ba00

    switch path.first()
      when 'admin'
        new Admin()
        switch path[1]
          when 'groups'
            new UsersSelect()
          when 'projects'
            new NamespaceSelect()
      when 'dashboard'
        shortcut_handler = new ShortcutsDashboardNavigation()
      when 'profiles'
        new Profile()
      when 'projects'
        new Project()
        new ProjectAvatar()
        switch path[1]
          when 'compare'
            shortcut_handler = new ShortcutsNavigation()
          when 'edit'
            shortcut_handler = new ShortcutsNavigation()
            new ProjectNew()
          when 'new'
            new ProjectNew()
          when 'show'
            new ProjectShow()
          when 'wikis'
            new Wikis()
            shortcut_handler = new ShortcutsNavigation()
            new ZenMode()
            new DropzoneInput($('.wiki-form'))
          when 'snippets'
            shortcut_handler = new ShortcutsNavigation()
            new ZenMode() if path[2] == 'show'
          when 'labels', 'graphs'
            shortcut_handler = new ShortcutsNavigation()
          when 'project_members', 'deploy_keys', 'hooks', 'services', 'protected_branches'
            shortcut_handler = new ShortcutsNavigation()


    # If we haven't installed a custom shortcut handler, install the default one
    if not shortcut_handler
      new Shortcuts()

  initSearch: ->
    opts = $('.search-autocomplete-opts')
    path = opts.data('autocomplete-path')
    project_id = opts.data('autocomplete-project-id')
    project_ref = opts.data('autocomplete-project-ref')

    new SearchAutocomplete(path, project_id, project_ref)<|MERGE_RESOLUTION|>--- conflicted
+++ resolved
@@ -94,15 +94,10 @@
       when 'users:show'
         new User()
         new Activities()
-<<<<<<< HEAD
       when 'projects:group_links:index'
         new GroupsSelect()
       when 'admin:emails:show'
         new AdminEmailSelect()
-      when 'admin:users:show'
-        new ProjectsList()
-=======
->>>>>>> 7d59ba00
 
     switch path.first()
       when 'admin'
