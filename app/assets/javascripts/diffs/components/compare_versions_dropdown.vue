<script>
import Icon from '~/vue_shared/components/icon.vue';
import { n__, __ } from '~/locale';
import TimeAgo from '~/vue_shared/components/time_ago_tooltip.vue';

export default {
  components: {
    Icon,
    TimeAgo,
  },
  props: {
    otherVersions: {
      type: Array,
      required: false,
      default: () => [],
    },
    mergeRequestVersion: {
      type: Object,
      required: false,
      default: null,
    },
    startVersion: {
      type: Object,
      required: false,
      default: null,
    },
    targetBranch: {
      type: Object,
      required: false,
      default: null,
    },
    showCommitCount: {
      type: Boolean,
      required: false,
      default: false,
    },
  },
  computed: {
    baseVersion() {
      return {
        name: 'hii',
        versionIndex: -1,
      };
    },
    targetVersions() {
      if (this.mergeRequestVersion) {
        return this.otherVersions;
      }
      return [...this.otherVersions, this.targetBranch];
    },
    selectedVersionName() {
      const selectedVersion = this.startVersion || this.targetBranch || this.mergeRequestVersion;
      return this.versionName(selectedVersion);
    },
  },
  methods: {
    commitsText(version) {
      return n__(
        `${version.commitsCount} commit,`,
        `${version.commitsCount} commits,`,
        version.commitsCount,
      );
    },
    versionName(version) {
      if (this.isLatest(version)) {
        return __('latest version');
      }
      if (this.targetBranch && (this.isBase(version) || !version)) {
        return this.targetBranch.branchName;
      }
      return `version ${version.versionIndex}`;
    },
    isActive(version) {
<<<<<<< HEAD
      if (!version) {
        return false;
      }
      if (this.targetBranch) {
        return (
          (this.isBase(version) && !this.startVersion) ||
          (this.startVersion && this.startVersion.versionIndex === version.versionIndex)
        );
      } else {
        return version.versionIndex === this.mergeRequestVersion.versionIndex;
=======
      if (this.baseVersion) {
        return true;
>>>>>>> 3588ae91
      }

      return version.versionIndex === this.mergeRequestVersion.versionIndex;
    },
    isBase(version) {
      if (!version || !this.targetBranch) {
        return false;
      }
      if (version.versionIndex === -1) {
        return true;
      }
    },
    isLatest(version) {
      return (
        this.mergeRequestVersion && version.versionIndex === this.targetVersions[0].versionIndex
      );
    },
  },
};
</script>

<template>
  <span class="dropdown inline">
    <a
      class="dropdown-toggle btn btn-default"
      data-toggle="dropdown"
      aria-expanded="false"
    >
      <span>
        {{ selectedVersionName }}
      </span>
      <Icon
        name="angle-down"
        :size="12"
      />
    </a>
    <div class="dropdown-menu dropdown-select dropdown-menu-selectable">
      <div class="dropdown-content">
        <ul>
          <li
            v-for="version in targetVersions"
            :key="version.path"
          >
            <a
              :class="{ 'is-active': isActive(version) }"
              :href="version.path"
            >
              <div>
                <strong>
                  {{ versionName(version) }}
                  <template v-if="isBase(version)">
                    (base)
                  </template>
                </strong>
              </div>
              <div>
                <small class="commit-sha">
                  {{ version.truncatedCommitSha }}
                </small>
              </div>
              <div>
                <small>
                  <template v-if="showCommitCount">
                    {{ commitsText(version) }}
                  </template>
                  <time-ago
                    v-if="version.createdAt"
                    class="js-timeago js-timeago-render"
                    :time="version.createdAt"
                  />
                </small>
              </div>
            </a>
          </li>
        </ul>
      </div>
    </div>
  </span>
</template><|MERGE_RESOLUTION|>--- conflicted
+++ resolved
@@ -71,7 +71,6 @@
       return `version ${version.versionIndex}`;
     },
     isActive(version) {
-<<<<<<< HEAD
       if (!version) {
         return false;
       }
@@ -82,10 +81,6 @@
         );
       } else {
         return version.versionIndex === this.mergeRequestVersion.versionIndex;
-=======
-      if (this.baseVersion) {
-        return true;
->>>>>>> 3588ae91
       }
 
       return version.versionIndex === this.mergeRequestVersion.versionIndex;
