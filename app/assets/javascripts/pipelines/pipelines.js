--- conflicted
+++ resolved
@@ -285,13 +285,8 @@
         <table-pagination
           v-if="shouldRenderPagination"
           :change="change"
-<<<<<<< HEAD
-          :pageInfo="state.pageInfo"/>
-=======
-          :count="state.count.all"
           :pageInfo="state.pageInfo"
           />
->>>>>>> fc56d2fb
       </div>
     </div>
   `,
