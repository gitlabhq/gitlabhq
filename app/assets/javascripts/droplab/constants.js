const DATA_TRIGGER = 'data-dropdown-trigger';
const DATA_DROPDOWN = 'data-dropdown';
const SELECTED_CLASS = 'droplab-item-selected';
const ACTIVE_CLASS = 'droplab-item-active';
<<<<<<< HEAD
const TEMPLATE_REGEX = /\{\{(.+?)\}\}/g;
=======
const IGNORE_CLASS = 'droplab-item-ignore';
>>>>>>> c7680264

export {
  DATA_TRIGGER,
  DATA_DROPDOWN,
  SELECTED_CLASS,
  ACTIVE_CLASS,
<<<<<<< HEAD
  TEMPLATE_REGEX,
=======
  IGNORE_CLASS,
>>>>>>> c7680264
};<|MERGE_RESOLUTION|>--- conflicted
+++ resolved
@@ -2,20 +2,14 @@
 const DATA_DROPDOWN = 'data-dropdown';
 const SELECTED_CLASS = 'droplab-item-selected';
 const ACTIVE_CLASS = 'droplab-item-active';
-<<<<<<< HEAD
 const TEMPLATE_REGEX = /\{\{(.+?)\}\}/g;
-=======
 const IGNORE_CLASS = 'droplab-item-ignore';
->>>>>>> c7680264
 
 export {
   DATA_TRIGGER,
   DATA_DROPDOWN,
   SELECTED_CLASS,
   ACTIVE_CLASS,
-<<<<<<< HEAD
   TEMPLATE_REGEX,
-=======
   IGNORE_CLASS,
->>>>>>> c7680264
 };