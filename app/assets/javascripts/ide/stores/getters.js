import { __ } from '~/locale';

export const activeFile = state => state.openFiles.find(file => file.active) || null;

export const addedFiles = state => state.changedFiles.filter(f => f.tempFile);

export const modifiedFiles = state => state.changedFiles.filter(f => !f.tempFile);

export const projectsWithTrees = state =>
  Object.keys(state.projects).map(projectId => {
    const project = state.projects[projectId];

    return {
      ...project,
      branches: Object.keys(project.branches).map(branchId => {
        const branch = project.branches[branchId];

        return {
          ...branch,
          tree: state.trees[branch.treeId],
        };
      }),
    };
  });

export const currentMergeRequest = state => {
  if (state.projects[state.currentProjectId]) {
    return state.projects[state.currentProjectId].mergeRequests[state.currentMergeRequestId];
  }
  return null;
};

// eslint-disable-next-line no-confusing-arrow
export const collapseButtonIcon = state =>
  state.rightPanelCollapsed ? 'angle-double-left' : 'angle-double-right';

export const hasChanges = state => !!state.changedFiles.length || !!state.stagedFiles.length;

// eslint-disable-next-line no-confusing-arrow
export const collapseButtonTooltip = state =>
  state.rightPanelCollapsed ? __('Expand sidebar') : __('Collapse sidebar');

export const hasMergeRequest = state => !!state.currentMergeRequestId;

<<<<<<< HEAD
export const hasMergeRequest = state => !!state.currentMergeRequestId;

export const allBlobs = state =>
  Object.keys(state.entries)
    .reduce((acc, key) => {
      const entry = state.entries[key];

      if (entry.type === 'blob') {
        acc.push(entry);
      }

      return acc;
    }, [])
    .sort((a, b) => b.lastOpenedAt - a.lastOpenedAt);
=======
export const getStagedFile = state => path => state.stagedFiles.find(f => f.path === path);
>>>>>>> 54e26296
<|MERGE_RESOLUTION|>--- conflicted
+++ resolved
@@ -42,9 +42,6 @@
 
 export const hasMergeRequest = state => !!state.currentMergeRequestId;
 
-<<<<<<< HEAD
-export const hasMergeRequest = state => !!state.currentMergeRequestId;
-
 export const allBlobs = state =>
   Object.keys(state.entries)
     .reduce((acc, key) => {
@@ -57,6 +54,5 @@
       return acc;
     }, [])
     .sort((a, b) => b.lastOpenedAt - a.lastOpenedAt);
-=======
-export const getStagedFile = state => path => state.stagedFiles.find(f => f.path === path);
->>>>>>> 54e26296
+
+export const getStagedFile = state => path => state.stagedFiles.find(f => f.path === path);