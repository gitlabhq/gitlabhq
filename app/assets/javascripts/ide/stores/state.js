import { ActivityBarViews } from '../constants';

export default () => ({
  currentProjectId: '',
  currentBranchId: '',
  currentMergeRequestId: '',
  changedFiles: [],
  stagedFiles: [],
  endpoints: {},
  lastCommitMsg: '',
  lastCommitPath: '',
  loading: false,
  openFiles: [],
  parentTreeUrl: '',
  trees: {},
  projects: {},
  leftPanelCollapsed: false,
  rightPanelCollapsed: false,
  panelResizing: false,
  entries: {},
  viewer: 'editor',
  delayViewerUpdated: false,
<<<<<<< HEAD
  currentActivityView: ActivityBarViews.edit,
=======
  fileFindVisible: false,
>>>>>>> b36941bd
});<|MERGE_RESOLUTION|>--- conflicted
+++ resolved
@@ -20,9 +20,6 @@
   entries: {},
   viewer: 'editor',
   delayViewerUpdated: false,
-<<<<<<< HEAD
   currentActivityView: ActivityBarViews.edit,
-=======
   fileFindVisible: false,
->>>>>>> b36941bd
 });