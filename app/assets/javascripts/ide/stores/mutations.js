--- conflicted
+++ resolved
@@ -100,11 +100,11 @@
       delayViewerUpdated,
     });
   },
-<<<<<<< HEAD
   [types.TOGGLE_FILE_FINDER](state, fileFindVisible) {
     Object.assign(state, {
       fileFindVisible,
-=======
+    });
+  },
   [types.UPDATE_FILE_AFTER_COMMIT](state, { file, lastCommit }) {
     const changedFile = state.changedFiles.find(f => f.path === file.path);
 
@@ -119,7 +119,6 @@
         author: lastCommit.commit.author_name,
         updatedAt: lastCommit.commit.authored_date,
       }),
->>>>>>> 54e26296
     });
   },
   ...projectMutations,
