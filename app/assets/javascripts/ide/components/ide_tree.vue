--- conflicted
+++ resolved
@@ -1,12 +1,5 @@
 <script>
-<<<<<<< HEAD
-import { mapGetters, mapState, mapActions } from 'vuex';
-import Icon from '~/vue_shared/components/icon.vue';
-import SkeletonLoadingContainer from '~/vue_shared/components/skeleton_loading_container.vue';
-import RepoFile from './repo_file.vue';
-=======
-import { mapState, mapGetters } from 'vuex';
->>>>>>> 363ebd3e
+import { mapState, mapGetters, mapActions } from 'vuex';
 import NewDropdown from './new_dropdown/index.vue';
 import IdeTreeList from './ide_tree_list.vue';
 
@@ -17,7 +10,6 @@
   },
   computed: {
     ...mapState(['currentBranchId']),
-<<<<<<< HEAD
     ...mapGetters(['currentProject', 'currentTree', 'activeFile']),
   },
   mounted() {
@@ -29,9 +21,6 @@
   },
   methods: {
     ...mapActions(['updateViewer']),
-=======
-    ...mapGetters(['currentProject']),
->>>>>>> 363ebd3e
   },
 };
 </script>
