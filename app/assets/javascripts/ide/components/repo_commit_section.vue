<script>
import { mapState, mapActions, mapGetters } from 'vuex';
import tooltip from '~/vue_shared/directives/tooltip';
import Icon from '~/vue_shared/components/icon.vue';
import DeprecatedModal from '~/vue_shared/components/deprecated_modal.vue';
import LoadingButton from '~/vue_shared/components/loading_button.vue';
import CommitFilesList from './commit_sidebar/list.vue';
import EmptyState from './commit_sidebar/empty_state.vue';
import CommitMessageField from './commit_sidebar/message_field.vue';
import SuccessMessage from './commit_sidebar/success_message.vue';
import * as consts from '../stores/modules/commit/constants';
import Actions from './commit_sidebar/actions.vue';

export default {
  components: {
    DeprecatedModal,
    Icon,
    CommitFilesList,
    EmptyState,
    SuccessMessage,
    Actions,
    LoadingButton,
    CommitMessageField,
  },
  directives: {
    tooltip,
  },
  computed: {
<<<<<<< HEAD
    ...mapState(['changedFiles', 'stagedFiles']),
=======
    showStageUnstageArea() {
      return !!(this.someUncommitedChanges || this.lastCommitMsg || !this.unusedSeal);
    },
    someUncommitedChanges() {
      return !!(this.changedFiles.length || this.stagedFiles.length);
    },
    ...mapState(['changedFiles', 'stagedFiles', 'rightPanelCollapsed', 'lastCommitMsg', 'unusedSeal']),
>>>>>>> d1cdd879
    ...mapState('commit', ['commitMessage', 'submitCommitLoading']),
    ...mapGetters('commit', ['commitButtonDisabled', 'discardDraftButtonDisabled']),
  },
  methods: {
    ...mapActions('commit', [
      'updateCommitMessage',
      'discardDraft',
      'commitChanges',
      'updateCommitAction',
    ]),
    forceCreateNewBranch() {
      return this.updateCommitAction(consts.COMMIT_TO_NEW_BRANCH).then(() => this.commitChanges());
    },
  },
};
</script>

<template>
  <div
    class="multi-file-commit-panel-section"
  >
    <deprecated-modal
      id="ide-create-branch-modal"
      :primary-button-label="__('Create new branch')"
      kind="success"
      :title="__('Branch has changed')"
      @submit="forceCreateNewBranch"
    >
      <template slot="body">
        {{ __(`This branch has changed since you started editing.
          Would you like to create a new branch?`) }}
      </template>
    </deprecated-modal>
    <template
      v-if="showStageUnstageArea"
    >
      <commit-files-list
        icon-name="unstaged"
        :title="__('Unstaged')"
        :file-list="changedFiles"
        action="stageAllChanges"
        :action-btn-text="__('Stage all')"
        item-action-component="stage-button"
      />
      <commit-files-list
        icon-name="staged"
        :title="__('Staged')"
        :file-list="stagedFiles"
        action="unstageAllChanges"
        :action-btn-text="__('Unstage all')"
        item-action-component="unstage-button"
        :staged-list="true"
      />
    </template>
    <empty-state
      v-if="unusedSeal"
      :no-changes-state-svg-path="noChangesStateSvgPath"
    />
    <div
      class="multi-file-commit-panel-bottom"
    >
      <form
        class="form-horizontal multi-file-commit-form"
        @submit.prevent.stop="commitChanges"
      >
        <success-message
          v-if="lastCommitMsg && !someUncommitedChanges"
          :committed-state-svg-path="committedStateSvgPath"
        />
        <commit-message-field
          :text="commitMessage"
          @input="updateCommitMessage"
        />
        <div class="clearfix prepend-top-15">
          <actions />
          <loading-button
            :loading="submitCommitLoading"
            :disabled="commitButtonDisabled"
            container-class="btn btn-success btn-sm pull-left"
            :label="__('Commit')"
            @click="commitChanges"
          />
          <button
            v-if="!discardDraftButtonDisabled"
            type="button"
            class="btn btn-default btn-sm pull-right"
            @click="discardDraft"
          >
            {{ __('Discard draft') }}
          </button>
        </div>
      </form>
<<<<<<< HEAD
    </template>
    <empty-state
      v-else
    />
=======
    </div>
>>>>>>> d1cdd879
  </div>
</template><|MERGE_RESOLUTION|>--- conflicted
+++ resolved
@@ -26,17 +26,19 @@
     tooltip,
   },
   computed: {
-<<<<<<< HEAD
-    ...mapState(['changedFiles', 'stagedFiles']),
-=======
     showStageUnstageArea() {
       return !!(this.someUncommitedChanges || this.lastCommitMsg || !this.unusedSeal);
     },
     someUncommitedChanges() {
       return !!(this.changedFiles.length || this.stagedFiles.length);
     },
-    ...mapState(['changedFiles', 'stagedFiles', 'rightPanelCollapsed', 'lastCommitMsg', 'unusedSeal']),
->>>>>>> d1cdd879
+    ...mapState([
+      'changedFiles',
+      'stagedFiles',
+      'rightPanelCollapsed',
+      'lastCommitMsg',
+      'unusedSeal',
+    ]),
     ...mapState('commit', ['commitMessage', 'submitCommitLoading']),
     ...mapGetters('commit', ['commitButtonDisabled', 'discardDraftButtonDisabled']),
   },
@@ -93,7 +95,6 @@
     </template>
     <empty-state
       v-if="unusedSeal"
-      :no-changes-state-svg-path="noChangesStateSvgPath"
     />
     <div
       class="multi-file-commit-panel-bottom"
@@ -129,13 +130,6 @@
           </button>
         </div>
       </form>
-<<<<<<< HEAD
-    </template>
-    <empty-state
-      v-else
-    />
-=======
     </div>
->>>>>>> d1cdd879
   </div>
 </template>