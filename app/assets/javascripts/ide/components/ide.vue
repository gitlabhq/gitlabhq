--- conflicted
+++ resolved
@@ -31,11 +31,7 @@
     },
   },
   computed: {
-<<<<<<< HEAD
-    ...mapState(['changedFiles', 'openFiles', 'viewer']),
-=======
     ...mapState(['changedFiles', 'openFiles', 'viewer', 'currentMergeRequestId']),
->>>>>>> 8dca091f
     ...mapGetters(['activeFile', 'hasChanges']),
   },
   mounted() {
