--- conflicted
+++ resolved
@@ -268,29 +268,8 @@
     }
 
     this.refreshing = true;
-<<<<<<< HEAD
-    return $.ajax({
-      url: `${this.notes_url}?html=true`,
-      headers: { 'X-Last-Fetched-At': this.last_fetched_at },
-      dataType: 'json',
-      success: (function(_this) {
-        return function(data) {
-          var notes;
-          notes = data.notes;
-          _this.last_fetched_at = data.last_fetched_at;
-          _this.setPollingInterval(data.notes.length);
-          return $.each(notes, function(i, note) {
-            _this.renderNote(note);
-          });
-        };
-      })(this)
-    }).always((function(_this) {
-      return function() {
-        return _this.refreshing = false;
-      };
-    })(this));
-=======
-    axios.get(this.notes_url, {
+
+    axios.get(`${this.notes_url}?html=true`, {
       headers: {
         'X-Last-Fetched-At': this.last_fetched_at,
       },
@@ -304,7 +283,6 @@
     }).catch(() => {
       this.refreshing = false;
     });
->>>>>>> f016c780
   }
 
   /**
