--- conflicted
+++ resolved
@@ -23,11 +23,8 @@
 import './autosave';
 import './dropzone_input';
 import TaskList from './task_list';
-<<<<<<< HEAD
+import { ajaxPost, isInViewport, getPagePath, scrollToElement, isMetaKey } from './lib/utils/common_utils';
 import * as imageDiff from './image_diff/image_diff';
-=======
-import { ajaxPost, isInViewport, getPagePath, scrollToElement, isMetaKey } from './lib/utils/common_utils';
->>>>>>> 7cf8e098
 
 window.autosize = autosize;
 window.Dropzone = Dropzone;
