--- conflicted
+++ resolved
@@ -1539,17 +1539,12 @@
                <div class="note-header">
                   <div class="note-header-info">
                      <a href="/${_.escape(currentUsername)}">
-<<<<<<< HEAD
-                       <span class="hidden-xs">${_.escape(currentUsername)}</span>
-                       <span class="note-headline-light">${_.escape(currentUsername)}</span>
-=======
                        <span class="d-none d-sm-block">${_.escape(
                          currentUsername,
                        )}</span>
                        <span class="note-headline-light">${_.escape(
                          currentUsername,
                        )}</span>
->>>>>>> f2f55afd
                      </a>
                   </div>
                </div>
@@ -1563,15 +1558,10 @@
       </li>`,
     );
 
-<<<<<<< HEAD
-    $tempNote.find('.hidden-xs').text(_.escape(currentUserFullname));
-    $tempNote.find('.note-headline-light').text(`@${_.escape(currentUsername)}`);
-=======
     $tempNote.find('.d-none.d-sm-block').text(_.escape(currentUserFullname));
     $tempNote
       .find('.note-headline-light')
       .text(`@${_.escape(currentUsername)}`);
->>>>>>> f2f55afd
 
     return $tempNote;
   }
