class IssuableBaseService < BaseService
  private

  def create_milestone_note(issuable)
    SystemNoteService.change_milestone(
      issuable, issuable.project, current_user, issuable.milestone)
  end

  def create_labels_note(issuable, old_labels)
    added_labels = issuable.labels - old_labels
    removed_labels = old_labels - issuable.labels

    SystemNoteService.change_label(
      issuable, issuable.project, current_user, added_labels, removed_labels)
  end

  def create_title_change_note(issuable, old_title)
    SystemNoteService.change_title(
      issuable, issuable.project, current_user, old_title)
  end

  def create_description_change_note(issuable)
    SystemNoteService.change_description(issuable, issuable.project, current_user)
  end

  def create_branch_change_note(issuable, branch_type, old_branch, new_branch)
    SystemNoteService.change_branch(
      issuable, issuable.project, current_user, branch_type,
      old_branch, new_branch)
  end

  def create_task_status_note(issuable)
    issuable.updated_tasks.each do |task|
      SystemNoteService.change_task_status(issuable, issuable.project, current_user, task)
    end
  end

  def create_time_estimate_note(issuable)
    SystemNoteService.change_time_estimate(issuable, issuable.project, current_user)
  end

  def create_time_spent_note(issuable)
    SystemNoteService.change_time_spent(issuable, issuable.project, current_user)
  end

  def filter_params(issuable)
    ability_name = :"admin_#{issuable.to_ability_name}"

    unless can?(current_user, ability_name, project)
      params.delete(:milestone_id)
      params.delete(:labels)
      params.delete(:add_label_ids)
      params.delete(:remove_label_ids)
      params.delete(:label_ids)
      params.delete(:assignee_ids)
      params.delete(:assignee_id)
      params.delete(:due_date)
      params.delete(:canonical_issue_id)
<<<<<<< HEAD
      params.delete(:discussion_locked)
=======
      params.delete(:project)
>>>>>>> eeddd966
    end

    filter_assignee(issuable)
    filter_milestone
    filter_labels
  end

  def filter_assignee(issuable)
    return unless params[:assignee_id].present?

    assignee_id = params[:assignee_id]

    if assignee_id.to_s == IssuableFinder::NONE
      params[:assignee_id] = ""
    else
      params.delete(:assignee_id) unless assignee_can_read?(issuable, assignee_id)
    end
  end

  def assignee_can_read?(issuable, assignee_id)
    new_assignee = User.find_by_id(assignee_id)

    return false unless new_assignee

    ability_name = :"read_#{issuable.to_ability_name}"
    resource     = issuable.persisted? ? issuable : project

    can?(new_assignee, ability_name, resource)
  end

  def filter_milestone
    milestone_id = params[:milestone_id]
    return unless milestone_id

    params[:milestone_id] = '' if milestone_id == IssuableFinder::NONE

    milestone =
      Milestone.for_projects_and_groups([project.id], [project.group&.id]).find_by_id(milestone_id)

    params[:milestone_id] = '' unless milestone
  end

  def filter_labels
    filter_labels_in_param(:add_label_ids)
    filter_labels_in_param(:remove_label_ids)
    filter_labels_in_param(:label_ids)
    find_or_create_label_ids
  end

  def filter_labels_in_param(key)
    return if params[key].to_a.empty?

    params[key] = available_labels.where(id: params[key]).pluck(:id)
  end

  def find_or_create_label_ids
    labels = params.delete(:labels)

    return unless labels

    params[:label_ids] = labels.split(",").map do |label_name|
      service = Labels::FindOrCreateService.new(current_user, project, title: label_name.strip)
      label   = service.execute

      label.try(:id)
    end.compact
  end

  def process_label_ids(attributes, existing_label_ids: nil)
    label_ids = attributes.delete(:label_ids)
    add_label_ids = attributes.delete(:add_label_ids)
    remove_label_ids = attributes.delete(:remove_label_ids)

    new_label_ids = existing_label_ids || label_ids || []

    if add_label_ids.blank? && remove_label_ids.blank?
      new_label_ids = label_ids if label_ids
    else
      new_label_ids |= add_label_ids if add_label_ids
      new_label_ids -= remove_label_ids if remove_label_ids
    end

    new_label_ids
  end

  def available_labels
    LabelsFinder.new(current_user, project_id: @project.id).execute
  end

  def merge_quick_actions_into_params!(issuable)
    description, command_params =
      QuickActions::InterpretService.new(project, current_user)
        .execute(params[:description], issuable)

    # Avoid a description already set on an issuable to be overwritten by a nil
    params[:description] = description if params.key?(:description)

    params.merge!(command_params)
  end

  def create_issuable(issuable, attributes, label_ids:)
    issuable.with_transaction_returning_status do
      if issuable.save
        issuable.update_attributes(label_ids: label_ids)
      end
    end
  end

  def create(issuable)
    merge_quick_actions_into_params!(issuable)
    filter_params(issuable)

    params.delete(:state_event)
    params[:author] ||= current_user

    label_ids = process_label_ids(params)

    issuable.assign_attributes(params)

    before_create(issuable)

    if params.present? && create_issuable(issuable, params, label_ids: label_ids)
      after_create(issuable)
      execute_hooks(issuable)
      invalidate_cache_counts(issuable, users: issuable.assignees)
    end

    issuable
  end

  def before_create(issuable)
    # To be overridden by subclasses
  end

  def after_create(issuable)
    # To be overridden by subclasses

    issuable.update_project_counter_caches
  end

  def before_update(issuable)
    # To be overridden by subclasses
  end

  def after_update(issuable)
    # To be overridden by subclasses

    issuable.update_project_counter_caches
  end

  def update(issuable)
    change_state(issuable)
    change_subscription(issuable)
    change_todo(issuable)
    toggle_award(issuable)
    filter_params(issuable)
    old_labels = issuable.labels.to_a
    old_mentioned_users = issuable.mentioned_users.to_a
    old_assignees = issuable.assignees.to_a

    label_ids = process_label_ids(params, existing_label_ids: issuable.label_ids)
    params[:label_ids] = label_ids if labels_changing?(issuable.label_ids, label_ids)

    if issuable.changed? || params.present?
      issuable.assign_attributes(params.merge(updated_by: current_user))

      if has_title_or_description_changed?(issuable)
        issuable.assign_attributes(last_edited_at: Time.now, last_edited_by: current_user)
      end

      before_update(issuable)

      if issuable.with_transaction_returning_status { issuable.save }
        # We do not touch as it will affect a update on updated_at field
        ActiveRecord::Base.no_touching do
          handle_common_system_notes(issuable, old_labels: old_labels)
        end

        handle_changes(
          issuable,
          old_labels: old_labels,
          old_mentioned_users: old_mentioned_users,
          old_assignees: old_assignees
        )

        new_assignees = issuable.assignees.to_a
        affected_assignees = (old_assignees + new_assignees) - (old_assignees & new_assignees)

        invalidate_cache_counts(issuable, users: affected_assignees.compact)
        after_update(issuable)
        issuable.create_new_cross_references!(current_user)
        execute_hooks(issuable, 'update')
      end
    end

    issuable
  end

  def labels_changing?(old_label_ids, new_label_ids)
    old_label_ids.sort != new_label_ids.sort
  end

  def has_title_or_description_changed?(issuable)
    issuable.title_changed? || issuable.description_changed?
  end

  def change_state(issuable)
    case params.delete(:state_event)
    when 'reopen'
      reopen_service.new(project, current_user, {}).execute(issuable)
    when 'close'
      close_service.new(project, current_user, {}).execute(issuable)
    end
  end

  def change_subscription(issuable)
    case params.delete(:subscription_event)
    when 'subscribe'
      issuable.subscribe(current_user, project)
    when 'unsubscribe'
      issuable.unsubscribe(current_user, project)
    end
  end

  def change_todo(issuable)
    case params.delete(:todo_event)
    when 'add'
      todo_service.mark_todo(issuable, current_user)
    when 'done'
      todo = TodosFinder.new(current_user).execute.find_by(target: issuable)
      todo_service.mark_todos_as_done_by_ids(todo, current_user) if todo
    end
  end

  def toggle_award(issuable)
    award = params.delete(:emoji_award)
    if award
      todo_service.new_award_emoji(issuable, current_user)
      issuable.toggle_award_emoji(award, current_user)
    end
  end

  def has_changes?(issuable, old_labels: [], old_assignees: [])
    valid_attrs = [:title, :description, :assignee_id, :milestone_id, :target_branch]

    attrs_changed = valid_attrs.any? do |attr|
      issuable.previous_changes.include?(attr.to_s)
    end

    labels_changed = issuable.labels != old_labels

    assignees_changed = issuable.assignees != old_assignees

    attrs_changed || labels_changed || assignees_changed
  end

  def handle_common_system_notes(issuable, old_labels: [])
    if issuable.previous_changes.include?('title')
      create_title_change_note(issuable, issuable.previous_changes['title'].first)
    end

    if issuable.previous_changes.include?('description')
      if issuable.tasks? && issuable.updated_tasks.any?
        create_task_status_note(issuable)
      else
        # TODO: Show this note if non-task content was modified.
        # https://gitlab.com/gitlab-org/gitlab-ce/issues/33577
        create_description_change_note(issuable)
      end
    end

    if issuable.previous_changes.include?('time_estimate')
      create_time_estimate_note(issuable)
    end

    if issuable.time_spent?
      create_time_spent_note(issuable)
    end

    create_labels_note(issuable, old_labels) if issuable.labels != old_labels
  end

  def invalidate_cache_counts(issuable, users: [])
    users.each do |user|
      user.public_send("invalidate_#{issuable.model_name.singular}_cache_counts") # rubocop:disable GitlabSecurity/PublicSend
    end
  end
end<|MERGE_RESOLUTION|>--- conflicted
+++ resolved
@@ -56,11 +56,8 @@
       params.delete(:assignee_id)
       params.delete(:due_date)
       params.delete(:canonical_issue_id)
-<<<<<<< HEAD
       params.delete(:discussion_locked)
-=======
       params.delete(:project)
->>>>>>> eeddd966
     end
 
     filter_assignee(issuable)
