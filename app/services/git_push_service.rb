class GitPushService < BaseService
  attr_accessor :push_data, :push_commits
  include Gitlab::CurrentSettings
  include Gitlab::Access

  # The N most recent commits to process in a single push payload.
  PROCESS_COMMIT_LIMIT = 100

  # This method will be called after each git update
  # and only if the provided user and project are present in GitLab.
  #
  # All callbacks for post receive action should be placed here.
  #
  # Next, this method:
  #  1. Creates the push event
  #  2. Updates merge requests
  #  3. Recognizes cross-references from commit messages
  #  4. Executes the project's webhooks
  #  5. Executes the project's services
  #  6. Checks if the project's main language has changed
  #
  def execute
    @project.repository.after_create if @project.empty_repo?
    @project.repository.after_push_commit(branch_name)

    if push_remove_branch?
      @project.repository.after_remove_branch
      @push_commits = []
    elsif push_to_new_branch?
      @project.repository.after_create_branch

      # Re-find the pushed commits.
      if is_default_branch?
        # Initial push to the default branch. Take the full history of that branch as "newly pushed".
        process_default_branch
      else
        # Use the pushed commits that aren't reachable by the default branch
        # as a heuristic. This may include more commits than are actually pushed, but
        # that shouldn't matter because we check for existing cross-references later.
        @push_commits = @project.repository.commits_between(@project.default_branch, params[:newrev])

        # don't process commits for the initial push to the default branch
        process_commit_messages
      end
    elsif push_to_existing_branch?
      # Collect data for this git push
      @push_commits = @project.repository.commits_between(params[:oldrev], params[:newrev])
      process_commit_messages

      # Update the bare repositories info/attributes file using the contents of the default branches
      # .gitattributes file
      update_gitattributes if is_default_branch?
    end

    execute_related_hooks
    perform_housekeeping

    update_caches
  end

  def update_gitattributes
    @project.repository.copy_gitattributes(params[:ref])
  end

  def update_caches
    if is_default_branch?
      paths = Set.new

      @push_commits.each do |commit|
        commit.raw_deltas.each do |diff|
          paths << diff.new_path
        end
      end

      types = Gitlab::FileDetector.types_in_paths(paths.to_a)
    else
      types = []
    end

    ProjectCacheWorker.perform_async(@project.id, types, [:commit_count, :repository_size])
  end

  # Schedules processing of commit messages.
  def process_commit_messages
    default = is_default_branch?

    push_commits.last(PROCESS_COMMIT_LIMIT).each do |commit|
      if commit.matches_cross_reference_regex?
        ProcessCommitWorker
          .perform_async(project.id, current_user.id, commit.to_hash, default)
      end
    end
  end

  protected

  def execute_related_hooks
    # Update merge requests that may be affected by this push. A new branch
    # could cause the last commit of a merge request to change.
    #
    UpdateMergeRequestsWorker
      .perform_async(@project.id, current_user.id, params[:oldrev], params[:newrev], params[:ref])

    EventCreateService.new.push(@project, current_user, build_push_data)
    Ci::CreatePipelineService.new(@project, current_user, build_push_data).execute(:push)
    
    SystemHookPushWorker.perform_async(build_push_data.dup, :push_hooks)
    @project.execute_hooks(build_push_data.dup, :push_hooks)
    @project.execute_services(build_push_data.dup, :push_hooks)
<<<<<<< HEAD
    Ci::CreatePipelineService.new(@project, current_user, build_push_data).execute(:push)
=======
>>>>>>> 134ba0b5

    if push_remove_branch?
      AfterBranchDeleteService
        .new(project, current_user)
        .execute(branch_name)
    end
  end

  def perform_housekeeping
    housekeeping = Projects::HousekeepingService.new(@project)
    housekeeping.increment!
    housekeeping.execute if housekeeping.needed?
  rescue Projects::HousekeepingService::LeaseTaken
  end

  def process_default_branch
    @push_commits = project.repository.commits(params[:newrev])

    # Ensure HEAD points to the default branch in case it is not master
    project.change_head(branch_name)

    # Set protection on the default branch if configured
    if current_application_settings.default_branch_protection != PROTECTION_NONE && !ProtectedBranch.protected?(@project, @project.default_branch)

      params = {
        name: @project.default_branch,
        push_access_levels_attributes: [{
          access_level: current_application_settings.default_branch_protection == PROTECTION_DEV_CAN_PUSH ? Gitlab::Access::DEVELOPER : Gitlab::Access::MASTER
        }],
        merge_access_levels_attributes: [{
          access_level: current_application_settings.default_branch_protection == PROTECTION_DEV_CAN_MERGE ? Gitlab::Access::DEVELOPER : Gitlab::Access::MASTER
        }]
      }

      ProtectedBranches::CreateService.new(@project, current_user, params).execute
    end
  end

  def build_push_data
    @push_data ||= Gitlab::DataBuilder::Push.build(
      @project,
      current_user,
      params[:oldrev],
      params[:newrev],
      params[:ref],
      push_commits)
  end

  def push_to_existing_branch?
    # Return if this is not a push to a branch (e.g. new commits)
    Gitlab::Git.branch_ref?(params[:ref]) && !Gitlab::Git.blank_ref?(params[:oldrev])
  end

  def push_to_new_branch?
    Gitlab::Git.branch_ref?(params[:ref]) && Gitlab::Git.blank_ref?(params[:oldrev])
  end

  def push_remove_branch?
    Gitlab::Git.branch_ref?(params[:ref]) && Gitlab::Git.blank_ref?(params[:newrev])
  end

  def push_to_branch?
    Gitlab::Git.branch_ref?(params[:ref])
  end

  def is_default_branch?
    Gitlab::Git.branch_ref?(params[:ref]) &&
      (Gitlab::Git.ref_name(params[:ref]) == project.default_branch || project.default_branch.nil?)
  end

  def commit_user(commit)
    commit.author || current_user
  end

  def branch_name
    @branch_name ||= Gitlab::Git.ref_name(params[:ref])
  end
end<|MERGE_RESOLUTION|>--- conflicted
+++ resolved
@@ -107,10 +107,6 @@
     SystemHookPushWorker.perform_async(build_push_data.dup, :push_hooks)
     @project.execute_hooks(build_push_data.dup, :push_hooks)
     @project.execute_services(build_push_data.dup, :push_hooks)
-<<<<<<< HEAD
-    Ci::CreatePipelineService.new(@project, current_user, build_push_data).execute(:push)
-=======
->>>>>>> 134ba0b5
 
     if push_remove_branch?
       AfterBranchDeleteService
