--- conflicted
+++ resolved
@@ -41,7 +41,6 @@
           pipeline.process!
         end
       end
-<<<<<<< HEAD
 
       update_merge_requests_head_pipeline
 
@@ -50,8 +49,6 @@
       pipeline_created_counter.increment(source: source)
 
       pipeline.tap(&:process!)
-=======
->>>>>>> 83fa3de4
     end
 
     private
