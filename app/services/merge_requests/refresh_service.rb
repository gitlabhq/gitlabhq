module MergeRequests
  class RefreshService < MergeRequests::BaseService
    def execute(oldrev, newrev, ref)
      return true unless Gitlab::Git.branch_ref?(ref)

      @oldrev, @newrev = oldrev, newrev
      @branch_name = Gitlab::Git.ref_name(ref)

      find_new_commits
      # Be sure to close outstanding MRs before reloading them to avoid generating an
      # empty diff during a manual merge
      close_merge_requests
      reload_merge_requests
      reset_merge_when_build_succeeds

      # Leave a system note if a branch was deleted/added
      if branch_added? || branch_removed?
        comment_mr_branch_presence_changed
      end

      comment_mr_with_commits
      execute_mr_web_hooks
      reset_approvals_for_merge_requests

      true
    end

    private

    # Collect open merge requests that target same branch we push into
    # and close if push to master include last commit from merge request
    # We need this to close(as merged) merge requests that were merged into
    # target branch manually
    def close_merge_requests
      commit_ids = @commits.map(&:id)
      merge_requests = @project.merge_requests.opened.where(target_branch: @branch_name).to_a
      merge_requests = merge_requests.select(&:last_commit)

      merge_requests = merge_requests.select do |merge_request|
        commit_ids.include?(merge_request.last_commit.id)
      end

      merge_requests.uniq.select(&:source_project).each do |merge_request|
        MergeRequests::PostMergeService.
          new(merge_request.target_project, @current_user).
          execute(merge_request)
      end
    end

    def force_push?
      Gitlab::ForcePushCheck.force_push?(@project, @oldrev, @newrev)
    end

    # Refresh merge request diff if we push to source or target branch of merge request
    # Note: we should update merge requests from forks too
    def reload_merge_requests
      merge_requests = @project.merge_requests.opened.by_branch(@branch_name).to_a
      merge_requests += fork_merge_requests.by_branch(@branch_name).to_a
      merge_requests = filter_merge_requests(merge_requests)

      merge_requests.each do |merge_request|
        if merge_request.source_branch == @branch_name || force_push?
          merge_request.reload_code
          merge_request.mark_as_unchecked
        else
          mr_commit_ids = merge_request.commits.map(&:id)
          push_commit_ids = @commits.map(&:id)
          matches = mr_commit_ids & push_commit_ids

          if matches.any?
            merge_request.reload_code
            merge_request.mark_as_unchecked
          else
            merge_request.mark_as_unchecked
          end
        end
      end
    end

<<<<<<< HEAD
    # Reset approvals for merge request
    # Note: we should reset approvals for merge requests from forks too
    def reset_approvals_for_merge_requests
      if @project.approvals_before_merge.nonzero? && @project.reset_approvals_on_push
        merge_requests = @project.merge_requests.opened.where(source_branch: @branch_name).to_a
        merge_requests += @fork_merge_requests.where(source_branch: @branch_name).to_a
        merge_requests = filter_merge_requests(merge_requests)

        merge_requests.each do |merge_request|
          merge_request.approvals.destroy_all
        end
      end
=======
    def reset_merge_when_build_succeeds
      merge_requests_for_source_branch.each(&:reset_merge_when_build_succeeds)
>>>>>>> c80f3425
    end

    def find_new_commits
      if branch_added?
        @commits = []

        merge_request = merge_requests_for_source_branch.first
        return unless merge_request

        last_commit = merge_request.last_commit

        begin
          # Since any number of commits could have been made to the restored branch,
          # find the common root to see what has been added.
          common_ref = @project.repository.merge_base(last_commit.id, @newrev)
          # If the a commit no longer exists in this repo, gitlab_git throws
          # a Rugged::OdbError. This is fixed in https://gitlab.com/gitlab-org/gitlab_git/merge_requests/52
          @commits = @project.repository.commits_between(common_ref, @newrev) if common_ref
        rescue
        end
      elsif branch_removed?
        # No commits for a deleted branch.
        @commits = []
      else
        @commits = @project.repository.commits_between(@oldrev, @newrev)
      end
    end

    # Add comment about branches being deleted or added to merge requests
    def comment_mr_branch_presence_changed
      presence = branch_added? ? :add : :delete

      merge_requests_for_source_branch.each do |merge_request|
        SystemNoteService.change_branch_presence(
            merge_request, merge_request.project, @current_user,
            :source, @branch_name, presence)
      end
    end

    # Add comment about pushing new commits to merge requests
    def comment_mr_with_commits
      return unless @commits.present?

      merge_requests_for_source_branch.each do |merge_request|
        mr_commit_ids = Set.new(merge_request.commits.map(&:id))

        new_commits, existing_commits = @commits.partition do |commit|
          mr_commit_ids.include?(commit.id)
        end

        SystemNoteService.add_commits(merge_request, merge_request.project,
                                      @current_user, new_commits,
                                      existing_commits, @oldrev)
      end
    end

    # Call merge request webhook with update branches
    def execute_mr_web_hooks
      merge_requests_for_source_branch.each do |merge_request|
        execute_hooks(merge_request, 'update')
      end
    end

    def filter_merge_requests(merge_requests)
      merge_requests.uniq.select(&:source_project)
    end

    def merge_requests_for_source_branch
      @source_merge_requests ||= begin
        merge_requests = @project.origin_merge_requests.opened.where(source_branch: @branch_name).to_a
        merge_requests += fork_merge_requests.where(source_branch: @branch_name).to_a
        filter_merge_requests(merge_requests)
      end
    end

    def fork_merge_requests
      @fork_merge_requests ||= @project.fork_merge_requests.opened
    end

    def branch_added?
      Gitlab::Git.blank_ref?(@oldrev)
    end

    def branch_removed?
      Gitlab::Git.blank_ref?(@newrev)
    end
  end
end<|MERGE_RESOLUTION|>--- conflicted
+++ resolved
@@ -77,7 +77,6 @@
       end
     end
 
-<<<<<<< HEAD
     # Reset approvals for merge request
     # Note: we should reset approvals for merge requests from forks too
     def reset_approvals_for_merge_requests
@@ -90,10 +89,10 @@
           merge_request.approvals.destroy_all
         end
       end
-=======
+    end
+
     def reset_merge_when_build_succeeds
       merge_requests_for_source_branch.each(&:reset_merge_when_build_succeeds)
->>>>>>> c80f3425
     end
 
     def find_new_commits
