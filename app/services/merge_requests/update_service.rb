--- conflicted
+++ resolved
@@ -11,18 +11,12 @@
       params.except!(:target_project_id)
       params.except!(:source_branch)
 
-<<<<<<< HEAD
-=======
       if merge_request.closed_without_fork?
         params.except!(:target_branch, :force_remove_source_branch)
       end
 
-      if params[:force_remove_source_branch].present?
-        merge_request.merge_params['force_remove_source_branch'] = params.delete(:force_remove_source_branch)
-      end
+      handle_wip_event(merge_request)
 
-      handle_wip_event(merge_request)
->>>>>>> fd2b79b6
       update(merge_request)
     end
 
