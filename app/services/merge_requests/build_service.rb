module MergeRequests
  class BuildService < MergeRequests::BaseService
    def execute
      merge_request = MergeRequest.new(params)

      # Set MR attributes
      merge_request.can_be_created = false
      merge_request.compare_commits = []
      merge_request.source_project = project unless merge_request.source_project

      merge_request.target_project = nil unless can?(current_user, :read_project, merge_request.target_project)

      merge_request.target_project ||= (project.forked_from_project || project)
      merge_request.target_branch ||= merge_request.target_project.default_branch

      if merge_request.target_branch.blank? || merge_request.source_branch.blank?
        message =
          if params[:source_branch] || params[:target_branch]
            "You must select source and target branch"
          end

        return build_failed(merge_request, message)
      end

      compare = CompareService.new.execute(
        merge_request.source_project,
        merge_request.source_branch,
        merge_request.target_project,
        merge_request.target_branch,
      )

      commits = compare.commits

      # At this point we decide if merge request can be created
      # If we have at least one commit to merge -> creation allowed
      if commits.present?
        merge_request.compare_commits = Commit.decorate(commits, merge_request.source_project)
        merge_request.can_be_created = true
        merge_request.compare = compare
      else
        merge_request.can_be_created = false
      end

      set_title_and_description(merge_request)
    end

    private

    # When your branch name starts with an iid followed by a dash this pattern will be
    # interpreted as the user wants to close that issue on this project.
    #
    # For example:
    # - Issue 112 exists, title: Emoji don't show up in commit title
    # - Source branch is: 112-fix-mep-mep
    #
    # Will lead to:
    # - Appending `Closes #112` to the description
    # - Setting the title as 'Resolves "Emoji don't show up in commit title"' if there is
    #   more than one commit in the MR
    #
    def set_title_and_description(merge_request)
      if match = merge_request.source_branch.match(/\A(\d+)-/)
        iid = match[1]
      end

      commits = merge_request.compare_commits
      if commits && commits.count == 1
        commit = commits.first
        merge_request.title       = commit.title
        merge_request.description ||= commit.description.try(:strip)
      elsif iid && (issue = merge_request.target_project.get_issue(iid)) && !issue.try(:confidential?)
        case issue
        when Issue
          merge_request.title = "Resolve \"#{issue.title}\""
        when ExternalIssue
          merge_request.title = "Resolve #{issue.title}"
        end
      else
        merge_request.title = merge_request.source_branch.titleize.humanize
      end

<<<<<<< HEAD
      # Set MR description based on project template
      if merge_request.target_project.merge_requests_template.present?
        merge_request.description = merge_request.target_project.merge_requests_template
      end

      # When your branch name starts with an iid followed by a dash this pattern will
      # be interpreted as the use wants to close that issue on this project
      # Pattern example: 112-fix-mep-mep
      # Will lead to appending `Closes #112` to the description
      if match = merge_request.source_branch.match(/\A(\d+)-/)
        iid = match[1]
=======
      if iid
>>>>>>> e77a9a34
        closes_issue = "Closes ##{iid}"

        if merge_request.description.present?
          merge_request.description << closes_issue.prepend("\n")
        else
          merge_request.description = closes_issue
        end
      end

      merge_request
    end

    def build_failed(merge_request, message)
      merge_request.errors.add(:base, message) unless message.nil?
      merge_request.compare_commits = []
      merge_request.can_be_created = false
      merge_request
    end
  end
end<|MERGE_RESOLUTION|>--- conflicted
+++ resolved
@@ -79,21 +79,7 @@
         merge_request.title = merge_request.source_branch.titleize.humanize
       end
 
-<<<<<<< HEAD
-      # Set MR description based on project template
-      if merge_request.target_project.merge_requests_template.present?
-        merge_request.description = merge_request.target_project.merge_requests_template
-      end
-
-      # When your branch name starts with an iid followed by a dash this pattern will
-      # be interpreted as the use wants to close that issue on this project
-      # Pattern example: 112-fix-mep-mep
-      # Will lead to appending `Closes #112` to the description
-      if match = merge_request.source_branch.match(/\A(\d+)-/)
-        iid = match[1]
-=======
       if iid
->>>>>>> e77a9a34
         closes_issue = "Closes ##{iid}"
 
         if merge_request.description.present?
