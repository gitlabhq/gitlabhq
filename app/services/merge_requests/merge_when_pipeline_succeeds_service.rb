module MergeRequests
  class MergeWhenPipelineSucceedsService < MergeRequests::BaseService
    # Marks the passed `merge_request` to be merged when the pipeline succeeds or
    # updates the params for the automatic merge
    def execute(merge_request)
      merge_request.merge_params.merge!(params)

      # The service is also called when the merge params are updated.
      already_approved = merge_request.merge_when_pipeline_succeeds?

      unless already_approved
        merge_request.merge_when_pipeline_succeeds = true
        merge_request.merge_user = @current_user

        SystemNoteService.merge_when_pipeline_succeeds(merge_request, @project, @current_user, merge_request.diff_head_commit)
      end

      merge_request.save
    end

    # Triggers the automatic merge of merge_request once the pipeline succeeds
    def trigger(pipeline)
      return unless pipeline.success?

      pipeline_merge_requests(pipeline) do |merge_request|
<<<<<<< HEAD
        next unless merge_request.merge_when_build_succeeds?

        unless merge_request.mergeable?
          todo_service.merge_request_became_unmergeable(merge_request)
          next
        end
=======
        next unless merge_request.merge_when_pipeline_succeeds?
        next unless merge_request.mergeable?
>>>>>>> 30ed0e09

        MergeWorker.perform_async(merge_request.id, merge_request.merge_user_id, merge_request.merge_params)
      end
    end

    # Cancels the automatic merge
    def cancel(merge_request)
      if merge_request.merge_when_pipeline_succeeds? && merge_request.open?
        merge_request.reset_merge_when_pipeline_succeeds
        SystemNoteService.cancel_merge_when_pipeline_succeeds(merge_request, @project, @current_user)

        success
      else
        error("Can't cancel the automatic merge", 406)
      end
    end
  end
end<|MERGE_RESOLUTION|>--- conflicted
+++ resolved
@@ -23,17 +23,12 @@
       return unless pipeline.success?
 
       pipeline_merge_requests(pipeline) do |merge_request|
-<<<<<<< HEAD
-        next unless merge_request.merge_when_build_succeeds?
+        next unless merge_request.merge_when_pipeline_succeeds?
 
         unless merge_request.mergeable?
           todo_service.merge_request_became_unmergeable(merge_request)
           next
         end
-=======
-        next unless merge_request.merge_when_pipeline_succeeds?
-        next unless merge_request.mergeable?
->>>>>>> 30ed0e09
 
         MergeWorker.perform_async(merge_request.id, merge_request.merge_user_id, merge_request.merge_params)
       end
