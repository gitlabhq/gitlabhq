--- conflicted
+++ resolved
@@ -1,11 +1,6 @@
 class CreateCommitBuildsService
-<<<<<<< HEAD
   def execute(project, user, params, mirror_update: false)
-    return false unless project.builds_enabled?
-=======
-  def execute(project, user, params)
     return unless project.builds_enabled?
->>>>>>> 1051f0c5
 
     return false if !project.mirror_trigger_builds? && mirror_update
 
