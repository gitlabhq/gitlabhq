--- conflicted
+++ resolved
@@ -33,7 +33,6 @@
 
     private
 
-<<<<<<< HEAD
     def repository
       project.repository
     end
@@ -42,8 +41,6 @@
       project.git_hook
     end
 
-=======
->>>>>>> 151d9fb3
     def after_commit(sha, branch)
       PostCommitService.new(project, current_user).execute(sha, branch)
     end
