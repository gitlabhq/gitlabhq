module Notes
  class CreateService < BaseService
    def execute
      note = project.notes.new(params)
      note.author = current_user
      note.system = false

<<<<<<< HEAD
      if note.award_emoji?
        noteable = note.noteable
        todo_service.new_award_emoji(noteable, current_user)

        return noteable.create_award_emoji(note.award_emoji_name, current_user)
      end

      return unless valid_project?(note)

=======
>>>>>>> 2485bd7b
      if note.save
        # Finish the harder work in the background
        NewNoteWorker.perform_in(2.seconds, note.id, params)
        TodoService.new.new_note(note, current_user)
      end

      note
    end
  end
end<|MERGE_RESOLUTION|>--- conflicted
+++ resolved
@@ -5,7 +5,6 @@
       note.author = current_user
       note.system = false
 
-<<<<<<< HEAD
       if note.award_emoji?
         noteable = note.noteable
         todo_service.new_award_emoji(noteable, current_user)
@@ -13,10 +12,6 @@
         return noteable.create_award_emoji(note.award_emoji_name, current_user)
       end
 
-      return unless valid_project?(note)
-
-=======
->>>>>>> 2485bd7b
       if note.save
         # Finish the harder work in the background
         NewNoteWorker.perform_in(2.seconds, note.id, params)
