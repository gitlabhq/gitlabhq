module Projects
  class UpdatePagesService < BaseService
    InvaildStateError = Class.new(StandardError)
    FailedToExtractError = Class.new(StandardError)

    BLOCK_SIZE = 32.kilobytes
    MAX_SIZE = 1.terabyte
    SITE_PATH = 'public/'.freeze

    attr_reader :build

    def initialize(project, build)
      @project, @build = project, build
    end

    def execute
      register_attempt

      # Create status notifying the deployment of pages
      @status = create_status
      @status.enqueue!
      @status.run!

      raise InvaildStateError, 'missing pages artifacts' unless build.artifacts?
      raise InvaildStateError, 'pages are outdated' unless latest?

      # Create temporary directory in which we will extract the artifacts
      FileUtils.mkdir_p(tmp_path)
      Dir.mktmpdir(nil, tmp_path) do |archive_path|
        extract_archive!(archive_path)

        # Check if we did extract public directory
        archive_public_path = File.join(archive_path, 'public')
        raise FailedToExtractError, 'pages miss the public folder' unless Dir.exist?(archive_public_path)
        raise InvaildStateError, 'pages are outdated' unless latest?

        deploy_page!(archive_public_path)
        success
      end
    rescue InvaildStateError, FailedToExtractError => e
      register_failure
      error(e.message)
    end

    private

    def success
      @status.success
      delete_artifact!
      super
    end

    def error(message, http_status = nil)
      log_error("Projects::UpdatePagesService: #{message}")
      @status.allow_failure = !latest?
      @status.description = message
      @status.drop(:script_failure)
      delete_artifact!
      super
    end

    def create_status
      GenericCommitStatus.new(
        project: project,
        pipeline: build.pipeline,
        user: build.user,
        ref: build.ref,
        stage: 'deploy',
        name: 'pages:deploy'
      )
    end

    def extract_archive!(temp_path)
      if artifacts_filename.ends_with?('.tar.gz') || artifacts_filename.ends_with?('.tgz')
        extract_tar_archive!(temp_path)
      elsif artifacts_filename.ends_with?('.zip')
        extract_zip_archive!(temp_path)
      else
        raise FailedToExtractError, 'unsupported artifacts format'
      end
    end

    def extract_tar_archive!(temp_path)
<<<<<<< HEAD
      build.artifacts_file.use_file do |artifacts_path|
        results = Open3.pipeline(%W(gunzip -c #{artifacts_path}),
                                %W(dd bs=#{BLOCK_SIZE} count=#{blocks}),
                                %W(tar -x -C #{temp_path} #{SITE_PATH}),
                                err: '/dev/null')
        raise 'pages failed to extract' unless results.compact.all?(&:success?)
      end
=======
      results = Open3.pipeline(%W(gunzip -c #{artifacts}),
                               %W(dd bs=#{BLOCK_SIZE} count=#{blocks}),
                               %W(tar -x -C #{temp_path} #{SITE_PATH}),
                               err: '/dev/null')
      raise FailedToExtractError, 'pages failed to extract' unless results.compact.all?(&:success?)
>>>>>>> ac1f3bc3
    end

    def extract_zip_archive!(temp_path)
      raise FailedToExtractError, 'missing artifacts metadata' unless build.artifacts_metadata?

      # Calculate page size after extract
      public_entry = build.artifacts_metadata_entry(SITE_PATH, recursive: true)

      if public_entry.total_size > max_size
        raise FailedToExtractError, "artifacts for pages are too large: #{public_entry.total_size}"
      end

      # Requires UnZip at least 6.00 Info-ZIP.
      # -qq be (very) quiet
      # -n  never overwrite existing files
      # We add * to end of SITE_PATH, because we want to extract SITE_PATH and all subdirectories
      site_path = File.join(SITE_PATH, '*')
<<<<<<< HEAD
      build.artifacts_file.use_file do |artifacts_path|
        unless system(*%W(unzip -n #{artifacts_path} #{site_path} -d #{temp_path}))
          raise 'pages failed to extract'
        end
=======
      unless system(*%W(unzip -qq -n #{artifacts} #{site_path} -d #{temp_path}))
        raise FailedToExtractError, 'pages failed to extract'
>>>>>>> ac1f3bc3
      end
    end

    def deploy_page!(archive_public_path)
      # Do atomic move of pages
      # Move and removal may not be atomic, but they are significantly faster then extracting and removal
      # 1. We move deployed public to previous public path (file removal is slow)
      # 2. We move temporary public to be deployed public
      # 3. We remove previous public path
      FileUtils.mkdir_p(pages_path)
      begin
        FileUtils.move(public_path, previous_public_path)
      rescue
      end
      FileUtils.move(archive_public_path, public_path)
    ensure
      FileUtils.rm_r(previous_public_path, force: true)
    end

    def latest?
      # check if sha for the ref is still the most recent one
      # this helps in case when multiple deployments happens
      sha == latest_sha
    end

    def blocks
      # Calculate dd parameters: we limit the size of pages
      1 + max_size / BLOCK_SIZE
    end

    def artifacts_filename
      build.artifacts_file.filename
    end

    def max_size
      max_pages_size = Gitlab::CurrentSettings.max_pages_size.megabytes

      return MAX_SIZE if max_pages_size.zero?

      [max_pages_size, MAX_SIZE].min
    end

    def tmp_path
      @tmp_path ||= File.join(::Settings.pages.path, 'tmp')
    end

    def pages_path
      @pages_path ||= project.pages_path
    end

    def public_path
      @public_path ||= File.join(pages_path, 'public')
    end

    def previous_public_path
      @previous_public_path ||= File.join(pages_path, "public.#{SecureRandom.hex}")
    end

    def ref
      build.ref
    end

<<<<<<< HEAD
=======
    def artifacts
      build.artifacts_file.path
    end

    def delete_artifact!
      build.reload # Reload stable object to prevent erase artifacts with old state
      build.erase_artifacts! unless build.has_expiring_artifacts?
    end

>>>>>>> ac1f3bc3
    def latest_sha
      project.commit(build.ref).try(:sha).to_s
    end

    def sha
      build.sha
    end

    def register_attempt
      pages_deployments_total_counter.increment
    end

    def register_failure
      pages_deployments_failed_total_counter.increment
    end

    def pages_deployments_total_counter
      @pages_deployments_total_counter ||= Gitlab::Metrics.counter(:pages_deployments_total, "Counter of GitLab Pages deployments triggered")
    end

    def pages_deployments_failed_total_counter
      @pages_deployments_failed_total_counter ||= Gitlab::Metrics.counter(:pages_deployments_failed_total, "Counter of GitLab Pages deployments which failed")
    end
  end
end<|MERGE_RESOLUTION|>--- conflicted
+++ resolved
@@ -81,7 +81,6 @@
     end
 
     def extract_tar_archive!(temp_path)
-<<<<<<< HEAD
       build.artifacts_file.use_file do |artifacts_path|
         results = Open3.pipeline(%W(gunzip -c #{artifacts_path}),
                                 %W(dd bs=#{BLOCK_SIZE} count=#{blocks}),
@@ -89,13 +88,6 @@
                                 err: '/dev/null')
         raise 'pages failed to extract' unless results.compact.all?(&:success?)
       end
-=======
-      results = Open3.pipeline(%W(gunzip -c #{artifacts}),
-                               %W(dd bs=#{BLOCK_SIZE} count=#{blocks}),
-                               %W(tar -x -C #{temp_path} #{SITE_PATH}),
-                               err: '/dev/null')
-      raise FailedToExtractError, 'pages failed to extract' unless results.compact.all?(&:success?)
->>>>>>> ac1f3bc3
     end
 
     def extract_zip_archive!(temp_path)
@@ -113,15 +105,10 @@
       # -n  never overwrite existing files
       # We add * to end of SITE_PATH, because we want to extract SITE_PATH and all subdirectories
       site_path = File.join(SITE_PATH, '*')
-<<<<<<< HEAD
       build.artifacts_file.use_file do |artifacts_path|
         unless system(*%W(unzip -n #{artifacts_path} #{site_path} -d #{temp_path}))
           raise 'pages failed to extract'
         end
-=======
-      unless system(*%W(unzip -qq -n #{artifacts} #{site_path} -d #{temp_path}))
-        raise FailedToExtractError, 'pages failed to extract'
->>>>>>> ac1f3bc3
       end
     end
 
@@ -184,18 +171,6 @@
       build.ref
     end
 
-<<<<<<< HEAD
-=======
-    def artifacts
-      build.artifacts_file.path
-    end
-
-    def delete_artifact!
-      build.reload # Reload stable object to prevent erase artifacts with old state
-      build.erase_artifacts! unless build.has_expiring_artifacts?
-    end
-
->>>>>>> ac1f3bc3
     def latest_sha
       project.commit(build.ref).try(:sha).to_s
     end
