--- conflicted
+++ resolved
@@ -37,7 +37,6 @@
 
     private
 
-<<<<<<< HEAD
     def validate!
       unless valid_visibility_level_change?(project, params[:visibility_level])
         raise ValidationError.new('New visibility level not allowed!')
@@ -53,8 +52,6 @@
     end
 
     def after_update
-=======
-    def after_update
       todos_features_changes = %w(
         issues_access_level
         merge_requests_access_level
@@ -69,7 +66,6 @@
         TodosDestroyer::PrivateFeaturesWorker.perform_in(1.hour, project.id)
       end
 
->>>>>>> 1ef9b3eb
       if project.previous_changes.include?('path')
         project.rename_repo
       else
@@ -79,11 +75,7 @@
       update_pages_config if changing_pages_https_only?
     end
 
-<<<<<<< HEAD
     def update_failed!
-=======
-    def validation_failed!
->>>>>>> 1ef9b3eb
       model_errors = project.errors.full_messages.to_sentence
       error_message = model_errors.presence || 'Project could not be updated!'
 
