module Emails
  module MergeRequests
    def new_merge_request_email(recipient_id, merge_request_id)
      setup_merge_request_mail(merge_request_id, recipient_id)

      mail_new_thread(@merge_request, merge_request_thread_options(@merge_request.author_id, recipient_id))
    end

    def new_mention_in_merge_request_email(recipient_id, merge_request_id, updated_by_user_id)
      setup_merge_request_mail(merge_request_id, recipient_id)
      mail_answer_thread(@merge_request, merge_request_thread_options(updated_by_user_id, recipient_id))
    end

    def reassigned_merge_request_email(recipient_id, merge_request_id, previous_assignee_id, updated_by_user_id)
      setup_merge_request_mail(merge_request_id, recipient_id)

      @previous_assignee = User.find_by(id: previous_assignee_id) if previous_assignee_id
      mail_answer_thread(@merge_request, merge_request_thread_options(updated_by_user_id, recipient_id))
    end

    def relabeled_merge_request_email(recipient_id, merge_request_id, label_names, updated_by_user_id)
      setup_merge_request_mail(merge_request_id, recipient_id)

      @label_names = label_names
      @labels_url = namespace_project_labels_url(@project.namespace, @project)
      mail_answer_thread(@merge_request, merge_request_thread_options(updated_by_user_id, recipient_id))
    end

    def closed_merge_request_email(recipient_id, merge_request_id, updated_by_user_id)
      setup_merge_request_mail(merge_request_id, recipient_id)

      @updated_by = User.find(updated_by_user_id)
      mail_answer_thread(@merge_request, merge_request_thread_options(updated_by_user_id, recipient_id))
    end

    def merged_merge_request_email(recipient_id, merge_request_id, updated_by_user_id)
      setup_merge_request_mail(merge_request_id, recipient_id)

      mail_answer_thread(@merge_request, merge_request_thread_options(updated_by_user_id, recipient_id))
    end

    def merge_request_status_email(recipient_id, merge_request_id, status, updated_by_user_id)
      setup_merge_request_mail(merge_request_id, recipient_id)

      @mr_status = status
      @updated_by = User.find(updated_by_user_id)
      mail_answer_thread(@merge_request, merge_request_thread_options(updated_by_user_id, recipient_id))
    end

<<<<<<< HEAD
    def add_merge_request_approver_email(recipient_id, merge_request_id, updated_by_user_id)
      setup_merge_request_mail(merge_request_id, recipient_id)

      @updated_by = User.find(updated_by_user_id)
      mail_answer_thread(@merge_request, merge_request_thread_options(updated_by_user_id, recipient_id))
    end

    def approved_merge_request_email(recipient_id, merge_request_id, updated_by_user_id)
      setup_merge_request_mail(merge_request_id, recipient_id)

      @approved_by_users = @merge_request.approved_by_users.map(&:name)
      mail_answer_thread(@merge_request, merge_request_thread_options(updated_by_user_id, recipient_id))
=======
    def resolved_all_discussions_email(recipient_id, merge_request_id, resolved_by_user_id)
      setup_merge_request_mail(merge_request_id, recipient_id)

      @resolved_by = User.find(resolved_by_user_id)
      mail_answer_thread(@merge_request, merge_request_thread_options(resolved_by_user_id, recipient_id))
>>>>>>> 12fe6a6f
    end

    private

    def setup_merge_request_mail(merge_request_id, recipient_id)
      @merge_request = MergeRequest.find(merge_request_id)
      @project = @merge_request.project
      @target_url = namespace_project_merge_request_url(@project.namespace, @project, @merge_request)

      @sent_notification = SentNotification.record(@merge_request, recipient_id, reply_key)
    end

    def merge_request_thread_options(sender_id, recipient_id)
      {
        from: sender(sender_id),
        to: recipient(recipient_id),
        subject: subject("#{@merge_request.title} (#{@merge_request.to_reference})")
      }
    end
  end
end<|MERGE_RESOLUTION|>--- conflicted
+++ resolved
@@ -47,7 +47,6 @@
       mail_answer_thread(@merge_request, merge_request_thread_options(updated_by_user_id, recipient_id))
     end
 
-<<<<<<< HEAD
     def add_merge_request_approver_email(recipient_id, merge_request_id, updated_by_user_id)
       setup_merge_request_mail(merge_request_id, recipient_id)
 
@@ -60,13 +59,13 @@
 
       @approved_by_users = @merge_request.approved_by_users.map(&:name)
       mail_answer_thread(@merge_request, merge_request_thread_options(updated_by_user_id, recipient_id))
-=======
+    end
+
     def resolved_all_discussions_email(recipient_id, merge_request_id, resolved_by_user_id)
       setup_merge_request_mail(merge_request_id, recipient_id)
 
       @resolved_by = User.find(resolved_by_user_id)
       mail_answer_thread(@merge_request, merge_request_thread_options(resolved_by_user_id, recipient_id))
->>>>>>> 12fe6a6f
     end
 
     private
