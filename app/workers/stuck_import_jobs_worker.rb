--- conflicted
+++ resolved
@@ -5,17 +5,8 @@
   IMPORT_JOBS_EXPIRATION = 15.hours.to_i
 
   def perform
-<<<<<<< HEAD
-    projects_without_jid_count = mark_projects_without_jid_as_failed!
-    projects_with_jid_count = mark_projects_with_jid_as_failed!
-
-    Gitlab::Metrics.add_event(:stuck_import_jobs,
-                             projects_without_jid_count: projects_without_jid_count,
-                             projects_with_jid_count: projects_with_jid_count)
-=======
     mark_projects_without_jid_as_failed!
     mark_projects_with_jid_as_failed!
->>>>>>> 13942c47
   end
 
   private
