class Member < ActiveRecord::Base
  include Sortable
  include Importable
  include Expirable
  include Gitlab::Access

  attr_accessor :raw_invite_token
  attr_accessor :skip_notification

  belongs_to :created_by, class_name: "User"
  belongs_to :user
  belongs_to :source, polymorphic: true

  validates :user, presence: true, unless: :invite?
  validates :source, presence: true
  validates :user_id, uniqueness: { scope: [:source_type, :source_id],
                                    message: "already exists in source",
                                    allow_nil: true }
  validates :access_level, inclusion: { in: Gitlab::Access.all_values }, presence: true
  validates :invite_email,
    presence: {
      if: :invite?
    },
    email: {
      allow_nil: true
    },
    uniqueness: {
      scope: [:source_type, :source_id],
      allow_nil: true
    }

  scope :invite, -> { where.not(invite_token: nil) }
  scope :non_invite, -> { where(invite_token: nil) }
  scope :request, -> { where.not(requested_at: nil) }
  scope :has_access, -> { where('access_level > 0') }

  scope :guests, -> { where(access_level: GUEST) }
  scope :reporters, -> { where(access_level: REPORTER) }
  scope :developers, -> { where(access_level: DEVELOPER) }
  scope :masters,  -> { where(access_level: MASTER) }
  scope :owners,  -> { where(access_level: OWNER) }
  scope :owners_and_masters,  -> { where(access_level: [OWNER, MASTER]) }

  before_validation :generate_invite_token, on: :create, if: -> (member) { member.invite_email.present? }

  after_create :send_invite, if: :invite?, unless: :importing?
  after_create :send_request, if: :request?, unless: :importing?
  after_create :create_notification_setting, unless: [:pending?, :importing?]
  after_create :post_create_hook, unless: [:pending?, :importing?]
  after_update :post_update_hook, unless: [:pending?, :importing?]
  after_destroy :post_destroy_hook, unless: :pending?

  delegate :name, :username, :email, to: :user, prefix: true

  default_value_for :notification_level, NotificationSetting.levels[:global]

  class << self
    def access_for_user_ids(user_ids)
      where(user_id: user_ids).has_access.pluck(:user_id, :access_level).to_h
    end

    def find_by_invite_token(invite_token)
      invite_token = Devise.token_generator.digest(self, :invite_token, invite_token)
      find_by(invite_token: invite_token)
    end

    # This method is used to find users that have been entered into the "Add members" field.
    # These can be the User objects directly, their IDs, their emails, or new emails to be invited.
    def user_for_id(user_id)
      return user_id if user_id.is_a?(User)

      user = User.find_by(id: user_id)
      user ||= User.find_by(email: user_id)
      user ||= user_id
      user
    end

<<<<<<< HEAD
    def add_user(members, user_id, access_level, current_user = nil, skip_notification: false)
=======
    def add_user(members, user_id, access_level, current_user: nil, expires_at: nil)
>>>>>>> 4bb1db90
      user = user_for_id(user_id)

      # `user` can be either a User object or an email to be invited
      if user.is_a?(User)
        member = members.find_or_initialize_by(user_id: user.id)
      else
        member = members.build
        member.invite_email = user
      end

      if can_update_member?(current_user, member) || project_creator?(member, access_level)
        member.created_by ||= current_user
        member.access_level = access_level
        member.expires_at = expires_at

        member.skip_notification = skip_notification

        member.save
      end
    end

    private

    def can_update_member?(current_user, member)
      # There is no current user for bulk actions, in which case anything is allowed
      !current_user ||
        current_user.can?(:update_group_member, member) ||
        current_user.can?(:update_project_member, member)
    end

    def project_creator?(member, access_level)
      member.new_record? && member.owner? &&
        access_level.to_i == ProjectMember::MASTER
    end
  end

  def real_source_type
    source_type
  end

  def invite?
    self.invite_token.present?
  end

  def request?
    requested_at.present?
  end

  def pending?
    invite? || request?
  end

  def accept_request
    return false unless request?

    updated = self.update(requested_at: nil)
    after_accept_request if updated

    updated
  end

  def accept_invite!(new_user)
    return false unless invite?

    self.invite_token = nil
    self.invite_accepted_at = Time.now.utc

    self.user = new_user

    saved = self.save

    after_accept_invite if saved

    saved
  end

  def decline_invite!
    return false unless invite?

    destroyed = self.destroy

    after_decline_invite if destroyed

    destroyed
  end

  def generate_invite_token
    raw, enc = Devise.token_generator.generate(self.class, :invite_token)
    @raw_invite_token = raw
    self.invite_token = enc
  end

  def generate_invite_token!
    generate_invite_token && save(validate: false)
  end

  def resend_invite
    return unless invite?

    generate_invite_token! unless @raw_invite_token

    send_invite
  end

  def create_notification_setting
    user.notification_settings.find_or_create_for(source)
  end

  def notification_setting
    @notification_setting ||= user.notification_settings_for(source)
  end

  private

  def send_invite
    # override in subclass
  end

  def send_request
    notification_service.new_access_request(self)
  end

  def post_create_hook
    system_hook_service.execute_hooks_for(self, :create)
  end

  def post_update_hook
    # override in subclass
  end

  def post_destroy_hook
    system_hook_service.execute_hooks_for(self, :destroy)
  end

  def after_accept_invite
    post_create_hook
  end

  def after_decline_invite
    # override in subclass
  end

  def after_accept_request
    post_create_hook
  end

  def system_hook_service
    SystemHooksService.new
  end

  def notification_service
    NotificationService.new
  end
end<|MERGE_RESOLUTION|>--- conflicted
+++ resolved
@@ -75,11 +75,7 @@
       user
     end
 
-<<<<<<< HEAD
-    def add_user(members, user_id, access_level, current_user = nil, skip_notification: false)
-=======
-    def add_user(members, user_id, access_level, current_user: nil, expires_at: nil)
->>>>>>> 4bb1db90
+    def add_user(members, user_id, access_level, current_user: nil, skip_notification: false, expires_at: nil)
       user = user_for_id(user_id)
 
       # `user` can be either a User object or an email to be invited
@@ -94,7 +90,6 @@
         member.created_by ||= current_user
         member.access_level = access_level
         member.expires_at = expires_at
-
         member.skip_notification = skip_notification
 
         member.save
