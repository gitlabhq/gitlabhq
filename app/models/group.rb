--- conflicted
+++ resolved
@@ -81,7 +81,6 @@
     projects.public_only.any?
   end
 
-<<<<<<< HEAD
   # NOTE: Backwards compatibility with old ldap situation
   def ldap_cn
     ldap_group_links.first.try(:cn)
@@ -89,7 +88,8 @@
 
   def ldap_access
     ldap_group_links.first.try(:group_access)
-=======
+  end
+
   class << self
     def search(query)
       where("LOWER(namespaces.name) LIKE :query", query: "%#{query.downcase}%")
@@ -104,6 +104,5 @@
       else reorder("namespaces.path, namespaces.name ASC")
       end
     end
->>>>>>> a81d806b
   end
 end