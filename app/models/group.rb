# == Schema Information
#
# Table name: namespaces
#
#  id          :integer          not null, primary key
#  name        :string(255)      not null
#  path        :string(255)      not null
#  owner_id    :integer
#  created_at  :datetime
#  updated_at  :datetime
#  type        :string(255)
#  description :string(255)      default(""), not null
#  avatar      :string(255)
#

require 'carrierwave/orm/activerecord'
require 'file_size_validator'

class Group < Namespace
  has_many :users_groups, dependent: :destroy
  has_many :users, through: :users_groups

<<<<<<< HEAD
  has_many :project_group_links, dependent: :destroy
  has_many :shared_projects, through: :project_group_links, source: :project

  attr_accessible :ldap_cn, :ldap_access

  validates :ldap_access,
    inclusion: { in: UsersGroup.group_access_roles.values },
    presence: true,
    if: ->(group) { group.ldap_cn.present? }

  attr_accessible :avatar

=======
>>>>>>> a019b49a
  validate :avatar_type, if: ->(user) { user.avatar_changed? }
  validates :avatar, file_size: { maximum: 100.kilobytes.to_i }

  mount_uploader :avatar, AttachmentUploader

  def human_name
    name
  end

  def owners
    @owners ||= users_groups.owners.map(&:user)
  end

  def add_users(user_ids, group_access)
    user_ids.compact.each do |user_id|
      user = self.users_groups.find_or_initialize_by(user_id: user_id)
      user.update_attributes(group_access: group_access)
    end
  end

  def add_user(user, group_access)
    self.users_groups.create(user_id: user.id, group_access: group_access)
  end

  def add_owner(user)
    self.add_user(user, UsersGroup::OWNER)
  end

  def has_owner?(user)
    owners.include?(user)
  end

  def has_master?(user)
    members.masters.where(user_id: user).any?
  end

  def last_owner?(user)
    has_owner?(user) && owners.size == 1
  end

  def members
    users_groups
  end

  def avatar_type
    unless self.avatar.image?
      self.errors.add :avatar, "only images allowed"
    end
  end

  def human_ldap_access
    Gitlab::Access.options_with_owner.key ldap_access
  end

  def public_profile?
    projects.public_only.any?
  end
end<|MERGE_RESOLUTION|>--- conflicted
+++ resolved
@@ -19,22 +19,14 @@
 class Group < Namespace
   has_many :users_groups, dependent: :destroy
   has_many :users, through: :users_groups
-
-<<<<<<< HEAD
   has_many :project_group_links, dependent: :destroy
   has_many :shared_projects, through: :project_group_links, source: :project
-
-  attr_accessible :ldap_cn, :ldap_access
 
   validates :ldap_access,
     inclusion: { in: UsersGroup.group_access_roles.values },
     presence: true,
     if: ->(group) { group.ldap_cn.present? }
 
-  attr_accessible :avatar
-
-=======
->>>>>>> a019b49a
   validate :avatar_type, if: ->(user) { user.avatar_changed? }
   validates :avatar, file_size: { maximum: 100.kilobytes.to_i }
 
