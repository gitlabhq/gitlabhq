class MattermostSlashCommandsService < ChatSlashCommandsService
  include TriggersHelper

  prop_accessor :token

  def can_test?
    false
  end

  def title
    'Mattermost Command'
  end

  def description
    "Perform common operations on GitLab in Mattermost"
  end

  def to_param
    'mattermost_slash_commands'
  end
<<<<<<< HEAD

  def fields
    [
      { type: 'text', name: 'token', placeholder: '' }
    ]
  end

  def configure!(user, params)
    token = Mattermost::Command.new(user).
      create(command(params))

    update!(active: true, token: token)
  end

  def list_teams(user)
    Mattermost::Team.new(user).all
  end

  def trigger(params)
    return nil unless valid_token?(params[:token])

    user = find_chat_user(params)
    unless user
      url = authorize_chat_name_url(params)
      return Mattermost::Presenter.authorize_chat_name(url)
    end

    Gitlab::ChatCommands::Command.new(project, user, params).execute
  end

  private

  def command(params)
    pretty_project_name = project.name_with_namespace

    params.merge(
      auto_complete: true,
      auto_complete_desc: "Perform common operations on: #{pretty_project_name}",
      auto_complete_hint: '[help]',
      description: "Perform common operations on: #{pretty_project_name}",
      display_name: "GitLab  / #{pretty_project_name}",
      method: 'P',
      user_name: 'GitLab')
  end

  def find_chat_user(params)
    ChatNames::FindUserService.new(self, params).execute
  end

  def authorize_chat_name_url(params)
    ChatNames::AuthorizeUserService.new(self, params).execute
  end
=======
>>>>>>> deb74f73
end<|MERGE_RESOLUTION|>--- conflicted
+++ resolved
@@ -18,13 +18,6 @@
   def to_param
     'mattermost_slash_commands'
   end
-<<<<<<< HEAD
-
-  def fields
-    [
-      { type: 'text', name: 'token', placeholder: '' }
-    ]
-  end
 
   def configure!(user, params)
     token = Mattermost::Command.new(user).
@@ -35,18 +28,6 @@
 
   def list_teams(user)
     Mattermost::Team.new(user).all
-  end
-
-  def trigger(params)
-    return nil unless valid_token?(params[:token])
-
-    user = find_chat_user(params)
-    unless user
-      url = authorize_chat_name_url(params)
-      return Mattermost::Presenter.authorize_chat_name(url)
-    end
-
-    Gitlab::ChatCommands::Command.new(project, user, params).execute
   end
 
   private
@@ -63,14 +44,4 @@
       method: 'P',
       user_name: 'GitLab')
   end
-
-  def find_chat_user(params)
-    ChatNames::FindUserService.new(self, params).execute
-  end
-
-  def authorize_chat_name_url(params)
-    ChatNames::AuthorizeUserService.new(self, params).execute
-  end
-=======
->>>>>>> deb74f73
 end