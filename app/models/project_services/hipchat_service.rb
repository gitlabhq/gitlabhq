class HipchatService < Service
  include ActionView::Helpers::SanitizeHelper

  MAX_COMMITS = 3
  HIPCHAT_ALLOWED_TAGS = %w[
    a b i strong em br img pre code
    table th tr td caption colgroup col thead tbody tfoot
    ul ol li dl dt dd
  ]

  prop_accessor :token, :room, :server, :notify, :color, :api_version
  boolean_accessor :notify_only_broken_builds
  validates :token, presence: true, if: :activated?

  def initialize_properties
    if properties.nil?
      self.properties = {}
      self.notify_only_broken_builds = true
    end
  end

  def title
    'HipChat'
  end

  def description
    'Private group chat and IM'
  end

  def to_param
    'hipchat'
  end

  def fields
    [
      { type: 'text', name: 'token',     placeholder: 'Room token' },
      { type: 'text', name: 'room',      placeholder: 'Room name or ID' },
      { type: 'checkbox', name: 'notify' },
      { type: 'select', name: 'color', choices: ['yellow', 'red', 'green', 'purple', 'gray', 'random'] },
      { type: 'text', name: 'api_version',
        placeholder: 'Leave blank for default (v2)' },
      { type: 'text', name: 'server',
        placeholder: 'Leave blank for default. https://hipchat.example.com' },
      { type: 'checkbox', name: 'notify_only_broken_builds' },
    ]
  end

  def supported_events
    %w(push issue confidential_issue merge_request note tag_push build)
  end

  def execute(data)
    return unless supported_events.include?(data[:object_kind])
    message = create_message(data)
    return unless message.present?
    gate[room].send('GitLab', message, message_options(data))
  end

  def test(data)
    begin
      result = execute(data)
    rescue StandardError => error
      return { success: false, result: error }
    end

    { success: true, result: result }
  end

  private

  def gate
    options = { api_version: api_version.present? ? api_version : 'v2' }
    options[:server_url] = server unless server.blank?
    @gate ||= HipChat::Client.new(token, options)
  end

  def message_options(data = nil)
    { notify: notify.present? && notify == '1', color: message_color(data) }
  end

  def create_message(data)
    object_kind = data[:object_kind]

    case object_kind
    when "push", "tag_push"
      create_push_message(data)
    when "issue"
      create_issue_message(data) unless is_update?(data)
    when "merge_request"
      create_merge_request_message(data) unless is_update?(data)
    when "note"
      create_note_message(data)
    when "build"
      create_build_message(data) if should_build_be_notified?(data)
    end
  end

  def render_line(text)
    markdown(text.lines.first.chomp, pipeline: :single_line) if text
  end

  def create_push_message(push)
    ref_type = Gitlab::Git.tag_ref?(push[:ref]) ? 'tag' : 'branch'
    ref = Gitlab::Git.ref_name(push[:ref])

    before = push[:before]
    after = push[:after]

    message = ""
    message << "#{push[:user_name]} "
    if Gitlab::Git.blank_ref?(before)
      message << "pushed new #{ref_type} <a href=\""\
                 "#{project_url}/commits/#{CGI.escape(ref)}\">#{ref}</a>"\
                 " to #{project_link}\n"
    elsif Gitlab::Git.blank_ref?(after)
      message << "removed #{ref_type} <b>#{ref}</b> from <a href=\"#{project.web_url}\">#{project_name}</a> \n"
    else
      message << "pushed to #{ref_type} <a href=\""\
                  "#{project.web_url}/commits/#{CGI.escape(ref)}\">#{ref}</a> "
      message << "of <a href=\"#{project.web_url}\">#{project.name_with_namespace.gsub!(/\s/, '')}</a> "
      message << "(<a href=\"#{project.web_url}/compare/#{before}...#{after}\">Compare changes</a>)"

      push[:commits].take(MAX_COMMITS).each do |commit|
        message << "<br /> - #{render_line(commit[:message])} (<a href=\"#{commit[:url]}\">#{commit[:id][0..5]}</a>)"
      end

      if push[:commits].count > MAX_COMMITS
        message << "<br />... #{push[:commits].count - MAX_COMMITS} more commits"
      end
    end

    message
  end

  def markdown(text, options = {})
    return "" unless text

    context = {
      project: project,
      pipeline: :email
    }

    Banzai.render(text, context)

    context.merge!(options)

    html = Banzai.post_process(Banzai.render(text, context), context)
    sanitized_html = sanitize(html, tags: HIPCHAT_ALLOWED_TAGS, attributes: %w[href title alt])

    sanitized_html.truncate(200, separator: ' ', omission: '...')
  end

  def create_issue_message(data)
    user_name = data[:user][:name]

    obj_attr = data[:object_attributes]
    obj_attr = HashWithIndifferentAccess.new(obj_attr)
    title = render_line(obj_attr[:title])
    state = obj_attr[:state]
    issue_iid = obj_attr[:iid]
    issue_url = obj_attr[:url]
    description = obj_attr[:description]

    issue_link = "<a href=\"#{issue_url}\">issue ##{issue_iid}</a>"
    message = "#{user_name} #{state} #{issue_link} in #{project_link}: <b>#{title}</b>"

    message << "<pre>#{markdown(description)}</pre>"

    message
  end

  def create_merge_request_message(data)
    user_name = data[:user][:name]

    obj_attr = data[:object_attributes]
    obj_attr = HashWithIndifferentAccess.new(obj_attr)
    merge_request_iid = obj_attr[:iid]
    state = obj_attr[:state]
    description = obj_attr[:description]
<<<<<<< HEAD
    title = obj_attr[:title]
    action = obj_attr[:action]
=======
    title = render_line(obj_attr[:title])
>>>>>>> 6c09fbd8

    state_or_action_text = (action == 'approved') ? action : state

    merge_request_url = "#{project_url}/merge_requests/#{merge_request_iid}"
    merge_request_link = "<a href=\"#{merge_request_url}\">merge request !#{merge_request_iid}</a>"
    message = "#{user_name} #{state_or_action_text} #{merge_request_link} in " \
      "#{project_link}: <b>#{title}</b>"

    message << "<pre>#{markdown(description)}</pre>"

    message
  end

  def format_title(title)
    "<b>#{render_line(title)}</b>"
  end

  def create_note_message(data)
    data = HashWithIndifferentAccess.new(data)
    user_name = data[:user][:name]

    obj_attr = HashWithIndifferentAccess.new(data[:object_attributes])
    note = obj_attr[:note]
    note_url = obj_attr[:url]
    noteable_type = obj_attr[:noteable_type]
    commit_id = nil

    case noteable_type
    when "Commit"
      commit_attr = HashWithIndifferentAccess.new(data[:commit])
      commit_id = commit_attr[:id]
      subject_desc = commit_id
      subject_desc = Commit.truncate_sha(subject_desc)
      subject_type = "commit"
      title = format_title(commit_attr[:message])
    when "Issue"
      subj_attr = HashWithIndifferentAccess.new(data[:issue])
      subject_id = subj_attr[:iid]
      subject_desc = "##{subject_id}"
      subject_type = "issue"
      title = format_title(subj_attr[:title])
    when "MergeRequest"
      subj_attr = HashWithIndifferentAccess.new(data[:merge_request])
      subject_id = subj_attr[:iid]
      subject_desc = "!#{subject_id}"
      subject_type = "merge request"
      title = format_title(subj_attr[:title])
    when "Snippet"
      subj_attr = HashWithIndifferentAccess.new(data[:snippet])
      subject_id = subj_attr[:id]
      subject_desc = "##{subject_id}"
      subject_type = "snippet"
      title = format_title(subj_attr[:title])
    end

    subject_html = "<a href=\"#{note_url}\">#{subject_type} #{subject_desc}</a>"
    message = "#{user_name} commented on #{subject_html} in #{project_link}: "
    message << title

    message << "<pre>#{markdown(note, ref: commit_id)}</pre>"

    message
  end

  def create_build_message(data)
    ref_type = data[:tag] ? 'tag' : 'branch'
    ref = data[:ref]
    sha = data[:sha]
    user_name = data[:commit][:author_name]
    status = data[:commit][:status]
    duration = data[:commit][:duration]

    branch_link = "<a href=\"#{project_url}/commits/#{CGI.escape(ref)}\">#{ref}</a>"
    commit_link = "<a href=\"#{project_url}/commit/#{CGI.escape(sha)}/builds\">#{Commit.truncate_sha(sha)}</a>"

    "#{project_link}: Commit #{commit_link} of #{branch_link} #{ref_type} by #{user_name} #{humanized_status(status)} in #{duration} second(s)"
  end

  def message_color(data)
    build_status_color(data) || color || 'yellow'
  end

  def build_status_color(data)
    return unless data && data[:object_kind] == 'build'

    case data[:commit][:status]
    when 'success'
      'green'
    else
      'red'
    end
  end

  def project_name
    project.name_with_namespace.gsub(/\s/, '')
  end

  def project_url
    project.web_url
  end

  def project_link
    "<a href=\"#{project_url}\">#{project_name}</a>"
  end

  def is_update?(data)
    data[:object_attributes][:action] == 'update'
  end

  def humanized_status(status)
    case status
    when 'success'
      'passed'
    else
      status
    end
  end

  def should_build_be_notified?(data)
    case data[:commit][:status]
    when 'success'
      !notify_only_broken_builds?
    when 'failed'
      true
    else
      false
    end
  end
end<|MERGE_RESOLUTION|>--- conflicted
+++ resolved
@@ -177,15 +177,9 @@
     merge_request_iid = obj_attr[:iid]
     state = obj_attr[:state]
     description = obj_attr[:description]
-<<<<<<< HEAD
-    title = obj_attr[:title]
+    title = render_line(obj_attr[:title])
     action = obj_attr[:action]
-=======
-    title = render_line(obj_attr[:title])
->>>>>>> 6c09fbd8
-
     state_or_action_text = (action == 'approved') ? action : state
-
     merge_request_url = "#{project_url}/merge_requests/#{merge_request_iid}"
     merge_request_link = "<a href=\"#{merge_request_url}\">merge request !#{merge_request_iid}</a>"
     message = "#{user_name} #{state_or_action_text} #{merge_request_link} in " \
