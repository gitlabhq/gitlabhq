--- conflicted
+++ resolved
@@ -18,11 +18,7 @@
   validates :name, presence: true
 
   alias_attribute :author, :user
-<<<<<<< HEAD
-  
-=======
 
->>>>>>> abc61f26
   scope :failed_but_allowed, -> do
     where(allow_failure: true, status: [:failed, :canceled])
   end
