--- conflicted
+++ resolved
@@ -51,12 +51,8 @@
     stuck_or_timeout_failure: 3,
     runner_system_failure: 4,
     missing_dependency_failure: 5,
-<<<<<<< HEAD
-    runner_unsupported: 6
-=======
     runner_unsupported: 6,
     stale_schedule: 7
->>>>>>> 111613a3
   }.merge(EE_FAILURE_REASONS)
 
   ##
