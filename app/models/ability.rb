class Ability
  class << self
    # rubocop: disable Metrics/CyclomaticComplexity
    def allowed(user, subject)
      return anonymous_abilities(user, subject) if user.nil?
      return [] unless user.is_a?(User)
      return [] if user.blocked?

      abilities = abilities_by_subject_class(user: user, subject: subject)

      abilities -= license_blocked_abilities if License.block_changes?

      abilities
    end

    def abilities_by_subject_class(user:, subject:)
      case subject
      when CommitStatus then commit_status_abilities(user, subject)
      when Project then project_abilities(user, subject)
      when Issue then issue_abilities(user, subject)
      when Note then note_abilities(user, subject)
      when ProjectSnippet then project_snippet_abilities(user, subject)
      when PersonalSnippet then personal_snippet_abilities(user, subject)
      when MergeRequest then merge_request_abilities(user, subject)
      when Group then group_abilities(user, subject)
      when Namespace then namespace_abilities(user, subject)
      when GroupMember then group_member_abilities(user, subject)
      when ProjectMember then project_member_abilities(user, subject)
      when User then user_abilities
      when ExternalIssue, Deployment, Environment then project_abilities(user, subject.project)
      when Ci::Runner then runner_abilities(user, subject)
      else []
      end.concat(global_abilities(user))
    end

    def license_blocked_abilities
      [
        :create_issue,
        :create_merge_request,
        :push_code,
        :push_code_to_protected_branches
      ]
    end

    # Given a list of users and a project this method returns the users that can
    # read the given project.
    def users_that_can_read_project(users, project)
      if project.public?
        users
      else
        users.select do |user|
          if user.admin?
            true
          elsif project.internal? && !user.external?
            true
          elsif project.owner == user
            true
          elsif project.team.members.include?(user)
            true
          else
            false
          end
        end
      end
    end

    # Returns an Array of Issues that can be read by the given user.
    #
    # issues - The issues to reduce down to those readable by the user.
    # user - The User for which to check the issues
    def issues_readable_by_user(issues, user = nil)
      return issues if user && user.admin?

      issues.select { |issue| issue.visible_to_user?(user) }
    end

    # List of possible abilities for anonymous user
    def anonymous_abilities(user, subject)
      if subject.is_a?(PersonalSnippet)
        anonymous_personal_snippet_abilities(subject)
      elsif subject.is_a?(ProjectSnippet)
        anonymous_project_snippet_abilities(subject)
      elsif subject.is_a?(CommitStatus)
        anonymous_commit_status_abilities(subject)
      elsif subject.is_a?(Project) || subject.respond_to?(:project)
        anonymous_project_abilities(subject)
      elsif subject.is_a?(Group) || subject.respond_to?(:group)
        anonymous_group_abilities(subject)
      elsif subject.is_a?(User)
        anonymous_user_abilities
      else
        []
      end
    end

    def anonymous_project_abilities(subject)
      project = if subject.is_a?(Project)
                  subject
                else
                  subject.project
                end

      if project && project.public?
        rules = [
          :read_project,
          :read_board,
          :read_list,
          :read_wiki,
          :read_label,
          :read_milestone,
          :read_project_snippet,
          :read_project_member,
          :read_merge_request,
          :read_note,
          :read_pipeline,
          :read_commit_status,
          :read_container_image,
          :download_code
        ]

        # Allow to read builds by anonymous user if guests are allowed
        rules << :read_build if project.public_builds?

        # Allow to read issues by anonymous user if issue is not confidential
        rules << :read_issue unless subject.is_a?(Issue) && subject.confidential?

        rules - project_disabled_features_rules(project)
      else
        []
      end
    end

    def anonymous_commit_status_abilities(subject)
      rules = anonymous_project_abilities(subject.project)
      # If subject is Ci::Build which inherits from CommitStatus filter the abilities
      rules = filter_build_abilities(rules) if subject.is_a?(Ci::Build)
      rules
    end

    def anonymous_group_abilities(subject)
      rules = []

      group = if subject.is_a?(Group)
                subject
              else
                subject.group
              end

      rules << :read_group if group.public?

      rules
    end

    def anonymous_personal_snippet_abilities(snippet)
      if snippet.public?
        [:read_personal_snippet]
      else
        []
      end
    end

    def anonymous_project_snippet_abilities(snippet)
      if snippet.public?
        [:read_project_snippet]
      else
        []
      end
    end

    def anonymous_user_abilities
      [:read_user] unless restricted_public_level?
    end

    def global_abilities(user)
      rules = []
      rules << :create_group if user.can_create_group
      rules << :read_users_list
      rules
    end

    def project_abilities(user, project)
      key = "/user/#{user.id}/project/#{project.id}"

      if RequestStore.active?
        RequestStore.store[key] ||= uncached_project_abilities(user, project)
      else
        uncached_project_abilities(user, project)
      end
    end

<<<<<<< HEAD
        rules << :change_repository_storage if user.admin?

        owner = user.admin? ||
                project.owner == user ||
                (project.group && project.group.has_owner?(user))
=======
    def uncached_project_abilities(user, project)
      rules = []
      # Push abilities on the users team role
      rules.push(*project_team_rules(project.team, user))
>>>>>>> 9510073d

      owner = user.admin? ||
              project.owner == user ||
              (project.group && project.group.has_owner?(user))

      if owner
        rules.push(*project_owner_rules)
      end

      if project.public? || (project.internal? && !user.external?)
        rules.push(*public_project_rules)

        # Allow to read builds for internal projects
        rules << :read_build if project.public_builds?

        unless owner || project.team.member?(user) || project_group_member?(project, user)
          rules << :request_access if project.request_access_enabled
        end
      end

      if project.archived?
        rules -= project_archived_rules
      end

      (rules - project_disabled_features_rules(project)).uniq
    end

    def project_team_rules(team, user)
      # Rules based on role in project
      if team.master?(user)
        project_master_rules
      elsif team.developer?(user)
        project_dev_rules
      elsif team.reporter?(user)
        project_report_rules
      elsif team.guest?(user)
        project_guest_rules
      else
        []
      end
    end

    def public_project_rules
      @public_project_rules ||= project_guest_rules + [
        :download_code,
        :fork_project,
        :read_commit_status,
        :read_pipeline,
        :read_container_image
      ]
    end

    def project_guest_rules
      @project_guest_rules ||= [
        :read_project,
        :read_wiki,
        :read_issue,
        :read_board,
        :read_list,
        :read_label,
        :read_milestone,
        :read_project_snippet,
        :read_project_member,
        :read_merge_request,
        :read_note,
        :create_project,
        :create_issue,
        :create_note,
        :upload_file
      ]
    end

    def project_report_rules
      @project_report_rules ||= project_guest_rules + [
        :download_code,
        :fork_project,
        :create_project_snippet,
        :update_issue,
        :admin_issue,
        :admin_label,
        :admin_list,
        :read_commit_status,
        :read_build,
        :read_container_image,
        :read_pipeline,
        :read_environment,
        :read_deployment
      ]
    end

    def project_dev_rules
      @project_dev_rules ||= project_report_rules + [
        :admin_merge_request,
        :update_merge_request,
        :create_commit_status,
        :update_commit_status,
        :create_build,
        :update_build,
        :create_pipeline,
        :update_pipeline,
        :create_merge_request,
        :create_wiki,
        :push_code,
        :resolve_note,
        :create_container_image,
        :update_container_image,
        :create_environment,
        :create_deployment
      ]
    end

    def project_archived_rules
      @project_archived_rules ||= [
        :create_merge_request,
        :push_code,
        :push_code_to_protected_branches,
        :update_merge_request,
        :admin_merge_request
      ]
    end

    def project_master_rules
      @project_master_rules ||= project_dev_rules + [
        :read_pages,
        :push_code_to_protected_branches,
        :update_project_snippet,
        :update_pages,
        :update_environment,
        :update_deployment,
        :admin_milestone,
        :admin_project_snippet,
        :admin_project_member,
        :admin_merge_request,
        :admin_note,
        :admin_wiki,
        :admin_project,
        :admin_commit_status,
        :admin_build,
        :admin_container_image,
        :admin_pages,
        :admin_pipeline,
        :admin_environment,
        :admin_deployment,
        :admin_path_locks
      ]
    end

    def project_owner_rules
      @project_owner_rules ||= project_master_rules + [
        :change_namespace,
        :change_visibility_level,
        :rename_project,
        :remove_project,
        :remove_pages,
        :archive_project,
        :remove_fork_project,
        :destroy_merge_request,
        :destroy_issue
      ]
    end

    def project_disabled_features_rules(project)
      rules = []

      unless project.issues_enabled
        rules += named_abilities('issue')
      end

      unless project.merge_requests_enabled
        rules += named_abilities('merge_request')
      end

      unless project.issues_enabled or project.merge_requests_enabled
        rules += named_abilities('label')
        rules += named_abilities('milestone')
      end

      unless project.snippets_enabled
        rules += named_abilities('project_snippet')
      end

      unless project.wiki_enabled
        rules += named_abilities('wiki')
      end

      unless project.builds_enabled
        rules += named_abilities('build')
        rules += named_abilities('pipeline')
        rules += named_abilities('environment')
        rules += named_abilities('deployment')
      end

      unless project.container_registry_enabled
        rules += named_abilities('container_image')
      end

      rules
    end

    def group_abilities(user, group)
      rules = []
      rules << :read_group if can_read_group?(user, group)

      owner = user.admin? || group.has_owner?(user)
      master = owner || group.has_master?(user)

      # Only group masters and group owners can create new projects
      if master
        rules += [
          :create_projects,
          :admin_milestones
        ]
      end

      # Only group owner and administrators can admin group
      if owner
        rules += [
          :admin_group,
          :admin_namespace,
          :admin_group_member,
          :change_visibility_level
        ]

        if group.ldap_synced?
          rules.delete(:admin_group_member)
        end
      end

      if group.public? || (group.internal? && !user.external?)
        rules << :request_access if group.request_access_enabled && group.users.exclude?(user)
      end

      rules.flatten
    end

    def can_read_group?(user, group)
      return true if user.admin?
      return true if group.public?
      return true if group.internal? && !user.external?
      return true if group.users.include?(user)

      GroupProjectsFinder.new(group).execute(user).any?
    end

    def can_edit_note?(user, note)
      return false if !note.editable? || !user.present?
      return true if note.author == user || user.admin?

      if note.project
        max_access_level = note.project.team.max_member_access(user.id)
        max_access_level >= Gitlab::Access::MASTER
      else
        false
      end
    end

    def namespace_abilities(user, namespace)
      rules = []

      # Only namespace owner and administrators can admin it
      if namespace.owner == user || user.admin?
        rules += [
          :create_projects,
          :admin_namespace
        ]
      end

      rules.flatten
    end

    [:issue, :merge_request].each do |name|
      define_method "#{name}_abilities" do |user, subject|
        rules = []

        if subject.author == user || (subject.respond_to?(:assignee) && subject.assignee == user)
          rules += [
            :"read_#{name}",
            :"update_#{name}",
          ]
        end

        rules += project_abilities(user, subject.project)
        rules = filter_confidential_issues_abilities(user, subject, rules) if subject.is_a?(Issue)
        rules
      end
    end

    def note_abilities(user, note)
      rules = []

      if note.author == user
        rules += [
          :read_note,
          :update_note,
          :admin_note,
          :resolve_note
        ]
      end

      if note.respond_to?(:project) && note.project
        rules += project_abilities(user, note.project)
      end

      if note.for_merge_request? && note.noteable.author == user
        rules << :resolve_note
      end

      rules
    end

    def personal_snippet_abilities(user, snippet)
      rules = []

      if snippet.author == user
        rules += [
          :read_personal_snippet,
          :update_personal_snippet,
          :admin_personal_snippet
        ]
      end

      if snippet.public? || (snippet.internal? && !user.external?)
        rules << :read_personal_snippet
      end

      rules
    end

    def project_snippet_abilities(user, snippet)
      rules = []

      if snippet.author == user || user.admin?
        rules += [
          :read_project_snippet,
          :update_project_snippet,
          :admin_project_snippet
        ]
      end

      if snippet.public? || (snippet.internal? && !user.external?) || (snippet.private? && snippet.project.team.member?(user))
        rules << :read_project_snippet
      end

      rules
    end

    def group_member_abilities(user, subject)
      rules = []
      target_user = subject.user
      group = subject.group

      unless group.last_owner?(target_user)
        can_manage = group_abilities(user, group).include?(:admin_group_member)

        if can_manage
          rules << :update_group_member
          rules << :destroy_group_member
        elsif user == target_user
          rules << :destroy_group_member
        end
      end

      rules
    end

    def project_member_abilities(user, subject)
      rules = []
      target_user = subject.user
      project = subject.project

      unless target_user == project.owner
        can_manage = project_abilities(user, project).include?(:admin_project_member)

        if can_manage
          rules << :update_project_member
          rules << :destroy_project_member
        elsif user == target_user
          rules << :destroy_project_member
        end
      end

      rules
    end

    def commit_status_abilities(user, subject)
      rules = project_abilities(user, subject.project)
      # If subject is Ci::Build which inherits from CommitStatus filter the abilities
      rules = filter_build_abilities(rules) if subject.is_a?(Ci::Build)
      rules
    end

    def filter_build_abilities(rules)
      # If we can't read build we should also not have that
      # ability when looking at this in context of commit_status
      %w(read create update admin).each do |rule|
        rules.delete(:"#{rule}_commit_status") unless rules.include?(:"#{rule}_build")
      end
      rules
    end

    def runner_abilities(user, runner)
      if user.is_admin?
        [:assign_runner]
      elsif runner.is_shared? || runner.locked?
        []
      elsif user.ci_authorized_runners.include?(runner)
        [:assign_runner]
      else
        []
      end
    end

    def user_abilities
      [:read_user]
    end

    def abilities
      @abilities ||= begin
                       abilities = Six.new
                       abilities << self
                       abilities
                     end
    end

    private

    def restricted_public_level?
      current_application_settings.restricted_visibility_levels.include?(Gitlab::VisibilityLevel::PUBLIC)
    end

    def named_abilities(name)
      [
        :"read_#{name}",
        :"create_#{name}",
        :"update_#{name}",
        :"admin_#{name}"
      ]
    end

    def filter_confidential_issues_abilities(user, issue, rules)
      return rules if user.admin? || !issue.confidential?

      unless issue.author == user || issue.assignee == user || issue.project.team.member?(user, Gitlab::Access::REPORTER)
        rules.delete(:admin_issue)
        rules.delete(:read_issue)
        rules.delete(:update_issue)
      end

      rules
    end

    def project_group_member?(project, user)
      project.group &&
      (
        project.group.members.exists?(user_id: user.id) ||
        project.group.requesters.exists?(user_id: user.id)
      )
    end
  end
end<|MERGE_RESOLUTION|>--- conflicted
+++ resolved
@@ -188,18 +188,12 @@
       end
     end
 
-<<<<<<< HEAD
-        rules << :change_repository_storage if user.admin?
-
-        owner = user.admin? ||
-                project.owner == user ||
-                (project.group && project.group.has_owner?(user))
-=======
     def uncached_project_abilities(user, project)
       rules = []
       # Push abilities on the users team role
       rules.push(*project_team_rules(project.team, user))
->>>>>>> 9510073d
+
+      rules << :change_repository_storage if user.admin?
 
       owner = user.admin? ||
               project.owner == user ||
