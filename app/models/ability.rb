--- conflicted
+++ resolved
@@ -192,10 +192,7 @@
       rules = []
       # Push abilities on the users team role
       rules.push(*project_team_rules(project.team, user))
-
-<<<<<<< HEAD
-      rules << :change_repository_storage if user.admin?
-
+      
       owner = user.admin? ||
               project.owner == user ||
               (project.group && project.group.has_owner?(user))
@@ -207,19 +204,6 @@
       if project.public? || (project.internal? && !user.external?)
         rules.push(*public_project_rules)
 
-=======
-      owner = user.admin? ||
-              project.owner == user ||
-              (project.group && project.group.has_owner?(user))
-
-      if owner
-        rules.push(*project_owner_rules)
-      end
-
-      if project.public? || (project.internal? && !user.external?)
-        rules.push(*public_project_rules)
-
->>>>>>> b2bf01f4
         # Allow to read builds for internal projects
         rules << :read_build if project.public_builds?
 
