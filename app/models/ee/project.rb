--- conflicted
+++ resolved
@@ -187,7 +187,6 @@
       end
     end
 
-<<<<<<< HEAD
     def secret_variables_for(ref:, environment: nil)
       return super.where(environment_scope: '*') unless
         environment && feature_available?(:variable_environment_scope)
@@ -226,7 +225,8 @@
       query
         .where(where, values)
         .order(order % quoted_values) # `order` cannot escape for us!
-=======
+    end
+
     def cache_has_external_issue_tracker
       super unless ::Gitlab::Geo.secondary?
     end
@@ -369,7 +369,6 @@
 
     def remove_import_data
       super unless mirror?
->>>>>>> 5514552c
     end
 
     private
