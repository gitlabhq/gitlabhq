--- conflicted
+++ resolved
@@ -235,7 +235,6 @@
 
     def has_trace?
       trace.exist?
-<<<<<<< HEAD
     end
 
     def trace=(data)
@@ -246,18 +245,6 @@
       read_attribute(:trace)
     end
 
-=======
-    end
-
-    def trace=(data)
-      raise NotImplementedError
-    end
-
-    def old_trace
-      read_attribute(:trace)
-    end
-
->>>>>>> fb7b0d6e
     def erase_old_trace!
       write_attribute(:trace, nil)
       save
