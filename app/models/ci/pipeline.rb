--- conflicted
+++ resolved
@@ -297,21 +297,15 @@
     # Merge requests for which the current pipeline is running against
     # the merge request's latest commit.
     def merge_requests
-<<<<<<< HEAD
-      @merge_requests ||=
-        project.merge_requests.where(source_branch: ref).
-          select { |merge_request| merge_request.pipeline.try(:id) == id }
+      @merge_requests ||= project.merge_requests
+        .where(source_branch: self.ref)
+        .select { |merge_request| merge_request.pipeline.try(:id) == self.id }
     end
 
     def merge_requests_with_active_first
       merge_requests.sort_by do |merge_request|
         [merge_request.state_priority, -merge_request.updated_at.to_i]
       end
-=======
-      @merge_requests ||= project.merge_requests
-        .where(source_branch: self.ref)
-        .select { |merge_request| merge_request.pipeline.try(:id) == self.id }
->>>>>>> ca3bef55
     end
 
     private
