--- conflicted
+++ resolved
@@ -168,9 +168,8 @@
     end
 
     def stages_names
-<<<<<<< HEAD
-      statuses.order(:stage_idx).distinct.
-        pluck(:stage, :stage_idx).map(&:first)
+      statuses.order(:stage_idx).distinct
+        .pluck(:stage, :stage_idx).map(&:first)
     end
 
     def legacy_stage(name)
@@ -178,17 +177,6 @@
       stage unless stage.statuses_count.zero?
     end
 
-=======
-      statuses.order(:stage_idx).distinct
-        .pluck(:stage, :stage_idx).map(&:first)
-    end
-
-    def legacy_stage(name)
-      stage = Ci::LegacyStage.new(self, name: name)
-      stage unless stage.statuses_count.zero?
-    end
-
->>>>>>> 134ba0b5
     def legacy_stages
       # TODO, this needs refactoring, see gitlab-ce#26481.
 
