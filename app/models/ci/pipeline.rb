module Ci
  class Pipeline < ActiveRecord::Base
    extend Ci::Model
    include Statuseable

    self.table_name = 'ci_commits'

    belongs_to :project, class_name: '::Project', foreign_key: :gl_project_id
    belongs_to :user

    has_many :statuses, class_name: 'CommitStatus', foreign_key: :commit_id
    has_many :builds, class_name: 'Ci::Build', foreign_key: :commit_id
    has_many :trigger_requests, dependent: :destroy, class_name: 'Ci::TriggerRequest', foreign_key: :commit_id

    validates_presence_of :sha
    validates_presence_of :ref
    validates_presence_of :status
    validate :valid_commit_sha

    after_save :keep_around_commits

    delegate :stages, to: :statuses

    state_machine :status, initial: :created do
      event :enqueue do
        transition created: :pending
        transition [:success, :failed, :canceled, :skipped] => :running
      end

      event :run do
        transition any => :running
      end

      event :skip do
        transition any => :skipped
      end

      event :drop do
        transition any => :failed
      end

      event :succeed do
        transition any => :success
      end

      event :cancel do
        transition any => :canceled
      end

      before_transition [:created, :pending] => :running do |pipeline|
        pipeline.started_at = Time.now
      end

      before_transition any => [:success, :failed, :canceled] do |pipeline|
        pipeline.finished_at = Time.now
      end

      before_transition do |pipeline|
        pipeline.update_duration
      end

      after_transition do |pipeline, transition|
        pipeline.execute_hooks unless transition.loopback?
      end
    end

    # ref can't be HEAD or SHA, can only be branch/tag name
    scope :latest_successful_for, ->(ref = default_branch) do
      where(ref: ref).success.order(id: :desc).limit(1)
    end

    def self.truncate_sha(sha)
      sha[0...8]
    end

    def self.stages
      # We use pluck here due to problems with MySQL which doesn't allow LIMIT/OFFSET in queries
      CommitStatus.where(pipeline: pluck(:id)).stages
    end

    def self.total_duration
      where.not(duration: nil).sum(:duration)
    end

    def stages_with_latest_statuses
      statuses.latest.order(:stage_idx).group_by(&:stage)
    end

    def project_id
      project.id
    end

    def valid_commit_sha
      if self.sha == Gitlab::Git::BLANK_SHA
        self.errors.add(:sha, " cant be 00000000 (branch removal)")
      end
    end

    def git_author_name
      commit.try(:author_name)
    end

    def git_author_email
      commit.try(:author_email)
    end

    def git_commit_message
      commit.try(:message)
    end

    def git_commit_title
      commit.try(:title)
    end

    def short_sha
      Ci::Pipeline.truncate_sha(sha)
    end

    def commit
      @commit ||= project.commit(sha)
    rescue
      nil
    end

    def branch?
      !tag?
    end

    def manual_actions
      builds.latest.manual_actions
    end

    def retryable?
      builds.latest.any? do |build|
        build.failed? && build.retryable?
      end
    end

    def cancelable?
      builds.running_or_pending.any?
    end

    def cancel_running
      builds.running_or_pending.each(&:cancel)
    end

    def retry_failed(user)
      builds.latest.failed.select(&:retryable?).each do |build|
        Ci::Build.retry(build, user)
      end
    end

    def mark_as_processable_after_stage(stage_idx)
      builds.skipped.where('stage_idx > ?', stage_idx).find_each(&:process)
    end

    def latest?
      return false unless ref
      commit = project.commit(ref)
      return false unless commit
      commit.sha == sha
    end

    def triggered?
      trigger_requests.any?
    end

    def retried
      @retried ||= (statuses.order(id: :desc) - statuses.latest)
    end

    def coverage
      coverage_array = statuses.latest.map(&:coverage).compact
      if coverage_array.size >= 1
        '%.2f' % (coverage_array.reduce(:+) / coverage_array.size)
      end
    end

    def config_builds_attributes
      return [] unless config_processor

      config_processor.
        builds_for_ref(ref, tag?, trigger_requests.first).
        sort_by { |build| build[:stage_idx] }
    end

    def has_warnings?
      builds.latest.ignored.any?
    end

    def config_processor
      return nil unless ci_yaml_file
      return @config_processor if defined?(@config_processor)

      @config_processor ||= begin
        Ci::GitlabCiYamlProcessor.new(ci_yaml_file, project.path_with_namespace)
      rescue Ci::GitlabCiYamlProcessor::ValidationError, Psych::SyntaxError => e
        self.yaml_errors = e.message
        nil
      rescue
        self.yaml_errors = 'Undefined error'
        nil
      end
    end

    def ci_yaml_file
      return @ci_yaml_file if defined?(@ci_yaml_file)

      @ci_yaml_file ||= begin
        blob = project.repository.blob_at(sha, '.gitlab-ci.yml')
        blob.load_all_data!(project.repository)
        blob.data
      rescue
        nil
      end
    end

    def environments
      builds.where.not(environment: nil).success.pluck(:environment).uniq
    end

    # Manually set the notes for a Ci::Pipeline
    # There is no ActiveRecord relation between Ci::Pipeline and notes
    # as they are related to a commit sha. This method helps importing
    # them using the +Gitlab::ImportExport::RelationFactory+ class.
    def notes=(notes)
      notes.each do |note|
        note[:id] = nil
        note[:commit_id] = sha
        note[:noteable_id] = self['id']
        note.save!
      end
    end

    def notes
      Note.for_commit_id(sha)
    end

    def process!
      Ci::ProcessPipelineService.new(project, user).execute(self)
    end

    def build_updated
      case latest_builds_status
      when 'pending' then enqueue
      when 'running' then run
      when 'success' then succeed
      when 'failed' then drop
      when 'canceled' then cancel
      when 'skipped' then skip
      end
    end

    def predefined_variables
      [
        { key: 'CI_PIPELINE_ID', value: id.to_s, public: true }
      ]
    end

    def update_duration
      self.duration = calculate_duration
    end

    def execute_hooks
      data = pipeline_data
      project.execute_hooks(data, :pipeline_hooks)
      project.execute_services(data, :pipeline_hooks)
    end

    private

<<<<<<< HEAD
    def build_builds_for_stages(stages, user, status, trigger_request)
      ##
      # Note that `Array#any?` implements a short circuit evaluation, so we
      # build builds only for the first stage that has builds available.
      #
      stages.any? do |stage|
        CreateBuildsService.new(self).
          execute(stage, user, status, trigger_request).
          any?(&:active?)
      end
    end

    def update_state
      statuses.reload
      self.status = if yaml_errors.blank?
                      statuses.latest.status || 'skipped'
                    else
                      'failed'
                    end
      self.started_at = statuses.started_at
      self.finished_at = statuses.finished_at
      self.duration = statuses.latest.duration
      saved = save
      execute_hooks if saved && !skip_ci?
      saved
    end

    def execute_hooks
      pipeline_data = Gitlab::DataBuilder::PipelineDataBuilder.build(self)
      project.execute_hooks(pipeline_data, :pipeline_hooks)
      project.execute_services(pipeline_data.dup, :pipeline_hooks)
=======
    def pipeline_data
      Gitlab::DataBuilder::Pipeline.build(self)
    end

    def latest_builds_status
      return 'failed' unless yaml_errors.blank?

      statuses.latest.status || 'skipped'
>>>>>>> 02591b04
    end

    def keep_around_commits
      return unless project

      project.repository.keep_around(self.sha)
      project.repository.keep_around(self.before_sha)
    end
  end
end<|MERGE_RESOLUTION|>--- conflicted
+++ resolved
@@ -269,39 +269,6 @@
 
     private
 
-<<<<<<< HEAD
-    def build_builds_for_stages(stages, user, status, trigger_request)
-      ##
-      # Note that `Array#any?` implements a short circuit evaluation, so we
-      # build builds only for the first stage that has builds available.
-      #
-      stages.any? do |stage|
-        CreateBuildsService.new(self).
-          execute(stage, user, status, trigger_request).
-          any?(&:active?)
-      end
-    end
-
-    def update_state
-      statuses.reload
-      self.status = if yaml_errors.blank?
-                      statuses.latest.status || 'skipped'
-                    else
-                      'failed'
-                    end
-      self.started_at = statuses.started_at
-      self.finished_at = statuses.finished_at
-      self.duration = statuses.latest.duration
-      saved = save
-      execute_hooks if saved && !skip_ci?
-      saved
-    end
-
-    def execute_hooks
-      pipeline_data = Gitlab::DataBuilder::PipelineDataBuilder.build(self)
-      project.execute_hooks(pipeline_data, :pipeline_hooks)
-      project.execute_services(pipeline_data.dup, :pipeline_hooks)
-=======
     def pipeline_data
       Gitlab::DataBuilder::Pipeline.build(self)
     end
@@ -310,7 +277,6 @@
       return 'failed' unless yaml_errors.blank?
 
       statuses.latest.status || 'skipped'
->>>>>>> 02591b04
     end
 
     def keep_around_commits
