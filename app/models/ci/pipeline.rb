module Ci
  class Pipeline < ActiveRecord::Base
    extend Gitlab::Ci::Model
    include HasStatus
    include Importable
    include AfterCommitQueue
    include Presentable
<<<<<<< HEAD
    include InternalId2
=======
    include Gitlab::OptimisticLocking
>>>>>>> d4ceec9d

    belongs_to :project
    belongs_to :user
    belongs_to :auto_canceled_by, class_name: 'Ci::Pipeline'
    belongs_to :pipeline_schedule, class_name: 'Ci::PipelineSchedule'

    has_many :stages
    has_many :statuses, class_name: 'CommitStatus', foreign_key: :commit_id
    has_many :builds, foreign_key: :commit_id
    has_many :trigger_requests, dependent: :destroy, foreign_key: :commit_id # rubocop:disable Cop/ActiveRecordDependent
    has_many :variables, class_name: 'Ci::PipelineVariable'

    # Merge requests for which the current pipeline is running against
    # the merge request's latest commit.
    has_many :merge_requests, foreign_key: "head_pipeline_id"

    has_many :pending_builds, -> { pending }, foreign_key: :commit_id, class_name: 'Ci::Build'
    has_many :retryable_builds, -> { latest.failed_or_canceled.includes(:project) }, foreign_key: :commit_id, class_name: 'Ci::Build'
    has_many :cancelable_statuses, -> { cancelable }, foreign_key: :commit_id, class_name: 'CommitStatus'
    has_many :manual_actions, -> { latest.manual_actions.includes(:project) }, foreign_key: :commit_id, class_name: 'Ci::Build'
    has_many :artifacts, -> { latest.with_artifacts_not_expired.includes(:project) }, foreign_key: :commit_id, class_name: 'Ci::Build'

    has_many :auto_canceled_pipelines, class_name: 'Ci::Pipeline', foreign_key: 'auto_canceled_by_id'
    has_many :auto_canceled_jobs, class_name: 'CommitStatus', foreign_key: 'auto_canceled_by_id'

    delegate :id, to: :project, prefix: true
    delegate :full_path, to: :project, prefix: true

    validates :source, exclusion: { in: %w(unknown), unless: :importing? }, on: :create
    validates :sha, presence: { unless: :importing? }
    validates :ref, presence: { unless: :importing? }
    validates :status, presence: { unless: :importing? }
    validate :valid_commit_sha, unless: :importing?

    after_initialize :set_config_source, if: :new_record?
    after_create :keep_around_commits, unless: :importing?

    enum source: {
      unknown: nil,
      push: 1,
      web: 2,
      trigger: 3,
      schedule: 4,
      api: 5,
      external: 6
    }

    enum config_source: {
      unknown_source: nil,
      repository_source: 1,
      auto_devops_source: 2
    }

    enum failure_reason: {
      unknown_failure: 0,
      config_error: 1
    }

    state_machine :status, initial: :created do
      event :enqueue do
        transition created: :pending
        transition [:success, :failed, :canceled, :skipped] => :running
      end

      event :run do
        transition any - [:running] => :running
      end

      event :skip do
        transition any - [:skipped] => :skipped
      end

      event :drop do
        transition any - [:failed] => :failed
      end

      event :succeed do
        transition any - [:success] => :success
      end

      event :cancel do
        transition any - [:canceled] => :canceled
      end

      event :block do
        transition any - [:manual] => :manual
      end

      # IMPORTANT
      # Do not add any operations to this state_machine
      # Create a separate worker for each new operation

      before_transition [:created, :pending] => :running do |pipeline|
        pipeline.started_at = Time.now
      end

      before_transition any => [:success, :failed, :canceled] do |pipeline|
        pipeline.finished_at = Time.now
        pipeline.update_duration
      end

      before_transition any => [:manual] do |pipeline|
        pipeline.update_duration
      end

      before_transition canceled: any - [:canceled] do |pipeline|
        pipeline.auto_canceled_by = nil
      end

      before_transition any => :failed do |pipeline, transition|
        transition.args.first.try do |reason|
          pipeline.failure_reason = reason
        end
      end

      after_transition [:created, :pending] => :running do |pipeline|
        pipeline.run_after_commit { PipelineMetricsWorker.perform_async(pipeline.id) }
      end

      after_transition any => [:success] do |pipeline|
        pipeline.run_after_commit { PipelineMetricsWorker.perform_async(pipeline.id) }
      end

      after_transition [:created, :pending, :running] => :success do |pipeline|
        pipeline.run_after_commit { PipelineSuccessWorker.perform_async(pipeline.id) }
      end

      after_transition do |pipeline, transition|
        next if transition.loopback?

        pipeline.run_after_commit do
          PipelineHooksWorker.perform_async(pipeline.id)
          ExpirePipelineCacheWorker.perform_async(pipeline.id)
        end
      end

      after_transition any => [:success, :failed] do |pipeline|
        pipeline.run_after_commit do
          PipelineNotificationWorker.perform_async(pipeline.id)
        end
      end
    end

    # ref can't be HEAD or SHA, can only be branch/tag name
    scope :latest, ->(ref = nil) do
      max_id = unscope(:select)
        .select("max(#{quoted_table_name}.id)")
        .group(:ref, :sha)

      if ref
        where(ref: ref, id: max_id.where(ref: ref))
      else
        where(id: max_id)
      end
    end
    scope :internal, -> { where(source: internal_sources) }

    def self.latest_status(ref = nil)
      latest(ref).status
    end

    def self.latest_successful_for(ref)
      success.latest(ref).order(id: :desc).first
    end

    def self.latest_successful_for_refs(refs)
      success.latest(refs).order(id: :desc).each_with_object({}) do |pipeline, hash|
        hash[pipeline.ref] ||= pipeline
      end
    end

    def self.truncate_sha(sha)
      sha[0...8]
    end

    def self.total_duration
      where.not(duration: nil).sum(:duration)
    end

    def self.internal_sources
      sources.reject { |source| source == "external" }.values
    end

    def stages_count
      statuses.select(:stage).distinct.count
    end

    def stages_names
      statuses.order(:stage_idx).distinct
        .pluck(:stage, :stage_idx).map(&:first)
    end

    def legacy_stage(name)
      stage = Ci::LegacyStage.new(self, name: name)
      stage unless stage.statuses_count.zero?
    end

    def legacy_stages
      # TODO, this needs refactoring, see gitlab-ce#26481.

      stages_query = statuses
        .group('stage').select(:stage).order('max(stage_idx)')

      status_sql = statuses.latest.where('stage=sg.stage').status_sql

      warnings_sql = statuses.latest.select('COUNT(*)')
        .where('stage=sg.stage').failed_but_allowed.to_sql

      stages_with_statuses = CommitStatus.from(stages_query, :sg)
        .pluck('sg.stage', status_sql, "(#{warnings_sql})")

      stages_with_statuses.map do |stage|
        Ci::LegacyStage.new(self, Hash[%i[name status warnings].zip(stage)])
      end
    end

    def valid_commit_sha
      if self.sha == Gitlab::Git::BLANK_SHA
        self.errors.add(:sha, " cant be 00000000 (branch removal)")
      end
    end

    def git_author_name
      commit.try(:author_name)
    end

    def git_author_email
      commit.try(:author_email)
    end

    def git_commit_message
      commit.try(:message)
    end

    def git_commit_title
      commit.try(:title)
    end

    def short_sha
      Ci::Pipeline.truncate_sha(sha)
    end

    def commit
      @commit ||= project.commit_by(oid: sha)
    end

    def branch?
      !tag?
    end

    def stuck?
      pending_builds.any?(&:stuck?)
    end

    def retryable?
      retryable_builds.any?
    end

    def cancelable?
      cancelable_statuses.any?
    end

    def auto_canceled?
      canceled? && auto_canceled_by_id?
    end

    def cancel_running
      retry_optimistic_lock(cancelable_statuses) do |cancelable|
        cancelable.find_each do |job|
          yield(job) if block_given?
          job.cancel
        end
      end
    end

    def auto_cancel_running(pipeline)
      update(auto_canceled_by: pipeline)

      cancel_running do |job|
        job.auto_canceled_by = pipeline
      end
    end

    def retry_failed(current_user)
      Ci::RetryPipelineService.new(project, current_user)
        .execute(self)
    end

    def mark_as_processable_after_stage(stage_idx)
      builds.skipped.after_stage(stage_idx).find_each(&:process)
    end

    def latest?
      return false unless ref
      commit = project.commit(ref)
      return false unless commit
      commit.sha == sha
    end

    def retried
      @retried ||= (statuses.order(id: :desc) - statuses.latest)
    end

    def coverage
      coverage_array = statuses.latest.map(&:coverage).compact
      if coverage_array.size >= 1
        '%.2f' % (coverage_array.reduce(:+) / coverage_array.size)
      end
    end

    def stage_seeds
      return [] unless config_processor

      @stage_seeds ||= config_processor.stage_seeds(self)
    end

    def seeds_size
      @seeds_size ||= stage_seeds.sum(&:size)
    end

    def has_kubernetes_active?
      project.kubernetes_service&.active?
    end

    def has_stage_seeds?
      stage_seeds.any?
    end

    def has_warnings?
      builds.latest.failed_but_allowed.any?
    end

    def set_config_source
      if ci_yaml_from_repo
        self.config_source = :repository_source
      elsif implied_ci_yaml_file
        self.config_source = :auto_devops_source
      end
    end

    def config_processor
      return unless ci_yaml_file
      return @config_processor if defined?(@config_processor)

      @config_processor ||= begin
        Gitlab::Ci::YamlProcessor.new(ci_yaml_file)
      rescue Gitlab::Ci::YamlProcessor::ValidationError, Psych::SyntaxError => e
        self.yaml_errors = e.message
        nil
      rescue
        self.yaml_errors = 'Undefined error'
        nil
      end
    end

    def ci_yaml_file_path
      if project.ci_config_path.blank?
        '.gitlab-ci.yml'
      else
        project.ci_config_path
      end
    end

    def ci_yaml_file
      return @ci_yaml_file if defined?(@ci_yaml_file)

      @ci_yaml_file =
        if auto_devops_source?
          implied_ci_yaml_file
        else
          ci_yaml_from_repo
        end

      if @ci_yaml_file
        @ci_yaml_file
      else
        self.yaml_errors = "Failed to load CI/CD config file for #{sha}"
        nil
      end
    end

    def has_yaml_errors?
      yaml_errors.present?
    end

    def environments
      builds.where.not(environment: nil).success.pluck(:environment).uniq
    end

    # Manually set the notes for a Ci::Pipeline
    # There is no ActiveRecord relation between Ci::Pipeline and notes
    # as they are related to a commit sha. This method helps importing
    # them using the +Gitlab::ImportExport::RelationFactory+ class.
    def notes=(notes)
      notes.each do |note|
        note[:id] = nil
        note[:commit_id] = sha
        note[:noteable_id] = self['id']
        note.save!
      end
    end

    def notes
      Note.for_commit_id(sha)
    end

    def process!
      Ci::ProcessPipelineService.new(project, user).execute(self)
    end

    def update_status
      retry_optimistic_lock(self) do
        case latest_builds_status
        when 'pending' then enqueue
        when 'running' then run
        when 'success' then succeed
        when 'failed' then drop
        when 'canceled' then cancel
        when 'skipped' then skip
        when 'manual' then block
        end
      end
    end

    def predefined_variables
      [
        { key: 'CI_PIPELINE_ID', value: id.to_s, public: true },
        { key: 'CI_PIPELINE_IID', value: iid.to_s, public: true },
        { key: 'CI_CONFIG_PATH', value: ci_yaml_file_path, public: true },
        { key: 'CI_PIPELINE_SOURCE', value: source.to_s, public: true }
      ]
    end

    def queued_duration
      return unless started_at

      seconds = (started_at - created_at).to_i
      seconds unless seconds.zero?
    end

    def update_duration
      return unless started_at

      self.duration = Gitlab::Ci::Pipeline::Duration.from_pipeline(self)
    end

    def execute_hooks
      data = pipeline_data
      project.execute_hooks(data, :pipeline_hooks)
      project.execute_services(data, :pipeline_hooks)
    end

    # All the merge requests for which the current pipeline runs/ran against
    def all_merge_requests
      @all_merge_requests ||= project.merge_requests.where(source_branch: ref)
    end

    def detailed_status(current_user)
      Gitlab::Ci::Status::Pipeline::Factory
        .new(self, current_user)
        .fabricate!
    end

    def latest_builds_with_artifacts
      @latest_builds_with_artifacts ||= builds.latest.with_artifacts
    end

    private

    def ci_yaml_from_repo
      return unless project
      return unless sha

      project.repository.gitlab_ci_yml_for(sha, ci_yaml_file_path)
    rescue GRPC::NotFound, Rugged::ReferenceError, GRPC::Internal
      nil
    end

    def implied_ci_yaml_file
      return unless project

      if project.auto_devops_enabled?
        Gitlab::Template::GitlabCiYmlTemplate.find('Auto-DevOps').content
      end
    end

    def pipeline_data
      Gitlab::DataBuilder::Pipeline.build(self)
    end

    def latest_builds_status
      return 'failed' unless yaml_errors.blank?

      statuses.latest.status || 'skipped'
    end

    def keep_around_commits
      return unless project

      project.repository.keep_around(self.sha)
      project.repository.keep_around(self.before_sha)
    end
  end
end<|MERGE_RESOLUTION|>--- conflicted
+++ resolved
@@ -5,11 +5,8 @@
     include Importable
     include AfterCommitQueue
     include Presentable
-<<<<<<< HEAD
     include InternalId2
-=======
     include Gitlab::OptimisticLocking
->>>>>>> d4ceec9d
 
     belongs_to :project
     belongs_to :user
