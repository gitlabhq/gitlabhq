--- conflicted
+++ resolved
@@ -43,57 +43,34 @@
     self
   end
 
-  def all_references(current_user = self.author, text = self.mentionable_text)
-    ext = Gitlab::ReferenceExtractor.new(self.project, current_user)
-    ext.analyze(text)
-    ext
-  end
-
-<<<<<<< HEAD
-  def mentioned_users(current_user = nil, load_lazy_references: true)
-    # TODO: Douwe: Will be simplified when the "Simplify ..." MR is merged.
+  def all_references(current_user = self.author, text = nil, load_lazy_references: true)
     ext = Gitlab::ReferenceExtractor.new(self.project, current_user, load_lazy_references: load_lazy_references)
-    self.class.mentionable_attrs.each do |attr, options|
-      text = send(attr)
-      cache_key = [self, attr] if options[:cache]
-      ext.analyze(text, cache_key: cache_key, pipeline: options[:pipeline])
-    end
-    ext.users
-  end
-
-  # Extract GFM references to other Mentionables from this Mentionable. Always excludes its #local_reference.
-  def references(p = project, current_user = self.author, text = nil, load_lazy_references: true)
-    return [] if text.blank?
-
-    ext = Gitlab::ReferenceExtractor.new(p, current_user, load_lazy_references: load_lazy_references)
-
+    
     if text
       ext.analyze(text)
     else
       self.class.mentionable_attrs.each do |attr, options|
         text = send(attr)
-        cache_key = [self, attr] if options[:cache]
-        ext.analyze(text, cache_key: cache_key)
+        options[:cache_key] = [self, attr] if options.delete(:cache)
+        ext.analyze(text, options)
       end
     end
 
-    (ext.issues + ext.merge_requests + ext.commits) - [local_reference]
-=======
-  def mentioned_users(current_user = nil)
-    all_references(current_user).users.uniq
+    ext
+  end
+
+  def mentioned_users(current_user = nil, load_lazy_references: true)
+    all_references(current_user).users
   end
 
   # Extract GFM references to other Mentionables from this Mentionable. Always excludes its #local_reference.
-  def referenced_mentionables(current_user = self.author, text = self.mentionable_text)
-    return [] if text.blank?
-
+  def referenced_mentionables(current_user = self.author, text = nil)
     refs = all_references(current_user, text)
-    (refs.issues + refs.merge_requests + refs.commits).uniq - [local_reference]
->>>>>>> 123669a5
+    (refs.issues + refs.merge_requests + refs.commits) - [local_reference]
   end
 
-  # Create a cross-reference Note for each GFM reference to another Mentionable found in +mentionable_text+.
-  def create_cross_references!(author = self.author, without = [], text = self.mentionable_text)
+  # Create a cross-reference Note for each GFM reference to another Mentionable found in the +mentionable_attrs+.
+  def create_cross_references!(author = self.author, without = [], text = nil)
     refs = referenced_mentionables(author, text)
     
     # We're using this method instead of Array diffing because that requires
