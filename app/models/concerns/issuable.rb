--- conflicted
+++ resolved
@@ -23,11 +23,8 @@
   include Sortable
   include CreatedAtFilterable
   include UpdatedAtFilterable
-<<<<<<< HEAD
   include IssuableStates
-=======
   include ClosedAtFilterable
->>>>>>> 97f8d4e9
 
   # This object is used to gather issuable meta data for displaying
   # upvotes, downvotes, notes and closing merge requests count for issues and merge requests
