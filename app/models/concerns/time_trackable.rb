# == TimeTrackable concern
#
# Contains functionality related to objects that support time tracking.
#
# Used by Issue and MergeRequest.
#

module TimeTrackable
  extend ActiveSupport::Concern

  included do
    attr_reader :time_spent

    alias_method :time_spent?, :time_spent

    default_value_for :time_estimate, value: 0, allows_nil: false

    has_many :timelogs, as: :trackable, dependent: :destroy
  end

  def spend_time(seconds, user)
    return if seconds == 0

    @time_spent = seconds
    @time_spent_user = user

    if seconds == :reset
      reset_spent_time
    else
      add_or_subtract_spent_time
    end
  end

  def total_time_spent
    timelogs.sum(:time_spent)
  end

  def human_total_time_spent
<<<<<<< HEAD
    ChronicDuration.output(total_time_spent, format: :short)
  end

  def human_time_estimate
    ChronicDuration.output(time_estimate, format: :short)
=======
    Gitlab::TimeTrackingFormatter.output(total_time_spent)
  end

  def human_time_estimate
    Gitlab::TimeTrackingFormatter.output(time_estimate)
>>>>>>> 5ed1847e
  end

  private

  def reset_spent_time
    timelogs.new(time_spent: total_time_spent * -1, user: @time_spent_user)
  end

  def add_or_subtract_spent_time
    # Exit if time to subtract exceeds the total time spent.
    return if time_spent < 0 && (time_spent.abs > total_time_spent)

    timelogs.new(time_spent: time_spent, user: @time_spent_user)
  end
end<|MERGE_RESOLUTION|>--- conflicted
+++ resolved
@@ -36,19 +36,11 @@
   end
 
   def human_total_time_spent
-<<<<<<< HEAD
-    ChronicDuration.output(total_time_spent, format: :short)
-  end
-
-  def human_time_estimate
-    ChronicDuration.output(time_estimate, format: :short)
-=======
     Gitlab::TimeTrackingFormatter.output(total_time_spent)
   end
 
   def human_time_estimate
     Gitlab::TimeTrackingFormatter.output(time_estimate)
->>>>>>> 5ed1847e
   end
 
   private
