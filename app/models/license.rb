class License < ActiveRecord::Base
  include ActionView::Helpers::NumberHelper

<<<<<<< HEAD
=======
  ADMIN_AUDIT_LOG_FEATURE = 'GitLab_AdminAuditLog'.freeze
  AUDIT_EVENTS_FEATURE = 'GitLab_AuditEvents'.freeze
  AUDITOR_USER_FEATURE = 'GitLab_Auditor_User'.freeze
  BURNDOWN_CHARTS_FEATURE = 'GitLab_BurndownCharts'.freeze
  CONTRIBUTION_ANALYTICS_FEATURE = 'GitLab_ContributionAnalytics'.freeze
  CROSS_PROJECT_PIPELINES_FEATURE = 'GitLab_CrossProjectPipelines'.freeze
  DB_LOAD_BALANCING_FEATURE = 'GitLab_DbLoadBalancing'.freeze
  DEPLOY_BOARD_FEATURE = 'GitLab_DeployBoard'.freeze
  ELASTIC_SEARCH_FEATURE = 'GitLab_ElasticSearch'.freeze
  EXPORT_ISSUES_FEATURE  = 'GitLab_ExportIssues'.freeze
  FAST_FORWARD_MERGE_FEATURE = 'GitLab_FastForwardMerge'.freeze
  FILE_LOCKS_FEATURE = 'GitLab_FileLocks'.freeze
  GEO_FEATURE = 'GitLab_Geo'.freeze
  GROUP_WEBHOOKS_FEATURE = 'GitLab_GroupWebhooks'.freeze
  ISSUABLE_DEFAULT_TEMPLATES_FEATURE = 'GitLab_IssuableDefaultTemplates'.freeze
  ISSUE_BOARD_FOCUS_MODE_FEATURE = 'GitLab_IssueBoardFocusMode'.freeze
  SCOPED_ISSUE_BOARD_FEATURE = 'GitLab_ScopedIssueBoard'.freeze
  GROUP_ISSUE_BOARDS_FEATURE =  'GitLab_GroupIssueBoards'.freeze
  ISSUE_WEIGHTS_FEATURE = 'GitLab_IssueWeights'.freeze
  JENKINS_INTEGRATION_FEATURE = 'GitLab_JenkinsIntegration'.freeze
  JIRA_DEV_PANEL_INTEGRATION_FEATURE = 'GitLab_JiraDevelopmentPanelIntegration'.freeze
  LDAP_EXTRAS_FEATURE = 'GitLab_LdapExtras'.freeze
  MERGE_REQUEST_APPROVERS_FEATURE = 'GitLab_MergeRequestApprovers'.freeze
  MERGE_REQUEST_REBASE_FEATURE = 'GitLab_MergeRequestRebase'.freeze
  MERGE_REQUEST_SQUASH_FEATURE = 'GitLab_MergeRequestSquash'.freeze
  MULTIPLE_ISSUE_ASSIGNEES_FEATURE = 'GitLab_MultipleIssueAssignees'.freeze
  MULTIPLE_ISSUE_BOARDS_FEATURE = 'GitLab_MultipleIssueBoards'.freeze
  OBJECT_STORAGE_FEATURE = 'GitLab_ObjectStorage'.freeze
  PROTECTED_REFS_FOR_USERS_FEATURE = 'GitLab_RefPermissionsForUsers'.freeze
  PUSH_RULES_FEATURE = 'GitLab_PushRules'.freeze
  RELATED_ISSUES_FEATURE = 'GitLab_RelatedIssues'.freeze
  REPOSITORY_MIRRORS_FEATURE = 'GitLab_RepositoryMirrors'.freeze
  REPOSITORY_SIZE_LIMIT_FEATURE = 'GitLab_RepositorySizeLimit'.freeze
  SERVICE_DESK_FEATURE = 'GitLab_ServiceDesk'.freeze
  VARIABLE_ENVIRONMENT_SCOPE_FEATURE = 'GitLab_VariableEnvironmentScope'.freeze

  FEATURE_CODES = {
    admin_audit_log: ADMIN_AUDIT_LOG_FEATURE,
    auditor_user: AUDITOR_USER_FEATURE,
    db_load_balancing: DB_LOAD_BALANCING_FEATURE,
    elastic_search: ELASTIC_SEARCH_FEATURE,
    geo: GEO_FEATURE,
    ldap_extras: LDAP_EXTRAS_FEATURE,
    object_storage: OBJECT_STORAGE_FEATURE,
    related_issues: RELATED_ISSUES_FEATURE,
    repository_size_limit: REPOSITORY_SIZE_LIMIT_FEATURE,
    service_desk: SERVICE_DESK_FEATURE,
    variable_environment_scope: VARIABLE_ENVIRONMENT_SCOPE_FEATURE,

    # Features that make sense to Namespace:
    audit_events: AUDIT_EVENTS_FEATURE,
    burndown_charts: BURNDOWN_CHARTS_FEATURE,
    contribution_analytics: CONTRIBUTION_ANALYTICS_FEATURE,
    cross_project_pipelines: CROSS_PROJECT_PIPELINES_FEATURE,
    deploy_board: DEPLOY_BOARD_FEATURE,
    export_issues: EXPORT_ISSUES_FEATURE,
    fast_forward_merge: FAST_FORWARD_MERGE_FEATURE,
    file_locks: FILE_LOCKS_FEATURE,
    group_webhooks: GROUP_WEBHOOKS_FEATURE,
    issuable_default_templates: ISSUABLE_DEFAULT_TEMPLATES_FEATURE,
    issue_board_focus_mode: ISSUE_BOARD_FOCUS_MODE_FEATURE,
    scoped_issue_board: SCOPED_ISSUE_BOARD_FEATURE,
    group_issue_boards: GROUP_ISSUE_BOARDS_FEATURE,
    issue_weights: ISSUE_WEIGHTS_FEATURE,
    jenkins_integration: JENKINS_INTEGRATION_FEATURE,
    jira_dev_panel_integration: JIRA_DEV_PANEL_INTEGRATION_FEATURE,
    merge_request_approvers: MERGE_REQUEST_APPROVERS_FEATURE,
    merge_request_rebase: MERGE_REQUEST_REBASE_FEATURE,
    merge_request_squash: MERGE_REQUEST_SQUASH_FEATURE,
    multiple_issue_assignees: MULTIPLE_ISSUE_ASSIGNEES_FEATURE,
    multiple_issue_boards: MULTIPLE_ISSUE_BOARDS_FEATURE,
    protected_refs_for_users: PROTECTED_REFS_FOR_USERS_FEATURE,
    push_rules: PUSH_RULES_FEATURE,
    repository_mirrors: REPOSITORY_MIRRORS_FEATURE
  }.freeze

>>>>>>> b3c3b46b
  STARTER_PLAN = 'starter'.freeze
  PREMIUM_PLAN = 'premium'.freeze
  ULTIMATE_PLAN = 'ultimate'.freeze
  EARLY_ADOPTER_PLAN = 'early_adopter'.freeze

<<<<<<< HEAD
  EES_FEATURES = %i[
    audit_events
    burndown_charts
    contribution_analytics
    elastic_search
    export_issues
    fast_forward_merge
    group_webhooks
    issuable_default_templates
    issue_board_focus_mode
    issue_board_milestone
    issue_weights
    jenkins_integration
    ldap_extras
    merge_request_approvers
    merge_request_rebase
    merge_request_squash
    multiple_issue_assignees
    multiple_issue_boards
    push_rules
    protected_refs_for_users
    related_issues
    repository_mirrors
    repository_size_limit
=======
  EES_FEATURES = [
    { AUDIT_EVENTS_FEATURE => 1 },
    { BURNDOWN_CHARTS_FEATURE => 1 },
    { CONTRIBUTION_ANALYTICS_FEATURE => 1 },
    { ELASTIC_SEARCH_FEATURE => 1 },
    { EXPORT_ISSUES_FEATURE => 1 },
    { FAST_FORWARD_MERGE_FEATURE => 1 },
    { GROUP_WEBHOOKS_FEATURE => 1 },
    { ISSUABLE_DEFAULT_TEMPLATES_FEATURE => 1 },
    { ISSUE_BOARD_FOCUS_MODE_FEATURE => 1 },
    { SCOPED_ISSUE_BOARD_FEATURE => 1 },
    { ISSUE_WEIGHTS_FEATURE => 1 },
    { JENKINS_INTEGRATION_FEATURE => 1 },
    { LDAP_EXTRAS_FEATURE => 1 },
    { MERGE_REQUEST_APPROVERS_FEATURE => 1 },
    { MERGE_REQUEST_REBASE_FEATURE => 1 },
    { MERGE_REQUEST_SQUASH_FEATURE => 1 },
    { MULTIPLE_ISSUE_ASSIGNEES_FEATURE => 1 },
    { MULTIPLE_ISSUE_BOARDS_FEATURE => 1 },
    { PUSH_RULES_FEATURE => 1 },
    { PROTECTED_REFS_FOR_USERS_FEATURE => 1 },
    { RELATED_ISSUES_FEATURE => 1 },
    { REPOSITORY_MIRRORS_FEATURE => 1 },
    { REPOSITORY_SIZE_LIMIT_FEATURE => 1 }
>>>>>>> b3c3b46b
  ].freeze

  EEP_FEATURES = EES_FEATURES + %i[
    admin_audit_log
    auditor_user
    cross_project_pipelines
    db_load_balancing
    deploy_board
    file_locks
    geo
    group_issue_boards
    jira_dev_panel_integration
    object_storage
    service_desk
    variable_environment_scope
  ].freeze

  EEU_FEATURES = EEP_FEATURES

  # List all features available for early adopters,
  # i.e. users that started using GitLab.com before
  # the introduction of Bronze, Silver, Gold plans.
  # Obs.: Do not extend from other feature constants.
  # Early adopters should not earn new features as they're
  # introduced.
<<<<<<< HEAD
  EARLY_ADOPTER_FEATURES = %i[
    audit_events
    burndown_charts
    contribution_analytics
    cross_project_pipelines
    deploy_board
    export_issues
    fast_forward_merge
    file_locks
    group_webhooks
    issuable_default_templates
    issue_board_focus_mode
    issue_board_milestone
    issue_weights
    jenkins_integration
    merge_request_approvers
    merge_request_rebase
    merge_request_squash
    multiple_issue_assignees
    multiple_issue_boards
    protected_refs_for_users
    push_rules
    related_issues
    repository_mirrors
    service_desk
    variable_environment_scope
=======
  EARLY_ADOPTER_FEATURES = [
    { ADMIN_AUDIT_LOG_FEATURE => 1 },
    { AUDIT_EVENTS_FEATURE => 1 },
    { AUDITOR_USER_FEATURE => 1 },
    { BURNDOWN_CHARTS_FEATURE => 1 },
    { CONTRIBUTION_ANALYTICS_FEATURE => 1 },
    { CROSS_PROJECT_PIPELINES_FEATURE => 1 },
    { DB_LOAD_BALANCING_FEATURE => 1 },
    { DEPLOY_BOARD_FEATURE => 1 },
    { ELASTIC_SEARCH_FEATURE => 1 },
    { EXPORT_ISSUES_FEATURE => 1 },
    { FAST_FORWARD_MERGE_FEATURE => 1 },
    { FILE_LOCKS_FEATURE => 1 },
    { GEO_FEATURE => 1 },
    { GROUP_WEBHOOKS_FEATURE => 1 },
    { ISSUABLE_DEFAULT_TEMPLATES_FEATURE => 1 },
    { ISSUE_BOARD_FOCUS_MODE_FEATURE => 1 },
    { SCOPED_ISSUE_BOARD_FEATURE => 1 },
    { ISSUE_WEIGHTS_FEATURE => 1 },
    { JENKINS_INTEGRATION_FEATURE => 1 },
    { LDAP_EXTRAS_FEATURE => 1 },
    { MERGE_REQUEST_APPROVERS_FEATURE => 1 },
    { MERGE_REQUEST_REBASE_FEATURE => 1 },
    { MERGE_REQUEST_SQUASH_FEATURE => 1 },
    { MULTIPLE_ISSUE_ASSIGNEES_FEATURE => 1 },
    { MULTIPLE_ISSUE_BOARDS_FEATURE => 1 },
    { OBJECT_STORAGE_FEATURE => 1 },
    { PROTECTED_REFS_FOR_USERS_FEATURE => 1 },
    { PUSH_RULES_FEATURE => 1 },
    { RELATED_ISSUES_FEATURE => 1 },
    { REPOSITORY_MIRRORS_FEATURE => 1 },
    { REPOSITORY_SIZE_LIMIT_FEATURE => 1 },
    { SERVICE_DESK_FEATURE => 1 },
    { VARIABLE_ENVIRONMENT_SCOPE_FEATURE => 1 }
>>>>>>> b3c3b46b
  ].freeze

  FEATURES_BY_PLAN = {
    STARTER_PLAN       => EES_FEATURES,
    PREMIUM_PLAN       => EEP_FEATURES,
    ULTIMATE_PLAN      => EEU_FEATURES,
    EARLY_ADOPTER_PLAN => EARLY_ADOPTER_FEATURES
  }.freeze

  # Add on codes that may occur in legacy licenses that don't have a plan yet.
  FEATURES_FOR_ADD_ONS = {
    'GitLab_Auditor_User' => :auditor_user,
    'GitLab_DeployBoard' => :deploy_board,
    'GitLab_FileLocks' => :file_locks,
    'GitLab_Geo' => :geo,
    'GitLab_ServiceDesk' => :service_desk
  }.freeze

  # Global features that cannot be restricted to only a subset of projects or namespaces.
  # Use `License.feature_available?(:feature)` to check if these features are available.
  # For all other features, use `project.feature_available?` or `namespace.feature_available?` when possible.
  GLOBAL_FEATURES = %i[
    admin_audit_log
    auditor_user
    db_load_balancing
    elastic_search
    geo
    ldap_extras
    object_storage
    repository_size_limit
  ].freeze

  validate :valid_license
  validate :check_users_limit, if: :new_record?, unless: :validate_with_trueup?
  validate :check_trueup, unless: :persisted?, if: :validate_with_trueup?
  validate :not_expired, unless: :persisted?

  before_validation :reset_license, if: :data_changed?

  after_create :reset_current
  after_destroy :reset_current

  scope :previous, -> { order(created_at: :desc).offset(1) }

  class << self
    def features_for_plan(plan)
      FEATURES_BY_PLAN.fetch(plan, [])
    end

    def current
      if RequestStore.active?
        RequestStore.fetch(:current_license) { load_license }
      else
        load_license
      end
    end

    delegate :block_changes?, :feature_available?, to: :current, allow_nil: true

    def reset_current
      RequestStore.delete(:current_license)
    end

    def plan_includes_feature?(plan, feature)
      if GLOBAL_FEATURES.include?(feature)
        raise ArgumentError, "Use `License.feature_available?` for features that cannot be restricted to only a subset of projects or namespaces"
      end

      features_for_plan(plan).include?(feature)
    end

    def load_license
      return unless self.table_exists?

      license = self.last

      return unless license && license.valid?
      license
    end
  end

  def data_filename
    company_name = self.licensee["Company"] || self.licensee.values.first
    clean_company_name = company_name.gsub(/[^A-Za-z0-9]/, "")
    "#{clean_company_name}.gitlab-license"
  end

  def data_file=(file)
    self.data = file.read
  end

  def md5
    normalized_data = self.data.gsub("\r\n", "\n").gsub(/\n+$/, '') + "\n"

    Digest::MD5.hexdigest(normalized_data)
  end

  def license
    return nil unless self.data

    @license ||=
      begin
        Gitlab::License.import(self.data)
      rescue Gitlab::License::ImportError
        nil
      end
  end

  def license?
    self.license && self.license.valid?
  end

  def method_missing(method_name, *arguments, &block)
    if License.column_names.include?(method_name.to_s)
      super
    elsif license && license.respond_to?(method_name)
      license.__send__(method_name, *arguments, &block) # rubocop:disable GitlabSecurity/PublicSend
    else
      super
    end
  end

  def respond_to_missing?(method_name, include_private = false)
    if License.column_names.include?(method_name.to_s)
      super
    elsif license && license.respond_to?(method_name)
      true
    else
      super
    end
  end

  # New licenses persists only the `plan` (premium, starter, ..). But, old licenses
  # keep `add_ons`.
  def add_ons
    restricted_attr(:add_ons, {})
  end

  def features_from_add_ons
    add_ons.map { |name, count| FEATURES_FOR_ADD_ONS[name] if count > 0 }.compact
  end

  def features
    @features ||= (self.class.features_for_plan(plan) + features_from_add_ons).to_set
  end

  def feature_available?(feature)
    return false if trial? && expired?

    features.include?(feature)
  end

  def restricted_user_count
    restricted_attr(:active_user_count)
  end

  def previous_user_count
    restricted_attr(:previous_user_count)
  end

  def plan
    restricted_attr(:plan).presence || STARTER_PLAN
  end

  def current_active_users_count
    @current_active_users_count ||= User.active.count
  end

  def validate_with_trueup?
    [restricted_attr(:trueup_quantity),
     restricted_attr(:trueup_from),
     restricted_attr(:trueup_to)].all?(&:present?)
  end

  def trial?
    restricted_attr(:trial)
  end

  def active?
    !expired?
  end

  def remaining_days
    return 0 if expired?

    (expires_at - Date.today).to_i
  end

  private

  def restricted_attr(name, default = nil)
    return default unless license? && restricted?(name)

    restrictions[name]
  end

  def reset_current
    self.class.reset_current
  end

  def reset_license
    @license = nil
  end

  def valid_license
    return if license?

    self.errors.add(:base, "The license key is invalid. Make sure it is exactly as you received it from GitLab Inc.")
  end

  def historical_max(from = nil, to = nil)
    from ||= starts_at - 1.year
    to   ||= starts_at

    HistoricalData.during(from..to).maximum(:active_user_count) || 0
  end

  def check_users_limit
    return unless restricted_user_count

    if previous_user_count && (historical_max <= previous_user_count)
      return if restricted_user_count >= current_active_users_count
    else
      return if restricted_user_count >= historical_max
    end

    overage = historical_max - restricted_user_count
    add_limit_error(user_count: historical_max, restricted_user_count: restricted_user_count, overage: overage)
  end

  def check_trueup
    trueup_qty          = restrictions[:trueup_quantity]
    trueup_from         = Date.parse(restrictions[:trueup_from]) rescue (starts_at - 1.year)
    trueup_to           = Date.parse(restrictions[:trueup_to]) rescue starts_at
    max_historical      = historical_max(trueup_from, trueup_to)
    overage             = current_active_users_count - restricted_user_count
    expected_trueup_qty = if previous_user_count
                            max_historical - previous_user_count
                          else
                            max_historical - current_active_users_count
                          end

    if trueup_qty >= expected_trueup_qty
      if restricted_user_count < current_active_users_count
        add_limit_error(trueup: true, user_count: current_active_users_count, restricted_user_count: restricted_user_count, overage: overage)
      end
    else
      message = "You have applied a True-up for #{trueup_qty} #{"user".pluralize(trueup_qty)} "
      message << "but you need one for #{expected_trueup_qty} #{"user".pluralize(expected_trueup_qty)}. "
      message << "Please contact sales at renewals@gitlab.com"

      self.errors.add(:base, message)
    end
  end

  def add_limit_error(trueup: false, user_count:, restricted_user_count:, overage:)
    message =  trueup ? "This GitLab installation currently has " : "During the year before this license started, this GitLab installation had "
    message << "#{number_with_delimiter(user_count)} active #{"user".pluralize(user_count)}, "
    message << "exceeding this license's limit of #{number_with_delimiter(restricted_user_count)} by "
    message << "#{number_with_delimiter(overage)} #{"user".pluralize(overage)}. "
    message << "Please upload a license for at least "
    message << "#{number_with_delimiter(user_count)} #{"user".pluralize(user_count)} or contact sales at renewals@gitlab.com"

    self.errors.add(:base, message)
  end

  def not_expired
    return unless self.license? && self.expired?

    self.errors.add(:base, "This license has already expired.")
  end
end<|MERGE_RESOLUTION|>--- conflicted
+++ resolved
@@ -1,8 +1,6 @@
 class License < ActiveRecord::Base
   include ActionView::Helpers::NumberHelper
 
-<<<<<<< HEAD
-=======
   ADMIN_AUDIT_LOG_FEATURE = 'GitLab_AdminAuditLog'.freeze
   AUDIT_EVENTS_FEATURE = 'GitLab_AuditEvents'.freeze
   AUDITOR_USER_FEATURE = 'GitLab_Auditor_User'.freeze
@@ -79,38 +77,11 @@
     repository_mirrors: REPOSITORY_MIRRORS_FEATURE
   }.freeze
 
->>>>>>> b3c3b46b
   STARTER_PLAN = 'starter'.freeze
   PREMIUM_PLAN = 'premium'.freeze
   ULTIMATE_PLAN = 'ultimate'.freeze
   EARLY_ADOPTER_PLAN = 'early_adopter'.freeze
 
-<<<<<<< HEAD
-  EES_FEATURES = %i[
-    audit_events
-    burndown_charts
-    contribution_analytics
-    elastic_search
-    export_issues
-    fast_forward_merge
-    group_webhooks
-    issuable_default_templates
-    issue_board_focus_mode
-    issue_board_milestone
-    issue_weights
-    jenkins_integration
-    ldap_extras
-    merge_request_approvers
-    merge_request_rebase
-    merge_request_squash
-    multiple_issue_assignees
-    multiple_issue_boards
-    push_rules
-    protected_refs_for_users
-    related_issues
-    repository_mirrors
-    repository_size_limit
-=======
   EES_FEATURES = [
     { AUDIT_EVENTS_FEATURE => 1 },
     { BURNDOWN_CHARTS_FEATURE => 1 },
@@ -135,7 +106,6 @@
     { RELATED_ISSUES_FEATURE => 1 },
     { REPOSITORY_MIRRORS_FEATURE => 1 },
     { REPOSITORY_SIZE_LIMIT_FEATURE => 1 }
->>>>>>> b3c3b46b
   ].freeze
 
   EEP_FEATURES = EES_FEATURES + %i[
@@ -161,34 +131,6 @@
   # Obs.: Do not extend from other feature constants.
   # Early adopters should not earn new features as they're
   # introduced.
-<<<<<<< HEAD
-  EARLY_ADOPTER_FEATURES = %i[
-    audit_events
-    burndown_charts
-    contribution_analytics
-    cross_project_pipelines
-    deploy_board
-    export_issues
-    fast_forward_merge
-    file_locks
-    group_webhooks
-    issuable_default_templates
-    issue_board_focus_mode
-    issue_board_milestone
-    issue_weights
-    jenkins_integration
-    merge_request_approvers
-    merge_request_rebase
-    merge_request_squash
-    multiple_issue_assignees
-    multiple_issue_boards
-    protected_refs_for_users
-    push_rules
-    related_issues
-    repository_mirrors
-    service_desk
-    variable_environment_scope
-=======
   EARLY_ADOPTER_FEATURES = [
     { ADMIN_AUDIT_LOG_FEATURE => 1 },
     { AUDIT_EVENTS_FEATURE => 1 },
@@ -223,7 +165,6 @@
     { REPOSITORY_SIZE_LIMIT_FEATURE => 1 },
     { SERVICE_DESK_FEATURE => 1 },
     { VARIABLE_ENVIRONMENT_SCOPE_FEATURE => 1 }
->>>>>>> b3c3b46b
   ].freeze
 
   FEATURES_BY_PLAN = {
