# == Schema Information
#
# Table name: services
#
#  id                    :integer          not null, primary key
#  type                  :string(255)
#  title                 :string(255)
#  project_id            :integer
#  created_at            :datetime
#  updated_at            :datetime
#  active                :boolean          default(FALSE), not null
#  properties            :text
#  template              :boolean          default(FALSE)
#  push_events           :boolean          default(TRUE)
#  issues_events         :boolean          default(TRUE)
#  merge_requests_events :boolean          default(TRUE)
#  tag_push_events       :boolean          default(TRUE)
#

# To add new service you should build a class inherited from Service
# and implement a set of methods
class Service < ActiveRecord::Base
  include Sortable
  serialize :properties, JSON

  default_value_for :active, false
  default_value_for :push_events, true
  default_value_for :issues_events, true
  default_value_for :merge_requests_events, true
  default_value_for :tag_push_events, true
  default_value_for :note_events, true

  after_initialize :initialize_properties

  belongs_to :project
  has_one :service_hook

  validates :project_id, presence: true, unless: Proc.new { |service| service.template? }

  scope :visible, -> { where.not(type: 'GitlabIssueTrackerService') }

  scope :push_hooks, -> { where(push_events: true, active: true) }
  scope :tag_push_hooks, -> { where(tag_push_events: true, active: true) }
  scope :issue_hooks, -> { where(issues_events: true, active: true) }
  scope :merge_request_hooks, -> { where(merge_requests_events: true, active: true) }
  scope :note_hooks, -> { where(note_events: true, active: true) }

  def activated?
    active
  end

  def template?
    template
  end

  def category
    :common
  end

  def initialize_properties
    self.properties = {} if properties.nil?
  end

  def title
    # implement inside child
  end

  def description
    # implement inside child
  end

  def help
    # implement inside child
  end

  def to_param
    # implement inside child
  end

  def fields
    # implement inside child
    []
  end

  def supported_events
    %w(push tag_push issue merge_request)
  end

  def execute
    # implement inside child
  end

  def can_test?
    !project.empty_repo?
  end

  # Provide convenient accessor methods
  # for each serialized property.
  def self.prop_accessor(*args)
    args.each do |arg|
      class_eval %{
        def #{arg}
          properties['#{arg}']
        end

        def #{arg}=(value)
          self.properties['#{arg}'] = value
        end
      }
    end
  end

  def async_execute(data)
    return unless supported_events.include?(data[:object_kind])

    Sidekiq::Client.enqueue(ProjectServiceWorker, id, data)
  end

  def issue_tracker?
    self.category == :issue_tracker
  end

  def self.available_services_names
    %w(
      asana
      assembla
      bamboo
      buildkite
      campfire
      custom_issue_tracker
      emails_on_push
      external_wiki
      flowdock
      gemnasium
<<<<<<< HEAD
      slack
      jenkins
      pushover
      buildbox
      bamboo
      teamcity
=======
      gitlab_ci
      hipchat
      irker
>>>>>>> 9193b94e
      jira
      pivotaltracker
      pushover
      redmine
      slack
      teamcity
    )
  end

  def self.create_from_template(project_id, template)
    service = template.dup
    service.template = false
    service.project_id = project_id
    service if service.save
  end
end<|MERGE_RESOLUTION|>--- conflicted
+++ resolved
@@ -132,18 +132,10 @@
       external_wiki
       flowdock
       gemnasium
-<<<<<<< HEAD
-      slack
-      jenkins
-      pushover
-      buildbox
-      bamboo
-      teamcity
-=======
       gitlab_ci
       hipchat
       irker
->>>>>>> 9193b94e
+      jenkins
       jira
       pivotaltracker
       pushover
