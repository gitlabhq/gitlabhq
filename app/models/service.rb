--- conflicted
+++ resolved
@@ -97,8 +97,6 @@
   def issue_tracker?
     self.category == :issue_tracker
   end
-<<<<<<< HEAD
-=======
 
   def self.available_services_names
     %w(gitlab_ci campfire hipchat pivotaltracker flowdock assembla asana
@@ -111,5 +109,4 @@
     service.project_id = project_id
     service if service.save
   end
->>>>>>> 6fa752a8
 end