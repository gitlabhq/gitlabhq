# Blob is a Rails-specific wrapper around Gitlab::Git::Blob objects
class Blob < SimpleDelegator
  CACHE_TIME = 60 # Cache raw blobs referred to by a (mutable) ref for 1 minute
  CACHE_TIME_IMMUTABLE = 3600 # Cache blobs referred to by an immutable reference for 1 hour

  # The maximum size of an SVG that can be displayed.
  MAXIMUM_SVG_SIZE = 2.megabytes

  # Wrap a Gitlab::Git::Blob object, or return nil when given nil
  #
  # This method prevents the decorated object from evaluating to "truthy" when
  # given a nil value. For example:
  #
  #     blob = Blob.new(nil)
  #     puts "truthy" if blob # => "truthy"
  #
  #     blob = Blob.decorate(nil)
  #     puts "truthy" if blob # No output
  def self.decorate(blob)
    return if blob.nil?

    new(blob)
  end

  # Returns the data of the blob.
  #
  # If the blob is a text based blob the content is converted to UTF-8 and any
  # invalid byte sequences are replaced.
  def data
    if binary?
      super
    else
      @data ||= super.encode(Encoding::UTF_8, invalid: :replace, undef: :replace)
    end
  end

  def no_highlighting?
    size && size > 1.megabyte
  end

  def only_display_raw?
    size && truncated?
  end

  def extension
    extname.downcase.delete('.')
  end

  def svg?
    text? && language && language.name == 'SVG'
  end

  def pdf?
    extension == 'pdf'
  end

  def xlsx?
    binary? && name && File.extname(name) == '.xlsx'
  end

  def ipython_notebook?
    text? && language&.name == 'Jupyter Notebook'
  end

  def sketch?
    binary? && extension == 'sketch'
  end

  def stl?
    extension == 'stl'
  end

  def markup?
    text? && Gitlab::MarkupHelper.markup?(name)
  end

  def size_within_svg_limits?
    size <= MAXIMUM_SVG_SIZE
  end

  def video?
    UploaderHelper::VIDEO_EXT.include?(extname.downcase.delete('.'))
  end

  def to_partial_path(project)
    if lfs_pointer?
      if project.lfs_enabled?
        'download'
      else
        'text'
      end
    elsif image?
      'image'
    elsif svg?
      'svg'
    elsif pdf?
      'pdf'
    elsif ipython_notebook?
      'notebook'
    elsif sketch?
      'sketch'
    elsif stl?
      'stl'
    elsif markup?
      if only_display_raw?
        'too_large'
      else
        'markup'
      end
    elsif text?
<<<<<<< HEAD
      'text'
    elsif xlsx?
      'xlsx'
=======
      if only_display_raw?
        'too_large'
      else
        'text'
      end
>>>>>>> 6975a77e
    else
      'download'
    end
  end
end<|MERGE_RESOLUTION|>--- conflicted
+++ resolved
@@ -108,17 +108,13 @@
         'markup'
       end
     elsif text?
-<<<<<<< HEAD
-      'text'
-    elsif xlsx?
-      'xlsx'
-=======
       if only_display_raw?
         'too_large'
       else
         'text'
       end
->>>>>>> 6975a77e
+    elsif xlsx?
+      'xlsx'
     else
       'download'
     end
