--- conflicted
+++ resolved
@@ -6,10 +6,7 @@
   include Issuable
   include Noteable
   include Referable
-<<<<<<< HEAD
-=======
   include Presentable
->>>>>>> 25c8d7ce
   include Elastic::MergeRequestsSearch
   include IgnorableColumn
   include TimeTrackable
