--- conflicted
+++ resolved
@@ -747,13 +747,8 @@
     merge_commit
   end
 
-<<<<<<< HEAD
-  def support_new_diff_notes?
+  def has_complete_diff_refs?
     diff_refs && diff_refs.complete?
-=======
-  def has_complete_diff_refs?
-    diff_sha_refs && diff_sha_refs.complete?
->>>>>>> 12fe6a6f
   end
 
   def update_diff_notes_positions(old_diff_refs:, new_diff_refs:)
