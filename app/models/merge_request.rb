--- conflicted
+++ resolved
@@ -352,7 +352,6 @@
         update_all(updated_at: Time.now)
   end
 
-<<<<<<< HEAD
   def merge_commit_message
     message = "Merge branch '#{source_branch}' into '#{target_branch}'"
     message << "\n\n"
@@ -362,13 +361,10 @@
     message
   end
 
-=======
   def project
     target_project
   end
 
-  
->>>>>>> 0aaee3f4
   private
 
   def dump_commits(commits)
