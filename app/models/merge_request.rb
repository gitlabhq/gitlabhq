--- conflicted
+++ resolved
@@ -467,11 +467,12 @@
     end
   end
 
-<<<<<<< HEAD
   def approver_ids=(value)
     value.split(",").map(&:strip).each do |user_id|
       approvers.find_or_initialize_by(user_id: user_id, target_id: id)
-=======
+    end
+  end
+
   def target_sha
     @target_sha ||= target_project.
       repository.commit(target_branch).sha
@@ -495,7 +496,6 @@
       yield
     ensure
       unlock_mr if locked?
->>>>>>> 72a425fa
     end
   end
 end