# == Schema Information
#
# Table name: merge_requests
#
#  id                :integer          not null, primary key
#  target_branch     :string(255)      not null
#  source_branch     :string(255)      not null
#  source_project_id :integer          not null
#  author_id         :integer
#  assignee_id       :integer
#  title             :string(255)
#  created_at        :datetime         not null
#  updated_at        :datetime         not null
#  st_commits        :text(2147483647)
#  st_diffs          :text(2147483647)
#  milestone_id      :integer
#  state             :string(255)
#  merge_status      :string(255)
#  target_project_id :integer          not null
#  iid               :integer
#  description       :text
#

require Rails.root.join("app/models/commit")
require Rails.root.join("lib/static_model")

class MergeRequest < ActiveRecord::Base
  include Issuable
  include InternalId

  belongs_to :target_project, foreign_key: :target_project_id, class_name: "Project"
  belongs_to :source_project, foreign_key: :source_project_id, class_name: "Project"

  attr_accessible :title, :assignee_id, :source_project_id, :source_branch, :target_project_id, :target_branch, :milestone_id, :author_id_of_changes, :state_event, :description

  attr_accessor :should_remove_source_branch

  # When this attribute is true some MR validation is ignored
  # It allows us to close or modify broken merge requests
  attr_accessor :allow_broken

  state_machine :state, initial: :opened do
    event :close do
      transition [:reopened, :opened, :accepted, :rejected, :fixed] => :closed
    end

    event :merge do
      transition [:reopened, :opened, :accepted, :rejected, :fixed] => :merged
    end

    event :accept do
      transition [:reopened, :opened, :fixed, :rejected] => :accepted
    end

    event :reject do
      transition [:reopened, :opened, :fixed, :accepted] => :rejected
    end

    event :mark_fixed do
      transition [:rejected] => :fixed
    end

    event :reopen do
      transition closed: :reopened
    end

    # New (not reviewed merge request)
    state :opened

    state :reopened

    state :closed

    state :merged

    # Reviewed and without issues which should be fixed, but not merged yet
    state :accepted

    # Reviewed and containing some issues
    state :rejected

    # Fixed after review
    state :fixed
  end

  state_machine :merge_status, initial: :unchecked do
    event :mark_as_unchecked do
      transition [:can_be_merged, :cannot_be_merged] => :unchecked
    end

    event :mark_as_mergeable do
      transition unchecked: :can_be_merged
    end

    event :mark_as_unmergeable do
      transition unchecked: :cannot_be_merged
    end

    state :unchecked

    state :can_be_merged

    state :cannot_be_merged
  end

  serialize :st_commits
  serialize :st_diffs

  validates :source_project, presence: true, unless: :allow_broken
  validates :source_branch, presence: true
  validates :target_project, presence: true
  validates :target_branch, presence: true
  validate :validate_branches

  scope :of_group, ->(group) { where("source_project_id in (:group_project_ids) OR target_project_id in (:group_project_ids)", group_project_ids: group.project_ids) }
  scope :of_user_team, ->(team) { where("(source_project_id in (:team_project_ids) OR target_project_id in (:team_project_ids) AND assignee_id in (:team_member_ids))", team_project_ids: team.project_ids, team_member_ids: team.member_ids) }
  # Hack: we want the review states ('accepted', 'rejected', 'fixed') to behave in the same way as the 'opened' one
  scope :opened, -> { with_states(:opened, :accepted, :rejected, :fixed) }
  scope :closed, -> { with_state(:closed) }
  scope :merged, -> { with_state(:merged) }
  scope :by_branch, ->(branch_name) { where("(source_branch LIKE :branch) OR (target_branch LIKE :branch)", branch: branch_name) }
  scope :cared, ->(user) { where('assignee_id = :user OR author_id = :user', user: user.id) }
  scope :by_milestone, ->(milestone) { where(milestone_id: milestone) }
  scope :in_projects, ->(project_ids) { where("source_project_id in (:project_ids) OR target_project_id in (:project_ids)", project_ids: project_ids) }
  scope :of_projects, ->(ids) { where(target_project_id: ids) }
  # Closed scope for merge request should return
  # both merged and closed mr's
  scope :closed, -> { with_states(:closed, :merged) }

  VALID_STATES_FOR_MERGE = ["opened", "reopened", "accepted", "rejected", "fixed"]
  VALID_STATES_FOR_ACCEPT = ["opened", "reopened", "rejected", "fixed"]
  VALID_STATES_FOR_REJECT = ["opened", "reopened", "accepted", "fixed"]
  VALID_STATES_FOR_MARK_FIXED = ["rejected"]

  # Hack: we want the review states ('accepted', 'rejected', 'fixed') to behave in the same way as the 'opened' one
  def opened?
    return state == "opened" || accepted? || rejected? || fixed?
  end

  def validate_branches
    if target_project==source_project && target_branch == source_branch
      errors.add :branch_conflict, "You can not use same project/branch for source and target"
    end

    if opened? || reopened?
      similar_mrs = self.target_project.merge_requests.where(source_branch: source_branch, target_branch: target_branch, source_project_id: source_project.id).opened
      similar_mrs = similar_mrs.where('id not in (?)', self.id) if self.id

      if similar_mrs.any?
        errors.add :base, "Cannot Create: This merge request already exists: #{similar_mrs.pluck(:title)}"
      end
    end
  end

  def reload_code
    self.reloaded_commits
    self.reloaded_diffs
  end

  def check_if_can_be_merged
    if Gitlab::Satellite::MergeAction.new(self.author, self).can_be_merged?
      mark_as_mergeable
    else
      mark_as_unmergeable
    end
  end

  def diffs
    @diffs ||= (load_diffs(st_diffs) || [])
  end

  def reloaded_diffs
    if opened? && unmerged_diffs.any?
      self.st_diffs = dump_diffs(unmerged_diffs)
      self.save
    end
  end

  def broken_diffs?
    diffs == broken_diffs
  rescue
    true
  end

  def valid_diffs?
    !broken_diffs?
  end

  def unmerged_diffs
    diffs = if for_fork?
              Gitlab::Satellite::MergeAction.new(author, self).diffs_between_satellite
            else
              Gitlab::Git::Diff.between(target_project.repository, source_branch, target_branch)
            end

    diffs ||= []
    diffs
  end

  def last_commit
    commits.first
  end

  def merge_event
    self.target_project.events.where(target_id: self.id, target_type: "MergeRequest", action: Event::MERGED).last
  end

  def closed_event
    self.target_project.events.where(target_id: self.id, target_type: "MergeRequest", action: Event::CLOSED).last
  end

  def commits
    load_commits(st_commits || [])
  end

  def probably_merged?
    unmerged_commits.empty? &&
      commits.any? && opened?
  end

  def reloaded_commits
    if opened? && unmerged_commits.any?
      self.st_commits = dump_commits(unmerged_commits)
      save

    end
    commits
  end

  def unmerged_commits
    if for_fork?
      commits = Gitlab::Satellite::MergeAction.new(self.author, self).commits_between
    else
      commits = target_project.repository.commits_between(self.target_branch, self.source_branch)
    end

    if commits.present?
      commits = Commit.decorate(commits).
      sort_by(&:created_at).
      reverse
    end
    commits
  end

  def merge!(user_id)
    self.author_id_of_changes = user_id
    self.merge
  end

  def automerge!(current_user)
    if Gitlab::Satellite::MergeAction.new(current_user, self).merge! && self.unmerged_commits.empty?
      self.merge!(current_user.id)
      true
    end
  rescue
    mark_as_unmergeable
    false
  end

  def mr_and_commit_notes
    commit_ids = commits.map(&:id)
    project.notes.where(
      "(noteable_type = 'MergeRequest' AND noteable_id = :mr_id) OR (noteable_type = 'Commit' AND commit_id IN (:commit_ids))",
      mr_id: id,
      commit_ids: commit_ids
    )
  end

  # Returns the raw diff for this merge request
  #
  # see "git diff"
  def to_diff(current_user)
    Gitlab::Satellite::MergeAction.new(current_user, self).diff_in_satellite
  end

  # Returns the commit as a series of email patches.
  #
  # see "git format-patch"
  def to_patch(current_user)
    Gitlab::Satellite::MergeAction.new(current_user, self).format_patch
  end

  def last_commit_short_sha
    @last_commit_short_sha ||= last_commit.sha[0..10]
  end

  def for_fork?
    target_project != source_project
  end

  def disallow_source_branch_removal?
    (source_project.root_ref? source_branch) || for_fork?
  end

  def project
    target_project
  end

  # Return the set of issues that will be closed if this merge request is accepted.
  def closes_issues
    if target_branch == project.default_branch
      commits.map { |c| c.closes_issues(project) }.flatten.uniq.sort_by(&:id)
    else
      []
    end
  end

  # Mentionable override.
  def gfm_reference
    "merge request !#{iid}"
  end

<<<<<<< HEAD
  def project
    target_project
=======
  def target_project_path
    if target_project
      target_project.path_with_namespace
    else
      "(removed)"
    end
  end

  def source_project_path
    if source_project
      source_project.path_with_namespace
    else
      "(removed)"
    end
  end

  def source_branch_exists?
    return false unless self.source_project

    self.source_project.repository.branch_names.include?(self.source_branch)
  end

  def target_branch_exists?
    return false unless self.target_project

    self.target_project.repository.branch_names.include?(self.target_branch)
  end

  # Reset merge request events cache
  #
  # Since we do cache @event we need to reset cache in special cases:
  # * when a merge request is updated
  # Events cache stored like  events/23-20130109142513.
  # The cache key includes updated_at timestamp.
  # Thus it will automatically generate a new fragment
  # when the event is updated because the key changes.
  def reset_events_cache
    Event.where(target_id: self.id, target_type: 'MergeRequest').
        order('id DESC').limit(100).
        update_all(updated_at: Time.now)
>>>>>>> 180ab975
  end

  private

  def dump_commits(commits)
    commits.map(&:to_hash)
  end

  def load_commits(array)
    array.map { |hash| Commit.new(Gitlab::Git::Commit.new(hash)) }
  end

  def dump_diffs(diffs)
    if diffs == broken_diffs
      broken_diffs
    elsif diffs.respond_to?(:map)
      diffs.map(&:to_hash)
    end
  end

  def load_diffs(raw)
    if raw == broken_diffs
      broken_diffs
    elsif raw.respond_to?(:map)
      raw.map { |hash| Gitlab::Git::Diff.new(hash) }
    end
  end

  def broken_diffs
    [Gitlab::Git::Diff::BROKEN_DIFF]
  end
end<|MERGE_RESOLUTION|>--- conflicted
+++ resolved
@@ -310,10 +310,6 @@
     "merge request !#{iid}"
   end
 
-<<<<<<< HEAD
-  def project
-    target_project
-=======
   def target_project_path
     if target_project
       target_project.path_with_namespace
@@ -354,9 +350,13 @@
     Event.where(target_id: self.id, target_type: 'MergeRequest').
         order('id DESC').limit(100).
         update_all(updated_at: Time.now)
->>>>>>> 180ab975
-  end
-
+  end
+
+  def project
+    target_project
+  end
+
+  
   private
 
   def dump_commits(commits)
