--- conflicted
+++ resolved
@@ -135,13 +135,10 @@
   scope :merged, -> { with_state(:merged) }
   scope :closed, -> { with_state(:closed) }
   scope :closed_and_merged, -> { with_states(:closed, :merged) }
-
-<<<<<<< HEAD
-  participant :approvers_left
-=======
   scope :join_project, -> { joins(:target_project) }
   scope :references_project, -> { references(:target_project) }
->>>>>>> 8c0f2aca
+
+  participant :approvers_left
 
   def self.reference_prefix
     '!'
