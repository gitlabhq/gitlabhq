class MergeRequest < ActiveRecord::Base
  include InternalId
  include Issuable
  include Referable
  include Sortable
  include Taskable
  include Importable

  belongs_to :target_project, foreign_key: :target_project_id, class_name: "Project"
  belongs_to :source_project, foreign_key: :source_project_id, class_name: "Project"
  belongs_to :merge_user, class_name: "User"

  has_many :merge_request_diffs, dependent: :destroy
  has_one :merge_request_diff,
    -> { order('merge_request_diffs.id DESC') }

  has_many :events, as: :target, dependent: :destroy

<<<<<<< HEAD
  after_create :create_merge_request_diff, unless: :importing?
  after_update :update_merge_request_diff
=======
  has_many :merge_requests_closing_issues, class_name: 'MergeRequestsClosingIssues', dependent: :delete_all

  serialize :merge_params, Hash

  after_create :ensure_merge_request_diff, unless: :importing?
  after_update :reload_diff_if_branch_changed
>>>>>>> fd2b79b6

  delegate :commits, :real_size, to: :merge_request_diff, prefix: nil

  # When this attribute is true some MR validation is ignored
  # It allows us to close or modify broken merge requests
  attr_accessor :allow_broken

  # Temporary fields to store compare vars
  # when creating new merge request
  attr_accessor :can_be_created, :compare_commits, :diff_options, :compare

  state_machine :state, initial: :opened do
    event :close do
      transition [:reopened, :opened] => :closed
    end

    event :mark_as_merged do
      transition [:reopened, :opened, :locked] => :merged
    end

    event :reopen do
      transition closed: :reopened
    end

    event :lock_mr do
      transition [:reopened, :opened] => :locked
    end

    event :unlock_mr do
      transition locked: :reopened
    end

    after_transition any => :locked do |merge_request, transition|
      merge_request.locked_at = Time.now
      merge_request.save
    end

    after_transition locked: (any - :locked) do |merge_request, transition|
      merge_request.locked_at = nil
      merge_request.save
    end

    state :opened
    state :reopened
    state :closed
    state :merged
    state :locked
  end

  state_machine :merge_status, initial: :unchecked do
    event :mark_as_unchecked do
      transition [:can_be_merged, :cannot_be_merged] => :unchecked
    end

    event :mark_as_mergeable do
      transition [:unchecked, :cannot_be_merged] => :can_be_merged
    end

    event :mark_as_unmergeable do
      transition [:unchecked, :can_be_merged] => :cannot_be_merged
    end

    state :unchecked
    state :can_be_merged
    state :cannot_be_merged

    around_transition do |merge_request, transition, block|
      Gitlab::Timeless.timeless(merge_request, &block)
    end
  end

  validates :source_project, presence: true, unless: [:allow_broken, :importing?, :closed_without_fork?]
  validates :source_branch, presence: true
  validates :target_project, presence: true
  validates :target_branch, presence: true
  validates :merge_user, presence: true, if: :merge_when_build_succeeds?
  validate :validate_branches, unless: [:allow_broken, :importing?, :closed_without_fork?]
  validate :validate_fork, unless: :closed_without_fork?

  scope :by_branch, ->(branch_name) { where("(source_branch LIKE :branch) OR (target_branch LIKE :branch)", branch: branch_name) }
  scope :cared, ->(user) { where('assignee_id = :user OR author_id = :user', user: user.id) }
  scope :by_milestone, ->(milestone) { where(milestone_id: milestone) }
  scope :of_projects, ->(ids) { where(target_project_id: ids) }
  scope :from_project, ->(project) { where(source_project_id: project.id) }
  scope :merged, -> { with_state(:merged) }
  scope :closed_and_merged, -> { with_states(:closed, :merged) }
  scope :from_source_branches, ->(branches) { where(source_branch: branches) }

  scope :join_project, -> { joins(:target_project) }
  scope :references_project, -> { references(:target_project) }

  after_save :keep_around_commit

  def self.reference_prefix
    '!'
  end

  # Pattern used to extract `!123` merge request references from text
  #
  # This pattern supports cross-project references.
  def self.reference_pattern
    @reference_pattern ||= %r{
      (#{Project.reference_pattern})?
      #{Regexp.escape(reference_prefix)}(?<merge_request>\d+)
    }x
  end

  def self.link_reference_pattern
    @link_reference_pattern ||= super("merge_requests", /(?<merge_request>\d+)/)
  end

  def self.reference_valid?(reference)
    reference.to_i > 0 && reference.to_i <= Gitlab::Database::MAX_INT_VALUE
  end

  # Returns all the merge requests from an ActiveRecord:Relation.
  #
  # This method uses a UNION as it usually operates on the result of
  # ProjectsFinder#execute. PostgreSQL in particular doesn't always like queries
  # using multiple sub-queries especially when combined with an OR statement.
  # UNIONs on the other hand perform much better in these cases.
  #
  # relation - An ActiveRecord::Relation that returns a list of Projects.
  #
  # Returns an ActiveRecord::Relation.
  def self.in_projects(relation)
    source = where(source_project_id: relation).select(:id)
    target = where(target_project_id: relation).select(:id)
    union  = Gitlab::SQL::Union.new([source, target])

    where("merge_requests.id IN (#{union.to_sql})")
  end

  WIP_REGEX = /\A\s*(\[WIP\]\s*|WIP:\s*|WIP\s+)+\s*/i.freeze

  def self.work_in_progress?(title)
    !!(title =~ WIP_REGEX)
  end

  def self.wipless_title(title)
    title.sub(WIP_REGEX, "")
  end

  def self.wip_title(title)
    work_in_progress?(title) ? title : "WIP: #{title}"
  end

  def to_reference(from_project = nil)
    reference = "#{self.class.reference_prefix}#{iid}"

    if cross_project_reference?(from_project)
      reference = project.to_reference + reference
    end

    reference
  end

  def first_commit
    merge_request_diff ? merge_request_diff.first_commit : compare_commits.first
  end

  def raw_diffs(*args)
    merge_request_diff ? merge_request_diff.raw_diffs(*args) : compare.raw_diffs(*args)
  end

  def diffs(diff_options = nil)
    if compare
      compare.diffs(diff_options)
    else
      merge_request_diff.diffs(diff_options)
    end
  end

  def diff_size
    diffs(diff_options).size
  end

  def diff_base_commit
    if persisted?
      merge_request_diff.base_commit
    else
      branch_merge_base_commit
    end
  end

  # MRs created before 8.4 don't store a MergeRequestDiff#base_commit_sha,
  # but we need to get a commit for the "View file @ ..." link by deleted files,
  # so we find the likely one if we can't get the actual one.
  # This will not be the actual base commit if the target branch was merged into
  # the source branch after the merge request was created, but it is good enough
  # for the specific purpose of linking to a commit.
  # It is not good enough for use in `Gitlab::Git::DiffRefs`, which needs the
  # true base commit, so we can't simply have `#diff_base_commit` fall back on
  # this method.
  def likely_diff_base_commit
    first_commit.parent || first_commit
  end

  def diff_start_commit
    if persisted?
      merge_request_diff.start_commit
    else
      target_branch_head
    end
  end

  def diff_head_commit
    if persisted?
      merge_request_diff.head_commit
    else
      source_branch_head
    end
  end

  def diff_start_sha
    diff_start_commit.try(:sha)
  end

  def diff_base_sha
    diff_base_commit.try(:sha)
  end

  def diff_head_sha
    diff_head_commit.try(:sha)
  end

  # When importing a pull request from GitHub, the old and new branches may no
  # longer actually exist by those names, but we need to recreate the merge
  # request diff with the right source and target shas.
  # We use these attributes to force these to the intended values.
  attr_writer :target_branch_sha, :source_branch_sha

  def source_branch_head
    source_branch_ref = @source_branch_sha || source_branch
    source_project.repository.commit(source_branch_ref) if source_branch_ref
  end

  def target_branch_head
    target_branch_ref = @target_branch_sha || target_branch
    target_project.repository.commit(target_branch_ref) if target_branch_ref
  end

  def branch_merge_base_commit
    start_sha = target_branch_sha
    head_sha  = source_branch_sha

    if start_sha && head_sha
      target_project.merge_base_commit(start_sha, head_sha)
    end
  end

  def target_branch_sha
    @target_branch_sha || target_branch_head.try(:sha)
  end

  def source_branch_sha
    @source_branch_sha || source_branch_head.try(:sha)
  end

  def diff_refs
    return unless diff_start_commit || diff_base_commit

    Gitlab::Diff::DiffRefs.new(
      base_sha:  diff_base_sha,
      start_sha: diff_start_sha,
      head_sha:  diff_head_sha
    )
  end

  # Return diff_refs instance trying to not touch the git repository
  def diff_sha_refs
    if merge_request_diff && merge_request_diff.diff_refs_by_sha?
      merge_request_diff.diff_refs
    else
      diff_refs
    end
  end

  def branch_merge_base_sha
    branch_merge_base_commit.try(:sha)
  end

  def validate_branches
    if target_project == source_project && target_branch == source_branch
      errors.add :branch_conflict, "You can not use same project/branch for source and target"
    end

    if opened? || reopened?
      similar_mrs = self.target_project.merge_requests.where(source_branch: source_branch, target_branch: target_branch, source_project_id: source_project.try(:id)).opened
      similar_mrs = similar_mrs.where('id not in (?)', self.id) if self.id
      if similar_mrs.any?
        errors.add :validate_branches,
                   "Cannot Create: This merge request already exists: #{similar_mrs.pluck(:title)}"
      end
    end
  end

  def validate_fork
    return true unless target_project && source_project
    return true if target_project == source_project
    return true unless forked_source_project_missing?

    errors.add :validate_fork,
               'Source project is not a fork of the target project'
  end

  def closed_without_fork?
    closed? && forked_source_project_missing?
  end

  def closed_without_source_project?
    closed? && !source_project
  end

  def forked_source_project_missing?
    return false unless for_fork?
    return true unless source_project

    !source_project.forked_from?(target_project)
  end

  def reopenable?
    return false if closed_without_fork? || closed_without_source_project? || merged?

    closed?
  end

  def ensure_merge_request_diff
    merge_request_diff || create_merge_request_diff
  end

  def create_merge_request_diff
    merge_request_diffs.create
    reload_merge_request_diff
  end

  def reload_merge_request_diff
    merge_request_diff(true)
  end

  def reload_diff_if_branch_changed
    if source_branch_changed? || target_branch_changed?
      reload_diff
    end
  end

  def reload_diff
    return unless open?

    old_diff_refs = self.diff_refs
    create_merge_request_diff
    MergeRequests::MergeRequestDiffCacheService.new.execute(self)
    new_diff_refs = self.diff_refs

    update_diff_notes_positions(
      old_diff_refs: old_diff_refs,
      new_diff_refs: new_diff_refs
    )
  end

  def check_if_can_be_merged
    return unless unchecked?

    can_be_merged =
      !broken? && project.repository.can_be_merged?(diff_head_sha, target_branch)

    if can_be_merged
      mark_as_mergeable
    else
      mark_as_unmergeable
    end
  end

  def merge_event
    @merge_event ||= target_project.events.where(target_id: self.id, target_type: "MergeRequest", action: Event::MERGED).last
  end

  def closed_event
    @closed_event ||= target_project.events.where(target_id: self.id, target_type: "MergeRequest", action: Event::CLOSED).last
  end

  def work_in_progress?
    self.class.work_in_progress?(title)
  end

  def wipless_title
    self.class.wipless_title(self.title)
  end

  def wip_title
    self.class.wip_title(self.title)
  end

  def mergeable?(skip_ci_check: false)
    return false unless mergeable_state?(skip_ci_check: skip_ci_check)

    check_if_can_be_merged

    can_be_merged?
  end

  def mergeable_state?(skip_ci_check: false)
    return false unless open?
    return false if work_in_progress?
    return false if broken?
    return false unless skip_ci_check || mergeable_ci_state?

    true
  end

  def can_cancel_merge_when_build_succeeds?(current_user)
    can_be_merged_by?(current_user) || self.author == current_user
  end

  def can_remove_source_branch?(current_user)
    !source_project.protected_branch?(source_branch) &&
      !source_project.root_ref?(source_branch) &&
<<<<<<< HEAD
      Ability.abilities.allowed?(current_user, :push_code, source_project) &&
      diff_head_commit == source_branch_head &&
      !same_source_branch_merge_requests?
=======
      Ability.allowed?(current_user, :push_code, source_project) &&
      diff_head_commit == source_branch_head
  end

  def should_remove_source_branch?
    merge_params['should_remove_source_branch'].present?
  end

  def force_remove_source_branch?
    merge_params['force_remove_source_branch'].present?
  end

  def remove_source_branch?
    should_remove_source_branch? || force_remove_source_branch?
>>>>>>> fd2b79b6
  end

  def mr_and_commit_notes
    # Fetch comments only from last 100 commits
    commits_for_notes_limit = 100
    commit_ids = commits.last(commits_for_notes_limit).map(&:id)

    Note.where(
      "(project_id = :target_project_id AND noteable_type = 'MergeRequest' AND noteable_id = :mr_id) OR" +
      "((project_id = :source_project_id OR project_id = :target_project_id) AND noteable_type = 'Commit' AND commit_id IN (:commit_ids))",
      mr_id: id,
      commit_ids: commit_ids,
      target_project_id: target_project_id,
      source_project_id: source_project_id
    )
  end

  def discussions
    @discussions ||= self.mr_and_commit_notes.
      inc_relations_for_view.
      fresh.
      discussions
  end

  def diff_discussions
    @diff_discussions ||= self.notes.diff_notes.discussions
  end

  def find_diff_discussion(discussion_id)
    notes = self.notes.diff_notes.where(discussion_id: discussion_id).fresh.to_a
    return if notes.empty?

    Discussion.new(notes)
  end

  def discussions_resolvable?
    diff_discussions.any?(&:resolvable?)
  end

  def discussions_resolved?
    discussions_resolvable? && diff_discussions.none?(&:to_be_resolved?)
  end

  def hook_attrs
    attrs = {
      source: source_project.try(:hook_attrs),
      target: target_project.hook_attrs,
      last_commit: nil,
      work_in_progress: work_in_progress?
    }

    if diff_head_commit
      attrs.merge!(last_commit: diff_head_commit.hook_attrs)
    end

    attributes.merge!(attrs)
  end

  def for_fork?
    target_project != source_project
  end

  def project
    target_project
  end

  # If the merge request closes any issues, save this information in the
  # `MergeRequestsClosingIssues` model. This is a performance optimization.
  # Calculating this information for a number of merge requests requires
  # running `ReferenceExtractor` on each of them separately.
  # This optimization does not apply to issues from external sources.
  def cache_merge_request_closes_issues!(current_user = self.author)
    return if project.has_external_issue_tracker?

    transaction do
      self.merge_requests_closing_issues.delete_all

      closes_issues(current_user).each do |issue|
        self.merge_requests_closing_issues.create!(issue: issue)
      end
    end
  end

  def closes_issue?(issue)
    closes_issues.include?(issue)
  end

  # Return the set of issues that will be closed if this merge request is accepted.
  def closes_issues(current_user = self.author)
    if target_branch == project.default_branch
      messages = [description]
      messages.concat(commits.map(&:safe_message)) if merge_request_diff

      Gitlab::ClosingIssueExtractor.new(project, current_user).
        closed_by_message(messages.join("\n"))
    else
      []
    end
  end

  def target_project_path
    if target_project
      target_project.path_with_namespace
    else
      "(removed)"
    end
  end

  def source_project_path
    if source_project
      source_project.path_with_namespace
    else
      "(removed)"
    end
  end

  def source_project_namespace
    if source_project && source_project.namespace
      source_project.namespace.path
    else
      "(removed)"
    end
  end

  def target_project_namespace
    if target_project && target_project.namespace
      target_project.namespace.path
    else
      "(removed)"
    end
  end

  def source_branch_exists?
    return false unless self.source_project

    self.source_project.repository.branch_names.include?(self.source_branch)
  end

  def target_branch_exists?
    return false unless self.target_project

    self.target_project.repository.branch_names.include?(self.target_branch)
  end

  def same_source_branch_merge_requests?
    target_project.merge_requests.opened.where(source_branch: source_branch).exists?
  end

  # Reset merge request events cache
  #
  # Since we do cache @event we need to reset cache in special cases:
  # * when a merge request is updated
  # Events cache stored like  events/23-20130109142513.
  # The cache key includes updated_at timestamp.
  # Thus it will automatically generate a new fragment
  # when the event is updated because the key changes.
  def reset_events_cache
    Event.reset_event_cache_for(self)
  end

  def merge_commit_message
    message = "Merge branch '#{source_branch}' into '#{target_branch}'\n\n"
    message << "#{title}\n\n"
    message << "#{description}\n\n" if description.present?
    message << "See merge request #{to_reference}"

    message
  end

  def reset_merge_when_build_succeeds
    return unless merge_when_build_succeeds?

    self.merge_when_build_succeeds  = false
    self.merge_user                 = nil
    self.save
  end

  # Return array of possible target branches
  # depends on target project of MR
  def target_branches
    if target_project.nil?
      []
    else
      target_project.repository.branch_names
    end
  end

  # Return array of possible source branches
  # depends on source project of MR
  def source_branches
    if source_project.nil?
      []
    else
      source_project.repository.branch_names
    end
  end

  def locked_long_ago?
    return false unless locked?

    locked_at.nil? || locked_at < (Time.now - 1.day)
  end

  def has_ci?
    source_project.ci_service && commits.any?
  end

  def branch_missing?
    !source_branch_exists? || !target_branch_exists?
  end

  def broken?
    self.commits.blank? || branch_missing? || cannot_be_merged?
  end

  def can_be_merged_by?(user)
    access = ::Gitlab::UserAccess.new(user, project: project)
    access.can_push_to_branch?(target_branch) || access.can_merge_to_branch?(target_branch)
  end

  def can_be_merged_via_command_line_by?(user)
    access = ::Gitlab::UserAccess.new(user, project: project)
    access.can_push_to_branch?(target_branch)
  end

  def mergeable_ci_state?
    return true unless project.only_allow_merge_if_build_succeeds?

    !pipeline || pipeline.success?
  end

  def environments
    return [] unless diff_head_commit

    @environments ||=
      begin
        environments = source_project.environments_for(
          source_branch, diff_head_commit)
        environments += target_project.environments_for(
          target_branch, diff_head_commit, with_tags: true)

        environments.uniq
      end
  end

  def state_human_name
    if merged?
      "Merged"
    elsif closed?
      "Closed"
    else
      "Open"
    end
  end

  def state_icon_name
    if merged?
      "check"
    elsif closed?
      "times"
    else
      "circle-o"
    end
  end

  def fetch_ref
    target_project.repository.fetch_ref(
      source_project.repository.path_to_repo,
      "refs/heads/#{source_branch}",
      ref_path
    )
  end

  def ref_path
    "refs/merge-requests/#{iid}/head"
  end

  def ref_fetched?
    project.repository.ref_exists?(ref_path)
  end

  def ensure_ref_fetched
    fetch_ref unless ref_fetched?
  end

  def in_locked_state
    begin
      lock_mr
      yield
    ensure
      unlock_mr if locked?
    end
  end

  def diverged_commits_count
    cache = Rails.cache.read(:"merge_request_#{id}_diverged_commits")

    if cache.blank? || cache[:source_sha] != source_branch_sha || cache[:target_sha] != target_branch_sha
      cache = {
        source_sha: source_branch_sha,
        target_sha: target_branch_sha,
        diverged_commits_count: compute_diverged_commits_count
      }
      Rails.cache.write(:"merge_request_#{id}_diverged_commits", cache)
    end

    cache[:diverged_commits_count]
  end

  def compute_diverged_commits_count
    return 0 unless source_branch_sha && target_branch_sha

    Gitlab::Git::Commit.between(target_project.repository.raw_repository, source_branch_sha, target_branch_sha).size
  end
  private :compute_diverged_commits_count

  def diverged_from_target_branch?
    diverged_commits_count > 0
  end

  def commits_sha
    commits.map(&:sha)
  end

  def pipeline
    return unless diff_head_sha && source_project

    @pipeline ||= source_project.pipeline_for(source_branch, diff_head_sha)
  end

  def all_pipelines
    return unless source_project

    @all_pipelines ||= begin
      sha = if persisted?
              all_commits_sha
            else
              diff_head_sha
            end

      source_project.pipelines.order(id: :desc).
        where(sha: sha, ref: source_branch)
    end
  end

  # Note that this could also return SHA from now dangling commits
  def all_commits_sha
    merge_request_diffs.flat_map(&:commits_sha).uniq
  end

  def merge_commit
    @merge_commit ||= project.commit(merge_commit_sha) if merge_commit_sha
  end

  def can_be_reverted?(current_user = nil)
    merge_commit && !merge_commit.has_been_reverted?(current_user, self)
  end

  def can_be_cherry_picked?
    merge_commit
  end

  def has_complete_diff_refs?
    diff_sha_refs && diff_sha_refs.complete?
  end

  def update_diff_notes_positions(old_diff_refs:, new_diff_refs:)
    return unless has_complete_diff_refs?
    return if new_diff_refs == old_diff_refs

    active_diff_notes = self.notes.diff_notes.select do |note|
      note.new_diff_note? && note.active?(old_diff_refs)
    end

    return if active_diff_notes.empty?

    paths = active_diff_notes.flat_map { |n| n.diff_file.paths }.uniq

    service = Notes::DiffPositionUpdateService.new(
      self.project,
      nil,
      old_diff_refs: old_diff_refs,
      new_diff_refs: new_diff_refs,
      paths: paths
    )

    active_diff_notes.each do |note|
      service.execute(note)
      Gitlab::Timeless.timeless(note, &:save)
    end
  end

  def keep_around_commit
    project.repository.keep_around(self.merge_commit_sha)
  end

  def conflicts
    @conflicts ||= Gitlab::Conflict::FileCollection.new(self)
  end

  def conflicts_can_be_resolved_by?(user)
    access = ::Gitlab::UserAccess.new(user, project: source_project)
    access.can_push_to_branch?(source_branch)
  end

  def conflicts_can_be_resolved_in_ui?
    return @conflicts_can_be_resolved_in_ui if defined?(@conflicts_can_be_resolved_in_ui)

    return @conflicts_can_be_resolved_in_ui = false unless cannot_be_merged?
    return @conflicts_can_be_resolved_in_ui = false unless has_complete_diff_refs?

    begin
      # Try to parse each conflict. If the MR's mergeable status hasn't been updated,
      # ensure that we don't say there are conflicts to resolve when there are no conflict
      # files.
      conflicts.files.each(&:lines)
      @conflicts_can_be_resolved_in_ui = conflicts.files.length > 0
    rescue Rugged::OdbError, Gitlab::Conflict::Parser::ParserError, Gitlab::Conflict::FileCollection::ConflictSideMissing
      @conflicts_can_be_resolved_in_ui = false
    end
  end
end<|MERGE_RESOLUTION|>--- conflicted
+++ resolved
@@ -16,17 +16,10 @@
 
   has_many :events, as: :target, dependent: :destroy
 
-<<<<<<< HEAD
-  after_create :create_merge_request_diff, unless: :importing?
-  after_update :update_merge_request_diff
-=======
   has_many :merge_requests_closing_issues, class_name: 'MergeRequestsClosingIssues', dependent: :delete_all
-
-  serialize :merge_params, Hash
 
   after_create :ensure_merge_request_diff, unless: :importing?
   after_update :reload_diff_if_branch_changed
->>>>>>> fd2b79b6
 
   delegate :commits, :real_size, to: :merge_request_diff, prefix: nil
 
@@ -444,26 +437,9 @@
   def can_remove_source_branch?(current_user)
     !source_project.protected_branch?(source_branch) &&
       !source_project.root_ref?(source_branch) &&
-<<<<<<< HEAD
-      Ability.abilities.allowed?(current_user, :push_code, source_project) &&
+      Ability.allowed?(current_user, :push_code, source_project) &&
       diff_head_commit == source_branch_head &&
       !same_source_branch_merge_requests?
-=======
-      Ability.allowed?(current_user, :push_code, source_project) &&
-      diff_head_commit == source_branch_head
-  end
-
-  def should_remove_source_branch?
-    merge_params['should_remove_source_branch'].present?
-  end
-
-  def force_remove_source_branch?
-    merge_params['force_remove_source_branch'].present?
-  end
-
-  def remove_source_branch?
-    should_remove_source_branch? || force_remove_source_branch?
->>>>>>> fd2b79b6
   end
 
   def mr_and_commit_notes
@@ -608,8 +584,9 @@
     self.target_project.repository.branch_names.include?(self.target_branch)
   end
 
+  # Is there an open merge request with the same branch as ours?
   def same_source_branch_merge_requests?
-    target_project.merge_requests.opened.where(source_branch: source_branch).exists?
+    target_project.merge_requests.opened.where(source_branch: source_branch).where.not(id: id).exists?
   end
 
   # Reset merge request events cache
