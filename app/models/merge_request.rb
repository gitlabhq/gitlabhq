--- conflicted
+++ resolved
@@ -517,15 +517,8 @@
   def ci_commit
     @ci_commit ||= source_project.ci_commit(last_commit.id) if last_commit && source_project
   end
-<<<<<<< HEAD
-
-  def broken?
-    self.commits.blank? || branch_missing? || cannot_be_merged?
-  end
 
   def diff_range
     [last_commit.parent, first_commit]
   end
-=======
->>>>>>> 948bb655
 end