class MergeRequest < ActiveRecord::Base
  include InternalId
  include Issuable
  include Referable
  include Sortable
  include Elastic::MergeRequestsSearch
  include Importable
  include Approvable

  belongs_to :target_project, class_name: "Project"
  belongs_to :source_project, class_name: "Project"
  belongs_to :merge_user, class_name: "User"

  has_many :approvals, dependent: :destroy
  has_many :approvers, as: :target, dependent: :destroy
  has_many :approver_groups, as: :target, dependent: :destroy
  has_many :merge_request_diffs, dependent: :destroy
  has_one :merge_request_diff,
    -> { order('merge_request_diffs.id DESC') }

  has_many :events, as: :target, dependent: :destroy

  has_many :merge_requests_closing_issues, class_name: 'MergeRequestsClosingIssues', dependent: :delete_all

  serialize :merge_params, Hash

  after_create :ensure_merge_request_diff, unless: :importing?
  after_update :reload_diff_if_branch_changed

  delegate :commits, :real_size, :commits_sha, :commits_count,
    to: :merge_request_diff, prefix: nil

  # When this attribute is true some MR validation is ignored
  # It allows us to close or modify broken merge requests
  attr_accessor :allow_broken

  # Temporary fields to store compare vars
  # when creating new merge request
  attr_accessor :can_be_created, :compare_commits, :diff_options, :compare

  state_machine :state, initial: :opened do
    event :close do
      transition [:reopened, :opened] => :closed
    end

    event :mark_as_merged do
      transition [:reopened, :opened, :locked] => :merged
    end

    event :reopen do
      transition closed: :reopened
    end

    event :lock_mr do
      transition [:reopened, :opened] => :locked
    end

    event :unlock_mr do
      transition locked: :reopened
    end

    after_transition any => :locked do |merge_request, transition|
      merge_request.locked_at = Time.now
      merge_request.save
    end

    after_transition locked: (any - :locked) do |merge_request, transition|
      merge_request.locked_at = nil
      merge_request.save
    end

    state :opened
    state :reopened
    state :closed
    state :merged
    state :locked
  end

  state_machine :merge_status, initial: :unchecked do
    event :mark_as_unchecked do
      transition [:can_be_merged, :cannot_be_merged] => :unchecked
    end

    event :mark_as_mergeable do
      transition [:unchecked, :cannot_be_merged] => :can_be_merged
    end

    event :mark_as_unmergeable do
      transition [:unchecked, :can_be_merged] => :cannot_be_merged
    end

    state :unchecked
    state :can_be_merged
    state :cannot_be_merged

    around_transition do |merge_request, transition, block|
      Gitlab::Timeless.timeless(merge_request, &block)
    end

    after_transition unchecked: :cannot_be_merged do |merge_request, transition|
      TodoService.new.merge_request_became_unmergeable(merge_request)
    end
  end

  validates :source_project, presence: true, unless: [:allow_broken, :importing?, :closed_without_fork?]
  validates :source_branch, presence: true
  validates :target_project, presence: true
  validates :target_branch, presence: true
  validates :merge_user, presence: true, if: :merge_when_build_succeeds?, unless: :importing?
  validate :validate_branches, unless: [:allow_broken, :importing?, :closed_without_fork?]
  validate :validate_fork, unless: :closed_without_fork?
  validate :validate_approvals_before_merge

  scope :by_source_or_target_branch, ->(branch_name) do
    where("source_branch = :branch OR target_branch = :branch", branch: branch_name)
  end
  scope :cared, ->(user) { where('assignee_id = :user OR author_id = :user', user: user.id) }
  scope :by_milestone, ->(milestone) { where(milestone_id: milestone) }
  scope :of_projects, ->(ids) { where(target_project_id: ids) }
  scope :from_project, ->(project) { where(source_project_id: project.id) }
  scope :merged, -> { with_state(:merged) }
  scope :closed_and_merged, -> { with_states(:closed, :merged) }
  scope :from_source_branches, ->(branches) { where(source_branch: branches) }
  scope :join_project, -> { joins(:target_project) }
  scope :references_project, -> { references(:target_project) }

  participant :approvers_left

  after_save :keep_around_commit

  def self.reference_prefix
    '!'
  end

  # Pattern used to extract `!123` merge request references from text
  #
  # This pattern supports cross-project references.
  def self.reference_pattern
    @reference_pattern ||= %r{
      (#{Project.reference_pattern})?
      #{Regexp.escape(reference_prefix)}(?<merge_request>\d+)
    }x
  end

  def self.link_reference_pattern
    @link_reference_pattern ||= super("merge_requests", /(?<merge_request>\d+)/)
  end

  def self.reference_valid?(reference)
    reference.to_i > 0 && reference.to_i <= Gitlab::Database::MAX_INT_VALUE
  end

  def self.project_foreign_key
    'target_project_id'
  end

  # Returns all the merge requests from an ActiveRecord:Relation.
  #
  # This method uses a UNION as it usually operates on the result of
  # ProjectsFinder#execute. PostgreSQL in particular doesn't always like queries
  # using multiple sub-queries especially when combined with an OR statement.
  # UNIONs on the other hand perform much better in these cases.
  #
  # relation - An ActiveRecord::Relation that returns a list of Projects.
  #
  # Returns an ActiveRecord::Relation.
  def self.in_projects(relation)
    source = where(source_project_id: relation).select(:id)
    target = where(target_project_id: relation).select(:id)
    union  = Gitlab::SQL::Union.new([source, target])

    where("merge_requests.id IN (#{union.to_sql})")
  end

  WIP_REGEX = /\A\s*(\[WIP\]\s*|WIP:\s*|WIP\s+)+\s*/i.freeze

  def self.work_in_progress?(title)
    !!(title =~ WIP_REGEX)
  end

  def self.wipless_title(title)
    title.sub(WIP_REGEX, "")
  end

  def self.wip_title(title)
    work_in_progress?(title) ? title : "WIP: #{title}"
  end

  def to_reference(from_project = nil, full: false)
    reference = "#{self.class.reference_prefix}#{iid}"

    "#{project.to_reference(from_project, full: full)}#{reference}"
  end

  def first_commit
    merge_request_diff ? merge_request_diff.first_commit : compare_commits.first
  end

  def raw_diffs(*args)
    merge_request_diff ? merge_request_diff.raw_diffs(*args) : compare.raw_diffs(*args)
  end

  def diffs(diff_options = nil)
    if compare
      compare.diffs(diff_options)
    else
      merge_request_diff.diffs(diff_options)
    end
  end

  def diff_size
    opts = diff_options || {}

    raw_diffs(opts).size
  end

  def diff_base_commit
    if persisted?
      merge_request_diff.base_commit
    else
      branch_merge_base_commit
    end
  end

  # MRs created before 8.4 don't store a MergeRequestDiff#base_commit_sha,
  # but we need to get a commit for the "View file @ ..." link by deleted files,
  # so we find the likely one if we can't get the actual one.
  # This will not be the actual base commit if the target branch was merged into
  # the source branch after the merge request was created, but it is good enough
  # for the specific purpose of linking to a commit.
  # It is not good enough for use in `Gitlab::Git::DiffRefs`, which needs the
  # true base commit, so we can't simply have `#diff_base_commit` fall back on
  # this method.
  def likely_diff_base_commit
    first_commit.try(:parent) || first_commit
  end

  def diff_start_commit
    if persisted?
      merge_request_diff.start_commit
    else
      target_branch_head
    end
  end

  def diff_head_commit
    if persisted?
      merge_request_diff.head_commit
    else
      source_branch_head
    end
  end

  def diff_start_sha
    diff_start_commit.try(:sha)
  end

  def diff_base_sha
    diff_base_commit.try(:sha)
  end

  def diff_head_sha
    diff_head_commit.try(:sha)
  end

  # When importing a pull request from GitHub, the old and new branches may no
  # longer actually exist by those names, but we need to recreate the merge
  # request diff with the right source and target shas.
  # We use these attributes to force these to the intended values.
  attr_writer :target_branch_sha, :source_branch_sha

  def source_branch_head
    source_branch_ref = @source_branch_sha || source_branch
    source_project.repository.commit(source_branch_ref) if source_branch_ref
  end

  def target_branch_head
    target_branch_ref = @target_branch_sha || target_branch
    target_project.repository.commit(target_branch_ref) if target_branch_ref
  end

  def branch_merge_base_commit
    start_sha = target_branch_sha
    head_sha  = source_branch_sha

    if start_sha && head_sha
      target_project.merge_base_commit(start_sha, head_sha)
    end
  end

  def target_branch_sha
    @target_branch_sha || target_branch_head.try(:sha)
  end

  def source_branch_sha
    @source_branch_sha || source_branch_head.try(:sha)
  end

  def diff_refs
    return unless diff_start_commit || diff_base_commit

    Gitlab::Diff::DiffRefs.new(
      base_sha:  diff_base_sha,
      start_sha: diff_start_sha,
      head_sha:  diff_head_sha
    )
  end

  # Return diff_refs instance trying to not touch the git repository
  def diff_sha_refs
    if merge_request_diff && merge_request_diff.diff_refs_by_sha?
      merge_request_diff.diff_refs
    else
      diff_refs
    end
  end

  def branch_merge_base_sha
    branch_merge_base_commit.try(:sha)
  end

  def validate_branches
    if target_project == source_project && target_branch == source_branch
      errors.add :branch_conflict, "You can not use same project/branch for source and target"
    end

    if opened? || reopened?
      similar_mrs = self.target_project.merge_requests.where(source_branch: source_branch, target_branch: target_branch, source_project_id: source_project.try(:id)).opened
      similar_mrs = similar_mrs.where('id not in (?)', self.id) if self.id
      if similar_mrs.any?
        errors.add :validate_branches,
                   "Cannot Create: This merge request already exists: #{similar_mrs.pluck(:title)}"
      end
    end
  end

  def validate_fork
    return true unless target_project && source_project
    return true if target_project == source_project
    return true unless source_project_missing?

    errors.add :validate_fork,
               'Source project is not a fork of the target project'
  end

  def closed_without_fork?
    closed? && source_project_missing?
  end

  def source_project_missing?
    return false unless for_fork?
    return true unless source_project

    !source_project.forked_from?(target_project)
  end

  def validate_approvals_before_merge
    return true unless approvals_before_merge
    return true unless target_project

    # Approvals disabled
    if target_project.approvals_before_merge == 0
      errors.add :validate_approvals_before_merge,
                 'Approvals disabled for target project'
    elsif approvals_before_merge > target_project.approvals_before_merge
      true
    else
      errors.add :validate_approvals_before_merge,
                 'Number of approvals must be greater than those on target project'
    end
  end

  def reopenable?
    closed? && !source_project_missing? && source_branch_exists?
  end

  def ensure_merge_request_diff
    merge_request_diff || create_merge_request_diff
  end

  def create_merge_request_diff
    merge_request_diffs.create
    reload_merge_request_diff
  end

  def reload_merge_request_diff
    merge_request_diff(true)
  end

  def reload_diff_if_branch_changed
    if source_branch_changed? || target_branch_changed?
      reload_diff
    end
  end

  def reload_diff
    return unless open?

    old_diff_refs = self.diff_refs
    create_merge_request_diff
    MergeRequests::MergeRequestDiffCacheService.new.execute(self)
    new_diff_refs = self.diff_refs

    update_diff_notes_positions(
      old_diff_refs: old_diff_refs,
      new_diff_refs: new_diff_refs
    )
  end

  def check_if_can_be_merged
    return unless unchecked? && !Gitlab::Geo.secondary?

    can_be_merged =
      !broken? && project.repository.can_be_merged?(diff_head_sha, target_branch)

    if can_be_merged
      mark_as_mergeable
    else
      mark_as_unmergeable
    end
  end

  def merge_event
    @merge_event ||= target_project.events.where(target_id: self.id, target_type: "MergeRequest", action: Event::MERGED).last
  end

  def closed_event
    @closed_event ||= target_project.events.where(target_id: self.id, target_type: "MergeRequest", action: Event::CLOSED).last
  end

  def work_in_progress?
    self.class.work_in_progress?(title)
  end

  def wipless_title
    self.class.wipless_title(self.title)
  end

  def wip_title
    self.class.wip_title(self.title)
  end

  def mergeable?(skip_ci_check: false)
    return false unless mergeable_state?(skip_ci_check: skip_ci_check)

    check_if_can_be_merged

    can_be_merged? && !should_be_rebased?
  end

  def mergeable_state?(skip_ci_check: false)
    return false unless open?
    return false if work_in_progress?
    return false if broken?
    return false unless skip_ci_check || mergeable_ci_state?
    return false unless mergeable_discussions_state?

    true
  end

  def can_cancel_merge_when_build_succeeds?(current_user)
    can_be_merged_by?(current_user) || self.author == current_user
  end

  def can_remove_source_branch?(current_user)
    !source_project.protected_branch?(source_branch) &&
      !source_project.root_ref?(source_branch) &&
      Ability.allowed?(current_user, :push_code, source_project) &&
      diff_head_commit == source_branch_head
  end

  def should_remove_source_branch?
    Gitlab::Utils.to_boolean(merge_params['should_remove_source_branch'])
  end

  def force_remove_source_branch?
    Gitlab::Utils.to_boolean(merge_params['force_remove_source_branch'])
  end

  def remove_source_branch?
    should_remove_source_branch? || force_remove_source_branch?
  end

  def related_notes
    # Fetch comments only from last 100 commits
    commits_for_notes_limit = 100
    commit_ids = commits.last(commits_for_notes_limit).map(&:id)

    Note.where(
      "(project_id = :target_project_id AND noteable_type = 'MergeRequest' AND noteable_id = :mr_id) OR" +
      "((project_id = :source_project_id OR project_id = :target_project_id) AND noteable_type = 'Commit' AND commit_id IN (:commit_ids))",
      mr_id: id,
      commit_ids: commit_ids,
      target_project_id: target_project_id,
      source_project_id: source_project_id
    )
  end

  def discussions
    @discussions ||= self.related_notes.
      inc_relations_for_view.
      fresh.
      discussions
  end

  def diff_discussions
    @diff_discussions ||= self.notes.diff_notes.discussions
  end

  def resolvable_discussions
    @resolvable_discussions ||= diff_discussions.select(&:to_be_resolved?)
  end

  def discussions_can_be_resolved_by?(user)
    resolvable_discussions.all? { |discussion| discussion.can_resolve?(user) }
  end

  def find_diff_discussion(discussion_id)
    notes = self.notes.diff_notes.where(discussion_id: discussion_id).fresh.to_a
    return if notes.empty?

    Discussion.new(notes)
  end

  def discussions_resolvable?
    diff_discussions.any?(&:resolvable?)
  end

  def discussions_resolved?
    discussions_resolvable? && diff_discussions.none?(&:to_be_resolved?)
  end

  def discussions_to_be_resolved?
    discussions_resolvable? && !discussions_resolved?
  end

  def mergeable_discussions_state?
    return true unless project.only_allow_merge_if_all_discussions_are_resolved?

    !discussions_to_be_resolved?
  end

  def hook_attrs
    attrs = {
      source: source_project.try(:hook_attrs),
      target: target_project.hook_attrs,
      last_commit: nil,
      work_in_progress: work_in_progress?
    }

    if diff_head_commit
      attrs.merge!(last_commit: diff_head_commit.hook_attrs)
    end

    attributes.merge!(attrs)
  end

  def for_fork?
    target_project != source_project
  end

  def project
    target_project
  end

  # If the merge request closes any issues, save this information in the
  # `MergeRequestsClosingIssues` model. This is a performance optimization.
  # Calculating this information for a number of merge requests requires
  # running `ReferenceExtractor` on each of them separately.
  # This optimization does not apply to issues from external sources.
  def cache_merge_request_closes_issues!(current_user = self.author)
    return if project.has_external_issue_tracker?

    transaction do
      self.merge_requests_closing_issues.delete_all

      closes_issues(current_user).each do |issue|
        self.merge_requests_closing_issues.create!(issue: issue)
      end
    end
  end

  def closes_issue?(issue)
    closes_issues.include?(issue)
  end

  # Return the set of issues that will be closed if this merge request is accepted.
  def closes_issues(current_user = self.author)
    if target_branch == project.default_branch
      messages = [description]
      messages.concat(commits.map(&:safe_message)) if merge_request_diff

      Gitlab::ClosingIssueExtractor.new(project, current_user).
        closed_by_message(messages.join("\n"))
    else
      []
    end
  end

  def issues_mentioned_but_not_closing(current_user = self.author)
    return [] unless target_branch == project.default_branch

    ext = Gitlab::ReferenceExtractor.new(project, current_user)
    ext.analyze(description)

    ext.issues - closes_issues
  end

  def target_project_path
    if target_project
      target_project.path_with_namespace
    else
      "(removed)"
    end
  end

  def source_project_path
    if source_project
      source_project.path_with_namespace
    else
      "(removed)"
    end
  end

  def source_project_namespace
    if source_project && source_project.namespace
      source_project.namespace.path
    else
      "(removed)"
    end
  end

  def target_project_namespace
    if target_project && target_project.namespace
      target_project.namespace.path
    else
      "(removed)"
    end
  end

  def source_branch_exists?
    return false unless self.source_project

    self.source_project.repository.branch_names.include?(self.source_branch)
  end

  def target_branch_exists?
    return false unless self.target_project

    self.target_project.repository.branch_names.include?(self.target_branch)
  end

  def merge_commit_message(include_description: false)
    closes_issues_references = closes_issues.map do |issue|
      issue.to_reference(target_project)
    end

    message = [
      "Merge branch '#{source_branch}' into '#{target_branch}'",
      title
    ]

    if !include_description && closes_issues_references.present?
      message << "Closes #{closes_issues_references.to_sentence}"
    end

    message << "#{description}" if include_description && description.present?
    message << "See merge request #{to_reference}"

    message.join("\n\n")
  end

  def reset_merge_when_build_succeeds
    return unless merge_when_build_succeeds?

    self.merge_when_build_succeeds = false
    self.merge_user = nil
    if merge_params
      merge_params.delete('should_remove_source_branch')
      merge_params.delete('commit_message')
    end

    self.save
  end

  # Return array of possible target branches
  # depends on target project of MR
  def target_branches
    if target_project.nil?
      []
    else
      target_project.repository.branch_names
    end
  end

  # Return array of possible source branches
  # depends on source project of MR
  def source_branches
    if source_project.nil?
      []
    else
      source_project.repository.branch_names
    end
  end

  def locked_long_ago?
    return false unless locked?

    locked_at.nil? || locked_at < (Time.now - 1.day)
  end

  def has_ci?
    source_project.try(:ci_service) && commits.any?
  end

  def branch_missing?
    !source_branch_exists? || !target_branch_exists?
  end

  def broken?
    has_no_commits? || branch_missing? || cannot_be_merged?
  end

  def can_be_merged_by?(user)
    access = ::Gitlab::UserAccess.new(user, project: project)
    access.can_push_to_branch?(target_branch) || access.can_merge_to_branch?(target_branch)
  end

  def can_be_merged_via_command_line_by?(user)
    access = ::Gitlab::UserAccess.new(user, project: project)
    access.can_push_to_branch?(target_branch)
  end

  def mergeable_ci_state?
    return true unless project.only_allow_merge_if_build_succeeds?

    !head_pipeline || head_pipeline.success? || head_pipeline.skipped?
  end

  def environments
    return [] unless diff_head_commit

    @environments ||= begin
      target_envs = target_project.environments_for(
        target_branch, commit: diff_head_commit, with_tags: true)

      source_envs = source_project.environments_for(
        source_branch, commit: diff_head_commit) if source_project

      (target_envs.to_a + source_envs.to_a).uniq
    end
  end

  def state_human_name
    if merged?
      "Merged"
    elsif closed?
      "Closed"
    else
      "Open"
    end
  end

  def state_icon_name
    if merged?
      "check"
    elsif closed?
      "times"
    else
      "circle-o"
    end
  end

  def fetch_ref
    target_project.repository.fetch_ref(
      source_project.repository.path_to_repo,
      "refs/heads/#{source_branch}",
      ref_path
    )
  end

  def ref_path
    "refs/merge-requests/#{iid}/head"
  end

  def ref_fetched?
    project.repository.ref_exists?(ref_path)
  end

  def ensure_ref_fetched
    fetch_ref unless ref_fetched?
  end

  def in_locked_state
    begin
      lock_mr
      yield
    ensure
      unlock_mr if locked?
    end
  end

  def ff_merge_possible?
    project.repository.is_ancestor?(target_branch_sha, diff_head_sha)
  end

  def should_be_rebased?
    self.project.ff_merge_must_be_possible? && !ff_merge_possible?
  end

  def rebase_dir_path
    File.join(Gitlab.config.shared.path, 'tmp/rebase', source_project.id.to_s, id.to_s).to_s
  end

<<<<<<< HEAD
=======
  def squash_dir_path
    File.join(Gitlab.config.shared.path, 'tmp/squash', source_project.id.to_s, id.to_s).to_s
  end

>>>>>>> d3c1f030
  def rebase_in_progress?
    # The source project can be deleted
    return false unless source_project

    File.exist?(rebase_dir_path) && !clean_stuck_rebase
  end

  def clean_stuck_rebase
<<<<<<< HEAD
    expiration_time = Time.now - 15.minutes

    if File.new(rebase_dir_path).mtime < expiration_time
=======
    if File.mtime(rebase_dir_path) < 15.minutes.ago
>>>>>>> d3c1f030
      FileUtils.rm_rf(rebase_dir_path)
      true
    end
  end

<<<<<<< HEAD
=======
  def squash_in_progress?
    # The source project can be deleted
    return false unless source_project

    File.exist?(squash_dir_path) && !clean_stuck_squash
  end

  def clean_stuck_squash
    if File.mtime(squash_dir_path) < 15.minutes.ago
      FileUtils.rm_rf(squash_dir_path)
      true
    end
  end

>>>>>>> d3c1f030
  def diverged_commits_count
    cache = Rails.cache.read(:"merge_request_#{id}_diverged_commits")

    if cache.blank? || cache[:source_sha] != source_branch_sha || cache[:target_sha] != target_branch_sha
      cache = {
        source_sha: source_branch_sha,
        target_sha: target_branch_sha,
        diverged_commits_count: compute_diverged_commits_count
      }
      Rails.cache.write(:"merge_request_#{id}_diverged_commits", cache)
    end

    cache[:diverged_commits_count]
  end

  def compute_diverged_commits_count
    return 0 unless source_branch_sha && target_branch_sha

    Gitlab::Git::Commit.between(target_project.repository.raw_repository, source_branch_sha, target_branch_sha).size
  end
  private :compute_diverged_commits_count

  def diverged_from_target_branch?
    diverged_commits_count > 0
  end

  def head_pipeline
    return unless diff_head_sha && source_project

    @head_pipeline ||= source_project.pipeline_for(source_branch, diff_head_sha)
  end

  def all_pipelines
    return Ci::Pipeline.none unless source_project

    @all_pipelines ||= source_project.pipelines
      .where(sha: all_commits_sha, ref: source_branch)
      .order(id: :desc)
  end

  # Note that this could also return SHA from now dangling commits
  #
  def all_commits_sha
    if persisted?
      merge_request_diffs.flat_map(&:commits_sha).uniq
    elsif compare_commits
      compare_commits.to_a.reverse.map(&:id)
    else
      [diff_head_sha]
    end
  end

  def merge_commit
    @merge_commit ||= project.commit(merge_commit_sha) if merge_commit_sha
  end

  def can_be_reverted?(current_user)
    merge_commit && !merge_commit.has_been_reverted?(current_user, self)
  end

  def can_be_cherry_picked?
    merge_commit
  end

  def has_complete_diff_refs?
    diff_sha_refs && diff_sha_refs.complete?
  end

  def update_diff_notes_positions(old_diff_refs:, new_diff_refs:)
    return unless has_complete_diff_refs?
    return if new_diff_refs == old_diff_refs

    active_diff_notes = self.notes.diff_notes.select do |note|
      note.new_diff_note? && note.active?(old_diff_refs)
    end

    return if active_diff_notes.empty?

    paths = active_diff_notes.flat_map { |n| n.diff_file.paths }.uniq

    service = Notes::DiffPositionUpdateService.new(
      self.project,
      nil,
      old_diff_refs: old_diff_refs,
      new_diff_refs: new_diff_refs,
      paths: paths
    )

    transaction do
      active_diff_notes.each do |note|
        service.execute(note)
        Gitlab::Timeless.timeless(note, &:save)
      end
    end
  end

  def keep_around_commit
    project.repository.keep_around(self.merge_commit_sha)
  end

  def conflicts
    @conflicts ||= Gitlab::Conflict::FileCollection.new(self)
  end

  def conflicts_can_be_resolved_by?(user)
    access = ::Gitlab::UserAccess.new(user, project: source_project)
    access.can_push_to_branch?(source_branch)
  end

  def conflicts_can_be_resolved_in_ui?
    return @conflicts_can_be_resolved_in_ui if defined?(@conflicts_can_be_resolved_in_ui)

    return @conflicts_can_be_resolved_in_ui = false unless cannot_be_merged?
    return @conflicts_can_be_resolved_in_ui = false unless has_complete_diff_refs?

    begin
      # Try to parse each conflict. If the MR's mergeable status hasn't been updated,
      # ensure that we don't say there are conflicts to resolve when there are no conflict
      # files.
      conflicts.files.each(&:lines)
      @conflicts_can_be_resolved_in_ui = conflicts.files.length > 0
    rescue Rugged::OdbError, Gitlab::Conflict::Parser::UnresolvableError, Gitlab::Conflict::FileCollection::ConflictSideMissing
      @conflicts_can_be_resolved_in_ui = false
    end
  end

  def has_commits?
    merge_request_diff && commits_count > 0
  end

  def has_no_commits?
    !has_commits?
  end

  def mergeable_with_slash_command?(current_user, autocomplete_precheck: false, last_diff_sha: nil)
    return false unless can_be_merged_by?(current_user)

    return true if autocomplete_precheck

    return false unless mergeable?(skip_ci_check: true)
    return false if head_pipeline && !(head_pipeline.success? || head_pipeline.active?)
    return false if last_diff_sha != diff_head_sha

    true
  end
end<|MERGE_RESOLUTION|>--- conflicted
+++ resolved
@@ -812,13 +812,10 @@
     File.join(Gitlab.config.shared.path, 'tmp/rebase', source_project.id.to_s, id.to_s).to_s
   end
 
-<<<<<<< HEAD
-=======
   def squash_dir_path
     File.join(Gitlab.config.shared.path, 'tmp/squash', source_project.id.to_s, id.to_s).to_s
   end
 
->>>>>>> d3c1f030
   def rebase_in_progress?
     # The source project can be deleted
     return false unless source_project
@@ -827,20 +824,12 @@
   end
 
   def clean_stuck_rebase
-<<<<<<< HEAD
-    expiration_time = Time.now - 15.minutes
-
-    if File.new(rebase_dir_path).mtime < expiration_time
-=======
     if File.mtime(rebase_dir_path) < 15.minutes.ago
->>>>>>> d3c1f030
       FileUtils.rm_rf(rebase_dir_path)
       true
     end
   end
 
-<<<<<<< HEAD
-=======
   def squash_in_progress?
     # The source project can be deleted
     return false unless source_project
@@ -855,7 +844,6 @@
     end
   end
 
->>>>>>> d3c1f030
   def diverged_commits_count
     cache = Rails.cache.read(:"merge_request_#{id}_diverged_commits")
 
