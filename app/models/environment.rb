class Environment < ActiveRecord::Base
  # Used to generate random suffixes for the slug
  LETTERS = 'a'..'z'
  NUMBERS = '0'..'9'
  SUFFIX_CHARS = LETTERS.to_a + NUMBERS.to_a

  belongs_to :project, required: true

  has_many :deployments, dependent: :destroy # rubocop:disable Cop/ActiveRecordDependent

  has_one :last_deployment, -> { order('deployments.id DESC') }, class_name: 'Deployment'

  before_validation :nullify_external_url
  before_validation :generate_slug, if: ->(env) { env.slug.blank? }

  before_save :set_environment_type

  validates :name,
            presence: true,
            uniqueness: { scope: :project_id },
            length: { maximum: 255 },
            format: { with: Gitlab::Regex.environment_name_regex,
                      message: Gitlab::Regex.environment_name_regex_message }

  validates :slug,
            presence: true,
            uniqueness: { scope: :project_id },
            length: { maximum: 24 },
            format: { with: Gitlab::Regex.environment_slug_regex,
                      message: Gitlab::Regex.environment_slug_regex_message }

  validates :external_url,
            length: { maximum: 255 },
            allow_nil: true,
            addressable_url: true

  delegate :stop_action, :manual_actions, to: :last_deployment, allow_nil: true

  scope :available, -> { with_state(:available) }
  scope :stopped, -> { with_state(:stopped) }
  scope :order_by_last_deployed_at, -> do
    max_deployment_id_sql =
      Deployment.select(Deployment.arel_table[:id].maximum)
      .where(Deployment.arel_table[:environment_id].eq(arel_table[:id]))
      .to_sql
    order(Gitlab::Database.nulls_first_order("(#{max_deployment_id_sql})", 'ASC'))
  end
  scope :in_review_folder, -> { where(environment_type: "review") }

  state_machine :state, initial: :available do
    event :start do
      transition stopped: :available
    end

    event :stop do
      transition available: :stopped
    end

    state :available
    state :stopped

    after_transition do |environment|
      environment.expire_etag_cache
    end
  end

  def predefined_variables
    [
      { key: 'CI_ENVIRONMENT_NAME', value: name, public: true },
      { key: 'CI_ENVIRONMENT_SLUG', value: slug, public: true }
    ]
  end

  def recently_updated_on_branch?(ref)
    ref.to_s == last_deployment.try(:ref)
  end

  def nullify_external_url
    self.external_url = nil if self.external_url.blank?
  end

  def set_environment_type
    names = name.split('/')

    self.environment_type = names.many? ? names.first : nil
  end

  def includes_commit?(commit)
    return false unless last_deployment

    last_deployment.includes_commit?(commit)
  end

  def last_deployed_at
    last_deployment.try(:created_at)
  end

  def update_merge_request_metrics?
    folder_name == "production"
  end

  def first_deployment_for(commit)
    ref = project.repository.ref_name_for_sha(ref_path, commit.sha)

    return nil unless ref

    deployment_iid = ref.split('/').last
    deployments.find_by(iid: deployment_iid)
  end

  def ref_path
    "refs/#{Repository::REF_ENVIRONMENTS}/#{slug}"
  end

  def formatted_external_url
    return nil unless external_url

    external_url.gsub(%r{\A.*?://}, '')
  end

  def stop_action?
    available? && stop_action.present?
  end

  def stop_with_action!(current_user)
    return unless available?

    stop!
    stop_action&.play(current_user)
  end

  def actions_for(environment)
    return [] unless manual_actions

    manual_actions.select do |action|
      action.expanded_environment_name == environment
    end
  end

  def deployment_platform
    project.deployment_platform(environment: self)
  end

  def has_terminals?
    deployment_platform.present? && available? && last_deployment.present?
  end

  def terminals
    deployment_platform.terminals(self) if has_terminals?
  end

<<<<<<< HEAD
  def rollout_status
    deployment_platform.rollout_status(self) if has_terminals?
  end

  def has_metrics?
    prometheus_adapter&.can_query? && available? && last_deployment.present?
  end

  def metrics
    prometheus_adapter.query(:environment, self) if has_metrics?
  end

  def additional_metrics
    prometheus_adapter.query(:additional_metrics_environment, self) if has_metrics?
=======
  def has_metrics?
    prometheus_adapter&.can_query? && available? && last_deployment.present?
  end

  def metrics
    prometheus_adapter.query(:environment, self) if has_metrics?
  end

  def additional_metrics
    prometheus_adapter.query(:additional_metrics_environment, self) if has_metrics?
  end

  def prometheus_adapter
    @prometheus_adapter ||= Prometheus::AdapterService.new(project, deployment_platform).prometheus_adapter
>>>>>>> b5335654
  end

  def slug
    super.presence || generate_slug
  end

  # An environment name is not necessarily suitable for use in URLs, DNS
  # or other third-party contexts, so provide a slugified version. A slug has
  # the following properties:
  #   * contains only lowercase letters (a-z), numbers (0-9), and '-'
  #   * begins with a letter
  #   * has a maximum length of 24 bytes (OpenShift limitation)
  #   * cannot end with `-`
  def generate_slug
    # Lowercase letters and numbers only
    slugified = name.to_s.downcase.gsub(/[^a-z0-9]/, '-')

    # Must start with a letter
    slugified = 'env-' + slugified unless LETTERS.cover?(slugified[0])

    # Repeated dashes are invalid (OpenShift limitation)
    slugified.gsub!(/\-+/, '-')

    # Maximum length: 24 characters (OpenShift limitation)
    slugified = slugified[0..23]

    # Cannot end with a dash (Kubernetes label limitation)
    slugified.chop! if slugified.end_with?('-')

    # Add a random suffix, shortening the current string if necessary, if it
    # has been slugified. This ensures uniqueness.
    if slugified != name
      slugified = slugified[0..16]
      slugified << '-' unless slugified.end_with?('-')
      slugified << random_suffix
    end

    self.slug = slugified
  end

  def external_url_for(path, commit_sha)
    return unless self.external_url

    public_path = project.public_path_for_source_path(path, commit_sha)
    return unless public_path

    [external_url, public_path].join('/')
  end

  def expire_etag_cache
    Gitlab::EtagCaching::Store.new.tap do |store|
      store.touch(etag_cache_key)
    end
  end

  def etag_cache_key
    Gitlab::Routing.url_helpers.project_environments_path(
      project,
      format: :json)
  end

  def folder_name
    self.environment_type || self.name
  end

<<<<<<< HEAD
  def prometheus_adapter
    @prometheus_adapter ||= if service_prometheus_adapter.can_query?
                              service_prometheus_adapter
                            else
                              cluster_prometheus_adapter
                            end
  end

  def service_prometheus_adapter
    project.find_or_initialize_service('prometheus')
  end

  def cluster_prometheus_adapter
    return unless deployment_platform.respond_to?(:cluster)

    cluster = deployment_platform.cluster
    return unless cluster.application_prometheus&.installed?

    cluster.application_prometheus
=======
  def deployment_platform
    project.deployment_platform
>>>>>>> b5335654
  end

  private

  # Slugifying a name may remove the uniqueness guarantee afforded by it being
  # based on name (which must be unique). To compensate, we add a random
  # 6-byte suffix in those circumstances. This is not *guaranteed* uniqueness,
  # but the chance of collisions is vanishingly small
  def random_suffix
    (0..5).map { SUFFIX_CHARS.sample }.join
  end
end<|MERGE_RESOLUTION|>--- conflicted
+++ resolved
@@ -149,7 +149,6 @@
     deployment_platform.terminals(self) if has_terminals?
   end
 
-<<<<<<< HEAD
   def rollout_status
     deployment_platform.rollout_status(self) if has_terminals?
   end
@@ -164,22 +163,10 @@
 
   def additional_metrics
     prometheus_adapter.query(:additional_metrics_environment, self) if has_metrics?
-=======
-  def has_metrics?
-    prometheus_adapter&.can_query? && available? && last_deployment.present?
-  end
-
-  def metrics
-    prometheus_adapter.query(:environment, self) if has_metrics?
-  end
-
-  def additional_metrics
-    prometheus_adapter.query(:additional_metrics_environment, self) if has_metrics?
   end
 
   def prometheus_adapter
     @prometheus_adapter ||= Prometheus::AdapterService.new(project, deployment_platform).prometheus_adapter
->>>>>>> b5335654
   end
 
   def slug
@@ -245,30 +232,8 @@
     self.environment_type || self.name
   end
 
-<<<<<<< HEAD
-  def prometheus_adapter
-    @prometheus_adapter ||= if service_prometheus_adapter.can_query?
-                              service_prometheus_adapter
-                            else
-                              cluster_prometheus_adapter
-                            end
-  end
-
-  def service_prometheus_adapter
-    project.find_or_initialize_service('prometheus')
-  end
-
-  def cluster_prometheus_adapter
-    return unless deployment_platform.respond_to?(:cluster)
-
-    cluster = deployment_platform.cluster
-    return unless cluster.application_prometheus&.installed?
-
-    cluster.application_prometheus
-=======
   def deployment_platform
     project.deployment_platform
->>>>>>> b5335654
   end
 
   private
