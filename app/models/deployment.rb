class Deployment < ActiveRecord::Base
  include InternalId

  belongs_to :project, required: true, validate: true
  belongs_to :environment, required: true, validate: true
  belongs_to :user
  belongs_to :deployable, polymorphic: true

  validates :sha, presence: true
  validates :ref, presence: true

  delegate :name, to: :environment, prefix: true

  after_save :create_ref

  def commit
    project.commit(sha)
  end

  def commit_title
    commit.try(:title)
  end

  def short_sha
    Commit.truncate_sha(sha)
  end

  def last?
    self == environment.last_deployment
  end

  def create_ref
    project.repository.create_ref(ref, ref_path)
  end

  def manual_actions
    deployable.try(:other_actions)
  end

  def includes_commit?(commit)
    return false unless commit

    # Before 8.10, deployments didn't have keep-around refs. Any deployment
    # created before then could have a `sha` referring to a commit that no
    # longer exists in the repository, so just ignore those.
    begin
      project.repository.is_ancestor?(commit.id, sha)
    rescue Rugged::OdbError
      false
    end
  end

  def update_merge_request_metrics!
    return unless environment.update_merge_request_metrics?

    merge_requests = project.merge_requests.
                     joins(:metrics).
                     where(target_branch: self.ref, merge_request_metrics: { first_deployed_to_production_at: nil }).
                     where("merge_request_metrics.merged_at <= ?", self.created_at)

    if previous_deployment
      merge_requests = merge_requests.where("merge_request_metrics.merged_at >= ?", previous_deployment.created_at)
    end

    # Need to use `map` instead of `select` because MySQL doesn't allow `SELECT`ing from the same table
    # that we're updating.
    merge_request_ids =
      if Gitlab::Database.postgresql?
        merge_requests.select(:id)
      elsif Gitlab::Database.mysql?
        merge_requests.map(&:id)
      end

    MergeRequest::Metrics.
      where(merge_request_id: merge_request_ids, first_deployed_to_production_at: nil).
      update_all(first_deployed_to_production_at: self.created_at)
  end

  def previous_deployment
    @previous_deployment ||=
      project.deployments.joins(:environment).
      where(environments: { name: self.environment.name }, ref: self.ref).
      where.not(id: self.id).
      take
  end

<<<<<<< HEAD
  def close_action
    return nil unless manual_actions

    @close_action ||=
      manual_actions.find do |manual_action|
        manual_action.try(:closes_environment?, deployable.environment)
      end
  end

  def closeable?
    close_action.present?
=======
  def formatted_deployment_time
    created_at.to_time.in_time_zone.to_s(:medium)
>>>>>>> 052de060
  end

  private

  def ref_path
    File.join(environment.ref_path, 'deployments', id.to_s)
  end
end<|MERGE_RESOLUTION|>--- conflicted
+++ resolved
@@ -84,7 +84,6 @@
       take
   end
 
-<<<<<<< HEAD
   def close_action
     return nil unless manual_actions
 
@@ -96,10 +95,10 @@
 
   def closeable?
     close_action.present?
-=======
+  end
+
   def formatted_deployment_time
     created_at.to_time.in_time_zone.to_s(:medium)
->>>>>>> 052de060
   end
 
   private
