--- conflicted
+++ resolved
@@ -924,11 +924,7 @@
 
   def get_committer_and_author(user, email: nil, name: nil)
     committer = user_to_committer(user)
-<<<<<<< HEAD
-    author = name && email ? Gitlab::Git::committer_hash(email: email, name: name) : committer
-=======
     author = Gitlab::Git::committer_hash(email: email, name: name) || committer
->>>>>>> 73b4eecd
 
     {
       author: author,
