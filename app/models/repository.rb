require 'securerandom'
require 'forwardable'

class Repository
  include Elastic::RepositoriesSearch

  class CommitError < StandardError; end

  MIRROR_REMOTE = "upstream"
  MIRROR_GEO = "geo"

  # Files to use as a project avatar in case no avatar was uploaded via the web
  # UI.
  AVATAR_FILES = %w{logo.png logo.jpg logo.gif}

  include Gitlab::ShellAdapter

  attr_accessor :path_with_namespace, :project

  delegate :push_remote_branches, :delete_remote_branches, to: :gitlab_shell

  def self.clean_old_archives
    Gitlab::Metrics.measure(:clean_old_archives) do
      repository_downloads_path = Gitlab.config.gitlab.repository_downloads_path

      return unless File.directory?(repository_downloads_path)

      Gitlab::Popen.popen(%W(find #{repository_downloads_path} -not -path #{repository_downloads_path} -mmin +120 -delete))
    end
  end

  def initialize(path_with_namespace, project)
    @path_with_namespace = path_with_namespace
    @project = project
  end

  def raw_repository
    return nil unless path_with_namespace

    @raw_repository ||= Gitlab::Git::Repository.new(path_to_repo)
  end

  def update_autocrlf_option
    raw_repository.autocrlf = :input if raw_repository.autocrlf != :input
  end

  # Return absolute path to repository
  def path_to_repo
    @path_to_repo ||= File.expand_path(
      File.join(Gitlab.config.gitlab_shell.repos_path, path_with_namespace + ".git")
    )
  end

  def exists?
    return @exists unless @exists.nil?

    @exists = cache.fetch(:exists?) do
      begin
        raw_repository && raw_repository.rugged ? true : false
      rescue Gitlab::Git::Repository::NoRepository
        false
      end
    end
  end

  def empty?
    return @empty unless @empty.nil?

    @empty = cache.fetch(:empty?) { raw_repository.empty? }
  end

  #
  # Git repository can contains some hidden refs like:
  #   /refs/notes/*
  #   /refs/git-as-svn/*
  #   /refs/pulls/*
  # This refs by default not visible in project page and not cloned to client side.
  #
  # This method return true if repository contains some content visible in project page.
  #
  def has_visible_content?
    return @has_visible_content unless @has_visible_content.nil?

    @has_visible_content = cache.fetch(:has_visible_content?) do
      branch_count > 0
    end
  end

  def commit(id = 'HEAD')
    return nil unless exists?
    commit = Gitlab::Git::Commit.find(raw_repository, id)
    commit = ::Commit.new(commit, @project) if commit
    commit
  rescue Rugged::OdbError
    nil
  end

  def commits(ref, path: nil, limit: nil, offset: nil, skip_merges: false, after: nil, before: nil)
    options = {
      repo: raw_repository,
      ref: ref,
      path: path,
      limit: limit,
      offset: offset,
      after: after,
      before: before,
      # --follow doesn't play well with --skip. See:
      # https://gitlab.com/gitlab-org/gitlab-ce/issues/3574#note_3040520
      follow: false,
      skip_merges: skip_merges
    }

    commits = Gitlab::Git::Commit.where(options)
    commits = Commit.decorate(commits, @project) if commits.present?
    commits
  end

  def commits_between(from, to)
    commits = Gitlab::Git::Commit.between(raw_repository, from, to)
    commits = Commit.decorate(commits, @project) if commits.present?
    commits
  end

  def find_commits_by_message(query, ref = nil, path = nil, limit = 1000, offset = 0)
    ref ||= root_ref

    # Limited to 1000 commits for now, could be parameterized?
    args = %W(#{Gitlab.config.git.bin_path} log #{ref} --pretty=%H --skip #{offset} --max-count #{limit} --grep=#{query})
    args = args.concat(%W(-- #{path})) if path.present?

    git_log_results = Gitlab::Popen.popen(args, path_to_repo).first.lines.map(&:chomp)
    commits = git_log_results.map { |c| commit(c) }
    commits
  end

  def find_commits_by_message_with_elastic(query)
    project.repository.search(query, type: :commit)[:commits][:results].map do |result|
      commit result["_source"]["commit"]["sha"]
    end
  end

  def find_branch(name)
    raw_repository.branches.find { |branch| branch.name == name }
  end

  def find_tag(name)
    raw_repository.tags.find { |tag| tag.name == name }
  end

  def add_branch(user, branch_name, target)
    oldrev = Gitlab::Git::BLANK_SHA
    ref    = Gitlab::Git::BRANCH_REF_PREFIX + branch_name
    target = commit(target).try(:id)

    return false unless target

    GitHooksService.new.execute(user, path_to_repo, oldrev, target, ref) do
      rugged.branches.create(branch_name, target)
    end

    after_create_branch
    find_branch(branch_name)
  end

  def add_tag(user, tag_name, target, message = nil)
    oldrev = Gitlab::Git::BLANK_SHA
    ref    = Gitlab::Git::TAG_REF_PREFIX + tag_name
    target = commit(target).try(:id)

    return false unless target

    options = { message: message, tagger: user_to_committer(user) } if message

    GitHooksService.new.execute(user, path_to_repo, oldrev, target, ref) do
      rugged.tags.create(tag_name, target, options)
    end

    find_tag(tag_name)
  end

  def rm_branch(user, branch_name)
    before_remove_branch

    branch = find_branch(branch_name)
    oldrev = branch.try(:target)
    newrev = Gitlab::Git::BLANK_SHA
    ref    = Gitlab::Git::BRANCH_REF_PREFIX + branch_name

    GitHooksService.new.execute(user, path_to_repo, oldrev, newrev, ref) do
      rugged.branches.delete(branch_name)
    end

    after_remove_branch
    true
  end

  def rm_tag(tag_name)
    before_remove_tag

    begin
      rugged.tags.delete(tag_name)
      true
    rescue Rugged::ReferenceError
      false
    end
  end

  def config
    raw_repository.rugged.config
  end

  def add_remote(name, url)
    raw_repository.remote_add(name, url)
  rescue Rugged::ConfigError
    raw_repository.remote_update(name, url: url)
  end

  def remove_remote(name)
    raw_repository.remote_delete(name)
    true
  rescue Rugged::ConfigError
    false
  end

  def set_remote_as_mirror(name)
    # This is used by Gitlab Geo to define repository as equivalent as "git clone --mirror"
    config["remote.#{name}.fetch"] = 'refs/*:refs/*'
    config["remote.#{name}.mirror"] = true
    config["remote.#{name}.prune"] = true
  end

  def fetch_remote(remote, forced: false, no_tags: false)
    gitlab_shell.fetch_remote(path_with_namespace, remote, forced: forced, no_tags: no_tags)
  end

  def remote_tags(remote)
    gitlab_shell.list_remote_tags(path_with_namespace, remote).map do |name, target|
      Gitlab::Git::Tag.new(name, target)
    end
  end

  def fetch_remote_forced!(remote)
    gitlab_shell.fetch_remote(path_with_namespace, remote, forced: true)
  end

  def branch_names
    cache.fetch(:branch_names) { branches.map(&:name) }
  end

  def branch_exists?(branch_name)
    branch_names.include?(branch_name)
  end

  def tag_names
    cache.fetch(:tag_names) { raw_repository.tag_names }
  end

  def commit_count
    cache.fetch(:commit_count) do
      begin
        raw_repository.commit_count(self.root_ref)
      rescue
        0
      end
    end
  end

  def branch_count
    @branch_count ||= cache.fetch(:branch_count) { branches.size }
  end

  def tag_count
    @tag_count ||= cache.fetch(:tag_count) { raw_repository.rugged.tags.count }
  end

  # Return repo size in megabytes
  # Cached in redis
  def size
    cache.fetch(:size) { raw_repository.size }
  end

  def diverging_commit_counts(branch)
    root_ref_hash = raw_repository.rev_parse_target(root_ref).oid
    cache.fetch(:"diverging_commit_counts_#{branch.name}") do
      # Rugged seems to throw a `ReferenceError` when given branch_names rather
      # than SHA-1 hashes
      number_commits_behind = raw_repository.
        count_commits_between(branch.target, root_ref_hash)

      number_commits_ahead = raw_repository.
        count_commits_between(root_ref_hash, branch.target)

      { behind: number_commits_behind, ahead: number_commits_ahead }
    end
  end

  def cache_keys
    %i(size branch_names tag_names commit_count
       readme version contribution_guide changelog
       license_blob license_key gitignore)
  end

  def build_cache
    cache_keys.each do |key|
      unless cache.exist?(key)
        send(key)
      end
    end
  end

  def expire_gitignore
    cache.expire(:gitignore)
  end

  def expire_tags_cache
    cache.expire(:tag_names)
    @tags = nil
  end

  def expire_branches_cache
    cache.expire(:branch_names)
    @local_branches = nil
  end

  def expire_cache(branch_name = nil, revision = nil)
    cache_keys.each do |key|
      cache.expire(key)
    end

    expire_branch_cache(branch_name)
    expire_avatar_cache(branch_name, revision)

    # This ensures this particular cache is flushed after the first commit to a
    # new repository.
    expire_emptiness_caches if empty?
    expire_branch_count_cache
    expire_tag_count_cache
  end

  def expire_branch_cache(branch_name = nil)
    # When we push to the root branch we have to flush the cache for all other
    # branches as their statistics are based on the commits relative to the
    # root branch.
    if !branch_name || branch_name == root_ref
      branches.each do |branch|
        cache.expire(:"diverging_commit_counts_#{branch.name}")
      end
    # In case a commit is pushed to a non-root branch we only have to flush the
    # cache for said branch.
    else
      cache.expire(:"diverging_commit_counts_#{branch_name}")
    end
  end

  def expire_root_ref_cache
    cache.expire(:root_ref)
    @root_ref = nil
  end

  # Expires the cache(s) used to determine if a repository is empty or not.
  def expire_emptiness_caches
    cache.expire(:empty?)
    @empty = nil

    expire_has_visible_content_cache
  end

  def expire_has_visible_content_cache
    cache.expire(:has_visible_content?)
    @has_visible_content = nil
  end

  def expire_branch_count_cache
    cache.expire(:branch_count)
    @branch_count = nil
  end

  def expire_tag_count_cache
    cache.expire(:tag_count)
    @tag_count = nil
  end

  def lookup_cache
    @lookup_cache ||= {}
  end

  def expire_branch_names
    cache.expire(:branch_names)
  end

  def expire_avatar_cache(branch_name = nil, revision = nil)
    # Avatars are pulled from the default branch, thus if somebody pushes to a
    # different branch there's no need to expire anything.
    return if branch_name && branch_name != root_ref

    # We don't want to flush the cache if the commit didn't actually make any
    # changes to any of the possible avatar files.
    if revision && commit = self.commit(revision)
      return unless commit.diffs.
        any? { |diff| AVATAR_FILES.include?(diff.new_path) }
    end

    cache.expire(:avatar)

    @avatar = nil
  end

  def expire_exists_cache
    cache.expire(:exists?)
    @exists = nil
  end

  # Runs code after a repository has been created.
  def after_create
    expire_exists_cache
    expire_root_ref_cache
    expire_emptiness_caches
  end

  # Runs code just before a repository is deleted.
  def before_delete
    expire_exists_cache

    expire_cache if exists?

    expire_root_ref_cache
    expire_emptiness_caches
    expire_exists_cache
  end

  # Runs code just before the HEAD of a repository is changed.
  def before_change_head
    # Cached divergent commit counts are based on repository head
    expire_branch_cache
    expire_root_ref_cache
  end

  # Runs code before pushing (= creating or removing) a tag.
  def before_push_tag
    expire_cache
    expire_tags_cache
    expire_tag_count_cache
  end

  # Runs code before removing a tag.
  def before_remove_tag
    expire_tags_cache
    expire_tag_count_cache
  end

  def before_import
    expire_emptiness_caches
    expire_exists_cache
  end

  # Runs code after a repository has been forked/imported.
  def after_import
    expire_emptiness_caches
    expire_exists_cache
  end

  # Runs code after a new commit has been pushed.
  def after_push_commit(branch_name, revision)
    expire_cache(branch_name, revision)
  end

  # Runs code after a new branch has been created.
  def after_create_branch
    expire_branches_cache
    expire_has_visible_content_cache
    expire_branch_count_cache
  end

  # Runs code before removing an existing branch.
  def before_remove_branch
    expire_branches_cache
  end

  # Runs code after an existing branch has been removed.
  def after_remove_branch
    expire_has_visible_content_cache
    expire_branch_count_cache
    expire_branches_cache
  end

  def method_missing(m, *args, &block)
    if m == :lookup && !block_given?
      lookup_cache[m] ||= {}
      lookup_cache[m][args.join(":")] ||= raw_repository.send(m, *args, &block)
    else
      raw_repository.send(m, *args, &block)
    end
  end

  def respond_to_missing?(method, include_private = false)
    raw_repository.respond_to?(method, include_private) || super
  end

  def blob_at(sha, path)
    unless Gitlab::Git.blank_ref?(sha)
      Gitlab::Git::Blob.find(self, sha, path)
    end
  end

  def blob_by_oid(oid)
    Gitlab::Git::Blob.raw(self, oid)
  end

  def readme
    cache.fetch(:readme) { tree(:head).readme }
  end

  def version
    cache.fetch(:version) do
      tree(:head).blobs.find do |file|
        file.name.casecmp('version').zero?
      end
    end
  end

  def contribution_guide
    cache.fetch(:contribution_guide) do
      tree(:head).blobs.find do |file|
        file.contributing?
      end
    end
  end

  def changelog
    cache.fetch(:changelog) do
      file_on_head(/\A(changelog|history|changes|news)/i)
    end
  end

  def license_blob
    return nil unless head_exists?

    cache.fetch(:license_blob) do
      file_on_head(/\A(licen[sc]e|copying)(\..+|\z)/i)
    end
  end

  def license_key
    return nil unless head_exists?

    cache.fetch(:license_key) do
      Licensee.license(path).try(:key)
    end
  end

<<<<<<< HEAD
  def gitlab_ci_yml
    return nil unless head_exists?
=======
  def gitignore
    return nil if !exists? || empty?
>>>>>>> e6389dfe

    cache.fetch(:gitignore) do
      file_on_head(/\A\.gitignore\z/)
    end
  end

  def gitlab_ci_yml
    return nil unless head_exists?

    @gitlab_ci_yml ||= tree(:head).blobs.find do |file|
      file.name == '.gitlab-ci.yml'
    end
  rescue Rugged::ReferenceError
    # For unknow reason spinach scenario "Scenario: I change project path"
    # lead to "Reference 'HEAD' not found" exception from Repository#empty?
    nil
  end

  def head_commit
    @head_commit ||= commit(self.root_ref)
  end

  def head_tree
    @head_tree ||= Tree.new(self, head_commit.sha, nil)
  end

  def tree(sha = :head, path = nil)
    if sha == :head
      if path.nil?
        return head_tree
      else
        sha = head_commit.sha
      end
    end

    Tree.new(self, sha, path)
  end

  def blob_at_branch(branch_name, path)
    last_commit = commit(branch_name)

    if last_commit
      blob_at(last_commit.sha, path)
    else
      nil
    end
  end

  # Returns url for submodule
  #
  # Ex.
  #   @repository.submodule_url_for('master', 'rack')
  #   # => git@localhost:rack.git
  #
  def submodule_url_for(ref, path)
    if submodules(ref).any?
      submodule = submodules(ref)[path]

      if submodule
        submodule['url']
      end
    end
  end

  def last_commit_for_path(sha, path)
    args = %W(#{Gitlab.config.git.bin_path} rev-list --max-count=1 #{sha} -- #{path})
    sha = Gitlab::Popen.popen(args, path_to_repo).first.strip
    commit(sha)
  end

  def next_branch(name, opts={})
    branch_ids = self.branch_names.map do |n|
      next 1 if n == name
      result = n.match(/\A#{name}-([0-9]+)\z/)
      result[1].to_i if result
    end.compact

    highest_branch_id = branch_ids.max || 0

    return name if opts[:mild] && 0 == highest_branch_id

    "#{name}-#{highest_branch_id + 1}"
  end

  # Remove archives older than 2 hours
  def branches_sorted_by(value)
    case value
    when 'recently_updated'
      branches.sort do |a, b|
        commit(b.target).committed_date <=> commit(a.target).committed_date
      end
    when 'last_updated'
      branches.sort do |a, b|
        commit(a.target).committed_date <=> commit(b.target).committed_date
      end
    else
      branches
    end
  end

  def contributors
    commits = self.commits(nil, limit: 2000, offset: 0, skip_merges: true)

    commits.group_by(&:author_email).map do |email, commits|
      contributor = Gitlab::Contributor.new
      contributor.email = email

      commits.each do |commit|
        if contributor.name.blank?
          contributor.name = commit.author_name
        end

        contributor.commits += 1
      end

      contributor
    end
  end

  def blob_for_diff(commit, diff)
    blob_at(commit.id, diff.file_path)
  end

  def prev_blob_for_diff(commit, diff)
    if commit.parent_id
      blob_at(commit.parent_id, diff.old_path)
    end
  end

  def refs_contains_sha(ref_type, sha)
    args = %W(#{Gitlab.config.git.bin_path} #{ref_type} --contains #{sha})
    names = Gitlab::Popen.popen(args, path_to_repo).first

    if names.respond_to?(:split)
      names = names.split("\n").map(&:strip)

      names.each do |name|
        name.slice! '* '
      end

      names
    else
      []
    end
  end

  def branch_names_contains(sha)
    refs_contains_sha('branch', sha)
  end

  def tag_names_contains(sha)
    refs_contains_sha('tag', sha)
  end

  def local_branches
    @local_branches ||= rugged.branches.each(:local).map do |branch|
      Gitlab::Git::Branch.new(branch.name, branch.target)
    end
  end

  alias_method :branches, :local_branches

  def remote_branches(remote_name)
    branches = []

    rugged.references.each("refs/remotes/#{remote_name}/*").map do |ref|
      name = ref.name.sub(/\Arefs\/remotes\/#{remote_name}\//, '')

      begin
        branches << Gitlab::Git::Branch.new(name, ref.target)
      rescue Rugged::ReferenceError
        # Omit invalid branch
      end
    end

    branches
  end

  def tags
    @tags ||= raw_repository.tags
  end

  def root_ref
    @root_ref ||= cache.fetch(:root_ref) { raw_repository.root_ref }
  end

  def commit_dir(user, path, message, branch)
    commit_with_hooks(user, branch) do |ref|
      committer = user_to_committer(user)
      options = {}
      options[:committer] = committer
      options[:author] = committer

      options[:commit] = {
        message: message,
        branch: ref,
      }

      raw_repository.mkdir(path, options)
    end
  end

  def commit_file(user, path, content, message, branch, update)
    commit_with_hooks(user, branch) do |ref|
      committer = user_to_committer(user)
      options = {}
      options[:committer] = committer
      options[:author] = committer
      options[:commit] = {
        message: message,
        branch: ref,
      }

      options[:file] = {
        content: content,
        path: path,
        update: update
      }

      Gitlab::Git::Blob.commit(raw_repository, options)
    end
  end

  def remove_file(user, path, message, branch)
    commit_with_hooks(user, branch) do |ref|
      committer = user_to_committer(user)
      options = {}
      options[:committer] = committer
      options[:author] = committer
      options[:commit] = {
        message: message,
        branch: ref
      }

      options[:file] = {
        path: path
      }

      Gitlab::Git::Blob.remove(raw_repository, options)
    end
  end

  def user_to_committer(user)
    {
      email: user.email,
      name: user.name,
      time: Time.now
    }
  end

  def can_be_merged?(source_sha, target_branch)
    our_commit = rugged.branches[target_branch].target
    their_commit = rugged.lookup(source_sha)

    if our_commit && their_commit
      !rugged.merge_commits(our_commit, their_commit).conflicts?
    else
      false
    end
  end

  def ff_merge(user, source_sha, target_branch, options = {})
    our_commit = rugged.branches[target_branch].target
    their_commit = rugged.lookup(source_sha)

    raise "Invalid merge target" if our_commit.nil?
    raise "Invalid merge source" if their_commit.nil?

    commit_with_hooks(user, target_branch) do |ref|
      source_sha
    end
  end

  def merge(user, source_sha, target_branch, options = {})
    our_commit = rugged.branches[target_branch].target
    their_commit = rugged.lookup(source_sha)

    raise "Invalid merge target" if our_commit.nil?
    raise "Invalid merge source" if their_commit.nil?

    merge_index = rugged.merge_commits(our_commit, their_commit)
    return false if merge_index.conflicts?

    commit_with_hooks(user, target_branch) do |ref|
      actual_options = options.merge(
        parents: [our_commit, their_commit],
        tree: merge_index.write_tree(rugged),
        update_ref: ref
      )

      Rugged::Commit.create(rugged, actual_options)
    end
  end

  def revert(user, commit, base_branch, revert_tree_id = nil)
    source_sha = find_branch(base_branch).target
    revert_tree_id ||= check_revert_content(commit, base_branch)

    return false unless revert_tree_id

    commit_with_hooks(user, base_branch) do |ref|
      committer = user_to_committer(user)
      source_sha = Rugged::Commit.create(rugged,
        message: commit.revert_message,
        author: committer,
        committer: committer,
        tree: revert_tree_id,
        parents: [rugged.lookup(source_sha)],
        update_ref: ref)
    end
  end

  def cherry_pick(user, commit, base_branch, cherry_pick_tree_id = nil)
    source_sha = find_branch(base_branch).target
    cherry_pick_tree_id ||= check_cherry_pick_content(commit, base_branch)

    return false unless cherry_pick_tree_id

    commit_with_hooks(user, base_branch) do |ref|
      committer = user_to_committer(user)
      source_sha = Rugged::Commit.create(rugged,
        message: commit.message,
        author: {
          email: commit.author_email,
          name: commit.author_name,
          time: commit.authored_date
        },
        committer: committer,
        tree: cherry_pick_tree_id,
        parents: [rugged.lookup(source_sha)],
        update_ref: ref)
    end
  end

  def check_revert_content(commit, base_branch)
    source_sha = find_branch(base_branch).target
    args       = [commit.id, source_sha]
    args << { mainline: 1 } if commit.merge_commit?

    revert_index = rugged.revert_commit(*args)
    return false if revert_index.conflicts?

    tree_id = revert_index.write_tree(rugged)
    return false unless diff_exists?(source_sha, tree_id)

    tree_id
  end

  def check_cherry_pick_content(commit, base_branch)
    source_sha = find_branch(base_branch).target
    args       = [commit.id, source_sha]
    args << 1 if commit.merge_commit?

    cherry_pick_index = rugged.cherrypick_commit(*args)
    return false if cherry_pick_index.conflicts?

    tree_id = cherry_pick_index.write_tree(rugged)
    return false unless diff_exists?(source_sha, tree_id)

    tree_id
  end

  def diff_exists?(sha1, sha2)
    rugged.diff(sha1, sha2).size > 0
  end

  def merged_to_root_ref?(branch_name)
    branch_commit = commit(branch_name)
    root_ref_commit = commit(root_ref)

    if branch_commit
      is_ancestor?(branch_commit.id, root_ref_commit.id)
    else
      nil
    end
  end

  def fetch_upstream(url)
    add_remote(Repository::MIRROR_REMOTE, url)
    fetch_remote(Repository::MIRROR_REMOTE)
  end

  def fetch_geo_mirror(url)
    add_remote(Repository::MIRROR_GEO, url)
    set_remote_as_mirror(Repository::MIRROR_GEO)
    fetch_remote_forced!(Repository::MIRROR_GEO)
  end

  def upstream_branches
    @upstream_branches ||= remote_branches(Repository::MIRROR_REMOTE)
  end

  def diverged_from_upstream?(branch_name)
    branch_commit = commit(branch_name)
    upstream_commit = commit("refs/remotes/#{MIRROR_REMOTE}/#{branch_name}")

    if upstream_commit
      !is_ancestor?(branch_commit.id, upstream_commit.id)
    else
      false
    end
  end

  def upstream_has_diverged?(branch_name, remote_ref)
    branch_commit = commit(branch_name)
    upstream_commit = commit("refs/remotes/#{remote_ref}/#{branch_name}")

    if upstream_commit
      !is_ancestor?(upstream_commit.id, branch_commit.id)
    else
      false
    end
  end

  def up_to_date_with_upstream?(branch_name)
    branch_commit = commit(branch_name)
    upstream_commit = commit("refs/remotes/#{MIRROR_REMOTE}/#{branch_name}")

    if upstream_commit
      is_ancestor?(branch_commit.id, upstream_commit.id)
    else
      false
    end
  end

  def merge_base(first_commit_id, second_commit_id)
    first_commit_id = commit(first_commit_id).try(:id) || first_commit_id
    second_commit_id = commit(second_commit_id).try(:id) || second_commit_id
    rugged.merge_base(first_commit_id, second_commit_id)
  rescue Rugged::ReferenceError
    nil
  end

  def is_ancestor?(ancestor_id, descendant_id)
    merge_base(ancestor_id, descendant_id) == ancestor_id
  end


  def search_files(query, ref)
    offset = 2
    args = %W(#{Gitlab.config.git.bin_path} grep -i -I -n --before-context #{offset} --after-context #{offset} -E -e #{Regexp.escape(query)} #{ref || root_ref})
    Gitlab::Popen.popen(args, path_to_repo).first.scrub.split(/^--$/)
  end

  def parse_search_result(result)
    if result.is_a?(String)
      parse_search_result_from_grep(result)
    else
      parse_search_result_from_elastic(result)
    end
  end

  def parse_search_result_from_elastic(result)
    ref = result["_source"]["blob"]["commit_sha"]
    filename = result["_source"]["blob"]["path"]
    extname = File.extname(filename)
    basename = filename.sub(/#{extname}$/, '')
    content = result["_source"]["blob"]["content"]
    total_lines = content.lines.size

    highlighted_content = result["highlight"]["blob.content"]
    term = highlighted_content && highlighted_content[0].match(/gitlabelasticsearch→(.*?)←gitlabelasticsearch/)[1]

    found_line_number = 0

    content.each_line.each_with_index do |line, index|
      if term && line.include?(term)
        found_line_number = index
        break
      end
    end

    from = if found_line_number >= 2
             found_line_number - 2
           else
             found_line_number
           end

    to = if (total_lines - found_line_number) > 3
           found_line_number + 2
         else
           found_line_number
         end

    data = content.lines[from..to]

    OpenStruct.new(
      filename: filename,
      basename: basename,
      ref: ref,
      startline: from + 1,
      data: data.join
    )
  end

  def parse_search_result_from_grep(result)
    ref = nil
    filename = nil
    basename = nil
    startline = 0

    result.each_line.each_with_index do |line, index|
      if line =~ /^.*:.*:\d+:/
        ref, filename, startline = line.split(':')
        startline = startline.to_i - index
        extname = File.extname(filename)
        basename = filename.sub(/#{extname}$/, '')
        break
      end
    end

    data = ""

    result.each_line do |line|
      data << line.sub(ref, '').sub(filename, '').sub(/^:-\d+-/, '').sub(/^::\d+:/, '')
    end

    OpenStruct.new(
      filename: filename,
      basename: basename,
      ref: ref,
      startline: startline,
      data: data
    )
  end

  def fetch_ref(source_path, source_ref, target_ref)
    args = %W(#{Gitlab.config.git.bin_path} fetch --no-tags -f #{source_path} #{source_ref}:#{target_ref})
    Gitlab::Popen.popen(args, path_to_repo)
  end

  def with_tmp_ref(oldrev = nil)
    random_string = SecureRandom.hex
    tmp_ref = "refs/tmp/#{random_string}/head"

    if oldrev && !Gitlab::Git.blank_ref?(oldrev)
      rugged.references.create(tmp_ref, oldrev)
    end

    # Make commit in tmp ref
    yield(tmp_ref)
  ensure
    rugged.references.delete(tmp_ref) rescue nil
  end

  def commit_with_hooks(current_user, branch)
    update_autocrlf_option

    oldrev = Gitlab::Git::BLANK_SHA
    ref = Gitlab::Git::BRANCH_REF_PREFIX + branch
    target_branch = find_branch(branch)
    was_empty = empty?

    if !was_empty && target_branch
      oldrev = target_branch.target
    end

    with_tmp_ref(oldrev) do |tmp_ref|
      # Make commit in tmp ref
      newrev = yield(tmp_ref)

      unless newrev
        raise CommitError.new('Failed to create commit')
      end

      GitHooksService.new.execute(current_user, path_to_repo, oldrev, newrev, ref) do
        if was_empty || !target_branch
          # Create branch
          rugged.references.create(ref, newrev)
        else
          # Update head
          current_head = find_branch(branch).target

          # Make sure target branch was not changed during pre-receive hook
          if current_head == oldrev
            rugged.references.update(ref, newrev)
          else
            raise CommitError.new('Commit was rejected because branch received new push')
          end
        end
      end

      newrev
    end
  end

  def ls_files(ref)
    actual_ref = ref || root_ref
    raw_repository.ls_files(actual_ref)
  end

  def copy_gitattributes(ref)
    actual_ref = ref || root_ref
    begin
      raw_repository.copy_gitattributes(actual_ref)
      true
    rescue Gitlab::Git::Repository::InvalidRef
      false
    end
  end

<<<<<<< HEAD
  def main_language
    return unless head_exists?

    Linguist::Repository.new(rugged, rugged.head.target_id).language
  end

=======
>>>>>>> e6389dfe
  def avatar
    return nil unless exists?

    @avatar ||= cache.fetch(:avatar) do
      AVATAR_FILES.find do |file|
        blob_at_branch('master', file)
      end
    end
  end

  private

  def cache
    @cache ||= RepositoryCache.new(path_with_namespace)
  end

  def head_exists?
    exists? && !empty? && !rugged.head_unborn?
  end
<<<<<<< HEAD
=======

  def file_on_head(regex)
    tree(:head).blobs.find { |file| file.name =~ regex }
  end
>>>>>>> e6389dfe
end<|MERGE_RESOLUTION|>--- conflicted
+++ resolved
@@ -548,13 +548,8 @@
     end
   end
 
-<<<<<<< HEAD
-  def gitlab_ci_yml
-    return nil unless head_exists?
-=======
   def gitignore
     return nil if !exists? || empty?
->>>>>>> e6389dfe
 
     cache.fetch(:gitignore) do
       file_on_head(/\A\.gitignore\z/)
@@ -1156,15 +1151,12 @@
     end
   end
 
-<<<<<<< HEAD
   def main_language
     return unless head_exists?
 
     Linguist::Repository.new(rugged, rugged.head.target_id).language
   end
 
-=======
->>>>>>> e6389dfe
   def avatar
     return nil unless exists?
 
@@ -1184,11 +1176,8 @@
   def head_exists?
     exists? && !empty? && !rugged.head_unborn?
   end
-<<<<<<< HEAD
-=======
 
   def file_on_head(regex)
     tree(:head).blobs.find { |file| file.name =~ regex }
   end
->>>>>>> e6389dfe
 end