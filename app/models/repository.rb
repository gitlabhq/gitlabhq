--- conflicted
+++ resolved
@@ -938,14 +938,9 @@
       source_project: source_project) do |source_commit|
 
       committer = user_to_committer(user)
-<<<<<<< HEAD
 
       Rugged::Commit.create(rugged,
-        message: commit.revert_message,
-=======
-      source_sha = Rugged::Commit.create(rugged,
         message: commit.revert_message(user),
->>>>>>> ad4c2a08
         author: committer,
         committer: committer,
         tree: revert_tree_id,
