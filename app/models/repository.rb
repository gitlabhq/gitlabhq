class Repository
  attr_accessor :raw_repository

  def initialize(path_with_namespace, default_branch)
    @raw_repository = Gitlab::Git::Repository.new(path_with_namespace, default_branch)
  rescue Gitlab::Git::Repository::NoRepository
    nil
  end

  def exists?
    raw_repository
  end

  def empty?
    raw_repository.empty?
  end

  def commit(id = nil)
    commit = raw_repository.commit(id)
    commit = Commit.new(commit) if commit
    commit
  end

  def commits(ref, path = nil, limit = nil, offset = nil)
    commits = raw_repository.commits(ref, path, limit, offset)
    commits = Commit.decorate(commits) if commits.present?
    commits
  end

  def commits_between(target, source)
    commits = raw_repository.commits_between(target, source)
    commits = Commit.decorate(commits) if commits.present?
    commits
  end

<<<<<<< HEAD
  def method_missing(m, *args, &block)
    raw_repository.send(m, *args, &block)
  end

  def respond_to?(method)
    return true if raw_repository.respond_to?(method)
=======
  def branch_names
    Rails.cache.fetch(cache_key(:branch_names)) do
      raw_repository.branch_names
    end
  end

  def tag_names
    Rails.cache.fetch(cache_key(:tag_names)) do
      raw_repository.tag_names
    end
  end

  def method_missing(m, *args, &block)
    raw_repository.send(m, *args, &block)
  end

  # Return repo size in megabytes
  # Cached in redis
  def size
    Rails.cache.fetch(cache_key(:size)) do
      raw_repository.size
    end
  end

  def expire_cache
    Rails.cache.delete(cache_key(:size))
    Rails.cache.delete(cache_key(:branch_names))
    Rails.cache.delete(cache_key(:tag_names))
  end
>>>>>>> a9975336

    super
  end

  def respond_to?(method)
    return true if raw_repository.respond_to?(method)

    super
  end
end<|MERGE_RESOLUTION|>--- conflicted
+++ resolved
@@ -33,14 +33,6 @@
     commits
   end
 
-<<<<<<< HEAD
-  def method_missing(m, *args, &block)
-    raw_repository.send(m, *args, &block)
-  end
-
-  def respond_to?(method)
-    return true if raw_repository.respond_to?(method)
-=======
   def branch_names
     Rails.cache.fetch(cache_key(:branch_names)) do
       raw_repository.branch_names
@@ -70,9 +62,9 @@
     Rails.cache.delete(cache_key(:branch_names))
     Rails.cache.delete(cache_key(:tag_names))
   end
->>>>>>> a9975336
 
-    super
+  def cache_key(type)
+    "#{type}:#{path_with_namespace}"
   end
 
   def respond_to?(method)
