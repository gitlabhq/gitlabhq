--- conflicted
+++ resolved
@@ -6,16 +6,13 @@
   include Referable
   include Sortable
   include Taskable
-<<<<<<< HEAD
+  include Spammable
   include Elastic::IssuesSearch
 
   WEIGHT_RANGE = 1..9
   WEIGHT_ALL = 'Everything'
   WEIGHT_ANY = 'Any Weight'
   WEIGHT_NONE = 'No Weight'
-=======
-  include Spammable
->>>>>>> 7b015fd8
 
   DueDateStruct = Struct.new(:title, :name).freeze
   NoDueDate     = DueDateStruct.new('No Due Date', '0').freeze
