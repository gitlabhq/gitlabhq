--- conflicted
+++ resolved
@@ -31,15 +31,12 @@
 
   scope :of_group, ->(group) { where(project_id: group.project_ids) }
   scope :of_user_team, ->(team) { where(project_id: team.project_ids, assignee_id: team.member_ids) }
-<<<<<<< HEAD
 
-  attr_accessible :title, :assignee_id, :position, :description,
-                  :milestone_id, :label_list, :state_event, :metadata
+  #  attr_accessible :title, :assignee_id, :position, :description,
+  #                  :milestone_id, :label_list, :state_event, :metadata
 
-  acts_as_taggable_on :labels
+  #  acts_as_taggable_on :labels
 
-=======
->>>>>>> 9cd5ff04
   scope :cared, ->(user) { where(assignee_id: user) }
   scope :open_for, ->(user) { opened.assigned_to(user) }
 
