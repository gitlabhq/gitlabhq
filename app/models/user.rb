class User < ActiveRecord::Base
  include Account

  devise :database_authenticatable, :token_authenticatable, :lockable,
         :recoverable, :rememberable, :trackable, :validatable, :omniauthable

  attr_accessible :email, :password, :password_confirmation, :remember_me, :bio, :name,
                  :skype, :linkedin, :twitter, :dark_scheme, :theme_id, :force_random_password,
                  :extern_uid, :provider, :as => [:default, :admin]
  attr_accessible :projects_limit, :as => :admin

  attr_accessor :force_random_password

  has_many :keys, dependent: :destroy
  has_many :projects, through: :users_projects
  has_many :users_projects, dependent: :destroy
  has_many :issues, foreign_key: :author_id, dependent: :destroy
  has_many :notes, foreign_key: :author_id, dependent: :destroy
  has_many :merge_requests, foreign_key: :author_id, dependent: :destroy
  has_many :my_own_projects, class_name: "Project", foreign_key: :owner_id
  has_many :events, class_name: "Event", foreign_key: :author_id, dependent: :destroy
  has_many :recent_events, class_name: "Event", foreign_key: :author_id, order: "id DESC"
  has_many :assigned_issues, class_name: "Issue", foreign_key: :assignee_id, dependent: :destroy
  has_many :assigned_merge_requests, class_name: "MergeRequest", foreign_key: :assignee_id, dependent: :destroy

  validates :bio, length: { within: 0..255 }
  validates :extern_uid, :allow_blank => true, :uniqueness => {:scope => :provider}
  validates :projects_limit, presence: true, numericality: {greater_than_or_equal_to: 0}

  before_validation :generate_password, on: :create
  before_save :ensure_authentication_token
  alias_attribute :private_token, :authentication_token

  # Scopes
  scope :not_in_project, ->(project) { where("id not in (:ids)", ids: project.users.map(&:id) ) }
  scope :admins, where(admin:  true)
  scope :blocked, where(blocked:  true)
  scope :active, where(blocked:  false)

  class << self
    def filter filter_name
      case filter_name
      when "admins"; self.admins
      when "blocked"; self.blocked
      when "wop"; self.without_projects
      else
        self.active
      end
    end

    def without_projects
      where('id NOT IN (SELECT DISTINCT(user_id) FROM users_projects)')
    end

    def create_from_omniauth(auth, ldap = false)
      gitlab_auth.create_from_omniauth(auth, ldap)
    end

<<<<<<< HEAD
  def self.find_or_new_for_omniauth(auth)
    gitlab_auth.find_or_new_for_omniauth(auth)
  end

  def self.gitlab_auth
    Gitlab::Auth.new
=======
    def find_or_new_for_omniauth(auth)
      gitlab_auth.find_or_new_for_omniauth(auth)
    end

    def find_for_ldap_auth(auth, signed_in_resource = nil)
      gitlab_auth.find_for_ldap_auth(auth, signed_in_resource)
    end

    def gitlab_auth
      Gitlab::Auth.new
    end

    def search query
      where("name LIKE :query or email LIKE :query", query: "%#{query}%")
    end
>>>>>>> 5add5f76
  end

  def generate_password
    if self.force_random_password
      self.password = self.password_confirmation = Devise.friendly_token.first(8)
    end
  end
end

# == Schema Information
#
# Table name: users
#
#  id                     :integer         not null, primary key
#  email                  :string(255)     default(""), not null
#  encrypted_password     :string(128)     default(""), not null
#  reset_password_token   :string(255)
#  reset_password_sent_at :datetime
#  remember_created_at    :datetime
#  sign_in_count          :integer         default(0)
#  current_sign_in_at     :datetime
#  last_sign_in_at        :datetime
#  current_sign_in_ip     :string(255)
#  last_sign_in_ip        :string(255)
#  created_at             :datetime        not null
#  updated_at             :datetime        not null
#  name                   :string(255)
#  admin                  :boolean         default(FALSE), not null
#  projects_limit         :integer         default(10)
#  skype                  :string(255)     default(""), not null
#  linkedin               :string(255)     default(""), not null
#  twitter                :string(255)     default(""), not null
#  authentication_token   :string(255)
#  dark_scheme            :boolean         default(FALSE), not null
#  theme_id               :integer         default(1), not null
#  bio                    :string(255)
#  blocked                :boolean         default(FALSE), not null
#  failed_attempts        :integer         default(0)
#  locked_at              :datetime
#  extern_uid             :string(255)
#  provider               :string(255)
#
<|MERGE_RESOLUTION|>--- conflicted
+++ resolved
@@ -56,20 +56,8 @@
       gitlab_auth.create_from_omniauth(auth, ldap)
     end
 
-<<<<<<< HEAD
-  def self.find_or_new_for_omniauth(auth)
-    gitlab_auth.find_or_new_for_omniauth(auth)
-  end
-
-  def self.gitlab_auth
-    Gitlab::Auth.new
-=======
     def find_or_new_for_omniauth(auth)
       gitlab_auth.find_or_new_for_omniauth(auth)
-    end
-
-    def find_for_ldap_auth(auth, signed_in_resource = nil)
-      gitlab_auth.find_for_ldap_auth(auth, signed_in_resource)
     end
 
     def gitlab_auth
@@ -79,7 +67,6 @@
     def search query
       where("name LIKE :query or email LIKE :query", query: "%#{query}%")
     end
->>>>>>> 5add5f76
   end
 
   def generate_password
