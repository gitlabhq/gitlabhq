# == Schema Information
#
# Table name: users
#
#  id                            :integer          not null, primary key
#  email                         :string(255)      default(""), not null
#  encrypted_password            :string(255)      default(""), not null
#  reset_password_token          :string(255)
#  reset_password_sent_at        :datetime
#  remember_created_at           :datetime
#  sign_in_count                 :integer          default(0)
#  current_sign_in_at            :datetime
#  last_sign_in_at               :datetime
#  current_sign_in_ip            :string(255)
#  last_sign_in_ip               :string(255)
#  created_at                    :datetime
#  updated_at                    :datetime
#  name                          :string(255)
#  admin                         :boolean          default(FALSE), not null
#  projects_limit                :integer          default(10)
#  skype                         :string(255)      default(""), not null
#  linkedin                      :string(255)      default(""), not null
#  twitter                       :string(255)      default(""), not null
#  authentication_token          :string(255)
#  theme_id                      :integer          default(1), not null
#  bio                           :string(255)
#  failed_attempts               :integer          default(0)
#  locked_at                     :datetime
#  username                      :string(255)
#  can_create_group              :boolean          default(TRUE), not null
#  can_create_team               :boolean          default(TRUE), not null
#  state                         :string(255)
#  color_scheme_id               :integer          default(1), not null
#  notification_level            :integer          default(1), not null
#  password_expires_at           :datetime
#  created_by_id                 :integer
#  last_credential_check_at      :datetime
#  avatar                        :string(255)
#  confirmation_token            :string(255)
#  confirmed_at                  :datetime
#  confirmation_sent_at          :datetime
#  unconfirmed_email             :string(255)
#  hide_no_ssh_key               :boolean          default(FALSE)
#  website_url                   :string(255)      default(""), not null
#  github_access_token           :string(255)
#  gitlab_access_token           :string(255)
#  notification_email            :string(255)
#  hide_no_password              :boolean          default(FALSE)
#  password_automatically_set    :boolean          default(FALSE)
#  bitbucket_access_token        :string(255)
#  bitbucket_access_token_secret :string(255)
#  location                      :string(255)
#  encrypted_otp_secret          :string(255)
#  encrypted_otp_secret_iv       :string(255)
#  encrypted_otp_secret_salt     :string(255)
#  otp_required_for_login        :boolean
#  otp_backup_codes              :text
#  public_email                  :string(255)      default(""), not null
#

require 'carrierwave/orm/activerecord'
require 'file_size_validator'

class User < ActiveRecord::Base
  extend Gitlab::ConfigHelper

  include Gitlab::ConfigHelper
  include Gitlab::CurrentSettings
  include Referable
  include Sortable
  include TokenAuthenticatable

  default_value_for :admin, false
  default_value_for :can_create_group, gitlab_config.default_can_create_group
  default_value_for :can_create_team, false
  default_value_for :hide_no_ssh_key, false
  default_value_for :hide_no_password, false
  default_value_for :theme_id, gitlab_config.default_theme

  devise :two_factor_authenticatable,
         otp_secret_encryption_key: File.read(Rails.root.join('.secret')).chomp

  devise :two_factor_backupable, otp_number_of_backup_codes: 10
  serialize :otp_backup_codes, JSON

  devise :lockable, :async, :recoverable, :rememberable, :trackable,
    :validatable, :omniauthable, :confirmable, :registerable

  attr_accessor :force_random_password

  # Virtual attribute for authenticating by either username or email
  attr_accessor :login

  #
  # Relations
  #

  # Namespace for personal projects
  has_one :namespace, -> { where type: nil }, dependent: :destroy, foreign_key: :owner_id, class_name: "Namespace"

  # Profile
  has_many :keys, dependent: :destroy
  has_many :emails, dependent: :destroy
  has_many :identities, dependent: :destroy

  # Groups
  has_many :members, dependent: :destroy
  has_many :project_members, source: 'ProjectMember'
  has_many :group_members, source: 'GroupMember'
  has_many :groups, through: :group_members
  has_many :owned_groups, -> { where members: { access_level: Gitlab::Access::OWNER } }, through: :group_members, source: :group
  has_many :masters_groups, -> { where members: { access_level: Gitlab::Access::MASTER } }, through: :group_members, source: :group

  # Projects
  has_many :groups_projects,          through: :groups, source: :projects
  has_many :personal_projects,        through: :namespace, source: :projects
  has_many :projects,                 through: :project_members
  has_many :created_projects,         foreign_key: :creator_id, class_name: 'Project'
  has_many :users_star_projects, dependent: :destroy
  has_many :starred_projects, through: :users_star_projects, source: :project

  has_many :snippets,                 dependent: :destroy, foreign_key: :author_id, class_name: "Snippet"
  has_many :project_members,          dependent: :destroy, class_name: 'ProjectMember'
  has_many :issues,                   dependent: :destroy, foreign_key: :author_id
  has_many :notes,                    dependent: :destroy, foreign_key: :author_id
  has_many :merge_requests,           dependent: :destroy, foreign_key: :author_id
  has_many :events,                   dependent: :destroy, foreign_key: :author_id,   class_name: "Event"
  has_many :subscriptions,            dependent: :destroy
  has_many :recent_events, -> { order "id DESC" }, foreign_key: :author_id,   class_name: "Event"
  has_many :assigned_issues,          dependent: :destroy, foreign_key: :assignee_id, class_name: "Issue"
  has_many :assigned_merge_requests,  dependent: :destroy, foreign_key: :assignee_id, class_name: "MergeRequest"
  has_many :oauth_applications, class_name: 'Doorkeeper::Application', as: :owner, dependent: :destroy


  #
  # Validations
  #
  validates :name, presence: true
  validates :email, presence: true, email: { strict_mode: true }, uniqueness: true
  validates :notification_email, presence: true, email: { strict_mode: true }
  validates :public_email, presence: true, email: { strict_mode: true }, allow_blank: true, uniqueness: true
  validates :bio, length: { maximum: 255 }, allow_blank: true
  validates :projects_limit, presence: true, numericality: { greater_than_or_equal_to: 0 }
  validates :username,
    presence: true,
    uniqueness: { case_sensitive: false },
    exclusion: { in: Gitlab::Blacklist.path },
    format: { with: Gitlab::Regex.namespace_regex,
              message: Gitlab::Regex.namespace_regex_message }

  validates :notification_level, inclusion: { in: Notification.notification_levels }, presence: true
  validate :namespace_uniq, if: ->(user) { user.username_changed? }
  validate :avatar_type, if: ->(user) { user.avatar.present? && user.avatar_changed? }
  validate :unique_email, if: ->(user) { user.email_changed? }
  validate :owns_notification_email, if: ->(user) { user.notification_email_changed? }
  validate :owns_public_email, if: ->(user) { user.public_email_changed? }
  validates :avatar, file_size: { maximum: 200.kilobytes.to_i }

  before_validation :generate_password, on: :create
  before_validation :restricted_signup_domains, on: :create
  before_validation :sanitize_attrs
  before_validation :set_notification_email, if: ->(user) { user.email_changed? }
  before_validation :set_public_email, if: ->(user) { user.public_email_changed? }

  after_update :update_emails_with_primary_email, if: ->(user) { user.email_changed? }
  before_save :ensure_authentication_token
  after_save :ensure_namespace_correct
  after_initialize :set_projects_limit
  after_create :post_create_hook
  after_destroy :post_destroy_hook


  alias_attribute :private_token, :authentication_token

  delegate :path, to: :namespace, allow_nil: true, prefix: true

  state_machine :state, initial: :active do
    event :block do
      transition active: :blocked
    end

    event :activate do
      transition blocked: :active
    end
  end

  mount_uploader :avatar, AvatarUploader

  # Scopes
  scope :admins, -> { where(admin:  true) }
  scope :blocked, -> { with_state(:blocked) }
  scope :active, -> { with_state(:active) }
  scope :not_in_project, ->(project) { project.users.present? ? where("id not in (:ids)", ids: project.users.map(&:id) ) : all }
  scope :without_projects, -> { where('id NOT IN (SELECT DISTINCT(user_id) FROM members)') }
  scope :subscribed_for_admin_email, -> { where(admin_email_unsubscribed_at: nil) }
  scope :ldap, -> { joins(:identities).where('identities.provider LIKE ?', 'ldap%') }

  #
  # Class methods
  #
  class << self
    # Devise method overridden to allow sign in with email or username
    def find_for_database_authentication(warden_conditions)
      conditions = warden_conditions.dup
      if login = conditions.delete(:login)
        where(conditions).where(["lower(username) = :value OR lower(email) = :value", { value: login.downcase }]).first
      else
        where(conditions).first
      end
    end

    def sort(method)
      case method.to_s
      when 'recent_sign_in' then reorder(last_sign_in_at: :desc)
      when 'oldest_sign_in' then reorder(last_sign_in_at: :asc)
      else
        order_by(method)
      end
    end

    def find_for_commit(email, name)
      # Prefer email match over name match
      User.where(email: email).first ||
        User.joins(:emails).where(emails: { email: email }).first ||
        User.where(name: name).first
    end

    def existing_member?(email)
      User.where(email: email).any? || Email.where(email: email).any?
    end

    def filter(filter_name)
      case filter_name
      when "admins"; self.admins
      when "blocked"; self.blocked
      when "wop"; self.without_projects
      else
        self.active
      end
    end

    def search(query)
      where("lower(name) LIKE :query OR lower(email) LIKE :query OR lower(username) LIKE :query", query: "%#{query.downcase}%")
    end

    def by_login(login)
      where('lower(username) = :value OR lower(email) = :value',
            value: login.to_s.downcase).first
    end

    def by_username_or_id(name_or_id)
      where('users.username = ? OR users.id = ?', name_or_id.to_s, name_or_id.to_i).first
    end

    def build_user(attrs = {})
      User.new(attrs)
    end

<<<<<<< HEAD
    def non_ldap
      joins('LEFT JOIN identities ON identities.user_id = users.id').
        where('identities.provider IS NULL OR identities.provider NOT LIKE ?', 'ldap%')
    end

    def clean_username(username)
      username.gsub!(/@.*\z/,             "")
      username.gsub!(/\.git\z/,           "")
      username.gsub!(/\A-/,               "")
      username.gsub!(/[^a-zA-Z0-9_\-\.]/, "")

      counter = 0
      base = username
      while User.by_login(username).present? || Namespace.by_path(username).present?
        counter += 1
        username = "#{base}#{counter}"
      end

      username
=======
    def reference_prefix
      '@'
    end

    # Pattern used to extract `@user` user references from text
    def reference_pattern
      %r{
        #{Regexp.escape(reference_prefix)}
        (?<user>#{Gitlab::Regex::NAMESPACE_REGEX_STR})
      }x
>>>>>>> 22d5d891
    end
  end

  #
  # Instance methods
  #

  def to_param
    username
  end

  def to_reference(_from_project = nil)
    "#{self.class.reference_prefix}#{username}"
  end

  def notification
    @notification ||= Notification.new(self)
  end

  def generate_password
    if self.force_random_password
      self.password = self.password_confirmation = Devise.friendly_token.first(8)
    end
  end

  def generate_reset_token
    @reset_token, enc = Devise.token_generator.generate(self.class, :reset_password_token)

    self.reset_password_token   = enc
    self.reset_password_sent_at = Time.now.utc

    @reset_token
  end

  def namespace_uniq
    namespace_name = self.username
    existing_namespace = Namespace.by_path(namespace_name)
    if existing_namespace && existing_namespace != self.namespace
      self.errors.add :username, "already exists"
    end
  end

  def avatar_type
    unless self.avatar.image?
      self.errors.add :avatar, "only images allowed"
    end
  end

  def unique_email
    if !self.emails.exists?(email: self.email) && Email.exists?(email: self.email)
      self.errors.add(:email, 'has already been taken')
    end
  end

  def owns_notification_email
    self.errors.add(:notification_email, "is not an email you own") unless self.all_emails.include?(self.notification_email)
  end

  def owns_public_email
    self.errors.add(:public_email, "is not an email you own") unless self.all_emails.include?(self.public_email)
  end

  def update_emails_with_primary_email
    primary_email_record = self.emails.find_by(email: self.email)
    if primary_email_record
      primary_email_record.destroy
      self.emails.create(email: self.email_was)

      self.update_secondary_emails!
    end
  end

  # Groups user has access to
  def authorized_groups
    @authorized_groups ||= begin
                             group_ids = (groups.pluck(:id) + authorized_projects.pluck(:namespace_id))
                             Group.where(id: group_ids)
                           end
  end


  # Projects user has access to
  def authorized_projects
    @authorized_projects ||= begin
                               project_ids = personal_projects.pluck(:id)
                               project_ids.push(*groups_projects.pluck(:id))
                               project_ids.push(*projects.pluck(:id).uniq)
                               project_ids.push(*groups.joins(:shared_projects).pluck(:project_id))
                               Project.where(id: project_ids)
                             end
  end

  def owned_projects
    @owned_projects ||= begin
                          Project.where(namespace_id: owned_groups.pluck(:id).push(namespace.id)).joins(:namespace)
                        end
  end

  # Team membership in authorized projects
  def tm_in_authorized_projects
    ProjectMember.where(source_id: authorized_projects.map(&:id), user_id: self.id)
  end

  def is_admin?
    admin
  end

  def require_ssh_key?
    keys.count == 0
  end

  def require_password?
    password_automatically_set? && !ldap_user?
  end

  def can_change_username?
    gitlab_config.username_changing_enabled
  end

  def can_create_project?
    projects_limit_left > 0
  end

  def can_create_group?
    can?(:create_group, nil)
  end

  def abilities
    Ability.abilities
  end

  def can_select_namespace?
    several_namespaces? || admin
  end

  def can?(action, subject)
    abilities.allowed?(self, action, subject)
  end

  def first_name
    name.split.first unless name.blank?
  end

  def cared_merge_requests
    MergeRequest.cared(self)
  end

  def projects_limit_left
    projects_limit - personal_projects.count
  end

  def projects_limit_percent
    return 100 if projects_limit.zero?
    (personal_projects.count.to_f / projects_limit) * 100
  end

  def recent_push(project_id = nil)
    # Get push events not earlier than 2 hours ago
    events = recent_events.code_push.where("created_at > ?", Time.now - 2.hours)
    events = events.where(project_id: project_id) if project_id

    # Take only latest one
    events = events.recent.limit(1).first
  end

  def projects_sorted_by_activity
    authorized_projects.sorted_by_activity
  end

  def several_namespaces?
    owned_groups.any? || masters_groups.any?
  end

  def namespace_id
    namespace.try :id
  end

  def name_with_username
    "#{name} (#{username})"
  end

  def tm_of(project)
    project.project_member_by_id(self.id)
  end

  def already_forked?(project)
    !!fork_of(project)
  end

  def fork_of(project)
    links = ForkedProjectLink.where(forked_from_project_id: project, forked_to_project_id: personal_projects)

    if links.any?
      links.first.forked_to_project
    else
      nil
    end
  end

  def ldap_user?
    identities.exists?(["provider LIKE ? AND extern_uid IS NOT NULL", "ldap%"])
  end

  def ldap_identity
    @ldap_identity ||= identities.find_by(["provider LIKE ?", "ldap%"])
  end

  def project_deploy_keys
    DeployKey.unscoped.in_projects(self.authorized_projects.pluck(:id)).distinct(:id)
  end

  def accessible_deploy_keys
    @accessible_deploy_keys ||= begin
      key_ids = project_deploy_keys.pluck(:id)
      key_ids.push(*DeployKey.are_public.pluck(:id))
      DeployKey.where(id: key_ids)
    end
  end

  def created_by
    User.find_by(id: created_by_id) if created_by_id
  end

  def sanitize_attrs
    %w(name username skype linkedin twitter).each do |attr|
      value = self.send(attr)
      self.send("#{attr}=", Sanitize.clean(value)) if value.present?
    end
  end

  def set_notification_email
    if self.notification_email.blank? || !self.all_emails.include?(self.notification_email)
      self.notification_email = self.email
    end
  end

  def set_public_email
    if self.public_email.blank? || !self.all_emails.include?(self.public_email)
      self.public_email = nil
    end
  end

  def update_secondary_emails!
    self.set_notification_email
    self.set_public_email
    self.save if self.notification_email_changed? || self.public_email_changed?
  end

  def set_projects_limit
    connection_default_value_defined = new_record? && !projects_limit_changed?
    return unless self.projects_limit.nil? || connection_default_value_defined

    self.projects_limit = current_application_settings.default_projects_limit
  end

  def requires_ldap_check?
    if !Gitlab.config.ldap.enabled
      false
    elsif ldap_user?
      !last_credential_check_at || (last_credential_check_at + Gitlab.config.ldap['sync_time']) < Time.now
    else
      false
    end
  end

  def solo_owned_groups
    @solo_owned_groups ||= owned_groups.select do |group|
      group.owners == [self]
    end
  end

  def with_defaults
    User.defaults.each do |k, v|
      self.send("#{k}=", v)
    end

    self
  end

  def can_leave_project?(project)
    project.namespace != namespace &&
      project.project_member(self)
  end

  # Reset project events cache related to this user
  #
  # Since we do cache @event we need to reset cache in special cases:
  # * when the user changes their avatar
  # Events cache stored like  events/23-20130109142513.
  # The cache key includes updated_at timestamp.
  # Thus it will automatically generate a new fragment
  # when the event is updated because the key changes.
  def reset_events_cache
    Event.where(author_id: self.id).
      order('id DESC').limit(1000).
      update_all(updated_at: Time.now)
  end

  def full_website_url
    return "http://#{website_url}" if website_url !~ /\Ahttps?:\/\//

    website_url
  end

  def short_website_url
    website_url.sub(/\Ahttps?:\/\//, '')
  end

  def all_ssh_keys
    keys.map(&:key)
  end

  def temp_oauth_email?
    email.start_with?('temp-email-for-oauth')
  end

  def public_profile?
    authorized_projects.public_only.any?
  end

  def avatar_url(size = nil)
    if avatar.present?
      [gitlab_config.url, avatar.url].join
    else
      GravatarService.new.execute(email, size)
    end
  end

  def all_emails
    [self.email, *self.emails.map(&:email)]
  end

  def hook_attrs
    {
      name: name,
      username: username,
      avatar_url: avatar_url
    }
  end

  def ensure_namespace_correct
    # Ensure user has namespace
    self.create_namespace!(path: self.username, name: self.username) unless self.namespace

    if self.username_changed?
      self.namespace.update_attributes(path: self.username, name: self.username)
    end
  end

  def post_create_hook
    log_info("User \"#{self.name}\" (#{self.email}) was created")
    notification_service.new_user(self, @reset_token) if self.created_by_id
    system_hook_service.execute_hooks_for(self, :create)
  end

  def post_destroy_hook
    log_info("User \"#{self.name}\" (#{self.email})  was removed")
    system_hook_service.execute_hooks_for(self, :destroy)
  end

  def notification_service
    NotificationService.new
  end

  def log_info(message)
    Gitlab::AppLogger.info message
  end

  def system_hook_service
    SystemHooksService.new
  end

  def admin_unsubscribe!
    update_column :admin_email_unsubscribed_at, Time.now
  end

  def starred?(project)
    starred_projects.exists?(project)
  end

  def toggle_star(project)
    user_star_project = users_star_projects.
      where(project: project, user: self).take
    if user_star_project
      user_star_project.destroy
    else
      UsersStarProject.create!(project: project, user: self)
    end
  end

  def manageable_namespaces
    @manageable_namespaces ||=
      begin
        namespaces = []
        namespaces << namespace
        namespaces += owned_groups
        namespaces += masters_groups
      end
  end

  def namespaces
    namespace_ids = groups.pluck(:id)
    namespace_ids.push(namespace.id)
    Namespace.where(id: namespace_ids)
  end

  def oauth_authorized_tokens
    Doorkeeper::AccessToken.where(resource_owner_id: self.id, revoked_at: nil)
  end

  def contributed_projects_ids
    Event.contributions.where(author_id: self).
      where("created_at > ?", Time.now - 1.year).
      reorder(project_id: :desc).
      select(:project_id).
      uniq.map(&:project_id)
  end

  def restricted_signup_domains
    email_domains = current_application_settings.restricted_signup_domains

    unless email_domains.blank?
      match_found = email_domains.any? do |domain|
        escaped = Regexp.escape(domain).gsub('\*','.*?')
        regexp = Regexp.new "^#{escaped}$", Regexp::IGNORECASE
        email_domain = Mail::Address.new(self.email).domain
        email_domain =~ regexp
      end

      unless match_found
        self.errors.add :email,
                        'is not whitelisted. ' +
                        'Email domains valid for registration are: ' +
                        email_domains.join(', ')
        return false
      end
    end

    true
  end

  def can_be_removed?
    !solo_owned_groups.present?
  end
end<|MERGE_RESOLUTION|>--- conflicted
+++ resolved
@@ -256,7 +256,6 @@
       User.new(attrs)
     end
 
-<<<<<<< HEAD
     def non_ldap
       joins('LEFT JOIN identities ON identities.user_id = users.id').
         where('identities.provider IS NULL OR identities.provider NOT LIKE ?', 'ldap%')
@@ -276,7 +275,8 @@
       end
 
       username
-=======
+    end
+
     def reference_prefix
       '@'
     end
@@ -287,7 +287,6 @@
         #{Regexp.escape(reference_prefix)}
         (?<user>#{Gitlab::Regex::NAMESPACE_REGEX_STR})
       }x
->>>>>>> 22d5d891
     end
   end
 
