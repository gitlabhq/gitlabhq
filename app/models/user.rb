# == Schema Information
#
# Table name: users
#
#  id                          :integer          not null, primary key
#  email                       :string(255)      default(""), not null
#  encrypted_password          :string(255)      default(""), not null
#  reset_password_token        :string(255)
#  reset_password_sent_at      :datetime
#  remember_created_at         :datetime
#  sign_in_count               :integer          default(0)
#  current_sign_in_at          :datetime
#  last_sign_in_at             :datetime
#  current_sign_in_ip          :string(255)
#  last_sign_in_ip             :string(255)
#  created_at                  :datetime
#  updated_at                  :datetime
#  name                        :string(255)
#  admin                       :boolean          default(FALSE), not null
#  projects_limit              :integer          default(10)
#  skype                       :string(255)      default(""), not null
#  linkedin                    :string(255)      default(""), not null
#  twitter                     :string(255)      default(""), not null
#  authentication_token        :string(255)
#  theme_id                    :integer          default(1), not null
#  bio                         :string(255)
#  failed_attempts             :integer          default(0)
#  locked_at                   :datetime
#  username                    :string(255)
#  can_create_group            :boolean          default(TRUE), not null
#  can_create_team             :boolean          default(TRUE), not null
#  state                       :string(255)
#  color_scheme_id             :integer          default(1), not null
#  notification_level          :integer          default(1), not null
#  password_expires_at         :datetime
#  created_by_id               :integer
#  last_credential_check_at    :datetime
#  avatar                      :string(255)
#  confirmation_token          :string(255)
#  confirmed_at                :datetime
#  confirmation_sent_at        :datetime
#  unconfirmed_email           :string(255)
#  hide_no_ssh_key             :boolean          default(FALSE)
#  website_url                 :string(255)      default(""), not null
#  notification_email          :string(255)
#  hide_no_password            :boolean          default(FALSE)
#  password_automatically_set  :boolean          default(FALSE)
#  location                    :string(255)
#  encrypted_otp_secret        :string(255)
#  encrypted_otp_secret_iv     :string(255)
#  encrypted_otp_secret_salt   :string(255)
#  otp_required_for_login      :boolean          default(FALSE), not null
#  otp_backup_codes            :text
#  public_email                :string(255)      default(""), not null
#  dashboard                   :integer          default(0)
#  project_view                :integer          default(0)
#  consumed_timestep           :integer
#  layout                      :integer          default(0)
#  hide_project_limit          :boolean          default(FALSE)
#  unlock_token                :string
#  otp_grace_period_started_at :datetime
#  external                    :boolean           default(FALSE)
#

require 'carrierwave/orm/activerecord'
require 'file_size_validator'

class User < ActiveRecord::Base
  extend Gitlab::ConfigHelper

  include Gitlab::ConfigHelper
  include Gitlab::CurrentSettings
  include Referable
  include Sortable
  include CaseSensitivity
  include TokenAuthenticatable

  add_authentication_token_field :authentication_token

  default_value_for :admin, false
  default_value_for :external, false
  default_value_for :can_create_group, gitlab_config.default_can_create_group
  default_value_for :can_create_team, false
  default_value_for :hide_no_ssh_key, false
  default_value_for :hide_no_password, false
  default_value_for :theme_id, gitlab_config.default_theme

  devise :two_factor_authenticatable,
         otp_secret_encryption_key: File.read(Rails.root.join('.secret')).chomp
  alias_attribute :two_factor_enabled, :otp_required_for_login

  devise :two_factor_backupable, otp_number_of_backup_codes: 10
  serialize :otp_backup_codes, JSON

  devise :lockable, :async, :recoverable, :rememberable, :trackable,
    :validatable, :omniauthable, :confirmable, :registerable

  attr_accessor :force_random_password

  # Virtual attribute for authenticating by either username or email
  attr_accessor :login

  #
  # Relations
  #

  # Namespace for personal projects
  has_one :namespace, -> { where type: nil }, dependent: :destroy, foreign_key: :owner_id, class_name: "Namespace"

  # Profile
  has_many :keys, dependent: :destroy
  has_many :emails, dependent: :destroy
  has_many :identities, dependent: :destroy, autosave: true

  # Groups
  has_many :members, dependent: :destroy
  has_many :project_members, source: 'ProjectMember'
  has_many :group_members, source: 'GroupMember'
  has_many :groups, through: :group_members
  has_many :owned_groups, -> { where members: { access_level: Gitlab::Access::OWNER } }, through: :group_members, source: :group
  has_many :masters_groups, -> { where members: { access_level: Gitlab::Access::MASTER } }, through: :group_members, source: :group

  # Projects
  has_many :groups_projects,          through: :groups, source: :projects
  has_many :personal_projects,        through: :namespace, source: :projects
  has_many :projects,                 through: :project_members
  has_many :created_projects,         foreign_key: :creator_id, class_name: 'Project'
  has_many :users_star_projects, dependent: :destroy
  has_many :starred_projects, through: :users_star_projects, source: :project

  has_many :snippets,                 dependent: :destroy, foreign_key: :author_id, class_name: "Snippet"
  has_many :project_members,          dependent: :destroy, class_name: 'ProjectMember'
  has_many :issues,                   dependent: :destroy, foreign_key: :author_id
  has_many :notes,                    dependent: :destroy, foreign_key: :author_id
  has_many :merge_requests,           dependent: :destroy, foreign_key: :author_id
  has_many :events,                   dependent: :destroy, foreign_key: :author_id,   class_name: "Event"
  has_many :subscriptions,            dependent: :destroy
  has_many :recent_events, -> { order "id DESC" }, foreign_key: :author_id,   class_name: "Event"
  has_many :assigned_issues,          dependent: :destroy, foreign_key: :assignee_id, class_name: "Issue"
  has_many :assigned_merge_requests,  dependent: :destroy, foreign_key: :assignee_id, class_name: "MergeRequest"
  has_many :oauth_applications, class_name: 'Doorkeeper::Application', as: :owner, dependent: :destroy
  has_one  :abuse_report,             dependent: :destroy
  has_many :spam_logs,                dependent: :destroy
  has_many :builds,                   dependent: :nullify, class_name: 'Ci::Build'
<<<<<<< HEAD
  has_many :emoji_awards,             as: :awardable, dependent: :destroy
=======
  has_many :todos,                    dependent: :destroy
>>>>>>> 2fb7392e

  #
  # Validations
  #
  validates :name, presence: true
  validates :notification_email, presence: true, email: true
  validates :public_email, presence: true, uniqueness: true, email: true, allow_blank: true
  validates :bio, length: { maximum: 255 }, allow_blank: true
  validates :projects_limit, presence: true, numericality: { greater_than_or_equal_to: 0 }
  validates :username,
    namespace: true,
    presence: true,
    uniqueness: { case_sensitive: false }

  validates :notification_level, inclusion: { in: Notification.notification_levels }, presence: true
  validate :namespace_uniq, if: ->(user) { user.username_changed? }
  validate :avatar_type, if: ->(user) { user.avatar.present? && user.avatar_changed? }
  validate :unique_email, if: ->(user) { user.email_changed? }
  validate :owns_notification_email, if: ->(user) { user.notification_email_changed? }
  validate :owns_public_email, if: ->(user) { user.public_email_changed? }
  validates :avatar, file_size: { maximum: 200.kilobytes.to_i }

  before_validation :generate_password, on: :create
  before_validation :restricted_signup_domains, on: :create
  before_validation :sanitize_attrs
  before_validation :set_notification_email, if: ->(user) { user.email_changed? }
  before_validation :set_public_email, if: ->(user) { user.public_email_changed? }

  after_update :update_emails_with_primary_email, if: ->(user) { user.email_changed? }
  before_save :ensure_authentication_token
  before_save :ensure_external_user_rights
  after_save :ensure_namespace_correct
  after_initialize :set_projects_limit
  after_create :post_create_hook
  after_destroy :post_destroy_hook

  # User's Layout preference
  enum layout: [:fixed, :fluid]

  # User's Dashboard preference
  # Note: When adding an option, it MUST go on the end of the array.
  enum dashboard: [:projects, :stars, :project_activity, :starred_project_activity, :groups, :todos]

  # User's Project preference
  # Note: When adding an option, it MUST go on the end of the array.
  enum project_view: [:readme, :activity, :files]

  alias_attribute :private_token, :authentication_token

  delegate :path, to: :namespace, allow_nil: true, prefix: true

  state_machine :state, initial: :active do
    event :block do
      transition active: :blocked
      transition ldap_blocked: :blocked
    end

    event :ldap_block do
      transition active: :ldap_blocked
    end

    event :activate do
      transition blocked: :active
      transition ldap_blocked: :active
    end

    state :blocked, :ldap_blocked do
      def blocked?
        true
      end
    end
  end

  mount_uploader :avatar, AvatarUploader

  # Scopes
  scope :admins, -> { where(admin: true) }
  scope :blocked, -> { with_states(:blocked, :ldap_blocked) }
  scope :external, -> { where(external: true) }
  scope :active, -> { with_state(:active) }
  scope :not_in_project, ->(project) { project.users.present? ? where("id not in (:ids)", ids: project.users.map(&:id) ) : all }
  scope :without_projects, -> { where('id NOT IN (SELECT DISTINCT(user_id) FROM members)') }
  scope :with_two_factor,    -> { where(two_factor_enabled: true) }
  scope :without_two_factor, -> { where(two_factor_enabled: false) }

  #
  # Class methods
  #
  class << self
    # Devise method overridden to allow sign in with email or username
    def find_for_database_authentication(warden_conditions)
      conditions = warden_conditions.dup
      if login = conditions.delete(:login)
        where(conditions).find_by("lower(username) = :value OR lower(email) = :value", value: login.downcase)
      else
        find_by(conditions)
      end
    end

    def sort(method)
      case method.to_s
      when 'recent_sign_in' then reorder(last_sign_in_at: :desc)
      when 'oldest_sign_in' then reorder(last_sign_in_at: :asc)
      else
        order_by(method)
      end
    end

    # Find a User by their primary email or any associated secondary email
    def find_by_any_email(email)
      sql = 'SELECT *
      FROM users
      WHERE id IN (
        SELECT id FROM users WHERE email = :email
        UNION
        SELECT emails.user_id FROM emails WHERE email = :email
      )
      LIMIT 1;'

      User.find_by_sql([sql, { email: email }]).first
    end

    def filter(filter_name)
      case filter_name
      when 'admins'
        self.admins
      when 'blocked'
        self.blocked
      when 'two_factor_disabled'
        self.without_two_factor
      when 'two_factor_enabled'
        self.with_two_factor
      when 'wop'
        self.without_projects
      when 'external'
        self.external
      else
        self.active
      end
    end

    # Searches users matching the given query.
    #
    # This method uses ILIKE on PostgreSQL and LIKE on MySQL.
    #
    # query - The search query as a String
    #
    # Returns an ActiveRecord::Relation.
    def search(query)
      table   = arel_table
      pattern = "%#{query}%"

      where(
        table[:name].matches(pattern).
          or(table[:email].matches(pattern)).
          or(table[:username].matches(pattern))
      )
    end

    def by_login(login)
      return nil unless login

      if login.include?('@'.freeze)
        unscoped.iwhere(email: login).take
      else
        unscoped.iwhere(username: login).take
      end
    end

    def find_by_username!(username)
      find_by!('lower(username) = ?', username.downcase)
    end

    def by_username_or_id(name_or_id)
      find_by('users.username = ? OR users.id = ?', name_or_id.to_s, name_or_id.to_i)
    end

    def build_user(attrs = {})
      User.new(attrs)
    end

    def reference_prefix
      '@'
    end

    # Pattern used to extract `@user` user references from text
    def reference_pattern
      %r{
        #{Regexp.escape(reference_prefix)}
        (?<user>#{Gitlab::Regex::NAMESPACE_REGEX_STR})
      }x
    end
  end

  #
  # Instance methods
  #

  def to_param
    username
  end

  def to_reference(_from_project = nil)
    "#{self.class.reference_prefix}#{username}"
  end

  def notification
    @notification ||= Notification.new(self)
  end

  def generate_password
    if self.force_random_password
      self.password = self.password_confirmation = Devise.friendly_token.first(8)
    end
  end

  def generate_reset_token
    @reset_token, enc = Devise.token_generator.generate(self.class, :reset_password_token)

    self.reset_password_token   = enc
    self.reset_password_sent_at = Time.now.utc

    @reset_token
  end

  def recently_sent_password_reset?
    reset_password_sent_at.present? && reset_password_sent_at >= 1.minute.ago
  end

  def disable_two_factor!
    update_attributes(
      two_factor_enabled:          false,
      encrypted_otp_secret:        nil,
      encrypted_otp_secret_iv:     nil,
      encrypted_otp_secret_salt:   nil,
      otp_grace_period_started_at: nil,
      otp_backup_codes:            nil
    )
  end

  def namespace_uniq
    # Return early if username already failed the first uniqueness validation
    return if self.errors.key?(:username) &&
      self.errors[:username].include?('has already been taken')

    namespace_name = self.username
    existing_namespace = Namespace.by_path(namespace_name)
    if existing_namespace && existing_namespace != self.namespace
      self.errors.add(:username, 'has already been taken')
    end
  end

  def avatar_type
    unless self.avatar.image?
      self.errors.add :avatar, "only images allowed"
    end
  end

  def unique_email
    if !self.emails.exists?(email: self.email) && Email.exists?(email: self.email)
      self.errors.add(:email, 'has already been taken')
    end
  end

  def owns_notification_email
    self.errors.add(:notification_email, "is not an email you own") unless self.all_emails.include?(self.notification_email)
  end

  def owns_public_email
    return if self.public_email.blank?

    self.errors.add(:public_email, "is not an email you own") unless self.all_emails.include?(self.public_email)
  end

  def update_emails_with_primary_email
    primary_email_record = self.emails.find_by(email: self.email)
    if primary_email_record
      primary_email_record.destroy
      self.emails.create(email: self.email_was)

      self.update_secondary_emails!
    end
  end

  # Returns the groups a user has access to
  def authorized_groups
    union = Gitlab::SQL::Union.
      new([groups.select(:id), authorized_projects.select(:namespace_id)])

    Group.where("namespaces.id IN (#{union.to_sql})")
  end

  # Returns projects user is authorized to access.
  def authorized_projects
    Project.where("projects.id IN (#{projects_union.to_sql})")
  end

  def owned_projects
    @owned_projects ||=
      Project.where('namespace_id IN (?) OR namespace_id = ?',
                    owned_groups.select(:id), namespace.id).joins(:namespace)
  end

  # Team membership in authorized projects
  def tm_in_authorized_projects
    ProjectMember.where(source_id: authorized_projects.map(&:id), user_id: self.id)
  end

  def is_admin?
    admin
  end

  def require_ssh_key?
    keys.count == 0
  end

  def require_password?
    password_automatically_set? && !ldap_user?
  end

  def can_change_username?
    gitlab_config.username_changing_enabled
  end

  def can_create_project?
    projects_limit_left > 0
  end

  def can_create_group?
    can?(:create_group, nil)
  end

  def abilities
    Ability.abilities
  end

  def can_select_namespace?
    several_namespaces? || admin
  end

  def can?(action, subject)
    abilities.allowed?(self, action, subject)
  end

  def first_name
    name.split.first unless name.blank?
  end

  def cared_merge_requests
    MergeRequest.cared(self)
  end

  def projects_limit_left
    projects_limit - personal_projects.count
  end

  def projects_limit_percent
    return 100 if projects_limit.zero?
    (personal_projects.count.to_f / projects_limit) * 100
  end

  def recent_push(project_id = nil)
    # Get push events not earlier than 2 hours ago
    events = recent_events.code_push.where("created_at > ?", Time.now - 2.hours)
    events = events.where(project_id: project_id) if project_id

    # Use the latest event that has not been pushed or merged recently
    events.recent.find do |event|
      project = Project.find_by_id(event.project_id)
      next unless project
      repo = project.repository

      if repo.branch_names.include?(event.branch_name)
        merge_requests = MergeRequest.where("created_at >= ?", event.created_at).
            where(source_project_id: project.id,
                  source_branch: event.branch_name)
        merge_requests.empty?
      end
    end
  end

  def projects_sorted_by_activity
    authorized_projects.sorted_by_activity
  end

  def several_namespaces?
    owned_groups.any? || masters_groups.any?
  end

  def namespace_id
    namespace.try :id
  end

  def name_with_username
    "#{name} (#{username})"
  end

  def tm_of(project)
    project.project_member_by_id(self.id)
  end

  def already_forked?(project)
    !!fork_of(project)
  end

  def fork_of(project)
    links = ForkedProjectLink.where(forked_from_project_id: project, forked_to_project_id: personal_projects)

    if links.any?
      links.first.forked_to_project
    else
      nil
    end
  end

  def ldap_user?
    identities.exists?(["provider LIKE ? AND extern_uid IS NOT NULL", "ldap%"])
  end

  def ldap_identity
    @ldap_identity ||= identities.find_by(["provider LIKE ?", "ldap%"])
  end

  def project_deploy_keys
    DeployKey.unscoped.in_projects(self.authorized_projects.pluck(:id)).distinct(:id)
  end

  def accessible_deploy_keys
    @accessible_deploy_keys ||= begin
      key_ids = project_deploy_keys.pluck(:id)
      key_ids.push(*DeployKey.are_public.pluck(:id))
      DeployKey.where(id: key_ids)
    end
  end

  def created_by
    User.find_by(id: created_by_id) if created_by_id
  end

  def sanitize_attrs
    %w(name username skype linkedin twitter).each do |attr|
      value = self.send(attr)
      self.send("#{attr}=", Sanitize.clean(value)) if value.present?
    end
  end

  def set_notification_email
    if self.notification_email.blank? || !self.all_emails.include?(self.notification_email)
      self.notification_email = self.email
    end
  end

  def set_public_email
    if self.public_email.blank? || !self.all_emails.include?(self.public_email)
      self.public_email = ''
    end
  end

  def update_secondary_emails!
    self.set_notification_email
    self.set_public_email
    self.save if self.notification_email_changed? || self.public_email_changed?
  end

  def set_projects_limit
    connection_default_value_defined = new_record? && !projects_limit_changed?
    return unless self.projects_limit.nil? || connection_default_value_defined

    self.projects_limit = current_application_settings.default_projects_limit
  end

  def requires_ldap_check?
    if !Gitlab.config.ldap.enabled
      false
    elsif ldap_user?
      !last_credential_check_at || (last_credential_check_at + 1.hour) < Time.now
    else
      false
    end
  end

  def try_obtain_ldap_lease
    # After obtaining this lease LDAP checks will be blocked for 600 seconds
    # (10 minutes) for this user.
    lease = Gitlab::ExclusiveLease.new("user_ldap_check:#{id}", timeout: 600)
    lease.try_obtain
  end

  def solo_owned_groups
    @solo_owned_groups ||= owned_groups.select do |group|
      group.owners == [self]
    end
  end

  def with_defaults
    User.defaults.each do |k, v|
      self.send("#{k}=", v)
    end

    self
  end

  def can_leave_project?(project)
    project.namespace != namespace &&
      project.project_member(self)
  end

  # Reset project events cache related to this user
  #
  # Since we do cache @event we need to reset cache in special cases:
  # * when the user changes their avatar
  # Events cache stored like  events/23-20130109142513.
  # The cache key includes updated_at timestamp.
  # Thus it will automatically generate a new fragment
  # when the event is updated because the key changes.
  def reset_events_cache
    Event.where(author_id: self.id).
      order('id DESC').limit(1000).
      update_all(updated_at: Time.now)
  end

  def full_website_url
    return "http://#{website_url}" if website_url !~ /\Ahttps?:\/\//

    website_url
  end

  def short_website_url
    website_url.sub(/\Ahttps?:\/\//, '')
  end

  def all_ssh_keys
    keys.map(&:publishable_key)
  end

  def temp_oauth_email?
    email.start_with?('temp-email-for-oauth')
  end

  def avatar_url(size = nil, scale = 2)
    if avatar.present?
      [gitlab_config.url, avatar.url].join
    else
      GravatarService.new.execute(email, size, scale)
    end
  end

  def all_emails
    all_emails = []
    all_emails << self.email unless self.temp_oauth_email?
    all_emails.concat(self.emails.map(&:email))
    all_emails
  end

  def hook_attrs
    {
      name: name,
      username: username,
      avatar_url: avatar_url
    }
  end

  def ensure_namespace_correct
    # Ensure user has namespace
    self.create_namespace!(path: self.username, name: self.username) unless self.namespace

    if self.username_changed?
      self.namespace.update_attributes(path: self.username, name: self.username)
    end
  end

  def post_create_hook
    log_info("User \"#{self.name}\" (#{self.email}) was created")
    notification_service.new_user(self, @reset_token) if self.created_by_id
    system_hook_service.execute_hooks_for(self, :create)
  end

  def post_destroy_hook
    log_info("User \"#{self.name}\" (#{self.email})  was removed")
    system_hook_service.execute_hooks_for(self, :destroy)
  end

  def notification_service
    NotificationService.new
  end

  def log_info(message)
    Gitlab::AppLogger.info message
  end

  def system_hook_service
    SystemHooksService.new
  end

  def starred?(project)
    starred_projects.exists?(project.id)
  end

  def toggle_star(project)
    UsersStarProject.transaction do
      user_star_project = users_star_projects.
          where(project: project, user: self).lock(true).first

      if user_star_project
        user_star_project.destroy
      else
        UsersStarProject.create!(project: project, user: self)
      end
    end
  end

  def manageable_namespaces
    @manageable_namespaces ||= [namespace] + owned_groups + masters_groups
  end

  def namespaces
    namespace_ids = groups.pluck(:id)
    namespace_ids.push(namespace.id)
    Namespace.where(id: namespace_ids)
  end

  def oauth_authorized_tokens
    Doorkeeper::AccessToken.where(resource_owner_id: self.id, revoked_at: nil)
  end

  # Returns the projects a user contributed to in the last year.
  #
  # This method relies on a subquery as this performs significantly better
  # compared to a JOIN when coupled with, for example,
  # `Project.visible_to_user`. That is, consider the following code:
  #
  #     some_user.contributed_projects.visible_to_user(other_user)
  #
  # If this method were to use a JOIN the resulting query would take roughly 200
  # ms on a database with a similar size to GitLab.com's database. On the other
  # hand, using a subquery means we can get the exact same data in about 40 ms.
  def contributed_projects
    events = Event.select(:project_id).
      contributions.where(author_id: self).
      where("created_at > ?", Time.now - 1.year).
      uniq.
      reorder(nil)

    Project.where(id: events)
  end

  def restricted_signup_domains
    email_domains = current_application_settings.restricted_signup_domains

    unless email_domains.blank?
      match_found = email_domains.any? do |domain|
        escaped = Regexp.escape(domain).gsub('\*','.*?')
        regexp = Regexp.new "^#{escaped}$", Regexp::IGNORECASE
        email_domain = Mail::Address.new(self.email).domain
        email_domain =~ regexp
      end

      unless match_found
        self.errors.add :email,
                        'is not whitelisted. ' +
                        'Email domains valid for registration are: ' +
                        email_domains.join(', ')
        return false
      end
    end

    true
  end

  def can_be_removed?
    !solo_owned_groups.present?
  end

  def ci_authorized_runners
    @ci_authorized_runners ||= begin
      runner_ids = Ci::RunnerProject.
        where("ci_runner_projects.gl_project_id IN (#{ci_projects_union.to_sql})").
        select(:runner_id)
      Ci::Runner.specific.where(id: runner_ids)
    end
  end

  private

  def projects_union
    Gitlab::SQL::Union.new([personal_projects.select(:id),
                            groups_projects.select(:id),
                            projects.select(:id),
                            groups.joins(:shared_projects).select(:project_id)])
  end

  def ci_projects_union
    scope  = { access_level: [Gitlab::Access::MASTER, Gitlab::Access::OWNER] }
    groups = groups_projects.where(members: scope)
    other  = projects.where(members: scope)

    Gitlab::SQL::Union.new([personal_projects.select(:id), groups.select(:id),
                            other.select(:id)])
  end

  # Added according to https://github.com/plataformatec/devise/blob/7df57d5081f9884849ca15e4fde179ef164a575f/README.md#activejob-integration
  def send_devise_notification(notification, *args)
    devise_mailer.send(notification, self, *args).deliver_later
  end

  def ensure_external_user_rights
    return unless self.external?

    self.can_create_group   = false
    self.projects_limit     = 0
  end
end<|MERGE_RESOLUTION|>--- conflicted
+++ resolved
@@ -142,11 +142,8 @@
   has_one  :abuse_report,             dependent: :destroy
   has_many :spam_logs,                dependent: :destroy
   has_many :builds,                   dependent: :nullify, class_name: 'Ci::Build'
-<<<<<<< HEAD
   has_many :emoji_awards,             as: :awardable, dependent: :destroy
-=======
   has_many :todos,                    dependent: :destroy
->>>>>>> 2fb7392e
 
   #
   # Validations
