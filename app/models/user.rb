--- conflicted
+++ resolved
@@ -429,22 +429,13 @@
       project_ids = personal_projects.pluck(:id)
       project_ids.push(*groups_projects.pluck(:id))
       project_ids.push(*projects.pluck(:id).uniq)
+      project_ids.push(*groups.joins(:shared_projects).pluck(:project_id))
     end
   end
 
   # Projects user has access to
   def authorized_projects
-<<<<<<< HEAD
-    @authorized_projects ||= begin
-                               project_ids = personal_projects.pluck(:id)
-                               project_ids.push(*groups_projects.pluck(:id))
-                               project_ids.push(*projects.pluck(:id).uniq)
-                               project_ids.push(*groups.joins(:shared_projects).pluck(:project_id))
-                               Project.where(id: project_ids)
-                             end
-=======
     @authorized_projects ||= Project.where(id: authorized_projects_id)
->>>>>>> 4f574388
   end
 
   def owned_projects
