--- conflicted
+++ resolved
@@ -48,11 +48,7 @@
                   :extern_uid, :provider, :password_expires_at,
                   as: [:default, :admin]
 
-<<<<<<< HEAD
-  attr_accessible :projects_limit, :projects_limit_priv, :can_create_team, :can_create_group,
-=======
-  attr_accessible :projects_limit, :can_create_group,
->>>>>>> b5955039
+  attr_accessible :projects_limit, :projects_limit_priv, :can_create_group,
                   as: :admin
 
   attr_accessor :force_random_password
@@ -218,6 +214,7 @@
     def defaults
       {
         projects_limit: Gitlab.config.gitlab.default_projects_limit,
+        projects_limit_priv: Gitlab.config.gitlab.default_projects_limit_private,
         can_create_group: Gitlab.config.gitlab.default_can_create_group,
         theme_id: Gitlab::Theme::MARS
       }
@@ -232,19 +229,6 @@
     username
   end
 
-<<<<<<< HEAD
-  def with_defaults
-    tap do |u|
-      u.projects_limit = Gitlab.config.gitlab.default_projects_limit
-      u.projects_limit_priv = Gitlab.config.gitlab.default_projects_limit_private
-      u.can_create_group = Gitlab.config.gitlab.default_can_create_group
-      u.can_create_team = Gitlab.config.gitlab.default_can_create_team
-      u.theme_id = Gitlab::Theme::MARS
-    end
-  end
-
-=======
->>>>>>> b5955039
   def notification
     @notification ||= Notification.new(self)
   end
