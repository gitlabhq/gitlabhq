--- conflicted
+++ resolved
@@ -247,24 +247,10 @@
 
   # Projects user has access to
   def authorized_projects
-<<<<<<< HEAD
-    @project_ids ||= (owned_projects.pluck(:id) + projects.pluck(:id) + public_projects.pluck(:id)).uniq
-    Project.where(id: @project_ids)
-  end
-
-  def authorized_teams
-    if admin?
-      UserTeam.scoped
-    else
-      @team_ids ||= (user_teams.pluck(:id) + own_teams.pluck(:id)).uniq
-      UserTeam.where(id: @team_ids)
-    end
-=======
     @authorized_projects ||= begin
-                               project_ids = (owned_projects.pluck(:id) + groups_projects.pluck(:id) + projects.pluck(:id)).uniq
+                               project_ids = (owned_projects.pluck(:id) + groups_projects.pluck(:id) + projects.pluck(:id)).uniq + public_projects.pluck(:id)).uniq
                                Project.where(id: project_ids).joins(:namespace).order('namespaces.name ASC')
                              end
->>>>>>> 0e387919
   end
   
   def public_projects
