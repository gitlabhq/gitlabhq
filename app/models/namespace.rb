--- conflicted
+++ resolved
@@ -172,7 +172,6 @@
     end
   end
 
-<<<<<<< HEAD
   def shared_runners_enabled?
     projects.where(shared_runners_enabled: true).any?
   end
@@ -195,7 +194,8 @@
   def shared_runners_minutes_percent_used
     return 0 unless shared_runners_enabled? && shared_runners_minutes_limit_enabled?
     100 * shared_runners_minutes.to_i / shared_runners_minutes_limit
-=======
+  end
+
   def full_name
     @full_name ||=
       if parent
@@ -207,7 +207,6 @@
 
   def parents
     @parents ||= parent ? parent.parents + [parent] : []
->>>>>>> cb6ffd9c
   end
 
   private
