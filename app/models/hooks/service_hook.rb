--- conflicted
+++ resolved
@@ -1,28 +1,3 @@
-<<<<<<< HEAD
-# == Schema Information
-#
-# Table name: web_hooks
-#
-#  id                      :integer          not null, primary key
-#  url                     :string(2000)
-#  project_id              :integer
-#  created_at              :datetime
-#  updated_at              :datetime
-#  type                    :string(255)      default("ProjectHook")
-#  service_id              :integer
-#  push_events             :boolean          default(TRUE), not null
-#  issues_events           :boolean          default(FALSE), not null
-#  merge_requests_events   :boolean          default(FALSE), not null
-#  tag_push_events         :boolean          default(FALSE)
-#  group_id                :integer
-#  note_events             :boolean          default(FALSE), not null
-#  enable_ssl_verification :boolean          default(TRUE)
-#  build_events            :boolean          default(FALSE), not null
-#  token                   :string
-#
-
-=======
->>>>>>> e77a9a34
 class ServiceHook < WebHook
   belongs_to :service
 
