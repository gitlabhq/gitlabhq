# == Schema Information
#
# Table name: application_settings
#
#  id                                :integer          not null, primary key
#  default_projects_limit            :integer
#  signup_enabled                    :boolean
#  signin_enabled                    :boolean
#  gravatar_enabled                  :boolean
#  sign_in_text                      :text
#  created_at                        :datetime
#  updated_at                        :datetime
#  home_page_url                     :string(255)
#  default_branch_protection         :integer          default(2)
#  twitter_sharing_enabled           :boolean          default(TRUE)
#  restricted_visibility_levels      :text
#  version_check_enabled             :boolean          default(TRUE)
#  max_attachment_size               :integer          default(10), not null
#  default_project_visibility        :integer
#  default_snippet_visibility        :integer
#  restricted_signup_domains         :text
#  user_oauth_applications           :boolean          default(TRUE)
#  after_sign_out_path               :string(255)
#  session_expire_delay              :integer          default(10080), not null
#  import_sources                    :text
#  help_page_text                    :text
#  admin_notification_email          :string(255)
#  shared_runners_enabled            :boolean          default(TRUE), not null
#  max_artifacts_size                :integer          default(100), not null
#  runners_registration_token        :string
#  require_two_factor_authentication :boolean          default(FALSE)
#  two_factor_grace_period           :integer          default(48)
#  metrics_enabled                   :boolean          default(FALSE)
#  metrics_host                      :string           default("localhost")
#  metrics_username                  :string
#  metrics_password                  :string
#  metrics_pool_size                 :integer          default(16)
#  metrics_timeout                   :integer          default(10)
#  metrics_method_call_threshold     :integer          default(10)
#  recaptcha_enabled                 :boolean          default(FALSE)
#  recaptcha_site_key                :string
#  recaptcha_private_key             :string
#  metrics_port                      :integer          default(8089)
<<<<<<< HEAD
#  ip_blocking_enabled               :boolean          default(FALSE)
#  dns_blacklist_threshold           :float            default(0.33)
#  dns_whitelist_threshold           :float            default(0.33)
=======
#  sentry_enabled                    :boolean          default(FALSE)
#  sentry_dsn                        :string
#  ip_blocking_enabled               :boolean          default(FALSE)
#  dns_blacklist_threshold           :float            default(0.33)
>>>>>>> a4ff270d
#

class ApplicationSetting < ActiveRecord::Base
  include TokenAuthenticatable
  add_authentication_token_field :runners_registration_token

  CACHE_KEY = 'application_setting.last'

  serialize :restricted_visibility_levels
  serialize :import_sources
  serialize :restricted_signup_domains, Array
  attr_accessor :restricted_signup_domains_raw

  validates :session_expire_delay,
            presence: true,
            numericality: { only_integer: true, greater_than_or_equal_to: 0 }

  validates :home_page_url,
            allow_blank: true,
            url: true,
            if: :home_page_url_column_exist

  validates :after_sign_out_path,
            allow_blank: true,
            url: true

  validates :admin_notification_email,
            allow_blank: true,
            email: true

  validates :two_factor_grace_period,
            numericality: { greater_than_or_equal_to: 0 }

  validates :recaptcha_site_key,
            presence: true,
            if: :recaptcha_enabled

  validates :recaptcha_private_key,
            presence: true,
            if: :recaptcha_enabled

<<<<<<< HEAD
  validates :dns_blacklist_threshold,
            numericality: { greater_than: 0, less_than_or_equal_to: 1 }

  validates :dns_whitelist_threshold,
            numericality: { greater_than: 0, less_than_or_equal_to: 1 }
=======
  validates :sentry_dsn,
            presence: true,
            if: :sentry_enabled
>>>>>>> a4ff270d

  validates_each :restricted_visibility_levels do |record, attr, value|
    unless value.nil?
      value.each do |level|
        unless Gitlab::VisibilityLevel.options.has_value?(level)
          record.errors.add(attr, "'#{level}' is not a valid visibility level")
        end
      end
    end
  end

  validates_each :import_sources do |record, attr, value|
    unless value.nil?
      value.each do |source|
        unless Gitlab::ImportSources.options.has_value?(source)
          record.errors.add(attr, "'#{source}' is not a import source")
        end
      end
    end
  end

  before_save :ensure_runners_registration_token

  after_commit do
    Rails.cache.write(CACHE_KEY, self)
  end

  def self.current
    Rails.cache.fetch(CACHE_KEY) do
      ApplicationSetting.last
    end
  end

  def self.expire
    Rails.cache.delete(CACHE_KEY)
  end

  def self.create_from_defaults
    create(
      default_projects_limit: Settings.gitlab['default_projects_limit'],
      default_branch_protection: Settings.gitlab['default_branch_protection'],
      signup_enabled: Settings.gitlab['signup_enabled'],
      signin_enabled: Settings.gitlab['signin_enabled'],
      twitter_sharing_enabled: Settings.gitlab['twitter_sharing_enabled'],
      gravatar_enabled: Settings.gravatar['enabled'],
      sign_in_text: Settings.extra['sign_in_text'],
      restricted_visibility_levels: Settings.gitlab['restricted_visibility_levels'],
      max_attachment_size: Settings.gitlab['max_attachment_size'],
      session_expire_delay: Settings.gitlab['session_expire_delay'],
      default_project_visibility: Settings.gitlab.default_projects_features['visibility_level'],
      default_snippet_visibility: Settings.gitlab.default_projects_features['visibility_level'],
      restricted_signup_domains: Settings.gitlab['restricted_signup_domains'],
      import_sources: ['github','bitbucket','gitlab','gitorious','google_code','fogbugz','git'],
      shared_runners_enabled: Settings.gitlab_ci['shared_runners_enabled'],
      max_artifacts_size: Settings.artifacts['max_size'],
      require_two_factor_authentication: false,
      two_factor_grace_period: 48
    )
  end

  def home_page_url_column_exist
    ActiveRecord::Base.connection.column_exists?(:application_settings, :home_page_url)
  end

  def restricted_signup_domains_raw
    self.restricted_signup_domains.join("\n") unless self.restricted_signup_domains.nil?
  end

  def restricted_signup_domains_raw=(values)
    self.restricted_signup_domains = []
    self.restricted_signup_domains = values.split(
      /\s*[,;]\s*     # comma or semicolon, optionally surrounded by whitespace
      |               # or
      \s              # any whitespace character
      |               # or
      [\r\n]          # any number of newline characters
      /x)
    self.restricted_signup_domains.reject! { |d| d.empty? }
  end

  def runners_registration_token
    ensure_runners_registration_token!
  end
end<|MERGE_RESOLUTION|>--- conflicted
+++ resolved
@@ -41,16 +41,11 @@
 #  recaptcha_site_key                :string
 #  recaptcha_private_key             :string
 #  metrics_port                      :integer          default(8089)
-<<<<<<< HEAD
-#  ip_blocking_enabled               :boolean          default(FALSE)
-#  dns_blacklist_threshold           :float            default(0.33)
-#  dns_whitelist_threshold           :float            default(0.33)
-=======
 #  sentry_enabled                    :boolean          default(FALSE)
 #  sentry_dsn                        :string
 #  ip_blocking_enabled               :boolean          default(FALSE)
 #  dns_blacklist_threshold           :float            default(0.33)
->>>>>>> a4ff270d
+#  dns_whitelist_threshold           :float            default(0.33)
 #
 
 class ApplicationSetting < ActiveRecord::Base
@@ -92,17 +87,15 @@
             presence: true,
             if: :recaptcha_enabled
 
-<<<<<<< HEAD
+  validates :sentry_dsn,
+            presence: true,
+            if: :sentry_enabled
+
   validates :dns_blacklist_threshold,
             numericality: { greater_than: 0, less_than_or_equal_to: 1 }
 
   validates :dns_whitelist_threshold,
             numericality: { greater_than: 0, less_than_or_equal_to: 1 }
-=======
-  validates :sentry_dsn,
-            presence: true,
-            if: :sentry_enabled
->>>>>>> a4ff270d
 
   validates_each :restricted_visibility_levels do |record, attr, value|
     unless value.nil?
