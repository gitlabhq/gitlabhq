--- conflicted
+++ resolved
@@ -171,11 +171,7 @@
     Rails.cache.delete(CACHE_KEY)
   rescue
     # Gracefully handle when Redis is not available. For example,
-<<<<<<< HEAD
-    # omnibus may fail here during assets:precompile.
-=======
     # omnibus may fail here during gitlab:assets:compile.
->>>>>>> b525aff6
   end
 
   def self.cached
@@ -225,7 +221,6 @@
     }
   end
 
-<<<<<<< HEAD
   def self.defaults_ee
     {
       elasticsearch_host: ENV['ELASTIC_HOST'] || 'localhost',
@@ -236,21 +231,14 @@
 
   def self.defaults
     defaults_ce.merge(defaults_ee)
-=======
-  def self.defaults
-    defaults_ce
->>>>>>> b525aff6
   end
 
   def self.create_from_defaults
     create(defaults)
-<<<<<<< HEAD
   end
 
   def elasticsearch_host
     read_attribute(:elasticsearch_host).split(',').map(&:strip)
-=======
->>>>>>> b525aff6
   end
 
   def home_page_url_column_exist
