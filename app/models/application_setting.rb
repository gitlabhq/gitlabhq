class ApplicationSetting < ActiveRecord::Base
  include CacheableAttributes
  include CacheMarkdownField
  include TokenAuthenticatable

  add_authentication_token_field :runners_registration_token
  add_authentication_token_field :health_check_access_token

  DOMAIN_LIST_SEPARATOR = %r{\s*[,;]\s*     # comma or semicolon, optionally surrounded by whitespace
                            |               # or
                            \s              # any whitespace character
                            |               # or
                            [\r\n]          # any number of newline characters
                          }x

  # Setting a key restriction to `-1` means that all keys of this type are
  # forbidden.
  FORBIDDEN_KEY_VALUE = KeyRestrictionValidator::FORBIDDEN
  SUPPORTED_KEY_TYPES = %i[rsa dsa ecdsa ed25519].freeze

  serialize :restricted_visibility_levels # rubocop:disable Cop/ActiveRecordSerialize
  serialize :import_sources # rubocop:disable Cop/ActiveRecordSerialize
  serialize :disabled_oauth_sign_in_sources, Array # rubocop:disable Cop/ActiveRecordSerialize
  serialize :domain_whitelist, Array # rubocop:disable Cop/ActiveRecordSerialize
  serialize :domain_blacklist, Array # rubocop:disable Cop/ActiveRecordSerialize
  serialize :repository_storages # rubocop:disable Cop/ActiveRecordSerialize
  serialize :sidekiq_throttling_queues, Array # rubocop:disable Cop/ActiveRecordSerialize

  cache_markdown_field :sign_in_text
  cache_markdown_field :help_page_text
  cache_markdown_field :shared_runners_text, pipeline: :plain_markdown
  cache_markdown_field :after_sign_up_text

  attr_accessor :domain_whitelist_raw, :domain_blacklist_raw

  default_value_for :id, 1

  validates :uuid, presence: true

  validates :session_expire_delay,
            presence: true,
            numericality: { only_integer: true, greater_than_or_equal_to: 0 }

  validates :home_page_url,
            allow_blank: true,
            url: true,
            if: :home_page_url_column_exists?

  validates :help_page_support_url,
            allow_blank: true,
            url: true,
            if: :help_page_support_url_column_exists?

  validates :after_sign_out_path,
            allow_blank: true,
            url: true

  validates :admin_notification_email,
            email: true,
            allow_blank: true

  validates :two_factor_grace_period,
            numericality: { greater_than_or_equal_to: 0 }

  validates :recaptcha_site_key,
            presence: true,
            if: :recaptcha_enabled

  validates :recaptcha_private_key,
            presence: true,
            if: :recaptcha_enabled

  validates :sentry_dsn,
            presence: true,
            if: :sentry_enabled

  validates :clientside_sentry_dsn,
            presence: true,
            if: :clientside_sentry_enabled

  validates :akismet_api_key,
            presence: true,
            if: :akismet_enabled

  validates :unique_ips_limit_per_user,
            numericality: { greater_than_or_equal_to: 1 },
            presence: true,
            if: :unique_ips_limit_enabled

  validates :unique_ips_limit_time_window,
            numericality: { greater_than_or_equal_to: 0 },
            presence: true,
            if: :unique_ips_limit_enabled

  validates :koding_url,
            presence: true,
            if: :koding_enabled

  validates :plantuml_url,
            presence: true,
            if: :plantuml_enabled

  validates :max_attachment_size,
            presence: true,
            numericality: { only_integer: true, greater_than: 0 }

  validates :max_artifacts_size,
            presence: true,
            numericality: { only_integer: true, greater_than: 0 }

  validates :default_artifacts_expire_in, presence: true, duration: true

  validates :container_registry_token_expire_delay,
            presence: true,
            numericality: { only_integer: true, greater_than: 0 }

  validates :repository_storages, presence: true
  validate :check_repository_storages

  validates :auto_devops_domain,
            allow_blank: true,
            hostname: { allow_numeric_hostname: true, require_valid_tld: true },
            if: :auto_devops_enabled?

  validates :enabled_git_access_protocol,
            inclusion: { in: %w(ssh http), allow_blank: true, allow_nil: true }

  validates :domain_blacklist,
            presence: { message: 'Domain blacklist cannot be empty if Blacklist is enabled.' },
            if: :domain_blacklist_enabled?

  validates :sidekiq_throttling_factor,
            numericality: { greater_than: 0, less_than: 1 },
            presence: { message: 'Throttling factor cannot be empty if Sidekiq Throttling is enabled.' },
            if: :sidekiq_throttling_enabled?

  validates :sidekiq_throttling_queues,
            presence: { message: 'Queues to throttle cannot be empty if Sidekiq Throttling is enabled.' },
            if: :sidekiq_throttling_enabled?

  validates :housekeeping_incremental_repack_period,
            presence: true,
            numericality: { only_integer: true, greater_than: 0 }

  validates :housekeeping_full_repack_period,
            presence: true,
            numericality: { only_integer: true, greater_than_or_equal_to: :housekeeping_incremental_repack_period }

  validates :housekeeping_gc_period,
            presence: true,
            numericality: { only_integer: true, greater_than_or_equal_to: :housekeeping_full_repack_period }

  validates :terminal_max_session_time,
            presence: true,
            numericality: { only_integer: true, greater_than_or_equal_to: 0 }

  validates :polling_interval_multiplier,
            presence: true,
            numericality: { greater_than_or_equal_to: 0 }

  validates :circuitbreaker_failure_count_threshold,
            :circuitbreaker_failure_reset_time,
            :circuitbreaker_storage_timeout,
            :circuitbreaker_check_interval,
            presence: true,
            numericality: { only_integer: true, greater_than_or_equal_to: 0 }

  validates :circuitbreaker_access_retries,
            presence: true,
            numericality: { only_integer: true, greater_than_or_equal_to: 1 }

  validates :gitaly_timeout_default,
            presence: true,
            numericality: { only_integer: true, greater_than_or_equal_to: 0 }

  validates :gitaly_timeout_medium,
            presence: true,
            numericality: { only_integer: true, greater_than_or_equal_to: 0 }
  validates :gitaly_timeout_medium,
            numericality: { less_than_or_equal_to: :gitaly_timeout_default },
            if: :gitaly_timeout_default
  validates :gitaly_timeout_medium,
            numericality: { greater_than_or_equal_to: :gitaly_timeout_fast },
            if: :gitaly_timeout_fast

  validates :gitaly_timeout_fast,
            presence: true,
            numericality: { only_integer: true, greater_than_or_equal_to: 0 }
  validates :gitaly_timeout_fast,
            numericality: { less_than_or_equal_to: :gitaly_timeout_default },
            if: :gitaly_timeout_default

  SUPPORTED_KEY_TYPES.each do |type|
    validates :"#{type}_key_restriction", presence: true, key_restriction: { type: type }
  end

  validates :allowed_key_types, presence: true

  validates_each :restricted_visibility_levels do |record, attr, value|
    value&.each do |level|
      unless Gitlab::VisibilityLevel.options.value?(level)
        record.errors.add(attr, "'#{level}' is not a valid visibility level")
      end
    end
  end

  validates_each :import_sources do |record, attr, value|
    value&.each do |source|
      unless Gitlab::ImportSources.options.value?(source)
        record.errors.add(attr, "'#{source}' is not a import source")
      end
    end
  end

  validate :terms_exist, if: :enforce_terms?

  before_validation :ensure_uuid!

  before_save :ensure_runners_registration_token
  before_save :ensure_health_check_access_token

  after_commit do
    reset_memoized_terms
  end
  after_commit :expire_performance_bar_allowed_user_ids_cache, if: -> { previous_changes.key?('performance_bar_allowed_group_id') }

  def self.defaults
    {
      after_sign_up_text: nil,
      allow_local_requests_from_hooks_and_services: false,
      akismet_enabled: false,
      authorized_keys_enabled: true, # TODO default to false if the instance is configured to use AuthorizedKeysCommand
      container_registry_token_expire_delay: 5,
      default_artifacts_expire_in: '30 days',
      default_branch_protection: Settings.gitlab['default_branch_protection'],
      default_group_visibility: Settings.gitlab.default_projects_features['visibility_level'],
      default_project_visibility: Settings.gitlab.default_projects_features['visibility_level'],
      default_projects_limit: Settings.gitlab['default_projects_limit'],
      default_snippet_visibility: Settings.gitlab.default_projects_features['visibility_level'],
      disabled_oauth_sign_in_sources: [],
      domain_whitelist: Settings.gitlab['domain_whitelist'],
      dsa_key_restriction: 0,
      ecdsa_key_restriction: 0,
      ed25519_key_restriction: 0,
      gitaly_timeout_default: 55,
      gitaly_timeout_fast: 10,
      gitaly_timeout_medium: 30,
      gravatar_enabled: Settings.gravatar['enabled'],
      help_page_hide_commercial_content: false,
      help_page_text: nil,
      hide_third_party_offers: false,
      housekeeping_bitmaps_enabled: true,
      housekeeping_enabled: true,
      housekeeping_full_repack_period: 50,
      housekeeping_gc_period: 200,
      housekeeping_incremental_repack_period: 10,
      import_sources: Settings.gitlab['import_sources'],
      koding_enabled: false,
      koding_url: nil,
      max_artifacts_size: Settings.artifacts['max_size'],
      max_attachment_size: Settings.gitlab['max_attachment_size'],
      mirror_available: true,
      password_authentication_enabled_for_git: true,
      password_authentication_enabled_for_web: Settings.gitlab['signin_enabled'],
      performance_bar_allowed_group_id: nil,
      rsa_key_restriction: 0,
      plantuml_enabled: false,
      plantuml_url: nil,
      polling_interval_multiplier: 1,
      project_export_enabled: true,
      recaptcha_enabled: false,
      repository_checks_enabled: true,
      repository_storages: ['default'],
      require_two_factor_authentication: false,
      restricted_visibility_levels: Settings.gitlab['restricted_visibility_levels'],
      session_expire_delay: Settings.gitlab['session_expire_delay'],
      send_user_confirmation_email: false,
      shared_runners_enabled: Settings.gitlab_ci['shared_runners_enabled'],
      shared_runners_text: nil,
      sidekiq_throttling_enabled: false,
      sign_in_text: nil,
      signup_enabled: Settings.gitlab['signup_enabled'],
      terminal_max_session_time: 0,
      throttle_authenticated_api_enabled: false,
      throttle_authenticated_api_period_in_seconds: 3600,
      throttle_authenticated_api_requests_per_period: 7200,
      throttle_authenticated_web_enabled: false,
      throttle_authenticated_web_period_in_seconds: 3600,
      throttle_authenticated_web_requests_per_period: 7200,
      throttle_unauthenticated_enabled: false,
      throttle_unauthenticated_period_in_seconds: 3600,
      throttle_unauthenticated_requests_per_period: 3600,
      two_factor_grace_period: 48,
      unique_ips_limit_enabled: false,
      unique_ips_limit_per_user: 10,
      unique_ips_limit_time_window: 3600,
      usage_ping_enabled: Settings.gitlab['usage_ping_enabled'],
<<<<<<< HEAD
      instance_statistics_visibility_private: false,
      gitaly_timeout_fast: 10,
      gitaly_timeout_medium: 30,
      gitaly_timeout_default: 55,
      allow_local_requests_from_hooks_and_services: false,
      hide_third_party_offers: false,
      mirror_available: true
=======
      user_default_external: false
>>>>>>> 1a956035
    }
  end

  def self.create_from_defaults
    create(defaults)
  end

  def self.human_attribute_name(attr, _options = {})
    if attr == :default_artifacts_expire_in
      'Default artifacts expiration'
    else
      super
    end
  end

  def home_page_url_column_exists?
    ::Gitlab::Database.cached_column_exists?(:application_settings, :home_page_url)
  end

  def help_page_support_url_column_exists?
    ::Gitlab::Database.cached_column_exists?(:application_settings, :help_page_support_url)
  end

  def sidekiq_throttling_column_exists?
    ::Gitlab::Database.cached_column_exists?(:application_settings, :sidekiq_throttling_enabled)
  end

  def disabled_oauth_sign_in_sources=(sources)
    sources = (sources || []).map(&:to_s) & Devise.omniauth_providers.map(&:to_s)
    super(sources)
  end

  def domain_whitelist_raw
    self.domain_whitelist&.join("\n")
  end

  def domain_blacklist_raw
    self.domain_blacklist&.join("\n")
  end

  def domain_whitelist_raw=(values)
    self.domain_whitelist = []
    self.domain_whitelist = values.split(DOMAIN_LIST_SEPARATOR)
    self.domain_whitelist.reject! { |d| d.empty? }
    self.domain_whitelist
  end

  def domain_blacklist_raw=(values)
    self.domain_blacklist = []
    self.domain_blacklist = values.split(DOMAIN_LIST_SEPARATOR)
    self.domain_blacklist.reject! { |d| d.empty? }
    self.domain_blacklist
  end

  def domain_blacklist_file=(file)
    self.domain_blacklist_raw = file.read
  end

  def repository_storages
    Array(read_attribute(:repository_storages))
  end

  def default_project_visibility=(level)
    super(Gitlab::VisibilityLevel.level_value(level))
  end

  def default_snippet_visibility=(level)
    super(Gitlab::VisibilityLevel.level_value(level))
  end

  def default_group_visibility=(level)
    super(Gitlab::VisibilityLevel.level_value(level))
  end

  def restricted_visibility_levels=(levels)
    super(levels.map { |level| Gitlab::VisibilityLevel.level_value(level) })
  end

  def performance_bar_allowed_group
    Group.find_by_id(performance_bar_allowed_group_id)
  end

  # Return true if the Performance Bar is enabled for a given group
  def performance_bar_enabled
    performance_bar_allowed_group_id.present?
  end

  # Choose one of the available repository storage options. Currently all have
  # equal weighting.
  def pick_repository_storage
    repository_storages.sample
  end

  def runners_registration_token
    ensure_runners_registration_token!
  end

  def health_check_access_token
    ensure_health_check_access_token!
  end

  def sidekiq_throttling_enabled?
    return false unless sidekiq_throttling_column_exists?

    sidekiq_throttling_enabled
  end

  def usage_ping_can_be_configured?
    Settings.gitlab.usage_ping_enabled
  end

  def usage_ping_enabled
    usage_ping_can_be_configured? && super
  end

  def allowed_key_types
    SUPPORTED_KEY_TYPES.select do |type|
      key_restriction_for(type) != FORBIDDEN_KEY_VALUE
    end
  end

  def key_restriction_for(type)
    attr_name = "#{type}_key_restriction"

    has_attribute?(attr_name) ? public_send(attr_name) : FORBIDDEN_KEY_VALUE # rubocop:disable GitlabSecurity/PublicSend
  end

  def allow_signup?
    signup_enabled? && password_authentication_enabled_for_web?
  end

  def password_authentication_enabled?
    password_authentication_enabled_for_web? || password_authentication_enabled_for_git?
  end

  delegate :terms, to: :latest_terms, allow_nil: true
  def latest_terms
    @latest_terms ||= Term.latest
  end

  def reset_memoized_terms
    @latest_terms = nil
    latest_terms
  end

  private

  def ensure_uuid!
    return if uuid?

    self.uuid = SecureRandom.uuid
  end

  def check_repository_storages
    invalid = repository_storages - Gitlab.config.repositories.storages.keys
    errors.add(:repository_storages, "can't include: #{invalid.join(", ")}") unless
      invalid.empty?
  end

  def terms_exist
    return unless enforce_terms?

    errors.add(:terms, "You need to set terms to be enforced") unless terms.present?
  end

  def expire_performance_bar_allowed_user_ids_cache
    Gitlab::PerformanceBar.expire_allowed_user_ids_cache
  end
end<|MERGE_RESOLUTION|>--- conflicted
+++ resolved
@@ -295,7 +295,6 @@
       unique_ips_limit_per_user: 10,
       unique_ips_limit_time_window: 3600,
       usage_ping_enabled: Settings.gitlab['usage_ping_enabled'],
-<<<<<<< HEAD
       instance_statistics_visibility_private: false,
       gitaly_timeout_fast: 10,
       gitaly_timeout_medium: 30,
@@ -303,9 +302,6 @@
       allow_local_requests_from_hooks_and_services: false,
       hide_third_party_offers: false,
       mirror_available: true
-=======
-      user_default_external: false
->>>>>>> 1a956035
     }
   end
 
