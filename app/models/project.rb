# == Schema Information
#
# Table name: projects
#
#  id                           :integer          not null, primary key
#  name                         :string
#  path                         :string
#  description                  :text
#  created_at                   :datetime
#  updated_at                   :datetime
#  creator_id                   :integer
#  issues_enabled               :boolean          default(TRUE), not null
#  wall_enabled                 :boolean          default(TRUE), not null
#  merge_requests_enabled       :boolean          default(TRUE), not null
#  wiki_enabled                 :boolean          default(TRUE), not null
#  namespace_id                 :integer
#  issues_tracker               :string           default("gitlab"), not null
#  issues_tracker_id            :string
#  snippets_enabled             :boolean          default(TRUE), not null
#  last_activity_at             :datetime
#  import_url                   :string
#  visibility_level             :integer          default(0), not null
#  archived                     :boolean          default(FALSE), not null
#  avatar                       :string
#  import_status                :string
#  repository_size              :float            default(0.0)
#  star_count                   :integer          default(0), not null
#  import_type                  :string
#  import_source                :string
#  commit_count                 :integer          default(0)
#  import_error                 :text
#  ci_id                        :integer
#  builds_enabled               :boolean          default(TRUE), not null
#  shared_runners_enabled       :boolean          default(TRUE), not null
#  runners_token                :string
#  build_coverage_regex         :string
#  build_allow_git_fetch        :boolean          default(TRUE), not null
#  build_timeout                :integer          default(3600), not null
#  pending_delete               :boolean          default(FALSE)
#  public_builds                :boolean          default(TRUE), not null
#  main_language                :string
#  pushes_since_gc              :integer          default(0)
#  last_repository_check_failed :boolean
#  last_repository_check_at     :datetime
#

require 'carrierwave/orm/activerecord'

class Project < ActiveRecord::Base
  include Gitlab::ConfigHelper
  include Gitlab::ShellAdapter
  include Gitlab::VisibilityLevel
  include Gitlab::CurrentSettings
  include Referable
  include Sortable
  include AfterCommitQueue
  include CaseSensitivity
  include TokenAuthenticatable

  extend Gitlab::ConfigHelper

  UNKNOWN_IMPORT_URL = 'http://unknown.git'

  default_value_for :archived, false
  default_value_for :visibility_level, gitlab_config_features.visibility_level
  default_value_for :issues_enabled, gitlab_config_features.issues
  default_value_for :merge_requests_enabled, gitlab_config_features.merge_requests
  default_value_for :builds_enabled, gitlab_config_features.builds
  default_value_for :wiki_enabled, gitlab_config_features.wiki
  default_value_for :wall_enabled, false
  default_value_for :snippets_enabled, gitlab_config_features.snippets
  default_value_for :container_registry_enabled, gitlab_config_features.container_registry
  default_value_for(:shared_runners_enabled) { current_application_settings.shared_runners_enabled }

  # set last_activity_at to the same as created_at
  after_create :set_last_activity_at
  def set_last_activity_at
    update_column(:last_activity_at, self.created_at)
  end

  # update visibility_level of forks
  after_update :update_forks_visibility_level
  def update_forks_visibility_level
    return unless visibility_level < visibility_level_was

    forks.each do |forked_project|
      if forked_project.visibility_level > visibility_level
        forked_project.visibility_level = visibility_level
        forked_project.save!
      end
    end
  end

  ActsAsTaggableOn.strict_case_match = true
  acts_as_taggable_on :tags

  attr_accessor :new_default_branch
  attr_accessor :old_path_with_namespace

  # Relations
  belongs_to :creator, foreign_key: 'creator_id', class_name: 'User'
  belongs_to :group, -> { where(type: Group) }, foreign_key: 'namespace_id'
  belongs_to :namespace

  has_one :last_event, -> {order 'events.created_at DESC'}, class_name: 'Event', foreign_key: 'project_id'

  # Project services
  has_many :services
  has_one :campfire_service, dependent: :destroy
  has_one :drone_ci_service, dependent: :destroy
  has_one :emails_on_push_service, dependent: :destroy
  has_one :builds_email_service, dependent: :destroy
  has_one :irker_service, dependent: :destroy
  has_one :pivotaltracker_service, dependent: :destroy
  has_one :hipchat_service, dependent: :destroy
  has_one :flowdock_service, dependent: :destroy
  has_one :assembla_service, dependent: :destroy
  has_one :asana_service, dependent: :destroy
  has_one :gemnasium_service, dependent: :destroy
  has_one :slack_service, dependent: :destroy
  has_one :buildkite_service, dependent: :destroy
  has_one :bamboo_service, dependent: :destroy
  has_one :teamcity_service, dependent: :destroy
  has_one :pushover_service, dependent: :destroy
  has_one :jira_service, dependent: :destroy
  has_one :redmine_service, dependent: :destroy
  has_one :custom_issue_tracker_service, dependent: :destroy
  has_one :gitlab_issue_tracker_service, dependent: :destroy
  has_one :external_wiki_service, dependent: :destroy

  has_one  :forked_project_link,  dependent: :destroy, foreign_key: "forked_to_project_id"
  has_one  :forked_from_project,  through:   :forked_project_link

  has_many :forked_project_links, foreign_key: "forked_from_project_id"
  has_many :forks,                through:     :forked_project_links, source: :forked_to_project

  # Merge Requests for target project should be removed with it
  has_many :merge_requests,     dependent: :destroy, foreign_key: 'target_project_id'
  # Merge requests from source project should be kept when source project was removed
  has_many :fork_merge_requests, foreign_key: 'source_project_id', class_name: MergeRequest
  has_many :issues,             dependent: :destroy
  has_many :labels,             dependent: :destroy
  has_many :services,           dependent: :destroy
  has_many :events,             dependent: :destroy
  has_many :milestones,         dependent: :destroy
  has_many :notes,              dependent: :destroy
  has_many :snippets,           dependent: :destroy, class_name: 'ProjectSnippet'
  has_many :hooks,              dependent: :destroy, class_name: 'ProjectHook'
  has_many :protected_branches, dependent: :destroy
  has_many :project_members, dependent: :destroy, as: :source, class_name: 'ProjectMember'
  has_many :users, through: :project_members
  has_many :deploy_keys_projects, dependent: :destroy
  has_many :deploy_keys, through: :deploy_keys_projects
  has_many :users_star_projects, dependent: :destroy
  has_many :starrers, through: :users_star_projects, source: :user
  has_many :releases, dependent: :destroy
  has_many :lfs_objects_projects, dependent: :destroy
  has_many :lfs_objects, through: :lfs_objects_projects
  has_many :project_group_links, dependent: :destroy
  has_many :invited_groups, through: :project_group_links, source: :group
  has_many :todos, dependent: :destroy
  has_many :notification_settings, dependent: :destroy, as: :source

  has_one :import_data, dependent: :destroy, class_name: "ProjectImportData"

  has_many :commit_statuses, dependent: :destroy, class_name: 'CommitStatus', foreign_key: :gl_project_id
  has_many :ci_commits, dependent: :destroy, class_name: 'Ci::Commit', foreign_key: :gl_project_id
  has_many :builds, class_name: 'Ci::Build', foreign_key: :gl_project_id # the builds are created from the commit_statuses
  has_many :runner_projects, dependent: :destroy, class_name: 'Ci::RunnerProject', foreign_key: :gl_project_id
  has_many :runners, through: :runner_projects, source: :runner, class_name: 'Ci::Runner'
  has_many :variables, dependent: :destroy, class_name: 'Ci::Variable', foreign_key: :gl_project_id
  has_many :triggers, dependent: :destroy, class_name: 'Ci::Trigger', foreign_key: :gl_project_id

  accepts_nested_attributes_for :variables, allow_destroy: true

  delegate :name, to: :owner, allow_nil: true, prefix: true
  delegate :members, to: :team, prefix: true

  # Validations
  validates :creator, presence: true, on: :create
  validates :description, length: { maximum: 2000 }, allow_blank: true
  validates :name,
    presence: true,
    length: { within: 0..255 },
    format: { with: Gitlab::Regex.project_name_regex,
              message: Gitlab::Regex.project_name_regex_message }
  validates :path,
    presence: true,
    length: { within: 0..255 },
    format: { with: Gitlab::Regex.project_path_regex,
              message: Gitlab::Regex.project_path_regex_message }
  validates :issues_enabled, :merge_requests_enabled,
            :wiki_enabled, inclusion: { in: [true, false] }
  validates :issues_tracker_id, length: { maximum: 255 }, allow_blank: true
  validates :namespace, presence: true
  validates_uniqueness_of :name, scope: :namespace_id
  validates_uniqueness_of :path, scope: :namespace_id
  validates :import_url,
    url: { protocols: %w(ssh git http https) },
    if: :external_import?
  validates :star_count, numericality: { greater_than_or_equal_to: 0 }
  validate :check_limit, on: :create
  validate :avatar_type,
    if: ->(project) { project.avatar.present? && project.avatar_changed? }
  validates :avatar, file_size: { maximum: 200.kilobytes.to_i }
  validate :visibility_level_allowed_by_group
  validate :visibility_level_allowed_as_fork

  add_authentication_token_field :runners_token
  before_save :ensure_runners_token

  mount_uploader :avatar, AvatarUploader

  # Scopes
  default_scope { where(pending_delete: false) }

  scope :sorted_by_activity, -> { reorder(last_activity_at: :desc) }
  scope :sorted_by_stars, -> { reorder('projects.star_count DESC') }
  scope :sorted_by_names, -> { joins(:namespace).reorder('namespaces.name ASC, projects.name ASC') }

  scope :without_user, ->(user)  { where('projects.id NOT IN (:ids)', ids: user.authorized_projects.map(&:id) ) }
  scope :without_team, ->(team) { team.projects.present? ? where('projects.id NOT IN (:ids)', ids: team.projects.map(&:id)) : scoped  }
  scope :not_in_group, ->(group) { where('projects.id NOT IN (:ids)', ids: group.project_ids ) }
  scope :in_namespace, ->(namespace_ids) { where(namespace_id: namespace_ids) }
  scope :in_group_namespace, -> { joins(:group) }
  scope :personal, ->(user) { where(namespace_id: user.namespace_id) }
  scope :joined, ->(user) { where('namespace_id != ?', user.namespace_id) }
  scope :non_archived, -> { where(archived: false) }
  scope :for_milestones, ->(ids) { joins(:milestones).where('milestones.id' => ids).distinct }

  state_machine :import_status, initial: :none do
    event :import_start do
      transition [:none, :finished] => :started
    end

    event :import_finish do
      transition started: :finished
    end

    event :import_fail do
      transition started: :failed
    end

    event :import_retry do
      transition failed: :started
    end

    state :started
    state :finished
    state :failed

    after_transition any => :started, do: :schedule_add_import_job
    after_transition any => :finished, do: :clear_import_data
  end

  class << self
    def abandoned
      where('projects.last_activity_at < ?', 6.months.ago)
    end

    def with_push
      joins(:events).where('events.action = ?', Event::PUSHED)
    end

    def active
      joins(:issues, :notes, :merge_requests).order('issues.created_at, notes.created_at, merge_requests.created_at DESC')
    end

    # Searches for a list of projects based on the query given in `query`.
    #
    # On PostgreSQL this method uses "ILIKE" to perform a case-insensitive
    # search. On MySQL a regular "LIKE" is used as it's already
    # case-insensitive.
    #
    # query - The search query as a String.
    def search(query)
      ptable  = arel_table
      ntable  = Namespace.arel_table
      pattern = "%#{query}%"

      projects = select(:id).where(
        ptable[:path].matches(pattern).
          or(ptable[:name].matches(pattern)).
          or(ptable[:description].matches(pattern))
      )

      # We explicitly remove any eager loading clauses as they're:
      #
      # 1. Not needed by this query
      # 2. Combined with .joins(:namespace) lead to all columns from the
      #    projects & namespaces tables being selected, leading to a SQL error
      #    due to the columns of all UNION'd queries no longer being the same.
      namespaces = select(:id).
        except(:includes).
        joins(:namespace).
        where(ntable[:name].matches(pattern))

      union = Gitlab::SQL::Union.new([projects, namespaces])

      where("projects.id IN (#{union.to_sql})")
    end

    def search_by_visibility(level)
      where(visibility_level: Gitlab::VisibilityLevel.const_get(level.upcase))
    end

    def search_by_title(query)
      pattern = "%#{query}%"
      table   = Project.arel_table

      non_archived.where(table[:name].matches(pattern))
    end

    def find_with_namespace(id)
      namespace_path, project_path = id.split('/', 2)

      return nil if !namespace_path || !project_path

      # Use of unscoped ensures we're not secretly adding any ORDER BYs, which
      # have a negative impact on performance (and aren't needed for this
      # query).
      projects = unscoped.
        joins(:namespace).
        iwhere('namespaces.path' => namespace_path)

      projects.find_by('projects.path' => project_path) ||
        projects.iwhere('projects.path' => project_path).take
    end

    def find_by_ci_id(id)
      find_by(ci_id: id.to_i)
    end

    def visibility_levels
      Gitlab::VisibilityLevel.options
    end

    def sort(method)
      if method == 'repository_size_desc'
        reorder(repository_size: :desc, id: :desc)
      else
        order_by(method)
      end
    end

    def reference_pattern
      name_pattern = Gitlab::Regex::NAMESPACE_REGEX_STR
      %r{(?<project>#{name_pattern}/#{name_pattern})}
    end

    def trending(since = 1.month.ago)
      # By counting in the JOIN we don't expose the GROUP BY to the outer query.
      # This means that calls such as "any?" and "count" just return a number of
      # the total count, instead of the counts grouped per project as a Hash.
      join_body = "INNER JOIN (
        SELECT project_id, COUNT(*) AS amount
        FROM notes
        WHERE created_at >= #{sanitize(since)}
        GROUP BY project_id
      ) join_note_counts ON projects.id = join_note_counts.project_id"

      joins(join_body).reorder('join_note_counts.amount DESC')
    end

    def visible_to_user(user)
      where(id: user.authorized_projects.select(:id).reorder(nil))
    end
  end

  def team
    @team ||= ProjectTeam.new(self)
  end

  def repository
    @repository ||= Repository.new(path_with_namespace, self)
  end

<<<<<<< HEAD
  def container_registry
    @registry_token ||= Jwt::DockerAuthenticationService.full_access_token(path_with_namespace)
    @registry ||= ImageRegistry::Registry.new(Gitlab.config.registry.api_url, token: @registry_token)
    @container_registry ||= ImageRegistry::Repository.new(@registry, path_with_namespace)
  end

  def registry_repository_url
    "#{Gitlab.config.registry.host_with_port}/#{path_with_namespace}" if images_enabled? && Gitlab.config.registry.enabled
=======
  def container_registry_url
    if container_registry_enabled? && Gitlab.config.registry.enabled
      "#{Gitlab.config.registry.host_with_port}/#{path_with_namespace}"
    end
>>>>>>> c78b97df
  end

  def commit(id = 'HEAD')
    repository.commit(id)
  end

  def merge_base_commit(first_commit_id, second_commit_id)
    sha = repository.merge_base(first_commit_id, second_commit_id)
    repository.commit(sha) if sha
  end

  def saved?
    id && persisted?
  end

  def schedule_add_import_job
    run_after_commit(:add_import_job)
  end

  def add_import_job
    if forked?
      job_id = RepositoryForkWorker.perform_async(self.id, forked_from_project.path_with_namespace, self.namespace.path)
    else
      job_id = RepositoryImportWorker.perform_async(self.id)
    end

    if job_id
      Rails.logger.info "Import job started for #{path_with_namespace} with job ID #{job_id}"
    else
      Rails.logger.error "Import job failed to start for #{path_with_namespace}"
    end
  end

  def clear_import_data
    update(import_error: nil)

    ProjectCacheWorker.perform_async(self.id)

    self.import_data.destroy if self.import_data
  end

  def import_url=(value)
    import_url = Gitlab::ImportUrl.new(value)
    create_or_update_import_data(credentials: import_url.credentials)
    super(import_url.sanitized_url)
  end

  def import_url
    if import_data && super
      import_url = Gitlab::ImportUrl.new(super, credentials: import_data.credentials)
      import_url.full_url
    else
      super
    end
  end

  def create_or_update_import_data(data: nil, credentials: nil)
    project_import_data = import_data || build_import_data
    if data
      project_import_data.data ||= {}
      project_import_data.data = project_import_data.data.merge(data)
    end
    if credentials
      project_import_data.credentials ||= {}
      project_import_data.credentials = project_import_data.credentials.merge(credentials)
    end

    project_import_data.save
  end

  def import?
    external_import? || forked?
  end

  def no_import?
    import_status == 'none'
  end

  def external_import?
    import_url.present?
  end

  def imported?
    import_finished?
  end

  def import_in_progress?
    import? && import_status == 'started'
  end

  def import_failed?
    import_status == 'failed'
  end

  def import_finished?
    import_status == 'finished'
  end

  def safe_import_url
    result = URI.parse(self.import_url)
    result.password = '*****' unless result.password.nil?
    result.user = '*****' unless result.user.nil? || result.user == "git" #tokens or other data may be saved as user
    result.to_s
  rescue
    self.import_url
  end

  def check_limit
    unless creator.can_create_project? or namespace.kind == 'group'
      self.errors.add(:limit_reached, "Your project limit is #{creator.projects_limit} projects! Please contact your administrator to increase it")
    end
  rescue
    self.errors.add(:base, "Can't check your ability to create project")
  end

  def visibility_level_allowed_by_group
    return if visibility_level_allowed_by_group?

    level_name = Gitlab::VisibilityLevel.level_name(self.visibility_level).downcase
    group_level_name = Gitlab::VisibilityLevel.level_name(self.group.visibility_level).downcase
    self.errors.add(:visibility_level, "#{level_name} is not allowed in a #{group_level_name} group.")
  end

  def visibility_level_allowed_as_fork
    return if visibility_level_allowed_as_fork?

    level_name = Gitlab::VisibilityLevel.level_name(self.visibility_level).downcase
    self.errors.add(:visibility_level, "#{level_name} is not allowed since the fork source project has lower visibility.")
  end

  def to_param
    path
  end

  def to_reference(_from_project = nil)
    path_with_namespace
  end

  def web_url
    Gitlab::Routing.url_helpers.namespace_project_url(self.namespace, self)
  end

  def web_url_without_protocol
    web_url.split('://')[1]
  end

  def build_commit_note(commit)
    notes.new(commit_id: commit.id, noteable_type: 'Commit')
  end

  def last_activity
    last_event
  end

  def last_activity_date
    last_activity_at || updated_at
  end

  def project_id
    self.id
  end

  def get_issue(issue_id)
    if default_issues_tracker?
      issues.find_by(iid: issue_id)
    else
      ExternalIssue.new(issue_id, self)
    end
  end

  def issue_exists?(issue_id)
    get_issue(issue_id)
  end

  def default_issue_tracker
    gitlab_issue_tracker_service || create_gitlab_issue_tracker_service
  end

  def issues_tracker
    if external_issue_tracker
      external_issue_tracker
    else
      default_issue_tracker
    end
  end

  def default_issues_tracker?
    !external_issue_tracker
  end

  def external_issue_tracker
    return @external_issue_tracker if defined?(@external_issue_tracker)
    @external_issue_tracker ||=
      services.issue_trackers.active.without_defaults.first
  end

  def can_have_issues_tracker_id?
    self.issues_enabled && !self.default_issues_tracker?
  end

  def build_missing_services
    services_templates = Service.where(template: true)

    Service.available_services_names.each do |service_name|
      service = find_service(services, service_name)

      # If service is available but missing in db
      if service.nil?
        # We should check if template for the service exists
        template = find_service(services_templates, service_name)

        if template.nil?
          # If no template, we should create an instance. Ex `create_gitlab_ci_service`
          self.send :"create_#{service_name}_service"
        else
          Service.create_from_template(self.id, template)
        end
      end
    end
  end

  def create_labels
    Label.templates.each do |label|
      label = label.dup
      label.template = nil
      label.project_id = self.id
      label.save
    end
  end

  def find_service(list, name)
    list.find { |service| service.to_param == name }
  end

  def ci_services
    services.where(category: :ci)
  end

  def ci_service
    @ci_service ||= ci_services.reorder(nil).find_by(active: true)
  end

  def jira_tracker?
    issues_tracker.to_param == 'jira'
  end

  def avatar_type
    unless self.avatar.image?
      self.errors.add :avatar, 'only images allowed'
    end
  end

  def avatar_in_git
    repository.avatar
  end

  def avatar_url
    if avatar.present?
      [gitlab_config.url, avatar.url].join
    elsif avatar_in_git
      Gitlab::Routing.url_helpers.namespace_project_avatar_url(namespace, self)
    end
  end

  # For compatibility with old code
  def code
    path
  end

  def items_for(entity)
    case entity
    when 'issue' then
      issues
    when 'merge_request' then
      merge_requests
    end
  end

  def send_move_instructions(old_path_with_namespace)
    # New project path needs to be committed to the DB or notification will
    # retrieve stale information
    run_after_commit { NotificationService.new.project_was_moved(self, old_path_with_namespace) }
  end

  def owner
    if group
      group
    else
      namespace.try(:owner)
    end
  end

  def project_member_by_name_or_email(name = nil, email = nil)
    user = users.find_by('name like ? or email like ?', name, email)
    project_members.where(user: user) if user
  end

  # Get Team Member record by user id
  def project_member_by_id(user_id)
    project_members.find_by(user_id: user_id)
  end

  def name_with_namespace
    @name_with_namespace ||= begin
                               if namespace
                                 namespace.human_name + ' / ' + name
                               else
                                 name
                               end
                             end
  end

  def path_with_namespace
    if namespace
      namespace.path + '/' + path
    else
      path
    end
  end

  def execute_hooks(data, hooks_scope = :push_hooks)
    hooks.send(hooks_scope).each do |hook|
      hook.async_execute(data, hooks_scope.to_s)
    end
  end

  def execute_services(data, hooks_scope = :push_hooks)
    # Call only service hooks that are active for this scope
    services.send(hooks_scope).each do |service|
      service.async_execute(data)
    end
  end

  def update_merge_requests(oldrev, newrev, ref, user)
    MergeRequests::RefreshService.new(self, user).
      execute(oldrev, newrev, ref)
  end

  def valid_repo?
    repository.exists?
  rescue
    errors.add(:path, 'Invalid repository path')
    false
  end

  def empty_repo?
    !repository.exists? || !repository.has_visible_content?
  end

  def repo
    repository.raw
  end

  def url_to_repo
    gitlab_shell.url_to_repo(path_with_namespace)
  end

  def namespace_dir
    namespace.try(:path) || ''
  end

  def repo_exists?
    @repo_exists ||= repository.exists?
  rescue
    @repo_exists = false
  end

  def open_branches
    # We're using a Set here as checking values in a large Set is faster than
    # checking values in a large Array.
    protected_set = Set.new(protected_branch_names)

    repository.branches.reject do |branch|
      protected_set.include?(branch.name)
    end
  end

  def protected_branch_names
    @protected_branch_names ||= protected_branches.pluck(:name)
  end

  def root_ref?(branch)
    repository.root_ref == branch
  end

  def ssh_url_to_repo
    url_to_repo
  end

  def http_url_to_repo
    "#{web_url}.git"
  end

  # Check if current branch name is marked as protected in the system
  def protected_branch?(branch_name)
    protected_branches.where(name: branch_name).any?
  end

  def developers_can_push_to_protected_branch?(branch_name)
    protected_branches.any? { |pb| pb.name == branch_name && pb.developers_can_push }
  end

  def forked?
    !(forked_project_link.nil? || forked_project_link.forked_from_project.nil?)
  end

  def personal?
    !group
  end

  def rename_repo
    path_was = previous_changes['path'].first
    old_path_with_namespace = File.join(namespace_dir, path_was)
    new_path_with_namespace = File.join(namespace_dir, path)

    expire_caches_before_rename(old_path_with_namespace)

    if gitlab_shell.mv_repository(old_path_with_namespace, new_path_with_namespace)
      # If repository moved successfully we need to send update instructions to users.
      # However we cannot allow rollback since we moved repository
      # So we basically we mute exceptions in next actions
      begin
        gitlab_shell.mv_repository("#{old_path_with_namespace}.wiki", "#{new_path_with_namespace}.wiki")
        send_move_instructions(old_path_with_namespace)
        reset_events_cache

        @old_path_with_namespace = old_path_with_namespace

        SystemHooksService.new.execute_hooks_for(self, :rename)

        @repository = nil
      rescue
        # Returning false does not rollback after_* transaction but gives
        # us information about failing some of tasks
        false
      end
    else
      # if we cannot move namespace directory we should rollback
      # db changes in order to prevent out of sync between db and fs
      raise Exception.new('repository cannot be renamed')
    end

    Gitlab::UploadsTransfer.new.rename_project(path_was, path, namespace.path)
  end

  # Expires various caches before a project is renamed.
  def expire_caches_before_rename(old_path)
    repo = Repository.new(old_path, self)
    wiki = Repository.new("#{old_path}.wiki", self)

    if repo.exists?
      repo.before_delete
    end

    if wiki.exists?
      wiki.before_delete
    end
  end

  def hook_attrs(backward: true)
    attrs = {
      name: name,
      description: description,
      web_url: web_url,
      avatar_url: avatar_url,
      git_ssh_url: ssh_url_to_repo,
      git_http_url: http_url_to_repo,
      namespace: namespace.name,
      visibility_level: visibility_level,
      path_with_namespace: path_with_namespace,
      default_branch: default_branch,
    }

    # Backward compatibility
    if backward
      attrs.merge!({
                    homepage: web_url,
                    url: url_to_repo,
                    ssh_url: ssh_url_to_repo,
                    http_url: http_url_to_repo
                  })
    end

    attrs
  end

  # Reset events cache related to this project
  #
  # Since we do cache @event we need to reset cache in special cases:
  # * when project was moved
  # * when project was renamed
  # * when the project avatar changes
  # Events cache stored like  events/23-20130109142513.
  # The cache key includes updated_at timestamp.
  # Thus it will automatically generate a new fragment
  # when the event is updated because the key changes.
  def reset_events_cache
    Event.where(project_id: self.id).
      order('id DESC').limit(100).
      update_all(updated_at: Time.now)
  end

  def project_member(user)
    project_members.find_by(user_id: user)
  end

  def default_branch
    @default_branch ||= repository.root_ref if repository.exists?
  end

  def reload_default_branch
    @default_branch = nil
    default_branch
  end

  def visibility_level_field
    visibility_level
  end

  def archive!
    update_attribute(:archived, true)
  end

  def unarchive!
    update_attribute(:archived, false)
  end

  def change_head(branch)
    repository.before_change_head
    repository.rugged.references.create('HEAD',
                                        "refs/heads/#{branch}",
                                        force: true)
    repository.copy_gitattributes(branch)
    reload_default_branch
  end

  def forked_from?(project)
    forked? && project == forked_from_project
  end

  def update_repository_size
    update_attribute(:repository_size, repository.size)
  end

  def update_commit_count
    update_attribute(:commit_count, repository.commit_count)
  end

  def forks_count
    forks.count
  end

  def find_label(name)
    labels.find_by(name: name)
  end

  def origin_merge_requests
    merge_requests.where(source_project_id: self.id)
  end

  def create_repository
    # Forked import is handled asynchronously
    unless forked?
      if gitlab_shell.add_repository(path_with_namespace)
        repository.after_create
        true
      else
        errors.add(:base, 'Failed to create repository via gitlab-shell')
        false
      end
    end
  end

  def repository_exists?
    !!repository.exists?
  end

  def create_wiki
    ProjectWiki.new(self, self.owner).wiki
    true
  rescue ProjectWiki::CouldNotCreateWikiError
    errors.add(:base, 'Failed create wiki')
    false
  end

  def jira_tracker_active?
    jira_tracker? && jira_service.active
  end

  def allowed_to_share_with_group?
    !namespace.share_with_group_lock
  end

  def ci_commit(sha, ref)
    ci_commits.order(id: :desc).find_by(sha: sha, ref: ref)
  end

  def ensure_ci_commit(sha, ref)
    ci_commit(sha, ref) || ci_commits.create(sha: sha, ref: ref)
  end

  def enable_ci
    self.builds_enabled = true
  end

  def any_runners?(&block)
    if runners.active.any?(&block)
      return true
    end

    shared_runners_enabled? && Ci::Runner.shared.active.any?(&block)
  end

  def valid_runners_token? token
    self.runners_token && ActiveSupport::SecurityUtils.variable_size_secure_compare(token, self.runners_token)
  end

  # TODO (ayufan): For now we use runners_token (backward compatibility)
  # In 8.4 every build will have its own individual token valid for time of build
  def valid_build_token? token
    self.builds_enabled? && self.runners_token && ActiveSupport::SecurityUtils.variable_size_secure_compare(token, self.runners_token)
  end

  def build_coverage_enabled?
    build_coverage_regex.present?
  end

  def build_timeout_in_minutes
    build_timeout / 60
  end

  def build_timeout_in_minutes=(value)
    self.build_timeout = value.to_i * 60
  end

  def open_issues_count
    issues.opened.count
  end

  def visibility_level_allowed_as_fork?(level = self.visibility_level)
    return true unless forked?

    # self.forked_from_project will be nil before the project is saved, so
    # we need to go through the relation
    original_project = forked_project_link.forked_from_project
    return true unless original_project

    level <= original_project.visibility_level
  end

  def visibility_level_allowed_by_group?(level = self.visibility_level)
    return true unless group

    level <= group.visibility_level
  end

  def visibility_level_allowed?(level = self.visibility_level)
    visibility_level_allowed_as_fork?(level) && visibility_level_allowed_by_group?(level)
  end

  def runners_token
    ensure_runners_token!
  end

  def wiki
    @wiki ||= ProjectWiki.new(self, self.owner)
  end

  def schedule_delete!(user_id, params)
    # Queue this task for after the commit, so once we mark pending_delete it will run
    run_after_commit { ProjectDestroyWorker.perform_async(id, user_id, params) }

    update_attribute(:pending_delete, true)
  end
end<|MERGE_RESOLUTION|>--- conflicted
+++ resolved
@@ -375,21 +375,16 @@
     @repository ||= Repository.new(path_with_namespace, self)
   end
 
-<<<<<<< HEAD
   def container_registry
     @registry_token ||= Jwt::DockerAuthenticationService.full_access_token(path_with_namespace)
     @registry ||= ImageRegistry::Registry.new(Gitlab.config.registry.api_url, token: @registry_token)
     @container_registry ||= ImageRegistry::Repository.new(@registry, path_with_namespace)
   end
 
-  def registry_repository_url
-    "#{Gitlab.config.registry.host_with_port}/#{path_with_namespace}" if images_enabled? && Gitlab.config.registry.enabled
-=======
   def container_registry_url
     if container_registry_enabled? && Gitlab.config.registry.enabled
       "#{Gitlab.config.registry.host_with_port}/#{path_with_namespace}"
     end
->>>>>>> c78b97df
   end
 
   def commit(id = 'HEAD')
