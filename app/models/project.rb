--- conflicted
+++ resolved
@@ -168,16 +168,10 @@
   validates :namespace, presence: true
   validates_uniqueness_of :name, scope: :namespace_id
   validates_uniqueness_of :path, scope: :namespace_id
-<<<<<<< HEAD
-  validates :import_url,
-    url: { protocols: %w(ssh git http https) },
-    if: :external_import?
+  validates :import_url, addressable_url: true, if: :external_import?
   validates :import_url, presence: true, if: :mirror?
   validate  :import_url_availability, if: :import_url_changed?
   validates :mirror_user, presence: true, if: :mirror?
-=======
-  validates :import_url, addressable_url: true, if: :external_import?
->>>>>>> 96684317
   validates :star_count, numericality: { greater_than_or_equal_to: 0 }
   validate :check_limit, on: :create
   validate :avatar_type,
