require 'carrierwave/orm/activerecord'

class Project < ActiveRecord::Base
  include Gitlab::ConfigHelper
  include Gitlab::ShellAdapter
  include Gitlab::VisibilityLevel
  include Gitlab::CurrentSettings
  include AccessRequestable
  include CacheMarkdownField
  include Referable
  include Sortable
  include AfterCommitQueue
  include CaseSensitivity
  include TokenAuthenticatable
  include Elastic::ProjectsSearch
  include ValidAttribute
  include ProjectFeaturesCompatibility
  include SelectForProjectAuthorization
  include Routable
  prepend EE::GeoAwareAvatar
  prepend EE::Project

  extend Gitlab::ConfigHelper

  UNKNOWN_IMPORT_URL = 'http://unknown.git'

  cache_markdown_field :description, pipeline: :description

  delegate :feature_available?, :builds_enabled?, :wiki_enabled?,
           :merge_requests_enabled?, :issues_enabled?, to: :project_feature,
                                                       allow_nil: true

  default_value_for :archived, false
  default_value_for :visibility_level, gitlab_config_features.visibility_level
  default_value_for :container_registry_enabled, gitlab_config_features.container_registry
  default_value_for(:repository_storage) { current_application_settings.pick_repository_storage }
  default_value_for(:shared_runners_enabled) { current_application_settings.shared_runners_enabled }
  default_value_for :issues_enabled, gitlab_config_features.issues
  default_value_for :merge_requests_enabled, gitlab_config_features.merge_requests
  default_value_for :builds_enabled, gitlab_config_features.builds
  default_value_for :wiki_enabled, gitlab_config_features.wiki
  default_value_for :snippets_enabled, gitlab_config_features.snippets
  default_value_for :only_allow_merge_if_all_discussions_are_resolved, false

  after_create :ensure_dir_exist
  after_create :create_project_feature, unless: :project_feature
  after_save :ensure_dir_exist, if: :namespace_id_changed?
  after_save :update_project_statistics, if: :namespace_id_changed?

  # set last_activity_at to the same as created_at
  after_create :set_last_activity_at
  def set_last_activity_at
    update_column(:last_activity_at, self.created_at)
  end

  after_destroy :remove_pages

  # update visibility_level of forks
  after_update :update_forks_visibility_level
  after_update :remove_mirror_repository_reference,
               if: ->(project) { project.mirror? && project.import_url_updated? }

  after_validation :check_pending_delete

  after_validation :check_pending_delete

  ActsAsTaggableOn.strict_case_match = true
  acts_as_taggable_on :tags

  attr_accessor :new_default_branch
  attr_accessor :old_path_with_namespace

  alias_attribute :title, :name

  # Relations
  belongs_to :creator, class_name: 'User'
  belongs_to :group, -> { where(type: 'Group') }, foreign_key: 'namespace_id'
  belongs_to :namespace
  belongs_to :mirror_user, foreign_key: 'mirror_user_id', class_name: 'User'

  has_one :push_rule, dependent: :destroy
  has_one :last_event, -> {order 'events.created_at DESC'}, class_name: 'Event'
  has_many :boards, dependent: :destroy

  # Project services
  has_one :campfire_service, dependent: :destroy
  has_one :drone_ci_service, dependent: :destroy
  has_one :emails_on_push_service, dependent: :destroy
  has_one :builds_email_service, dependent: :destroy
  has_one :pipelines_email_service, dependent: :destroy
  has_one :irker_service, dependent: :destroy
  has_one :pivotaltracker_service, dependent: :destroy
  has_one :hipchat_service, dependent: :destroy
  has_one :flowdock_service, dependent: :destroy
  has_one :assembla_service, dependent: :destroy
  has_one :asana_service, dependent: :destroy
  has_one :gemnasium_service, dependent: :destroy
  has_one :mattermost_slash_commands_service, dependent: :destroy
  has_one :mattermost_service, dependent: :destroy
  has_one :slack_service, dependent: :destroy
  has_one :jenkins_service, dependent: :destroy
  has_one :jenkins_deprecated_service, dependent: :destroy
  has_one :slack_slash_commands_service, dependent: :destroy
  has_one :buildkite_service, dependent: :destroy
  has_one :bamboo_service, dependent: :destroy
  has_one :teamcity_service, dependent: :destroy
  has_one :pushover_service, dependent: :destroy
  has_one :jira_service, dependent: :destroy
  has_one :redmine_service, dependent: :destroy
  has_one :custom_issue_tracker_service, dependent: :destroy
  has_one :bugzilla_service, dependent: :destroy
  has_one :gitlab_issue_tracker_service, dependent: :destroy, inverse_of: :project
  has_one :external_wiki_service, dependent: :destroy
  has_one :kubernetes_service, dependent: :destroy, inverse_of: :project
  has_one :index_status, dependent: :destroy

  has_one  :forked_project_link,  dependent: :destroy, foreign_key: "forked_to_project_id"
  has_one  :forked_from_project,  through:   :forked_project_link

  has_many :forked_project_links, foreign_key: "forked_from_project_id"
  has_many :forks,                through:     :forked_project_links, source: :forked_to_project

  # Merge Requests for target project should be removed with it
  has_many :merge_requests,     dependent: :destroy, foreign_key: 'target_project_id'
  has_many :issues,             dependent: :destroy
  has_many :labels,             dependent: :destroy, class_name: 'ProjectLabel'
  has_many :services,           dependent: :destroy
  has_many :events,             dependent: :destroy
  has_many :milestones,         dependent: :destroy
  has_many :notes,              dependent: :destroy
  has_many :snippets,           dependent: :destroy, class_name: 'ProjectSnippet'
  has_many :hooks,              dependent: :destroy, class_name: 'ProjectHook'
  has_many :protected_branches, dependent: :destroy

  has_many :project_authorizations
  has_many :authorized_users, through: :project_authorizations, source: :user, class_name: 'User'
  has_many :project_members, -> { where(requested_at: nil) }, dependent: :destroy, as: :source
  alias_method :members, :project_members
  has_many :users, through: :project_members

  has_many :requesters, -> { where.not(requested_at: nil) }, dependent: :destroy, as: :source, class_name: 'ProjectMember'

  has_many :deploy_keys_projects, dependent: :destroy
  has_many :deploy_keys, through: :deploy_keys_projects
  has_many :users_star_projects, dependent: :destroy
  has_many :starrers, through: :users_star_projects, source: :user
  has_many :approvers, as: :target, dependent: :destroy
  has_many :approver_groups, as: :target, dependent: :destroy
  has_many :releases, dependent: :destroy
  has_many :lfs_objects_projects, dependent: :destroy
  has_many :lfs_objects, through: :lfs_objects_projects
  has_many :project_group_links, dependent: :destroy
  has_many :invited_groups, through: :project_group_links, source: :group
  has_many :pages_domains, dependent: :destroy
  has_many :todos, dependent: :destroy
  has_many :audit_events, as: :entity, dependent: :destroy
  has_many :notification_settings, dependent: :destroy, as: :source

  has_one :import_data, dependent: :destroy, class_name: "ProjectImportData"
  has_one :project_feature, dependent: :destroy
  has_one :statistics, class_name: 'ProjectStatistics', dependent: :delete

  has_many :commit_statuses, dependent: :destroy, foreign_key: :gl_project_id
  has_many :pipelines, dependent: :destroy, class_name: 'Ci::Pipeline', foreign_key: :gl_project_id
  has_many :builds, class_name: 'Ci::Build', foreign_key: :gl_project_id # the builds are created from the commit_statuses
  has_many :runner_projects, dependent: :destroy, class_name: 'Ci::RunnerProject', foreign_key: :gl_project_id
  has_many :runners, through: :runner_projects, source: :runner, class_name: 'Ci::Runner'
  has_many :variables, dependent: :destroy, class_name: 'Ci::Variable', foreign_key: :gl_project_id
  has_many :triggers, dependent: :destroy, class_name: 'Ci::Trigger', foreign_key: :gl_project_id
  has_many :remote_mirrors, inverse_of: :project, dependent: :destroy
  has_many :environments, dependent: :destroy
  has_many :deployments, dependent: :destroy
  has_many :path_locks, dependent: :destroy

  accepts_nested_attributes_for :variables, allow_destroy: true
  accepts_nested_attributes_for :remote_mirrors,
    allow_destroy: true, reject_if: ->(attrs) { attrs[:id].blank? && attrs[:url].blank? }
  accepts_nested_attributes_for :project_feature

  delegate :name, to: :owner, allow_nil: true, prefix: true
  delegate :members, to: :team, prefix: true
  delegate :add_user, to: :team
  delegate :add_guest, :add_reporter, :add_developer, :add_master, to: :team

  # Validations
  validates :creator, presence: true, on: :create
  validates :description, length: { maximum: 2000 }, allow_blank: true
  validates :name,
    presence: true,
    length: { maximum: 255 },
    format: { with: Gitlab::Regex.project_name_regex,
              message: Gitlab::Regex.project_name_regex_message }
  validates :path,
    presence: true,
    project_path: true,
    length: { maximum: 255 },
    format: { with: Gitlab::Regex.project_path_regex,
              message: Gitlab::Regex.project_path_regex_message }
  validates :namespace, presence: true
  validates_uniqueness_of :name, scope: :namespace_id
  validates_uniqueness_of :path, scope: :namespace_id
  validates :import_url, addressable_url: true, if: :external_import?
  validates :star_count, numericality: { greater_than_or_equal_to: 0 }
  validate :check_limit, on: :create
  validate :avatar_type,
    if: ->(project) { project.avatar.present? && project.avatar_changed? }
  validates :avatar, file_size: { maximum: 200.kilobytes.to_i }
  validates :approvals_before_merge, numericality: true, allow_blank: true
  validate :visibility_level_allowed_by_group
  validate :visibility_level_allowed_as_fork
  validate :check_wiki_path_conflict
  validates :repository_storage,
    presence: true,
    inclusion: { in: ->(_object) { Gitlab.config.repositories.storages.keys } }

  validates :repository_size_limit,
            numericality: { only_integer: true, greater_than_or_equal_to: 0, allow_nil: true }

  validates :sync_time,
    presence: true,
    inclusion: { in: Gitlab::Mirror.sync_time_options.values }

  with_options if: :mirror? do |project|
    project.validates :import_url, presence: true
    project.validates :mirror_user, presence: true
  end

  add_authentication_token_field :runners_token
  before_save :ensure_runners_token
  before_validation :mark_remote_mirrors_for_removal

  mount_uploader :avatar, AvatarUploader

  # Scopes
  default_scope { where(pending_delete: false) }

  scope :sorted_by_activity, -> { reorder(last_activity_at: :desc) }
  scope :sorted_by_stars, -> { reorder('projects.star_count DESC') }

  scope :in_namespace, ->(namespace_ids) { where(namespace_id: namespace_ids) }
  scope :personal, ->(user) { where(namespace_id: user.namespace_id) }
  scope :joined, ->(user) { where('namespace_id != ?', user.namespace_id) }
  scope :visible_to_user, ->(user) { where(id: user.authorized_projects.select(:id).reorder(nil)) }
  scope :non_archived, -> { where(archived: false) }
  scope :mirror, -> { where(mirror: true) }
  scope :for_milestones, ->(ids) { joins(:milestones).where('milestones.id' => ids).distinct }
  scope :with_push, -> { joins(:events).where('events.action = ?', Event::PUSHED) }
  scope :with_remote_mirrors, -> { joins(:remote_mirrors).where(remote_mirrors: { enabled: true }).distinct }

  scope :with_project_feature, -> { joins('LEFT JOIN project_features ON projects.id = project_features.project_id') }
  scope :with_statistics, -> { includes(:statistics) }
  scope :with_shared_runners, -> { where(shared_runners_enabled: true) }
  scope :inside_path, ->(path) do
    # We need routes alias rs for JOIN so it does not conflict with
    # includes(:route) which we use in ProjectsFinder.
    joins("INNER JOIN routes rs ON rs.source_id = projects.id AND rs.source_type = 'Project'").
      where('rs.path LIKE ?', "#{path}/%")
  end

  # "enabled" here means "not disabled". It includes private features!
  scope :with_feature_enabled, ->(feature) {
    access_level_attribute = ProjectFeature.access_level_attribute(feature)
    with_project_feature.where(project_features: { access_level_attribute => [nil, ProjectFeature::PRIVATE, ProjectFeature::ENABLED] })
  }

  # Picks a feature where the level is exactly that given.
  scope :with_feature_access_level, ->(feature, level) {
    access_level_attribute = ProjectFeature.access_level_attribute(feature)
    with_project_feature.where(project_features: { access_level_attribute => level })
  }

  scope :with_builds_enabled, -> { with_feature_enabled(:builds) }
  scope :with_issues_enabled, -> { with_feature_enabled(:issues) }
  scope :with_wiki_enabled, -> { with_feature_enabled(:wiki) }

  # project features may be "disabled", "internal" or "enabled". If "internal",
  # they are only available to team members. This scope returns projects where
  # the feature is either enabled, or internal with permission for the user.
  def self.with_feature_available_for_user(feature, user)
    return with_feature_enabled(feature) if user.try(:admin?)

    unconditional = with_feature_access_level(feature, [nil, ProjectFeature::ENABLED])
    return unconditional if user.nil?

    conditional = with_feature_access_level(feature, ProjectFeature::PRIVATE)
    authorized = user.authorized_projects.merge(conditional.reorder(nil))

    union = Gitlab::SQL::Union.new([unconditional.select(:id), authorized.select(:id)])
    where(arel_table[:id].in(Arel::Nodes::SqlLiteral.new(union.to_sql)))
  end

  scope :active, -> { joins(:issues, :notes, :merge_requests).order('issues.created_at, notes.created_at, merge_requests.created_at DESC') }
  scope :abandoned, -> { where('projects.last_activity_at < ?', 6.months.ago) }

  scope :excluding_project, ->(project) { where.not(id: project) }

  state_machine :import_status, initial: :none do
    event :import_start do
      transition [:none, :finished] => :started
    end

    event :import_finish do
      transition started: :finished
    end

    event :import_fail do
      transition started: :failed
    end

    event :import_retry do
      transition failed: :started
    end

    state :started
    state :finished
    state :failed

    after_transition any => :finished, do: :reset_cache_and_import_attrs

    before_transition started: :finished do |project, transaction|
      if project.mirror?
        timestamp = DateTime.now
        project.mirror_last_update_at = timestamp
        project.mirror_last_successful_update_at = timestamp
      end

      if current_application_settings.elasticsearch_indexing?
        ElasticCommitIndexerWorker.perform_async(project.id)
      end
    end

    before_transition started: :failed do |project, transaction|
      project.mirror_last_update_at = DateTime.now if project.mirror?
    end
  end

  class << self
    # Searches for a list of projects based on the query given in `query`.
    #
    # On PostgreSQL this method uses "ILIKE" to perform a case-insensitive
    # search. On MySQL a regular "LIKE" is used as it's already
    # case-insensitive.
    #
    # query - The search query as a String.
    def search(query)
      ptable  = arel_table
      ntable  = Namespace.arel_table
      pattern = "%#{query}%"

      projects = select(:id).where(
        ptable[:path].matches(pattern).
          or(ptable[:name].matches(pattern)).
          or(ptable[:description].matches(pattern))
      )

      # We explicitly remove any eager loading clauses as they're:
      #
      # 1. Not needed by this query
      # 2. Combined with .joins(:namespace) lead to all columns from the
      #    projects & namespaces tables being selected, leading to a SQL error
      #    due to the columns of all UNION'd queries no longer being the same.
      namespaces = select(:id).
        except(:includes).
        joins(:namespace).
        where(ntable[:name].matches(pattern))

      union = Gitlab::SQL::Union.new([projects, namespaces])

      where("projects.id IN (#{union.to_sql})")
    end

    def search_by_visibility(level)
      where(visibility_level: Gitlab::VisibilityLevel.const_get(level.upcase))
    end

    def search_by_title(query)
      pattern = "%#{query}%"
      table   = Project.arel_table

      non_archived.where(table[:name].matches(pattern))
    end

    def visibility_levels
      Gitlab::VisibilityLevel.options
    end

    def sort(method)
      if method == 'storage_size_desc'
        # storage_size is a joined column so we need to
        # pass a string to avoid AR adding the table name
        reorder('project_statistics.storage_size DESC, projects.id DESC')
      else
        order_by(method)
      end
    end

    def reference_pattern
      name_pattern = Gitlab::Regex::NAMESPACE_REGEX_STR

      %r{
        ((?<namespace>#{name_pattern})\/)?
        (?<project>#{name_pattern})
      }x
    end

    def trending
      joins('INNER JOIN trending_projects ON projects.id = trending_projects.project_id').
        reorder('trending_projects.id ASC')
    end

    def cached_count
      Rails.cache.fetch('total_project_count', expires_in: 5.minutes) do
        Project.count
      end
    end

    def group_ids
      joins(:namespace).where(namespaces: { type: 'Group' }).select(:namespace_id)
    end
  end

  def lfs_enabled?
    return namespace.lfs_enabled? if self[:lfs_enabled].nil?

    self[:lfs_enabled] && Gitlab.config.lfs.enabled
  end

  def repository_storage_path
    Gitlab.config.repositories.storages[repository_storage]
  end

  def team
    @team ||= ProjectTeam.new(self)
  end

  def repository
    @repository ||= Repository.new(path_with_namespace, self)
  end

  def container_registry_path_with_namespace
    path_with_namespace.downcase
  end

  def container_registry_repository
    return unless Gitlab.config.registry.enabled

    @container_registry_repository ||= begin
      token = Auth::ContainerRegistryAuthenticationService.full_access_token(container_registry_path_with_namespace)
      url = Gitlab.config.registry.api_url
      host_port = Gitlab.config.registry.host_port
      registry = ContainerRegistry::Registry.new(url, token: token, path: host_port)
      registry.repository(container_registry_path_with_namespace)
    end
  end

  def container_registry_repository_url
    if Gitlab.config.registry.enabled
      "#{Gitlab.config.registry.host_port}/#{container_registry_path_with_namespace}"
    end
  end

  def has_container_registry_tags?
    return unless container_registry_repository

    container_registry_repository.tags.any?
  end

  def commit(ref = 'HEAD')
    repository.commit(ref)
  end

  # ref can't be HEAD, can only be branch/tag name or SHA
  def latest_successful_builds_for(ref = default_branch)
    latest_pipeline = pipelines.latest_successful_for(ref)

    if latest_pipeline
      latest_pipeline.builds.latest.with_artifacts
    else
      builds.none
    end
  end

  def merge_base_commit(first_commit_id, second_commit_id)
    sha = repository.merge_base(first_commit_id, second_commit_id)
    repository.commit(sha) if sha
  end

  def saved?
    id && persisted?
  end

  def add_import_job
    if forked?
      job_id = RepositoryForkWorker.perform_async(id, forked_from_project.repository_storage_path,
                                                  forked_from_project.path_with_namespace,
                                                  self.namespace.path)
    else
      job_id = RepositoryImportWorker.perform_async(self.id)
    end

    if job_id
      Rails.logger.info "Import job started for #{path_with_namespace} with job ID #{job_id}"
    else
      Rails.logger.error "Import job failed to start for #{path_with_namespace}"
    end
  end

  def reset_cache_and_import_attrs
    ProjectCacheWorker.perform_async(self.id)

<<<<<<< HEAD
    self.import_data.destroy if !mirror? && self.import_data
=======
    self.import_data&.destroy
>>>>>>> 56ea45ef
  end

  def import_url=(value)
    return super(value) unless Gitlab::UrlSanitizer.valid?(value)

    import_url = Gitlab::UrlSanitizer.new(value)
    super(import_url.sanitized_url)
    create_or_update_import_data(credentials: import_url.credentials)
  end

  def import_url
    if import_data && super.present?
      import_url = Gitlab::UrlSanitizer.new(super, credentials: import_data.credentials)
      import_url.full_url
    else
      super
    end
  end

  def valid_import_url?
    valid? || errors.messages[:import_url].nil?
  end

  def create_or_update_import_data(data: nil, credentials: nil)
    return unless import_url.present? && valid_import_url?

    project_import_data = import_data || build_import_data
    if data
      project_import_data.data ||= {}
      project_import_data.data = project_import_data.data.merge(data)
    end
    if credentials
      project_import_data.credentials ||= {}
      project_import_data.credentials = project_import_data.credentials.merge(credentials)
    end

    project_import_data.save
  end

  def import?
    external_import? || forked? || gitlab_project_import?
  end

  def no_import?
    import_status == 'none'
  end

  def external_import?
    import_url.present?
  end

  def imported?
    import_finished?
  end

  def import_in_progress?
    import? && import_status == 'started'
  end

  def import_failed?
    import_status == 'failed'
  end

  def import_finished?
    import_status == 'finished'
  end

  def safe_import_url
    Gitlab::UrlSanitizer.new(import_url).masked_url
  end

  def mirror_updated?
    mirror? && self.mirror_last_update_at
  end

  def updating_mirror?
    mirror? && import_in_progress? && !empty_repo?
  end

  def mirror_last_update_status
    return unless mirror_updated?

    if self.mirror_last_update_at == self.mirror_last_successful_update_at
      :success
    else
      :failed
    end
  end

  def mirror_last_update_success?
    mirror_last_update_status == :success
  end

  def mirror_last_update_failed?
    mirror_last_update_status == :failed
  end

  def mirror_ever_updated_successfully?
    mirror_updated? && self.mirror_last_successful_update_at
  end

  def update_mirror
    return unless mirror? && repository_exists?

    return if import_in_progress?

    if import_failed?
      import_retry
    else
      import_start
    end

    RepositoryUpdateMirrorWorker.perform_async(self.id)
  end

  def has_remote_mirror?
    remote_mirrors.enabled.exists?
  end

  def updating_remote_mirror?
    remote_mirrors.enabled.started.exists?
  end

  def update_remote_mirrors
    remote_mirrors.each(&:sync)
  end

  def fetch_mirror
    return unless mirror?

    repository.fetch_upstream(self.import_url)
  end

  def gitlab_project_import?
    import_type == 'gitlab_project'
  end

  def gitea_import?
    import_type == 'gitea'
  end

  def check_limit
    unless creator.can_create_project? or namespace.kind == 'group'
      projects_limit = creator.projects_limit

      if projects_limit == 0
        self.errors.add(:limit_reached, "Personal project creation is not allowed. Please contact your administrator with questions")
      else
        self.errors.add(:limit_reached, "Your project limit is #{projects_limit} projects! Please contact your administrator to increase it")
      end
    end
  rescue
    self.errors.add(:base, "Can't check your ability to create project")
  end

  def visibility_level_allowed_by_group
    return if visibility_level_allowed_by_group?

    level_name = Gitlab::VisibilityLevel.level_name(self.visibility_level).downcase
    group_level_name = Gitlab::VisibilityLevel.level_name(self.group.visibility_level).downcase
    self.errors.add(:visibility_level, "#{level_name} is not allowed in a #{group_level_name} group.")
  end

  def visibility_level_allowed_as_fork
    return if visibility_level_allowed_as_fork?

    level_name = Gitlab::VisibilityLevel.level_name(self.visibility_level).downcase
    self.errors.add(:visibility_level, "#{level_name} is not allowed since the fork source project has lower visibility.")
  end

  def check_wiki_path_conflict
    return if path.blank?

    path_to_check = path.ends_with?('.wiki') ? path.chomp('.wiki') : "#{path}.wiki"

    if Project.where(namespace_id: namespace_id, path: path_to_check).exists?
      errors.add(:name, 'has already been taken')
    end
  end

  def to_param
    if persisted? && errors.include?(:path)
      path_was
    else
      path
    end
  end

  # `from` argument can be a Namespace or Project.
  def to_reference(from = nil, full: false)
    if full || cross_namespace_reference?(from)
      path_with_namespace
    elsif cross_project_reference?(from)
      path
    end
  end

  def to_human_reference(from_project = nil)
    if cross_namespace_reference?(from_project)
      name_with_namespace
    elsif cross_project_reference?(from_project)
      name
    end
  end

  def web_url
    Gitlab::Routing.url_helpers.namespace_project_url(self.namespace, self)
  end

  def new_issue_address(author)
    return unless Gitlab::IncomingEmail.supports_issue_creation? && author

    author.ensure_incoming_email_token!

    Gitlab::IncomingEmail.reply_address(
      "#{path_with_namespace}+#{author.incoming_email_token}")
  end

  def build_commit_note(commit)
    notes.new(commit_id: commit.id, noteable_type: 'Commit')
  end

  def last_activity
    last_event
  end

  def last_activity_date
    last_activity_at || updated_at
  end

  def project_id
    self.id
  end

  def get_issue(issue_id, current_user)
    if default_issues_tracker?
      IssuesFinder.new(current_user, project_id: id).find_by(iid: issue_id)
    else
      ExternalIssue.new(issue_id, self)
    end
  end

  def issue_exists?(issue_id)
    get_issue(issue_id)
  end

  def default_issue_tracker
    gitlab_issue_tracker_service || create_gitlab_issue_tracker_service
  end

  def issues_tracker
    if external_issue_tracker
      external_issue_tracker
    else
      default_issue_tracker
    end
  end

  def issue_reference_pattern
    issues_tracker.reference_pattern
  end

  def default_issues_tracker?
    !external_issue_tracker
  end

  def external_issue_tracker
    if has_external_issue_tracker.nil? # To populate existing projects
      cache_has_external_issue_tracker
    end

    if has_external_issue_tracker?
      return @external_issue_tracker if defined?(@external_issue_tracker)

      @external_issue_tracker = services.external_issue_trackers.first
    else
      nil
    end
  end

  def cache_has_external_issue_tracker
    update_column(:has_external_issue_tracker, services.external_issue_trackers.any?)
  end

  def has_wiki?
    wiki_enabled? || has_external_wiki?
  end

  def external_wiki
    if has_external_wiki.nil?
      cache_has_external_wiki # Populate
    end

    if has_external_wiki
      @external_wiki ||= services.external_wikis.first
    else
      nil
    end
  end

  def cache_has_external_wiki
    update_column(:has_external_wiki, services.external_wikis.any?)
  end

  def find_or_initialize_services
    services_templates = Service.where(template: true)

    Service.available_services_names.map do |service_name|
      service = find_service(services, service_name)

      if service
        service
      else
        # We should check if template for the service exists
        template = find_service(services_templates, service_name)

        if template.nil?
          # If no template, we should create an instance. Ex `build_gitlab_ci_service`
          public_send("build_#{service_name}_service")
        else
          Service.build_from_template(id, template)
        end
      end
    end
  end

  def find_or_initialize_service(name)
    find_or_initialize_services.find { |service| service.to_param == name }
  end

  def create_labels
    Label.templates.each do |label|
      params = label.attributes.except('id', 'template', 'created_at', 'updated_at')
      Labels::FindOrCreateService.new(nil, self, params).execute(skip_authorization: true)
    end
  end

  def find_service(list, name)
    list.find { |service| service.to_param == name }
  end

  def ci_services
    services.where(category: :ci)
  end

  def ci_service
    @ci_service ||= ci_services.reorder(nil).find_by(active: true)
  end

  def deployment_services
    services.where(category: :deployment)
  end

  def deployment_service
    @deployment_service ||= deployment_services.reorder(nil).find_by(active: true)
  end

  def jira_tracker?
    issues_tracker.to_param == 'jira'
  end

  def redmine_tracker?
    issues_tracker.to_param == 'redmine'
  end

  def avatar_type
    unless self.avatar.image?
      self.errors.add :avatar, 'only images allowed'
    end
  end

  def avatar_in_git
    repository.avatar
  end

  def avatar_url(size = nil, scale = nil)
    if self[:avatar].present?
      [gitlab_config.url, avatar.url].join
    elsif avatar_in_git
      Gitlab::Routing.url_helpers.namespace_project_avatar_url(namespace, self)
    end
  end

  # For compatibility with old code
  def code
    path
  end

  def items_for(entity)
    case entity
    when 'issue' then
      issues
    when 'merge_request' then
      merge_requests
    end
  end

  def send_move_instructions(old_path_with_namespace)
    # New project path needs to be committed to the DB or notification will
    # retrieve stale information
    run_after_commit { NotificationService.new.project_was_moved(self, old_path_with_namespace) }
  end

  def owner
    if group
      group
    else
      namespace.try(:owner)
    end
  end

  def execute_hooks(data, hooks_scope = :push_hooks)
    hooks.send(hooks_scope).each do |hook|
      hook.async_execute(data, hooks_scope.to_s)
    end
    if group
      group.hooks.send(hooks_scope).each do |hook|
        hook.async_execute(data, hooks_scope.to_s)
      end
    end
  end

  def execute_services(data, hooks_scope = :push_hooks)
    # Call only service hooks that are active for this scope
    services.send(hooks_scope).each do |service|
      service.async_execute(data)
    end
  end

  def valid_repo?
    repository.exists?
  rescue
    errors.add(:path, 'Invalid repository path')
    false
  end

  def empty_repo?
    repository.empty_repo?
  end

  def repo
    repository.raw
  end

  def url_to_repo
    gitlab_shell.url_to_repo(path_with_namespace)
  end

  def namespace_dir
    namespace.try(:path) || ''
  end

  def repo_exists?
    @repo_exists ||= repository.exists?
  rescue
    @repo_exists = false
  end

  # Branches that are not _exactly_ matched by a protected branch.
  def open_branches
    exact_protected_branch_names = protected_branches.reject(&:wildcard?).map(&:name)
    branch_names = repository.branches.map(&:name)
    non_open_branch_names = Set.new(exact_protected_branch_names).intersection(Set.new(branch_names))
    repository.branches.reject { |branch| non_open_branch_names.include? branch.name }
  end

  def root_ref?(branch)
    repository.root_ref == branch
  end

  def ssh_url_to_repo
    url_to_repo
  end

  def http_url_to_repo
    "#{web_url}.git"
  end

  # No need to have a Kerberos Web url. Kerberos URL will be used only to clone
  def kerberos_url_to_repo
    "#{Gitlab.config.build_gitlab_kerberos_url + Gitlab::Application.routes.url_helpers.namespace_project_path(self.namespace, self)}.git"
  end

  # Check if current branch name is marked as protected in the system
  def protected_branch?(branch_name)
    return true if empty_repo? && default_branch_protected?

    @protected_branches ||= self.protected_branches.to_a
    ProtectedBranch.matching(branch_name, protected_branches: @protected_branches).present?
  end

  def user_can_push_to_empty_repo?(user)
    !default_branch_protected? || team.max_member_access(user.id) > Gitlab::Access::DEVELOPER
  end

  def forked?
    !(forked_project_link.nil? || forked_project_link.forked_from_project.nil?)
  end

  def personal?
    !group
  end

  def rename_repo
    path_was = previous_changes['path'].first
    old_path_with_namespace = File.join(namespace_dir, path_was)
    new_path_with_namespace = File.join(namespace_dir, path)

    Rails.logger.error "Attempting to rename #{old_path_with_namespace} -> #{new_path_with_namespace}"

    expire_caches_before_rename(old_path_with_namespace)

    if has_container_registry_tags?
      Rails.logger.error "Project #{old_path_with_namespace} cannot be renamed because container registry tags are present"

      # we currently doesn't support renaming repository if it contains tags in container registry
      raise StandardError.new('Project cannot be renamed, because tags are present in its container registry')
    end

    if gitlab_shell.mv_repository(repository_storage_path, old_path_with_namespace, new_path_with_namespace)
      # If repository moved successfully we need to send update instructions to users.
      # However we cannot allow rollback since we moved repository
      # So we basically we mute exceptions in next actions
      begin
        gitlab_shell.mv_repository(repository_storage_path, "#{old_path_with_namespace}.wiki", "#{new_path_with_namespace}.wiki")
        send_move_instructions(old_path_with_namespace)

        @old_path_with_namespace = old_path_with_namespace

        SystemHooksService.new.execute_hooks_for(self, :rename)

        @repository = nil
      rescue => e
        Rails.logger.error "Exception renaming #{old_path_with_namespace} -> #{new_path_with_namespace}: #{e}"
        # Returning false does not rollback after_* transaction but gives
        # us information about failing some of tasks
        false
      end
    else
      Rails.logger.error "Repository could not be renamed: #{old_path_with_namespace} -> #{new_path_with_namespace}"

      # if we cannot move namespace directory we should rollback
      # db changes in order to prevent out of sync between db and fs
      raise StandardError.new('repository cannot be renamed')
    end

    Gitlab::AppLogger.info "Project was renamed: #{old_path_with_namespace} -> #{new_path_with_namespace}"

    Gitlab::UploadsTransfer.new.rename_project(path_was, path, namespace.path)
    Gitlab::PagesTransfer.new.rename_project(path_was, path, namespace.path)
  end

  # Expires various caches before a project is renamed.
  def expire_caches_before_rename(old_path)
    repo = Repository.new(old_path, self)
    wiki = Repository.new("#{old_path}.wiki", self)

    if repo.exists?
      repo.before_delete
    end

    if wiki.exists?
      wiki.before_delete
    end
  end

  def hook_attrs(backward: true)
    attrs = {
      name: name,
      description: description,
      web_url: web_url,
      avatar_url: avatar_url,
      git_ssh_url: ssh_url_to_repo,
      git_http_url: http_url_to_repo,
      namespace: namespace.name,
      visibility_level: visibility_level,
      path_with_namespace: path_with_namespace,
      default_branch: default_branch,
    }

    # Backward compatibility
    if backward
      attrs.merge!({
                    homepage: web_url,
                    url: url_to_repo,
                    ssh_url: ssh_url_to_repo,
                    http_url: http_url_to_repo
                  })
    end

    attrs
  end

  def project_member(user)
    project_members.find_by(user_id: user)
  end

  def default_branch
    @default_branch ||= repository.root_ref if repository.exists?
  end

  def reload_default_branch
    @default_branch = nil
    default_branch
  end

  def visibility_level_field
    visibility_level
  end

  def archive!
    update_attribute(:archived, true)
  end

  def unarchive!
    update_attribute(:archived, false)
  end

  def change_head(branch)
    repository.before_change_head
    repository.rugged.references.create('HEAD',
                                        "refs/heads/#{branch}",
                                        force: true)
    repository.copy_gitattributes(branch)
    repository.after_change_head
    reload_default_branch
  end

  def forked_from?(project)
    forked? && project == forked_from_project
  end

  def forks_count
    forks.count
  end

  def origin_merge_requests
    merge_requests.where(source_project_id: self.id)
  end

  def group_ldap_synced?
    if group
      group.ldap_synced?
    else
      false
    end
  end

  def create_repository
    # Forked import is handled asynchronously
    unless forked?
      if gitlab_shell.add_repository(repository_storage_path, path_with_namespace)
        repository.after_create
        true
      else
        errors.add(:base, 'Failed to create repository via gitlab-shell')
        false
      end
    end
  end

  def repository_exists?
    !!repository.exists?
  end

  def create_wiki
    ProjectWiki.new(self, self.owner).wiki
    true
  rescue ProjectWiki::CouldNotCreateWikiError
    errors.add(:base, 'Failed create wiki')
    false
  end

  def wiki
    @wiki ||= ProjectWiki.new(self, self.owner)
  end

  def reference_issue_tracker?
    default_issues_tracker? || jira_tracker_active?
  end

  def jira_tracker_active?
    jira_tracker? && jira_service.active
  end

  def approver_ids=(value)
    value.split(",").map(&:strip).each do |user_id|
      approvers.find_or_create_by(user_id: user_id, target_id: id)
    end
  end

  def approver_group_ids=(value)
    value.split(",").map(&:strip).each do |group_id|
      approver_groups.find_or_initialize_by(group_id: group_id, target_id: id)
    end
  end

  def allowed_to_share_with_group?
    !namespace.share_with_group_lock
  end

  def pipeline_for(ref, sha = nil)
    sha ||= commit(ref).try(:sha)

    return unless sha

    pipelines.order(id: :desc).find_by(sha: sha, ref: ref)
  end

  def ensure_pipeline(ref, sha, current_user = nil)
    pipeline_for(ref, sha) ||
      pipelines.create(sha: sha, ref: ref, user: current_user)
  end

  def enable_ci
    project_feature.update_attribute(:builds_access_level, ProjectFeature::ENABLED)
  end

  def shared_runners_available?
    shared_runners_enabled?
  end

  def shared_runners
    shared_runners_available? ? Ci::Runner.shared : Ci::Runner.none
  end

  def any_runners?(&block)
    if runners.active.any?(&block)
      return true
    end

    shared_runners.active.any?(&block)
  end

  def valid_runners_token?(token)
    self.runners_token && ActiveSupport::SecurityUtils.variable_size_secure_compare(token, self.runners_token)
  end

  def build_coverage_enabled?
    build_coverage_regex.present?
  end

  def build_timeout_in_minutes
    build_timeout / 60
  end

  def build_timeout_in_minutes=(value)
    self.build_timeout = value.to_i * 60
  end

  def open_issues_count
    issues.opened.count
  end

  def visibility_level_allowed_as_fork?(level = self.visibility_level)
    return true unless forked?

    # self.forked_from_project will be nil before the project is saved, so
    # we need to go through the relation
    original_project = forked_project_link.forked_from_project
    return true unless original_project

    level <= original_project.visibility_level
  end

  def visibility_level_allowed_by_group?(level = self.visibility_level)
    return true unless group

    level <= group.visibility_level
  end

  def visibility_level_allowed?(level = self.visibility_level)
    visibility_level_allowed_as_fork?(level) && visibility_level_allowed_by_group?(level)
  end

  def runners_token
    ensure_runners_token!
  end

  def pages_deployed?
    Dir.exist?(public_pages_path)
  end

  def find_path_lock(path, exact_match: false, downstream: false)
    @path_lock_finder ||= Gitlab::PathLocksFinder.new(self)
    @path_lock_finder.find(path, exact_match: exact_match, downstream: downstream)
  end

  def pages_url
    # The hostname always needs to be in downcased
    # All web servers convert hostname to lowercase
    host = "#{namespace.path}.#{Settings.pages.host}".downcase

    # The host in URL always needs to be downcased
    url = Gitlab.config.pages.url.sub(/^https?:\/\//) do |prefix|
      "#{prefix}#{namespace.path}."
    end.downcase

    # If the project path is the same as host, we serve it as group page
    return url if host == path

    "#{url}/#{path}"
  end

  def pages_path
    File.join(Settings.pages.path, path_with_namespace)
  end

  def public_pages_path
    File.join(pages_path, 'public')
  end

  def remove_pages
    # 1. We rename pages to temporary directory
    # 2. We wait 5 minutes, due to NFS caching
    # 3. We asynchronously remove pages with force
    temp_path = "#{path}.#{SecureRandom.hex}.deleted"

    if Gitlab::PagesTransfer.new.rename_project(path, temp_path, namespace.path)
      PagesWorker.perform_in(5.minutes, :remove, namespace.path, temp_path)
    end
  end

  def merge_method
    if self.merge_requests_ff_only_enabled
      :ff
    elsif self.merge_requests_rebase_enabled
      :rebase_merge
    else
      :merge
    end
  end

  def merge_method=(method)
    case method.to_s
    when "ff"
      self.merge_requests_ff_only_enabled = true
      self.merge_requests_rebase_enabled = true
    when "rebase_merge"
      self.merge_requests_ff_only_enabled = false
      self.merge_requests_rebase_enabled = true
    when "merge"
      self.merge_requests_ff_only_enabled = false
      self.merge_requests_rebase_enabled = false
    end
  end

  def ff_merge_must_be_possible?
    self.merge_requests_ff_only_enabled || self.merge_requests_rebase_enabled
  end

  def import_url_updated?
    # check if import_url has been updated and it's not just the first assignment
    import_url_changed? && changes['import_url'].first
  end

  def update_forks_visibility_level
    return unless visibility_level < visibility_level_was

    forks.each do |forked_project|
      if forked_project.visibility_level > visibility_level
        forked_project.visibility_level = visibility_level
        forked_project.save!
      end
    end
  end

  def remove_mirror_repository_reference
    repository.remove_remote(Repository::MIRROR_REMOTE)
  end

  def import_url_availability
    if remote_mirrors.find_by(url: import_url)
      errors.add(:import_url, 'is already in use by a remote mirror')
    end
  end

  def mark_remote_mirrors_for_removal
    remote_mirrors.each(&:mark_for_delete_if_blank_url)
  end

  def running_or_pending_build_count(force: false)
    Rails.cache.fetch(['projects', id, 'running_or_pending_build_count'], force: force) do
      builds.running_or_pending.count(:all)
    end
  end

  def mark_import_as_failed(error_message)
    original_errors = errors.dup
    sanitized_message = Gitlab::UrlSanitizer.sanitize(error_message)

    import_fail
    update_column(:import_error, sanitized_message)
  rescue ActiveRecord::ActiveRecordError => e
    Rails.logger.error("Error setting import status to failed: #{e.message}. Original error: #{sanitized_message}")
  ensure
    @errors = original_errors
  end

  def add_export_job(current_user:)
    job_id = ProjectExportWorker.perform_async(current_user.id, self.id)

    if job_id
      Rails.logger.info "Export job started for project ID #{self.id} with job ID #{job_id}"
    else
      Rails.logger.error "Export job failed to start for project ID #{self.id}"
    end
  end

  def export_path
    File.join(Gitlab::ImportExport.storage_path, path_with_namespace)
  end

  def export_project_path
    Dir.glob("#{export_path}/*export.tar.gz").max_by { |f| File.ctime(f) }
  end

  def remove_exports
    _, status = Gitlab::Popen.popen(%W(find #{export_path} -not -path #{export_path} -delete))
    status.zero?
  end

  def ensure_dir_exist
    gitlab_shell.add_namespace(repository_storage_path, namespace.path)
  end

  def predefined_variables
    [
      { key: 'CI_PROJECT_ID', value: id.to_s, public: true },
      { key: 'CI_PROJECT_NAME', value: path, public: true },
      { key: 'CI_PROJECT_PATH', value: path_with_namespace, public: true },
      { key: 'CI_PROJECT_NAMESPACE', value: namespace.path, public: true },
      { key: 'CI_PROJECT_URL', value: web_url, public: true }
    ]
  end

  def container_registry_variables
    return [] unless Gitlab.config.registry.enabled

    variables = [
      { key: 'CI_REGISTRY', value: Gitlab.config.registry.host_port, public: true }
    ]

    if container_registry_enabled?
      variables << { key: 'CI_REGISTRY_IMAGE', value: container_registry_repository_url, public: true }
    end

    variables
  end

  def secret_variables
    variables.map do |variable|
      { key: variable.key, value: variable.value, public: false }
    end
  end

  def deployment_variables
    return [] unless deployment_service

    deployment_service.predefined_variables
  end

  def append_or_update_attribute(name, value)
    old_values = public_send(name.to_s)

    if Project.reflect_on_association(name).try(:macro) == :has_many && old_values.any?
      update_attribute(name, old_values + value)
    else
      update_attribute(name, value)
    end
  end

  def change_repository_storage(new_repository_storage_key)
    return if repository_read_only?
    return if repository_storage == new_repository_storage_key

    raise ArgumentError unless Gitlab.config.repositories.storages.keys.include?(new_repository_storage_key)

    run_after_commit { ProjectUpdateRepositoryStorageWorker.perform_async(id, new_repository_storage_key) }
    self.repository_read_only = true
  end

  def pushes_since_gc
    Gitlab::Redis.with { |redis| redis.get(pushes_since_gc_redis_key).to_i }
  end

  def increment_pushes_since_gc
    Gitlab::Redis.with { |redis| redis.incr(pushes_since_gc_redis_key) }
  end

  def reset_pushes_since_gc
    Gitlab::Redis.with { |redis| redis.del(pushes_since_gc_redis_key) }
  end

  def repository_and_lfs_size
    statistics.storage_size + statistics.lfs_objects_size
  end

  def above_size_limit?
    return false unless size_limit_enabled?

    repository_and_lfs_size > actual_size_limit
  end

  def size_to_remove
    repository_and_lfs_size - actual_size_limit
  end

  def actual_size_limit
    return namespace.actual_size_limit if repository_size_limit.nil?

    repository_size_limit
  end

  def size_limit_enabled?
    actual_size_limit != 0
  end

  def changes_will_exceed_size_limit?(size_in_bytes)
    size_limit_enabled? &&
      (size_in_bytes > actual_size_limit ||
       size_in_bytes + repository_and_lfs_size > actual_size_limit)
  end

  def route_map_for(commit_sha)
    @route_maps_by_commit ||= Hash.new do |h, sha|
      h[sha] = begin
        data = repository.route_map_for(sha)
        next unless data

        Gitlab::RouteMap.new(data)
      rescue Gitlab::RouteMap::FormatError
        nil
      end
    end

    @route_maps_by_commit[commit_sha]
  end

  def public_path_for_source_path(path, commit_sha)
    map = route_map_for(commit_sha)
    return unless map

    map.public_path_for_source_path(path)
  end

  def parent
    namespace
  end

  def parent_changed?
    namespace_id_changed?
  end

  alias_method :name_with_namespace, :full_name
  alias_method :human_name, :full_name
  alias_method :path_with_namespace, :full_path

  private

  def cross_namespace_reference?(from)
    case from
    when Project
      namespace != from.namespace
    when Namespace
      namespace != from
    end
  end

  # Check if a reference is being done cross-project
  def cross_project_reference?(from)
    return true if from.is_a?(Namespace)

    from && self != from
  end

  def pushes_since_gc_redis_key
    "projects/#{id}/pushes_since_gc"
  end

  def default_branch_protected?
    current_application_settings.default_branch_protection == Gitlab::Access::PROTECTION_FULL ||
      current_application_settings.default_branch_protection == Gitlab::Access::PROTECTION_DEV_CAN_MERGE
  end

  # Similar to the normal callbacks that hook into the life cycle of an
  # Active Record object, you can also define callbacks that get triggered
  # when you add an object to an association collection. If any of these
  # callbacks throw an exception, the object will not be added to the
  # collection. Before you add a new board to the boards collection if you
  # already have 1, 2, or n it will fail, but it if you have 0 that is lower
  # than the number of permitted boards per project it won't fail.
  def validate_board_limit(board)
    raise BoardLimitExceeded, 'Number of permitted boards exceeded' if boards.size >= NUMBER_OF_PERMITTED_BOARDS
  end

  def update_project_statistics
    stats = statistics || build_statistics
    stats.update(namespace_id: namespace_id)
  end

  def check_pending_delete
    return if valid_attribute?(:name) && valid_attribute?(:path)
    return unless pending_delete_twin

    %i[route route.path name path].each do |error|
      errors.delete(error)
    end

    errors.add(:base, "The project is still being deleted. Please try again later.")
  end

  def pending_delete_twin
    return false unless path

    Project.unscoped.where(pending_delete: true).find_by_full_path(path_with_namespace)
  end
end<|MERGE_RESOLUTION|>--- conflicted
+++ resolved
@@ -508,11 +508,7 @@
   def reset_cache_and_import_attrs
     ProjectCacheWorker.perform_async(self.id)
 
-<<<<<<< HEAD
-    self.import_data.destroy if !mirror? && self.import_data
-=======
-    self.import_data&.destroy
->>>>>>> 56ea45ef
+    self.import_data&.destroy if !mirror?
   end
 
   def import_url=(value)
