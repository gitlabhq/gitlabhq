--- conflicted
+++ resolved
@@ -246,7 +246,6 @@
     gitlab_ci_service && gitlab_ci_service.active
   end
 
-<<<<<<< HEAD
   def path_with_namespace
     if namespace
       namespace.path + '/' + path
@@ -259,8 +258,6 @@
     ! namespace.nil?
   end
 
-=======
->>>>>>> 86673a66
   # For compatibility with old code
   def code
     path
