require 'carrierwave/orm/activerecord'

class Project < ActiveRecord::Base
  include Gitlab::ConfigHelper
  include Gitlab::ShellAdapter
  include Gitlab::VisibilityLevel
  include Gitlab::CurrentSettings
  include AccessRequestable
  include CacheMarkdownField
  include Referable
  include Sortable
  include AfterCommitQueue
  include CaseSensitivity
  include TokenAuthenticatable
  include Elastic::ProjectsSearch
  include ValidAttribute
  include ProjectFeaturesCompatibility
  include SelectForProjectAuthorization
  include Routable
  prepend EE::GeoAwareAvatar
  prepend EE::Project

  extend Gitlab::ConfigHelper

  UNKNOWN_IMPORT_URL = 'http://unknown.git'

  cache_markdown_field :description, pipeline: :description

  delegate :feature_available?, :builds_enabled?, :wiki_enabled?,
           :merge_requests_enabled?, :issues_enabled?, to: :project_feature,
                                                       allow_nil: true

  default_value_for :archived, false
  default_value_for :visibility_level, gitlab_config_features.visibility_level
  default_value_for :container_registry_enabled, gitlab_config_features.container_registry
  default_value_for(:repository_storage) { current_application_settings.pick_repository_storage }
  default_value_for(:shared_runners_enabled) { current_application_settings.shared_runners_enabled }
  default_value_for :issues_enabled, gitlab_config_features.issues
  default_value_for :merge_requests_enabled, gitlab_config_features.merge_requests
  default_value_for :builds_enabled, gitlab_config_features.builds
  default_value_for :wiki_enabled, gitlab_config_features.wiki
  default_value_for :snippets_enabled, gitlab_config_features.snippets
  default_value_for :only_allow_merge_if_all_discussions_are_resolved, false

  after_create :ensure_dir_exist
  after_create :create_project_feature, unless: :project_feature
  after_save :ensure_dir_exist, if: :namespace_id_changed?
  after_save :update_project_statistics, if: :namespace_id_changed?

  # set last_activity_at to the same as created_at
  after_create :set_last_activity_at
  def set_last_activity_at
    update_column(:last_activity_at, self.created_at)
  end

  after_destroy :remove_pages

<<<<<<< HEAD
=======
  # update visibility_level of forks
>>>>>>> 99fceff4
  after_update :update_forks_visibility_level
  after_update :remove_mirror_repository_reference,
               if: ->(project) { project.mirror? && project.import_url_updated? }

  after_validation :check_pending_delete

  after_validation :check_pending_delete

  ActsAsTaggableOn.strict_case_match = true
  acts_as_taggable_on :tags

  attr_accessor :new_default_branch
  attr_accessor :old_path_with_namespace

  alias_attribute :title, :name

  # Relations
  belongs_to :creator, class_name: 'User'
  belongs_to :group, -> { where(type: 'Group') }, foreign_key: 'namespace_id'
  belongs_to :namespace
  belongs_to :mirror_user, foreign_key: 'mirror_user_id', class_name: 'User'

  has_one :push_rule, dependent: :destroy
  has_one :last_event, -> {order 'events.created_at DESC'}, class_name: 'Event'
  has_many :boards, dependent: :destroy

  # Project services
  has_one :campfire_service, dependent: :destroy
  has_one :drone_ci_service, dependent: :destroy
  has_one :emails_on_push_service, dependent: :destroy
  has_one :builds_email_service, dependent: :destroy
  has_one :pipelines_email_service, dependent: :destroy
  has_one :irker_service, dependent: :destroy
  has_one :pivotaltracker_service, dependent: :destroy
  has_one :hipchat_service, dependent: :destroy
  has_one :flowdock_service, dependent: :destroy
  has_one :assembla_service, dependent: :destroy
  has_one :asana_service, dependent: :destroy
  has_one :gemnasium_service, dependent: :destroy
  has_one :mattermost_slash_commands_service, dependent: :destroy
  has_one :mattermost_service, dependent: :destroy
  has_one :slack_service, dependent: :destroy
  has_one :jenkins_service, dependent: :destroy
  has_one :jenkins_deprecated_service, dependent: :destroy
  has_one :slack_slash_commands_service, dependent: :destroy
  has_one :buildkite_service, dependent: :destroy
  has_one :bamboo_service, dependent: :destroy
  has_one :teamcity_service, dependent: :destroy
  has_one :pushover_service, dependent: :destroy
  has_one :jira_service, dependent: :destroy
  has_one :redmine_service, dependent: :destroy
  has_one :custom_issue_tracker_service, dependent: :destroy
  has_one :bugzilla_service, dependent: :destroy
  has_one :gitlab_issue_tracker_service, dependent: :destroy, inverse_of: :project
  has_one :external_wiki_service, dependent: :destroy
  has_one :kubernetes_service, dependent: :destroy, inverse_of: :project
  has_one :index_status, dependent: :destroy

  has_one  :forked_project_link,  dependent: :destroy, foreign_key: "forked_to_project_id"
  has_one  :forked_from_project,  through:   :forked_project_link

  has_many :forked_project_links, foreign_key: "forked_from_project_id"
  has_many :forks,                through:     :forked_project_links, source: :forked_to_project

  # Merge Requests for target project should be removed with it
  has_many :merge_requests,     dependent: :destroy, foreign_key: 'target_project_id'
  has_many :issues,             dependent: :destroy
  has_many :labels,             dependent: :destroy, class_name: 'ProjectLabel'
  has_many :services,           dependent: :destroy
  has_many :events,             dependent: :destroy
  has_many :milestones,         dependent: :destroy
  has_many :notes,              dependent: :destroy
  has_many :snippets,           dependent: :destroy, class_name: 'ProjectSnippet'
  has_many :hooks,              dependent: :destroy, class_name: 'ProjectHook'
  has_many :protected_branches, dependent: :destroy

  has_many :project_authorizations
  has_many :authorized_users, through: :project_authorizations, source: :user, class_name: 'User'
  has_many :project_members, -> { where(requested_at: nil) }, dependent: :destroy, as: :source
  alias_method :members, :project_members
  has_many :users, through: :project_members

  has_many :requesters, -> { where.not(requested_at: nil) }, dependent: :destroy, as: :source, class_name: 'ProjectMember'

  has_many :deploy_keys_projects, dependent: :destroy
  has_many :deploy_keys, through: :deploy_keys_projects
  has_many :users_star_projects, dependent: :destroy
  has_many :starrers, through: :users_star_projects, source: :user
  has_many :approvers, as: :target, dependent: :destroy
  has_many :approver_groups, as: :target, dependent: :destroy
  has_many :releases, dependent: :destroy
  has_many :lfs_objects_projects, dependent: :destroy
  has_many :lfs_objects, through: :lfs_objects_projects
  has_many :project_group_links, dependent: :destroy
  has_many :invited_groups, through: :project_group_links, source: :group
  has_many :pages_domains, dependent: :destroy
  has_many :todos, dependent: :destroy
  has_many :audit_events, as: :entity, dependent: :destroy
  has_many :notification_settings, dependent: :destroy, as: :source

  has_one :import_data, dependent: :destroy, class_name: "ProjectImportData"
  has_one :project_feature, dependent: :destroy
  has_one :statistics, class_name: 'ProjectStatistics', dependent: :delete

  has_many :commit_statuses, dependent: :destroy, foreign_key: :gl_project_id
  has_many :pipelines, dependent: :destroy, class_name: 'Ci::Pipeline', foreign_key: :gl_project_id
  has_many :builds, class_name: 'Ci::Build', foreign_key: :gl_project_id # the builds are created from the commit_statuses
  has_many :runner_projects, dependent: :destroy, class_name: 'Ci::RunnerProject', foreign_key: :gl_project_id
  has_many :runners, through: :runner_projects, source: :runner, class_name: 'Ci::Runner'
  has_many :variables, dependent: :destroy, class_name: 'Ci::Variable', foreign_key: :gl_project_id
  has_many :triggers, dependent: :destroy, class_name: 'Ci::Trigger', foreign_key: :gl_project_id
  has_many :remote_mirrors, inverse_of: :project, dependent: :destroy
  has_many :environments, dependent: :destroy
  has_many :deployments, dependent: :destroy
  has_many :path_locks, dependent: :destroy

  accepts_nested_attributes_for :variables, allow_destroy: true
  accepts_nested_attributes_for :remote_mirrors,
    allow_destroy: true, reject_if: ->(attrs) { attrs[:id].blank? && attrs[:url].blank? }
  accepts_nested_attributes_for :project_feature

  delegate :name, to: :owner, allow_nil: true, prefix: true
  delegate :members, to: :team, prefix: true
  delegate :add_user, to: :team
  delegate :add_guest, :add_reporter, :add_developer, :add_master, to: :team

  # Validations
  validates :creator, presence: true, on: :create
  validates :description, length: { maximum: 2000 }, allow_blank: true
  validates :name,
    presence: true,
    length: { maximum: 255 },
    format: { with: Gitlab::Regex.project_name_regex,
              message: Gitlab::Regex.project_name_regex_message }
  validates :path,
    presence: true,
    project_path: true,
    length: { maximum: 255 },
    format: { with: Gitlab::Regex.project_path_regex,
              message: Gitlab::Regex.project_path_regex_message }
  validates :namespace, presence: true
  validates_uniqueness_of :name, scope: :namespace_id
  validates_uniqueness_of :path, scope: :namespace_id
  validates :import_url, addressable_url: true, if: :external_import?
  validates :star_count, numericality: { greater_than_or_equal_to: 0 }
  validate :check_limit, on: :create
  validate :avatar_type,
    if: ->(project) { project.avatar.present? && project.avatar_changed? }
  validates :avatar, file_size: { maximum: 200.kilobytes.to_i }
  validates :approvals_before_merge, numericality: true, allow_blank: true
  validate :visibility_level_allowed_by_group
  validate :visibility_level_allowed_as_fork
  validate :check_wiki_path_conflict
  validates :repository_storage,
    presence: true,
    inclusion: { in: ->(_object) { Gitlab.config.repositories.storages.keys } }

  validates :repository_size_limit,
            numericality: { only_integer: true, greater_than_or_equal_to: 0, allow_nil: true }

  validates :sync_time,
    presence: true,
    inclusion: { in: Gitlab::Mirror.sync_time_options.values }

  with_options if: :mirror? do |project|
    project.validates :import_url, presence: true
    project.validates :mirror_user, presence: true
  end

  add_authentication_token_field :runners_token
  before_save :ensure_runners_token
  before_validation :mark_remote_mirrors_for_removal

  mount_uploader :avatar, AvatarUploader

  # Scopes
  default_scope { where(pending_delete: false) }

  scope :sorted_by_activity, -> { reorder(last_activity_at: :desc) }
  scope :sorted_by_stars, -> { reorder('projects.star_count DESC') }

  scope :in_namespace, ->(namespace_ids) { where(namespace_id: namespace_ids) }
  scope :personal, ->(user) { where(namespace_id: user.namespace_id) }
  scope :joined, ->(user) { where('namespace_id != ?', user.namespace_id) }
  scope :visible_to_user, ->(user) { where(id: user.authorized_projects.select(:id).reorder(nil)) }
  scope :non_archived, -> { where(archived: false) }
  scope :mirror, -> { where(mirror: true) }
  scope :for_milestones, ->(ids) { joins(:milestones).where('milestones.id' => ids).distinct }
  scope :with_push, -> { joins(:events).where('events.action = ?', Event::PUSHED) }
  scope :with_remote_mirrors, -> { joins(:remote_mirrors).where(remote_mirrors: { enabled: true }).distinct }

  scope :with_project_feature, -> { joins('LEFT JOIN project_features ON projects.id = project_features.project_id') }
  scope :with_statistics, -> { includes(:statistics) }
  scope :with_shared_runners, -> { where(shared_runners_enabled: true) }
  scope :inside_path, ->(path) { joins(:route).where('routes.path LIKE ?', "#{path}/%") }

  # "enabled" here means "not disabled". It includes private features!
  scope :with_feature_enabled, ->(feature) {
    access_level_attribute = ProjectFeature.access_level_attribute(feature)
    with_project_feature.where(project_features: { access_level_attribute => [nil, ProjectFeature::PRIVATE, ProjectFeature::ENABLED] })
  }

  # Picks a feature where the level is exactly that given.
  scope :with_feature_access_level, ->(feature, level) {
    access_level_attribute = ProjectFeature.access_level_attribute(feature)
    with_project_feature.where(project_features: { access_level_attribute => level })
  }

  scope :with_builds_enabled, -> { with_feature_enabled(:builds) }
  scope :with_issues_enabled, -> { with_feature_enabled(:issues) }
  scope :with_wiki_enabled, -> { with_feature_enabled(:wiki) }

  # project features may be "disabled", "internal" or "enabled". If "internal",
  # they are only available to team members. This scope returns projects where
  # the feature is either enabled, or internal with permission for the user.
  def self.with_feature_available_for_user(feature, user)
    return with_feature_enabled(feature) if user.try(:admin?)

    unconditional = with_feature_access_level(feature, [nil, ProjectFeature::ENABLED])
    return unconditional if user.nil?

    conditional = with_feature_access_level(feature, ProjectFeature::PRIVATE)
    authorized = user.authorized_projects.merge(conditional.reorder(nil))

    union = Gitlab::SQL::Union.new([unconditional.select(:id), authorized.select(:id)])
    where(arel_table[:id].in(Arel::Nodes::SqlLiteral.new(union.to_sql)))
  end

  scope :active, -> { joins(:issues, :notes, :merge_requests).order('issues.created_at, notes.created_at, merge_requests.created_at DESC') }
  scope :abandoned, -> { where('projects.last_activity_at < ?', 6.months.ago) }

  scope :excluding_project, ->(project) { where.not(id: project) }

  state_machine :import_status, initial: :none do
    event :import_start do
      transition [:none, :finished] => :started
    end

    event :import_finish do
      transition started: :finished
    end

    event :import_fail do
      transition started: :failed
    end

    event :import_retry do
      transition failed: :started
    end

    state :started
    state :finished
    state :failed

    after_transition any => :finished, do: :reset_cache_and_import_attrs

    before_transition started: :finished do |project, transaction|
      if project.mirror?
        timestamp = DateTime.now
        project.mirror_last_update_at = timestamp
        project.mirror_last_successful_update_at = timestamp
      end

      if current_application_settings.elasticsearch_indexing?
        ElasticCommitIndexerWorker.perform_async(project.id)
      end
    end

    before_transition started: :failed do |project, transaction|
      project.mirror_last_update_at = DateTime.now if project.mirror?
    end
  end

  class << self
    # Searches for a list of projects based on the query given in `query`.
    #
    # On PostgreSQL this method uses "ILIKE" to perform a case-insensitive
    # search. On MySQL a regular "LIKE" is used as it's already
    # case-insensitive.
    #
    # query - The search query as a String.
    def search(query)
      ptable  = arel_table
      ntable  = Namespace.arel_table
      pattern = "%#{query}%"

      projects = select(:id).where(
        ptable[:path].matches(pattern).
          or(ptable[:name].matches(pattern)).
          or(ptable[:description].matches(pattern))
      )

      # We explicitly remove any eager loading clauses as they're:
      #
      # 1. Not needed by this query
      # 2. Combined with .joins(:namespace) lead to all columns from the
      #    projects & namespaces tables being selected, leading to a SQL error
      #    due to the columns of all UNION'd queries no longer being the same.
      namespaces = select(:id).
        except(:includes).
        joins(:namespace).
        where(ntable[:name].matches(pattern))

      union = Gitlab::SQL::Union.new([projects, namespaces])

      where("projects.id IN (#{union.to_sql})")
    end

    def search_by_visibility(level)
      where(visibility_level: Gitlab::VisibilityLevel.const_get(level.upcase))
    end

    def search_by_title(query)
      pattern = "%#{query}%"
      table   = Project.arel_table

      non_archived.where(table[:name].matches(pattern))
    end

    def visibility_levels
      Gitlab::VisibilityLevel.options
    end

    def sort(method)
      if method == 'storage_size_desc'
        # storage_size is a joined column so we need to
        # pass a string to avoid AR adding the table name
        reorder('project_statistics.storage_size DESC, projects.id DESC')
      else
        order_by(method)
      end
    end

    def reference_pattern
      name_pattern = Gitlab::Regex::NAMESPACE_REGEX_STR

      %r{
        ((?<namespace>#{name_pattern})\/)?
        (?<project>#{name_pattern})
      }x
    end

    def trending
      joins('INNER JOIN trending_projects ON projects.id = trending_projects.project_id').
        reorder('trending_projects.id ASC')
    end

    def cached_count
      Rails.cache.fetch('total_project_count', expires_in: 5.minutes) do
        Project.count
      end
    end

    def group_ids
      joins(:namespace).where(namespaces: { type: 'Group' }).select(:namespace_id)
    end
  end

  def lfs_enabled?
    return namespace.lfs_enabled? if self[:lfs_enabled].nil?

    self[:lfs_enabled] && Gitlab.config.lfs.enabled
  end

  def repository_storage_path
    Gitlab.config.repositories.storages[repository_storage]
  end

  def team
    @team ||= ProjectTeam.new(self)
  end

  def repository
    @repository ||= Repository.new(path_with_namespace, self)
  end

  def container_registry_path_with_namespace
    path_with_namespace.downcase
  end

  def container_registry_repository
    return unless Gitlab.config.registry.enabled

    @container_registry_repository ||= begin
      token = Auth::ContainerRegistryAuthenticationService.full_access_token(container_registry_path_with_namespace)
      url = Gitlab.config.registry.api_url
      host_port = Gitlab.config.registry.host_port
      registry = ContainerRegistry::Registry.new(url, token: token, path: host_port)
      registry.repository(container_registry_path_with_namespace)
    end
  end

  def container_registry_repository_url
    if Gitlab.config.registry.enabled
      "#{Gitlab.config.registry.host_port}/#{container_registry_path_with_namespace}"
    end
  end

  def has_container_registry_tags?
    return unless container_registry_repository

    container_registry_repository.tags.any?
  end

  def commit(ref = 'HEAD')
    repository.commit(ref)
  end

  # ref can't be HEAD, can only be branch/tag name or SHA
  def latest_successful_builds_for(ref = default_branch)
    latest_pipeline = pipelines.latest_successful_for(ref)

    if latest_pipeline
      latest_pipeline.builds.latest.with_artifacts
    else
      builds.none
    end
  end

  def merge_base_commit(first_commit_id, second_commit_id)
    sha = repository.merge_base(first_commit_id, second_commit_id)
    repository.commit(sha) if sha
  end

  def saved?
    id && persisted?
  end

  def add_import_job
    if forked?
      job_id = RepositoryForkWorker.perform_async(id, forked_from_project.repository_storage_path,
                                                  forked_from_project.path_with_namespace,
                                                  self.namespace.path)
    else
      job_id = RepositoryImportWorker.perform_async(self.id)
    end

    if job_id
      Rails.logger.info "Import job started for #{path_with_namespace} with job ID #{job_id}"
    else
      Rails.logger.error "Import job failed to start for #{path_with_namespace}"
    end
  end

  def reset_cache_and_import_attrs
    ProjectCacheWorker.perform_async(self.id)

    self.import_data.destroy if !mirror? && self.import_data
  end

  def import_url=(value)
    return super(value) unless Gitlab::UrlSanitizer.valid?(value)

    import_url = Gitlab::UrlSanitizer.new(value)
    super(import_url.sanitized_url)
    create_or_update_import_data(credentials: import_url.credentials)
  end

  def import_url
    if import_data && super.present?
      import_url = Gitlab::UrlSanitizer.new(super, credentials: import_data.credentials)
      import_url.full_url
    else
      super
    end
  end

  def valid_import_url?
    valid? || errors.messages[:import_url].nil?
  end

  def create_or_update_import_data(data: nil, credentials: nil)
    return unless import_url.present? && valid_import_url?

    project_import_data = import_data || build_import_data
    if data
      project_import_data.data ||= {}
      project_import_data.data = project_import_data.data.merge(data)
    end
    if credentials
      project_import_data.credentials ||= {}
      project_import_data.credentials = project_import_data.credentials.merge(credentials)
    end

    project_import_data.save
  end

  def import?
    external_import? || forked? || gitlab_project_import?
  end

  def no_import?
    import_status == 'none'
  end

  def external_import?
    import_url.present?
  end

  def imported?
    import_finished?
  end

  def import_in_progress?
    import? && import_status == 'started'
  end

  def import_failed?
    import_status == 'failed'
  end

  def import_finished?
    import_status == 'finished'
  end

  def safe_import_url
    Gitlab::UrlSanitizer.new(import_url).masked_url
  end

  def mirror_updated?
    mirror? && self.mirror_last_update_at
  end

  def updating_mirror?
    mirror? && import_in_progress? && !empty_repo?
  end

  def mirror_last_update_status
    return unless mirror_updated?

    if self.mirror_last_update_at == self.mirror_last_successful_update_at
      :success
    else
      :failed
    end
  end

  def mirror_last_update_success?
    mirror_last_update_status == :success
  end

  def mirror_last_update_failed?
    mirror_last_update_status == :failed
  end

  def mirror_ever_updated_successfully?
    mirror_updated? && self.mirror_last_successful_update_at
  end

  def update_mirror
    return unless mirror? && repository_exists?

    return if import_in_progress?

    if import_failed?
      import_retry
    else
      import_start
    end

    RepositoryUpdateMirrorWorker.perform_async(self.id)
  end

  def has_remote_mirror?
    remote_mirrors.enabled.exists?
  end

  def updating_remote_mirror?
    remote_mirrors.enabled.started.exists?
  end

  def update_remote_mirrors
    remote_mirrors.each(&:sync)
  end

  def fetch_mirror
    return unless mirror?

    repository.fetch_upstream(self.import_url)
  end

  def gitlab_project_import?
    import_type == 'gitlab_project'
  end

  def gitea_import?
    import_type == 'gitea'
  end

  def check_limit
    unless creator.can_create_project? or namespace.kind == 'group'
      projects_limit = creator.projects_limit

      if projects_limit == 0
        self.errors.add(:limit_reached, "Personal project creation is not allowed. Please contact your administrator with questions")
      else
        self.errors.add(:limit_reached, "Your project limit is #{projects_limit} projects! Please contact your administrator to increase it")
      end
    end
  rescue
    self.errors.add(:base, "Can't check your ability to create project")
  end

  def visibility_level_allowed_by_group
    return if visibility_level_allowed_by_group?

    level_name = Gitlab::VisibilityLevel.level_name(self.visibility_level).downcase
    group_level_name = Gitlab::VisibilityLevel.level_name(self.group.visibility_level).downcase
    self.errors.add(:visibility_level, "#{level_name} is not allowed in a #{group_level_name} group.")
  end

  def visibility_level_allowed_as_fork
    return if visibility_level_allowed_as_fork?

    level_name = Gitlab::VisibilityLevel.level_name(self.visibility_level).downcase
    self.errors.add(:visibility_level, "#{level_name} is not allowed since the fork source project has lower visibility.")
  end

  def check_wiki_path_conflict
    return if path.blank?

    path_to_check = path.ends_with?('.wiki') ? path.chomp('.wiki') : "#{path}.wiki"

    if Project.where(namespace_id: namespace_id, path: path_to_check).exists?
      errors.add(:name, 'has already been taken')
    end
  end

  def to_param
    if persisted? && errors.include?(:path)
      path_was
    else
      path
    end
  end

  # `from` argument can be a Namespace or Project.
  def to_reference(from = nil, full: false)
    if full || cross_namespace_reference?(from)
      path_with_namespace
    elsif cross_project_reference?(from)
      path
    end
  end

  def to_human_reference(from_project = nil)
    if cross_namespace_reference?(from_project)
      name_with_namespace
    elsif cross_project_reference?(from_project)
      name
    end
  end

  def web_url
    Gitlab::Routing.url_helpers.namespace_project_url(self.namespace, self)
  end

  def new_issue_address(author)
    return unless Gitlab::IncomingEmail.supports_issue_creation? && author

    author.ensure_incoming_email_token!

    Gitlab::IncomingEmail.reply_address(
      "#{path_with_namespace}+#{author.incoming_email_token}")
  end

  def build_commit_note(commit)
    notes.new(commit_id: commit.id, noteable_type: 'Commit')
  end

  def last_activity
    last_event
  end

  def last_activity_date
    last_activity_at || updated_at
  end

  def project_id
    self.id
  end

  def get_issue(issue_id, current_user)
    if default_issues_tracker?
      IssuesFinder.new(current_user, project_id: id).find_by(iid: issue_id)
    else
      ExternalIssue.new(issue_id, self)
    end
  end

  def issue_exists?(issue_id)
    get_issue(issue_id)
  end

  def default_issue_tracker
    gitlab_issue_tracker_service || create_gitlab_issue_tracker_service
  end

  def issues_tracker
    if external_issue_tracker
      external_issue_tracker
    else
      default_issue_tracker
    end
  end

  def issue_reference_pattern
    issues_tracker.reference_pattern
  end

  def default_issues_tracker?
    !external_issue_tracker
  end

  def external_issue_tracker
    if has_external_issue_tracker.nil? # To populate existing projects
      cache_has_external_issue_tracker
    end

    if has_external_issue_tracker?
      return @external_issue_tracker if defined?(@external_issue_tracker)

      @external_issue_tracker = services.external_issue_trackers.first
    else
      nil
    end
  end

  def cache_has_external_issue_tracker
    update_column(:has_external_issue_tracker, services.external_issue_trackers.any?)
  end

  def has_wiki?
    wiki_enabled? || has_external_wiki?
  end

  def external_wiki
    if has_external_wiki.nil?
      cache_has_external_wiki # Populate
    end

    if has_external_wiki
      @external_wiki ||= services.external_wikis.first
    else
      nil
    end
  end

  def cache_has_external_wiki
    update_column(:has_external_wiki, services.external_wikis.any?)
  end

  def find_or_initialize_services
    services_templates = Service.where(template: true)

    Service.available_services_names.map do |service_name|
      service = find_service(services, service_name)

      if service
        service
      else
        # We should check if template for the service exists
        template = find_service(services_templates, service_name)

        if template.nil?
          # If no template, we should create an instance. Ex `build_gitlab_ci_service`
          public_send("build_#{service_name}_service")
        else
          Service.build_from_template(id, template)
        end
      end
    end
  end

  def find_or_initialize_service(name)
    find_or_initialize_services.find { |service| service.to_param == name }
  end

  def create_labels
    Label.templates.each do |label|
      params = label.attributes.except('id', 'template', 'created_at', 'updated_at')
      Labels::FindOrCreateService.new(nil, self, params).execute(skip_authorization: true)
    end
  end

  def find_service(list, name)
    list.find { |service| service.to_param == name }
  end

  def ci_services
    services.where(category: :ci)
  end

  def ci_service
    @ci_service ||= ci_services.reorder(nil).find_by(active: true)
  end

  def deployment_services
    services.where(category: :deployment)
  end

  def deployment_service
    @deployment_service ||= deployment_services.reorder(nil).find_by(active: true)
  end

  def jira_tracker?
    issues_tracker.to_param == 'jira'
  end

  def redmine_tracker?
    issues_tracker.to_param == 'redmine'
  end

  def avatar_type
    unless self.avatar.image?
      self.errors.add :avatar, 'only images allowed'
    end
  end

  def avatar_in_git
    repository.avatar
  end

  def avatar_url(size = nil, scale = nil)
    if self[:avatar].present?
      [gitlab_config.url, avatar.url].join
    elsif avatar_in_git
      Gitlab::Routing.url_helpers.namespace_project_avatar_url(namespace, self)
    end
  end

  # For compatibility with old code
  def code
    path
  end

  def items_for(entity)
    case entity
    when 'issue' then
      issues
    when 'merge_request' then
      merge_requests
    end
  end

  def send_move_instructions(old_path_with_namespace)
    # New project path needs to be committed to the DB or notification will
    # retrieve stale information
    run_after_commit { NotificationService.new.project_was_moved(self, old_path_with_namespace) }
  end

  def owner
    if group
      group
    else
      namespace.try(:owner)
    end
  end

  def name_with_namespace
    @name_with_namespace ||= begin
                               if namespace
                                 namespace.human_name + ' / ' + name
                               else
                                 name
                               end
                             end
  end
  alias_method :human_name, :name_with_namespace

  def full_path
    if namespace && path
      namespace.full_path + '/' + path
    else
      path
    end
  end
  alias_method :path_with_namespace, :full_path

  def execute_hooks(data, hooks_scope = :push_hooks)
    hooks.send(hooks_scope).each do |hook|
      hook.async_execute(data, hooks_scope.to_s)
    end
    if group
      group.hooks.send(hooks_scope).each do |hook|
        hook.async_execute(data, hooks_scope.to_s)
      end
    end
  end

  def execute_services(data, hooks_scope = :push_hooks)
    # Call only service hooks that are active for this scope
    services.send(hooks_scope).each do |service|
      service.async_execute(data)
    end
  end

  def valid_repo?
    repository.exists?
  rescue
    errors.add(:path, 'Invalid repository path')
    false
  end

  def empty_repo?
    repository.empty_repo?
  end

  def repo
    repository.raw
  end

  def url_to_repo
    gitlab_shell.url_to_repo(path_with_namespace)
  end

  def namespace_dir
    namespace.try(:path) || ''
  end

  def repo_exists?
    @repo_exists ||= repository.exists?
  rescue
    @repo_exists = false
  end

  # Branches that are not _exactly_ matched by a protected branch.
  def open_branches
    exact_protected_branch_names = protected_branches.reject(&:wildcard?).map(&:name)
    branch_names = repository.branches.map(&:name)
    non_open_branch_names = Set.new(exact_protected_branch_names).intersection(Set.new(branch_names))
    repository.branches.reject { |branch| non_open_branch_names.include? branch.name }
  end

  def root_ref?(branch)
    repository.root_ref == branch
  end

  def ssh_url_to_repo
    url_to_repo
  end

  def http_url_to_repo
    "#{web_url}.git"
  end

  # No need to have a Kerberos Web url. Kerberos URL will be used only to clone
  def kerberos_url_to_repo
    "#{Gitlab.config.build_gitlab_kerberos_url + Gitlab::Application.routes.url_helpers.namespace_project_path(self.namespace, self)}.git"
  end

  # Check if current branch name is marked as protected in the system
  def protected_branch?(branch_name)
    return true if empty_repo? && default_branch_protected?

    @protected_branches ||= self.protected_branches.to_a
    ProtectedBranch.matching(branch_name, protected_branches: @protected_branches).present?
  end

  def user_can_push_to_empty_repo?(user)
    !default_branch_protected? || team.max_member_access(user.id) > Gitlab::Access::DEVELOPER
  end

  def forked?
    !(forked_project_link.nil? || forked_project_link.forked_from_project.nil?)
  end

  def personal?
    !group
  end

  def rename_repo
    path_was = previous_changes['path'].first
    old_path_with_namespace = File.join(namespace_dir, path_was)
    new_path_with_namespace = File.join(namespace_dir, path)

    Rails.logger.error "Attempting to rename #{old_path_with_namespace} -> #{new_path_with_namespace}"

    expire_caches_before_rename(old_path_with_namespace)

    if has_container_registry_tags?
      Rails.logger.error "Project #{old_path_with_namespace} cannot be renamed because container registry tags are present"

      # we currently doesn't support renaming repository if it contains tags in container registry
      raise StandardError.new('Project cannot be renamed, because tags are present in its container registry')
    end

    if gitlab_shell.mv_repository(repository_storage_path, old_path_with_namespace, new_path_with_namespace)
      # If repository moved successfully we need to send update instructions to users.
      # However we cannot allow rollback since we moved repository
      # So we basically we mute exceptions in next actions
      begin
        gitlab_shell.mv_repository(repository_storage_path, "#{old_path_with_namespace}.wiki", "#{new_path_with_namespace}.wiki")
        send_move_instructions(old_path_with_namespace)

        @old_path_with_namespace = old_path_with_namespace

        SystemHooksService.new.execute_hooks_for(self, :rename)

        @repository = nil
      rescue => e
        Rails.logger.error "Exception renaming #{old_path_with_namespace} -> #{new_path_with_namespace}: #{e}"
        # Returning false does not rollback after_* transaction but gives
        # us information about failing some of tasks
        false
      end
    else
      Rails.logger.error "Repository could not be renamed: #{old_path_with_namespace} -> #{new_path_with_namespace}"

      # if we cannot move namespace directory we should rollback
      # db changes in order to prevent out of sync between db and fs
      raise StandardError.new('repository cannot be renamed')
    end

    Gitlab::AppLogger.info "Project was renamed: #{old_path_with_namespace} -> #{new_path_with_namespace}"

    Gitlab::UploadsTransfer.new.rename_project(path_was, path, namespace.path)
    Gitlab::PagesTransfer.new.rename_project(path_was, path, namespace.path)
  end

  # Expires various caches before a project is renamed.
  def expire_caches_before_rename(old_path)
    repo = Repository.new(old_path, self)
    wiki = Repository.new("#{old_path}.wiki", self)

    if repo.exists?
      repo.before_delete
    end

    if wiki.exists?
      wiki.before_delete
    end
  end

  def hook_attrs(backward: true)
    attrs = {
      name: name,
      description: description,
      web_url: web_url,
      avatar_url: avatar_url,
      git_ssh_url: ssh_url_to_repo,
      git_http_url: http_url_to_repo,
      namespace: namespace.name,
      visibility_level: visibility_level,
      path_with_namespace: path_with_namespace,
      default_branch: default_branch,
    }

    # Backward compatibility
    if backward
      attrs.merge!({
                    homepage: web_url,
                    url: url_to_repo,
                    ssh_url: ssh_url_to_repo,
                    http_url: http_url_to_repo
                  })
    end

    attrs
  end

  def project_member(user)
    project_members.find_by(user_id: user)
  end

  def default_branch
    @default_branch ||= repository.root_ref if repository.exists?
  end

  def reload_default_branch
    @default_branch = nil
    default_branch
  end

  def visibility_level_field
    visibility_level
  end

  def archive!
    update_attribute(:archived, true)
  end

  def unarchive!
    update_attribute(:archived, false)
  end

  def change_head(branch)
    repository.before_change_head
    repository.rugged.references.create('HEAD',
                                        "refs/heads/#{branch}",
                                        force: true)
    repository.copy_gitattributes(branch)
    repository.after_change_head
    reload_default_branch
  end

  def forked_from?(project)
    forked? && project == forked_from_project
  end

  def forks_count
    forks.count
  end

  def origin_merge_requests
    merge_requests.where(source_project_id: self.id)
  end

  def group_ldap_synced?
    if group
      group.ldap_synced?
    else
      false
    end
  end

  def create_repository
    # Forked import is handled asynchronously
    unless forked?
      if gitlab_shell.add_repository(repository_storage_path, path_with_namespace)
        repository.after_create
        true
      else
        errors.add(:base, 'Failed to create repository via gitlab-shell')
        false
      end
    end
  end

  def repository_exists?
    !!repository.exists?
  end

  def create_wiki
    ProjectWiki.new(self, self.owner).wiki
    true
  rescue ProjectWiki::CouldNotCreateWikiError
    errors.add(:base, 'Failed create wiki')
    false
  end

  def wiki
    @wiki ||= ProjectWiki.new(self, self.owner)
  end

  def reference_issue_tracker?
    default_issues_tracker? || jira_tracker_active?
  end

  def jira_tracker_active?
    jira_tracker? && jira_service.active
  end

  def approver_ids=(value)
    value.split(",").map(&:strip).each do |user_id|
      approvers.find_or_create_by(user_id: user_id, target_id: id)
    end
  end

  def approver_group_ids=(value)
    value.split(",").map(&:strip).each do |group_id|
      approver_groups.find_or_initialize_by(group_id: group_id, target_id: id)
    end
  end

  def allowed_to_share_with_group?
    !namespace.share_with_group_lock
  end

  def pipeline_for(ref, sha = nil)
    sha ||= commit(ref).try(:sha)

    return unless sha

    pipelines.order(id: :desc).find_by(sha: sha, ref: ref)
  end

  def ensure_pipeline(ref, sha, current_user = nil)
    pipeline_for(ref, sha) ||
      pipelines.create(sha: sha, ref: ref, user: current_user)
  end

  def enable_ci
    project_feature.update_attribute(:builds_access_level, ProjectFeature::ENABLED)
  end

  def shared_runners_available?
    shared_runners_enabled?
  end

  def shared_runners
    shared_runners_available? ? Ci::Runner.shared : Ci::Runner.none
  end

  def any_runners?(&block)
    if runners.active.any?(&block)
      return true
    end

    shared_runners.active.any?(&block)
  end

  def valid_runners_token?(token)
    self.runners_token && ActiveSupport::SecurityUtils.variable_size_secure_compare(token, self.runners_token)
  end

  def build_coverage_enabled?
    build_coverage_regex.present?
  end

  def build_timeout_in_minutes
    build_timeout / 60
  end

  def build_timeout_in_minutes=(value)
    self.build_timeout = value.to_i * 60
  end

  def open_issues_count
    issues.opened.count
  end

  def visibility_level_allowed_as_fork?(level = self.visibility_level)
    return true unless forked?

    # self.forked_from_project will be nil before the project is saved, so
    # we need to go through the relation
    original_project = forked_project_link.forked_from_project
    return true unless original_project

    level <= original_project.visibility_level
  end

  def visibility_level_allowed_by_group?(level = self.visibility_level)
    return true unless group

    level <= group.visibility_level
  end

  def visibility_level_allowed?(level = self.visibility_level)
    visibility_level_allowed_as_fork?(level) && visibility_level_allowed_by_group?(level)
  end

  def runners_token
    ensure_runners_token!
  end

  def pages_deployed?
    Dir.exist?(public_pages_path)
  end

<<<<<<< HEAD
  def find_path_lock(path, exact_match: false, downstream: false)
    @path_lock_finder ||= Gitlab::PathLocksFinder.new(self)
    @path_lock_finder.find(path, exact_match: exact_match, downstream: downstream)
  end

=======
>>>>>>> 99fceff4
  def pages_url
    # The hostname always needs to be in downcased
    # All web servers convert hostname to lowercase
    host = "#{namespace.path}.#{Settings.pages.host}".downcase

    # The host in URL always needs to be downcased
    url = Gitlab.config.pages.url.sub(/^https?:\/\//) do |prefix|
      "#{prefix}#{namespace.path}."
    end.downcase

    # If the project path is the same as host, we serve it as group page
    return url if host == path

    "#{url}/#{path}"
  end

  def pages_path
    File.join(Settings.pages.path, path_with_namespace)
  end

  def public_pages_path
    File.join(pages_path, 'public')
  end

  def remove_pages
    # 1. We rename pages to temporary directory
    # 2. We wait 5 minutes, due to NFS caching
    # 3. We asynchronously remove pages with force
    temp_path = "#{path}.#{SecureRandom.hex}.deleted"

    if Gitlab::PagesTransfer.new.rename_project(path, temp_path, namespace.path)
      PagesWorker.perform_in(5.minutes, :remove, namespace.path, temp_path)
    end
  end

<<<<<<< HEAD
  def merge_method
    if self.merge_requests_ff_only_enabled
      :ff
    elsif self.merge_requests_rebase_enabled
      :rebase_merge
    else
      :merge
    end
  end

  def merge_method=(method)
    case method.to_s
    when "ff"
      self.merge_requests_ff_only_enabled = true
      self.merge_requests_rebase_enabled = true
    when "rebase_merge"
      self.merge_requests_ff_only_enabled = false
      self.merge_requests_rebase_enabled = true
    when "merge"
      self.merge_requests_ff_only_enabled = false
      self.merge_requests_rebase_enabled = false
    end
  end

  def ff_merge_must_be_possible?
    self.merge_requests_ff_only_enabled || self.merge_requests_rebase_enabled
  end

  def import_url_updated?
    # check if import_url has been updated and it's not just the first assignment
    import_url_changed? && changes['import_url'].first
  end

  def update_forks_visibility_level
    return unless visibility_level < visibility_level_was

    forks.each do |forked_project|
      if forked_project.visibility_level > visibility_level
        forked_project.visibility_level = visibility_level
        forked_project.save!
      end
    end
  end

  def remove_mirror_repository_reference
    repository.remove_remote(Repository::MIRROR_REMOTE)
  end

  def import_url_availability
    if remote_mirrors.find_by(url: import_url)
      errors.add(:import_url, 'is already in use by a remote mirror')
    end
  end

  def mark_remote_mirrors_for_removal
    remote_mirrors.each(&:mark_for_delete_if_blank_url)
=======
  def wiki
    @wiki ||= ProjectWiki.new(self, self.owner)
>>>>>>> 99fceff4
  end

  def running_or_pending_build_count(force: false)
    Rails.cache.fetch(['projects', id, 'running_or_pending_build_count'], force: force) do
      builds.running_or_pending.count(:all)
    end
  end

  def mark_import_as_failed(error_message)
    original_errors = errors.dup
    sanitized_message = Gitlab::UrlSanitizer.sanitize(error_message)

    import_fail
    update_column(:import_error, sanitized_message)
  rescue ActiveRecord::ActiveRecordError => e
    Rails.logger.error("Error setting import status to failed: #{e.message}. Original error: #{sanitized_message}")
  ensure
    @errors = original_errors
  end

  def add_export_job(current_user:)
    job_id = ProjectExportWorker.perform_async(current_user.id, self.id)

    if job_id
      Rails.logger.info "Export job started for project ID #{self.id} with job ID #{job_id}"
    else
      Rails.logger.error "Export job failed to start for project ID #{self.id}"
    end
  end

  def export_path
    File.join(Gitlab::ImportExport.storage_path, path_with_namespace)
  end

  def export_project_path
    Dir.glob("#{export_path}/*export.tar.gz").max_by { |f| File.ctime(f) }
  end

  def remove_exports
    _, status = Gitlab::Popen.popen(%W(find #{export_path} -not -path #{export_path} -delete))
    status.zero?
  end

  def ensure_dir_exist
    gitlab_shell.add_namespace(repository_storage_path, namespace.path)
  end

  def predefined_variables
    [
      { key: 'CI_PROJECT_ID', value: id.to_s, public: true },
      { key: 'CI_PROJECT_NAME', value: path, public: true },
      { key: 'CI_PROJECT_PATH', value: path_with_namespace, public: true },
      { key: 'CI_PROJECT_NAMESPACE', value: namespace.path, public: true },
      { key: 'CI_PROJECT_URL', value: web_url, public: true }
    ]
  end

  def container_registry_variables
    return [] unless Gitlab.config.registry.enabled

    variables = [
      { key: 'CI_REGISTRY', value: Gitlab.config.registry.host_port, public: true }
    ]

    if container_registry_enabled?
      variables << { key: 'CI_REGISTRY_IMAGE', value: container_registry_repository_url, public: true }
    end

    variables
  end

  def secret_variables
    variables.map do |variable|
      { key: variable.key, value: variable.value, public: false }
    end
  end

  def deployment_variables
    return [] unless deployment_service

    deployment_service.predefined_variables
  end

  def append_or_update_attribute(name, value)
    old_values = public_send(name.to_s)

    if Project.reflect_on_association(name).try(:macro) == :has_many && old_values.any?
      update_attribute(name, old_values + value)
    else
      update_attribute(name, value)
    end
  end

  def change_repository_storage(new_repository_storage_key)
    return if repository_read_only?
    return if repository_storage == new_repository_storage_key

    raise ArgumentError unless Gitlab.config.repositories.storages.keys.include?(new_repository_storage_key)

    run_after_commit { ProjectUpdateRepositoryStorageWorker.perform_async(id, new_repository_storage_key) }
    self.repository_read_only = true
  end

  def pushes_since_gc
    Gitlab::Redis.with { |redis| redis.get(pushes_since_gc_redis_key).to_i }
  end

  def increment_pushes_since_gc
    Gitlab::Redis.with { |redis| redis.incr(pushes_since_gc_redis_key) }
  end

  def reset_pushes_since_gc
    Gitlab::Redis.with { |redis| redis.del(pushes_since_gc_redis_key) }
  end

  def repository_and_lfs_size
    statistics.storage_size + statistics.lfs_objects_size
  end

  def above_size_limit?
    return false unless size_limit_enabled?

    repository_and_lfs_size > actual_size_limit
  end

  def size_to_remove
    repository_and_lfs_size - actual_size_limit
  end

  def actual_size_limit
    return namespace.actual_size_limit if repository_size_limit.nil?

    repository_size_limit
  end

  def size_limit_enabled?
    actual_size_limit != 0
  end

  def changes_will_exceed_size_limit?(size_in_bytes)
    size_limit_enabled? &&
      (size_in_bytes > actual_size_limit ||
       size_in_bytes + repository_and_lfs_size > actual_size_limit)
  end

  def environments_for(ref, commit: nil, with_tags: false)
    deployments_query = with_tags ? 'ref = ? OR tag IS TRUE' : 'ref = ?'

    environment_ids = deployments
      .where(deployments_query, ref.to_s)
      .group(:environment_id)
      .select(:environment_id)

    environments_found = environments.available
      .where(id: environment_ids).to_a

    return environments_found unless commit

    environments_found.select do |environment|
      environment.includes_commit?(commit)
    end
  end

  def environments_recently_updated_on_branch(branch)
    environments_for(branch).select do |environment|
      environment.recently_updated_on_branch?(branch)
    end
  end

  private

  def cross_namespace_reference?(from)
    case from
    when Project
      namespace != from.namespace
    when Namespace
      namespace != from
    end
  end

  # Check if a reference is being done cross-project
  def cross_project_reference?(from)
    return true if from.is_a?(Namespace)

    from && self != from
  end

  def pushes_since_gc_redis_key
    "projects/#{id}/pushes_since_gc"
  end

  def default_branch_protected?
    current_application_settings.default_branch_protection == Gitlab::Access::PROTECTION_FULL ||
      current_application_settings.default_branch_protection == Gitlab::Access::PROTECTION_DEV_CAN_MERGE
  end

  def full_path_changed?
    path_changed? || namespace_id_changed?
  end

  def update_project_statistics
    stats = statistics || build_statistics
    stats.update(namespace_id: namespace_id)
  end

  def check_pending_delete
    return if valid_attribute?(:name) && valid_attribute?(:path)
    return unless pending_delete_twin

    %i[route route.path name path].each do |error|
      errors.delete(error)
    end

    errors.add(:base, "The project is still being deleted. Please try again later.")
  end

  def pending_delete_twin
    return false unless path

    Project.unscoped.where(pending_delete: true).find_by_full_path(path_with_namespace)
  end
end<|MERGE_RESOLUTION|>--- conflicted
+++ resolved
@@ -55,10 +55,7 @@
 
   after_destroy :remove_pages
 
-<<<<<<< HEAD
-=======
   # update visibility_level of forks
->>>>>>> 99fceff4
   after_update :update_forks_visibility_level
   after_update :remove_mirror_repository_reference,
                if: ->(project) { project.mirror? && project.import_url_updated? }
@@ -1310,14 +1307,11 @@
     Dir.exist?(public_pages_path)
   end
 
-<<<<<<< HEAD
   def find_path_lock(path, exact_match: false, downstream: false)
     @path_lock_finder ||= Gitlab::PathLocksFinder.new(self)
     @path_lock_finder.find(path, exact_match: exact_match, downstream: downstream)
   end
 
-=======
->>>>>>> 99fceff4
   def pages_url
     # The hostname always needs to be in downcased
     # All web servers convert hostname to lowercase
@@ -1353,7 +1347,6 @@
     end
   end
 
-<<<<<<< HEAD
   def merge_method
     if self.merge_requests_ff_only_enabled
       :ff
@@ -1410,10 +1403,6 @@
 
   def mark_remote_mirrors_for_removal
     remote_mirrors.each(&:mark_for_delete_if_blank_url)
-=======
-  def wiki
-    @wiki ||= ProjectWiki.new(self, self.owner)
->>>>>>> 99fceff4
   end
 
   def running_or_pending_build_count(force: false)
