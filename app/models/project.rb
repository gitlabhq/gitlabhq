--- conflicted
+++ resolved
@@ -34,11 +34,7 @@
 
   attr_accessible :namespace_id, :creator_id, as: :admin
 
-<<<<<<< HEAD
-  acts_as_taggable_on :labels
-=======
   acts_as_taggable_on :labels, :issues_default_labels
->>>>>>> a9975336
 
   attr_accessor :import_url
 
@@ -413,12 +409,9 @@
   # Check if current branch name is marked as protected in the system
   def protected_branch? branch_name
     protected_branches_names.include?(branch_name)
-<<<<<<< HEAD
-=======
   end
 
   def forked?
     !(forked_project_link.nil? || forked_project_link.forked_from_project.nil?)
->>>>>>> a9975336
   end
 end