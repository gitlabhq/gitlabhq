# == Schema Information
#
# Table name: projects
#
#  id                     :integer          not null, primary key
#  name                   :string(255)
#  path                   :string(255)
#  description            :text
#  created_at             :datetime
#  updated_at             :datetime
#  creator_id             :integer
#  issues_enabled         :boolean          default(TRUE), not null
#  wall_enabled           :boolean          default(TRUE), not null
#  merge_requests_enabled :boolean          default(TRUE), not null
#  wiki_enabled           :boolean          default(TRUE), not null
#  namespace_id           :integer
#  issues_tracker         :string(255)      default("gitlab"), not null
#  issues_tracker_id      :string(255)
#  snippets_enabled       :boolean          default(TRUE), not null
#  last_activity_at       :datetime
#  import_url             :string(255)
#  visibility_level       :integer          default(0), not null
#  archived               :boolean          default(FALSE), not null
#  import_status          :string(255)
#  repository_size        :float            default(0.0)
#  star_count             :integer          default(0), not null
#  import_type            :string(255)
#  import_source          :string(255)
#  avatar                 :string(255)
#

require 'carrierwave/orm/activerecord'
require 'file_size_validator'

class Project < ActiveRecord::Base
  include Sortable
  include Gitlab::ShellAdapter
  include Gitlab::VisibilityLevel
  include Gitlab::ConfigHelper
  extend Gitlab::ConfigHelper
  extend Enumerize

  default_value_for :archived, false
  default_value_for :visibility_level, gitlab_config_features.visibility_level
  default_value_for :issues_enabled, gitlab_config_features.issues
  default_value_for :merge_requests_enabled, gitlab_config_features.merge_requests
  default_value_for :wiki_enabled, gitlab_config_features.wiki
  default_value_for :wall_enabled, false
  default_value_for :snippets_enabled, gitlab_config_features.snippets

  ActsAsTaggableOn.strict_case_match = true
  acts_as_taggable_on :tags

  attr_accessor :new_default_branch

  # Relations
  belongs_to :creator, foreign_key: 'creator_id', class_name: 'User'
  belongs_to :group, -> { where(type: Group) }, foreign_key: 'namespace_id'
  belongs_to :namespace

  has_one :git_hook, dependent: :destroy
  has_one :last_event, -> {order 'events.created_at DESC'}, class_name: 'Event', foreign_key: 'project_id'

  # Project services
  has_many :services
  has_one :gitlab_ci_service, dependent: :destroy
  has_one :campfire_service, dependent: :destroy
  has_one :emails_on_push_service, dependent: :destroy
  has_one :pivotaltracker_service, dependent: :destroy
  has_one :hipchat_service, dependent: :destroy
  has_one :flowdock_service, dependent: :destroy
  has_one :assembla_service, dependent: :destroy
  has_one :asana_service, dependent: :destroy
  has_one :gemnasium_service, dependent: :destroy
  has_one :slack_service, dependent: :destroy
  has_one :jira_service, dependent: :destroy
  has_one :jenkins_service, dependent: :destroy
  has_one :buildbox_service, dependent: :destroy
  has_one :bamboo_service, dependent: :destroy
  has_one :teamcity_service, dependent: :destroy
  has_one :pushover_service, dependent: :destroy
  has_one :jira_service, dependent: :destroy
  has_one :redmine_service, dependent: :destroy
  has_one :custom_issue_tracker_service, dependent: :destroy
  has_one :gitlab_issue_tracker_service, dependent: :destroy


  has_one :forked_project_link, dependent: :destroy, foreign_key: "forked_to_project_id"

  has_one :forked_from_project, through: :forked_project_link
  # Merge Requests for target project should be removed with it
  has_many :merge_requests,     dependent: :destroy, foreign_key: 'target_project_id'
  # Merge requests from source project should be kept when source project was removed
  has_many :fork_merge_requests, foreign_key: 'source_project_id', class_name: MergeRequest
  has_many :issues,             dependent: :destroy
  has_many :labels,             dependent: :destroy
  has_many :services,           dependent: :destroy
  has_many :events,             dependent: :destroy
  has_many :milestones,         dependent: :destroy
  has_many :notes,              dependent: :destroy
  has_many :snippets,           dependent: :destroy, class_name: 'ProjectSnippet'
  has_many :hooks,              dependent: :destroy, class_name: 'ProjectHook'
  has_many :protected_branches, dependent: :destroy
  has_many :project_members, dependent: :destroy, as: :source, class_name: 'ProjectMember'
  has_many :users, through: :project_members
  has_many :deploy_keys_projects, dependent: :destroy
  has_many :deploy_keys, through: :deploy_keys_projects
  has_many :users_star_projects, dependent: :destroy
  has_many :starrers, through: :users_star_projects, source: :user

  has_many :project_group_links, dependent: :destroy
  has_many :invited_groups, through: :project_group_links, source: :group

  delegate :name, to: :owner, allow_nil: true, prefix: true
  delegate :members, to: :team, prefix: true

  # Validations
  validates :creator, presence: true, on: :create
  validates :description, length: { maximum: 2000 }, allow_blank: true
  validates :name,
    presence: true,
    length: { within: 0..255 },
    format: { with: Gitlab::Regex.project_name_regex,
              message: Gitlab::Regex.project_regex_message }
  validates :path,
    presence: true,
    length: { within: 0..255 },
    format: { with: Gitlab::Regex.path_regex,
              message: Gitlab::Regex.path_regex_message }
  validates :issues_enabled, :merge_requests_enabled,
            :wiki_enabled, inclusion: { in: [true, false] }
  validates :visibility_level,
    exclusion: { in: gitlab_config.restricted_visibility_levels },
    if: -> { gitlab_config.restricted_visibility_levels.any? }
  validates :issues_tracker_id, length: { maximum: 255 }, allow_blank: true
  validates :namespace, presence: true
  validates_uniqueness_of :name, scope: :namespace_id
  validates_uniqueness_of :path, scope: :namespace_id
  validates :import_url,
    format: { with: URI::regexp(%w(git http https)), message: 'should be a valid url' },
    if: :import?
  validates :star_count, numericality: { greater_than_or_equal_to: 0 }
  validate :check_limit, on: :create
  validate :avatar_type,
    if: ->(project) { project.avatar && project.avatar_changed? }
  validates :avatar, file_size: { maximum: 200.kilobytes.to_i }

  mount_uploader :avatar, AttachmentUploader

  # Scopes
  scope :sorted_by_activity, -> { reorder(last_activity_at: :desc) }
  scope :sorted_by_stars, -> { reorder('projects.star_count DESC') }
  scope :sorted_by_names, -> { joins(:namespace).reorder('namespaces.name ASC, projects.name ASC') }

  scope :without_user, ->(user)  { where('projects.id NOT IN (:ids)', ids: user.authorized_projects.map(&:id) ) }
  scope :without_team, ->(team) { team.projects.present? ? where('projects.id NOT IN (:ids)', ids: team.projects.map(&:id)) : scoped  }
  scope :not_in_group, ->(group) { where('projects.id NOT IN (:ids)', ids: group.project_ids ) }
  scope :in_team, ->(team) { where('projects.id IN (:ids)', ids: team.projects.map(&:id)) }
  scope :in_namespace, ->(namespace) { where(namespace_id: namespace.id) }
  scope :in_group_namespace, -> { joins(:group) }
  scope :personal, ->(user) { where(namespace_id: user.namespace_id) }
  scope :joined, ->(user) { where('namespace_id != ?', user.namespace_id) }
  scope :public_only, -> { where(visibility_level: Project::PUBLIC) }
  scope :public_and_internal_only, -> { where(visibility_level: Project.public_and_internal_levels) }
  scope :non_archived, -> { where(archived: false) }

  state_machine :import_status, initial: :none do
    event :import_start do
      transition [:none, :finished] => :started
    end

    event :import_finish do
      transition started: :finished
    end

    event :import_fail do
      transition started: :failed
    end

    event :import_retry do
      transition failed: :started
    end

    state :started
    state :finished
    state :failed

    after_transition any => :started, do: :add_import_job
  end

  class << self
    def public_and_internal_levels
      [Project::PUBLIC, Project::INTERNAL]
    end

    def abandoned
      where('projects.last_activity_at < ?', 6.months.ago)
    end

    def publicish(user)
      visibility_levels = [Project::PUBLIC]
      visibility_levels << Project::INTERNAL if user
      where(visibility_level: visibility_levels)
    end

    def with_push
      joins(:events).where('events.action = ?', Event::PUSHED)
    end

    def active
      joins(:issues, :notes, :merge_requests).order('issues.created_at, notes.created_at, merge_requests.created_at DESC')
    end

    def search(query)
      joins(:namespace).where('projects.archived = ?', false).
        where('LOWER(projects.name) LIKE :query OR
              LOWER(projects.path) LIKE :query OR
              LOWER(namespaces.name) LIKE :query OR
              LOWER(projects.description) LIKE :query',
              query: "%#{query.try(:downcase)}%")
    end

    def search_by_title(query)
      where('projects.archived = ?', false).where('LOWER(projects.name) LIKE :query', query: "%#{query.downcase}%")
    end

    def find_with_namespace(id)
      return nil unless id.include?('/')

      id = id.split('/')
      namespace = Namespace.find_by(path: id.first)
      return nil unless namespace

      where(namespace_id: namespace.id).find_by(path: id.second)
    end

    def visibility_levels
      Gitlab::VisibilityLevel.options
    end

    def sort(method)
      if method == 'repository_size_desc'
        reorder(repository_size: :desc, id: :desc)
      else
        order_by(method)
      end
    end
  end

  def team
    @team ||= ProjectTeam.new(self)
  end

  def repository
    @repository ||= Repository.new(path_with_namespace)
  end

  def saved?
    id && persisted?
  end

  def add_import_job
    RepositoryImportWorker.perform_in(2.seconds, id)
  end

  def import?
    import_url.present?
  end

  def imported?
    import_finished?
  end

  def import_in_progress?
    import? && import_status == 'started'
  end

  def import_failed?
    import_status == 'failed'
  end

  def import_finished?
    import_status == 'finished'
  end

  def check_limit
    unless creator.can_create_project? or namespace.kind == 'group'
      errors[:limit_reached] << ("Your project limit is #{creator.projects_limit} projects! Please contact your administrator to increase it")
    end
  rescue
    errors[:base] << ("Can't check your ability to create project")
  end

  def to_param
    namespace.path + '/' + path
  end

  def web_url
    [gitlab_config.url, path_with_namespace].join('/')
  end

  def web_url_without_protocol
    web_url.split('://')[1]
  end

  def build_commit_note(commit)
    notes.new(commit_id: commit.id, noteable_type: 'Commit')
  end

  def last_activity
    last_event
  end

  def last_activity_date
    last_activity_at || updated_at
  end

  def project_id
    self.id
  end

  def issue_exists?(issue_id)
    if default_issues_tracker?
      self.issues.where(iid: issue_id).first.present?
    else
      true
    end
  end

  def default_issue_tracker
    gitlab_issue_tracker_service || create_gitlab_issue_tracker_service
  end

  def issues_tracker
    if external_issue_tracker
      external_issue_tracker
    else
      default_issue_tracker
    end
  end

  def default_issues_tracker?
    if external_issue_tracker
      false
    else
      true
    end
  end

  def external_issues_trackers
    services.select(&:issue_tracker?).reject(&:default?)
  end

  def external_issue_tracker
    @external_issues_tracker ||= external_issues_trackers.select(&:activated?).first
  end

  def can_have_issues_tracker_id?
    self.issues_enabled && !self.default_issues_tracker?
  end

  def build_missing_services
    services_templates = Service.where(template: true)

    Service.available_services_names.each do |service_name|
      service = find_service(services, service_name)

      # If service is available but missing in db
      if service.nil?
        # We should check if template for the service exists
        template = find_service(services_templates, service_name)

        if template.nil?
          # If no template, we should create an instance. Ex `create_gitlab_ci_service`
          service = self.send :"create_#{service_name}_service"
        else
          Service.create_from_template(self.id, template)
        end
      end
    end
  end

<<<<<<< HEAD
  def available_services_names
    %w(gitlab_ci campfire hipchat pivotaltracker flowdock assembla
       emails_on_push gemnasium slack pushover buildbox bamboo teamcity jenkins jira redmine custom_issue_tracker
       )
=======
  def find_service(list, name)
    list.find { |service| service.to_param == name }
>>>>>>> 6fa752a8
  end

  def gitlab_ci?
    gitlab_ci_service && gitlab_ci_service.active
  end

  def ci_services
    services.select { |service| service.category == :ci }
  end

  def ci_service
    @ci_service ||= ci_services.select(&:activated?).first
  end

  def jira_tracker?
    issues_tracker.to_param == 'jira'
  end

  def redmine_tracker?
    issues_tracker.to_param == 'redmine'
  end

  def avatar_type
    unless self.avatar.image?
      self.errors.add :avatar, 'only images allowed'
    end
  end

  def avatar_in_git
    @avatar_file ||= 'logo.png' if repository.blob_at_branch('master', 'logo.png')
    @avatar_file ||= 'logo.jpg' if repository.blob_at_branch('master', 'logo.jpg')
    @avatar_file ||= 'logo.gif' if repository.blob_at_branch('master', 'logo.gif')
    @avatar_file
  end

  # For compatibility with old code
  def code
    path
  end

  def items_for(entity)
    case entity
    when 'issue' then
      issues
    when 'merge_request' then
      merge_requests
    end
  end

  def send_move_instructions
    NotificationService.new.project_was_moved(self)
  end

  def owner
    if group
      group
    else
      namespace.try(:owner)
    end
  end

  def team_member_by_name_or_email(name = nil, email = nil)
    user = users.where('name like ? or email like ?', name, email).first
    project_members.where(user: user) if user
  end

  # Get Team Member record by user id
  def team_member_by_id(user_id)
    project_members.find_by(user_id: user_id)
  end

  def name_with_namespace
    @name_with_namespace ||= begin
                               if namespace
                                 namespace.human_name + ' / ' + name
                               else
                                 name
                               end
                             end
  end

  def path_with_namespace
    if namespace
      namespace.path + '/' + path
    else
      path
    end
  end

  def execute_hooks(data, hooks_scope = :push_hooks)
    hooks.send(hooks_scope).each do |hook|
      hook.async_execute(data)
    end
  end

  def execute_services(data)
    services.select(&:active).each do |service|
      service.async_execute(data)
    end
  end

  def update_merge_requests(oldrev, newrev, ref, user)
    MergeRequests::RefreshService.new(self, user).
      execute(oldrev, newrev, ref)
  end

  def valid_repo?
    repository.exists?
  rescue
    errors.add(:path, 'Invalid repository path')
    false
  end

  def empty_repo?
    !repository.exists? || repository.empty?
  end

  def ensure_satellite_exists
    self.satellite.create unless self.satellite.exists?
  end

  def satellite
    @satellite ||= Gitlab::Satellite::Satellite.new(self)
  end

  def repo
    repository.raw
  end

  def url_to_repo
    gitlab_shell.url_to_repo(path_with_namespace)
  end

  def namespace_dir
    namespace.try(:path) || ''
  end

  def repo_exists?
    @repo_exists ||= repository.exists?
  rescue
    @repo_exists = false
  end

  def open_branches
    all_branches = repository.branches

    if protected_branches.present?
      all_branches.reject! do |branch|
        protected_branches_names.include?(branch.name)
      end
    end

    all_branches
  end

  def protected_branches_names
    @protected_branches_names ||= protected_branches.map(&:name)
  end

  def root_ref?(branch)
    repository.root_ref == branch
  end

  def ssh_url_to_repo
    url_to_repo
  end

  def http_url_to_repo
    [gitlab_config.url, '/', path_with_namespace, '.git'].join('')
  end

  # Check if current branch name is marked as protected in the system
  def protected_branch?(branch_name)
    protected_branches_names.include?(branch_name)
  end

  def developers_can_push_to_protected_branch?(branch_name)
    protected_branches.any? { |pb| pb.name == branch_name && pb.developers_can_push }
  end

  def forked?
    !(forked_project_link.nil? || forked_project_link.forked_from_project.nil?)
  end

  def personal?
    !group
  end

  def rename_repo
    path_was = previous_changes['path'].first
    old_path_with_namespace = File.join(namespace_dir, path_was)
    new_path_with_namespace = File.join(namespace_dir, path)

    if gitlab_shell.mv_repository(old_path_with_namespace, new_path_with_namespace)
      # If repository moved successfully we need to remove old satellite
      # and send update instructions to users.
      # However we cannot allow rollback since we moved repository
      # So we basically we mute exceptions in next actions
      begin
        gitlab_shell.mv_repository("#{old_path_with_namespace}.wiki", "#{new_path_with_namespace}.wiki")
        gitlab_shell.rm_satellites(old_path_with_namespace)
        ensure_satellite_exists
        send_move_instructions
        reset_events_cache
      rescue
        # Returning false does not rollback after_* transaction but gives
        # us information about failing some of tasks
        false
      end
    else
      # if we cannot move namespace directory we should rollback
      # db changes in order to prevent out of sync between db and fs
      raise Exception.new('repository cannot be renamed')
    end
  end

  def hook_attrs
    {
      name: name,
      ssh_url: ssh_url_to_repo,
      http_url: http_url_to_repo,
      namespace: namespace.name,
      visibility_level: visibility_level
    }
  end

  # Reset events cache related to this project
  #
  # Since we do cache @event we need to reset cache in special cases:
  # * when project was moved
  # * when project was renamed
  # * when the project avatar changes
  # Events cache stored like  events/23-20130109142513.
  # The cache key includes updated_at timestamp.
  # Thus it will automatically generate a new fragment
  # when the event is updated because the key changes.
  def reset_events_cache
    Event.where(project_id: self.id).
      order('id DESC').limit(100).
      update_all(updated_at: Time.now)
  end

  def project_member(user)
    project_members.where(user_id: user).first
  end

  def default_branch
    @default_branch ||= repository.root_ref if repository.exists?
  end

  def reload_default_branch
    @default_branch = nil
    default_branch
  end

  def visibility_level_field
    visibility_level
  end

  def archive!
    update_attribute(:archived, true)
  end

  def unarchive!
    update_attribute(:archived, false)
  end

  def change_head(branch)
    gitlab_shell.update_repository_head(self.path_with_namespace, branch)
    reload_default_branch
  end

  def forked_from?(project)
    forked? && project == forked_from_project
  end

  def update_repository_size
    update_attribute(:repository_size, repository.size)
  end

  def forks_count
    ForkedProjectLink.where(forked_from_project_id: self.id).count
  end

  def find_label(name)
    labels.find_by(name: name)
  end

  def origin_merge_requests
    merge_requests.where(source_project_id: self.id)
  end

  def group_ldap_synced?
    if group
      group.ldap_synced?
    else
      false
    end
  end

  def create_repository
    if gitlab_shell.add_repository(path_with_namespace)
      true
    else
      errors.add(:base, 'Failed to create repository')
      false
    end
  end

  def repository_exists?
    !!repository.exists?
  end

  def create_wiki
    ProjectWiki.new(self, self.owner).wiki
    true
  rescue ProjectWiki::CouldNotCreateWikiError => ex
    errors.add(:base, 'Failed create wiki')
    false
  end
end<|MERGE_RESOLUTION|>--- conflicted
+++ resolved
@@ -380,15 +380,8 @@
     end
   end
 
-<<<<<<< HEAD
-  def available_services_names
-    %w(gitlab_ci campfire hipchat pivotaltracker flowdock assembla
-       emails_on_push gemnasium slack pushover buildbox bamboo teamcity jenkins jira redmine custom_issue_tracker
-       )
-=======
   def find_service(list, name)
     list.find { |service| service.to_param == name }
->>>>>>> 6fa752a8
   end
 
   def gitlab_ci?
