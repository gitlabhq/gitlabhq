require 'carrierwave/orm/activerecord'

class Project < ActiveRecord::Base
  include Gitlab::ConfigHelper
  include Gitlab::ShellAdapter
  include Gitlab::VisibilityLevel
  include AccessRequestable
  include Avatarable
  include CacheMarkdownField
  include Referable
  include Sortable
  include AfterCommitQueue
  include CaseSensitivity
  include TokenAuthenticatable
  include ValidAttribute
  include ProjectFeaturesCompatibility
  include SelectForProjectAuthorization
  include Presentable
  include Routable
  include GroupDescendant
  include Gitlab::SQL::Pattern
  include DeploymentPlatform
  include ::Gitlab::Utils::StrongMemoize
  include ChronicDurationAttribute

  extend Gitlab::ConfigHelper

  BoardLimitExceeded = Class.new(StandardError)

  NUMBER_OF_PERMITTED_BOARDS = 1
  UNKNOWN_IMPORT_URL = 'http://unknown.git'.freeze
  # Hashed Storage versions handle rolling out new storage to project and dependents models:
  # nil: legacy
  # 1: repository
  # 2: attachments
  LATEST_STORAGE_VERSION = 2
  HASHED_STORAGE_FEATURES = {
    repository: 1,
    attachments: 2
  }.freeze

  # Valids ports to import from
  VALID_IMPORT_PORTS = [22, 80, 443].freeze

  cache_markdown_field :description, pipeline: :description

  delegate :feature_available?, :builds_enabled?, :wiki_enabled?,
           :merge_requests_enabled?, :issues_enabled?, to: :project_feature,
                                                       allow_nil: true

  delegate :base_dir, :disk_path, :ensure_storage_path_exists, to: :storage

  default_value_for :archived, false
  default_value_for :visibility_level, gitlab_config_features.visibility_level
  default_value_for :resolve_outdated_diff_discussions, false
  default_value_for :container_registry_enabled, gitlab_config_features.container_registry
  default_value_for(:repository_storage) { Gitlab::CurrentSettings.pick_repository_storage }
  default_value_for(:shared_runners_enabled) { Gitlab::CurrentSettings.shared_runners_enabled }
  default_value_for :issues_enabled, gitlab_config_features.issues
  default_value_for :merge_requests_enabled, gitlab_config_features.merge_requests
  default_value_for :builds_enabled, gitlab_config_features.builds
  default_value_for :wiki_enabled, gitlab_config_features.wiki
  default_value_for :snippets_enabled, gitlab_config_features.snippets
  default_value_for :only_allow_merge_if_all_discussions_are_resolved, false

  add_authentication_token_field :runners_token
  before_save :ensure_runners_token

  after_save :update_project_statistics, if: :namespace_id_changed?
  after_create :create_project_feature, unless: :project_feature
  after_create :set_last_activity_at
  after_create :set_last_repository_updated_at
  after_update :update_forks_visibility_level

  before_destroy :remove_private_deploy_keys
  after_destroy -> { run_after_commit { remove_pages } }
  after_destroy :remove_exports

  after_validation :check_pending_delete

  # Storage specific hooks
  after_initialize :use_hashed_storage
  after_create :check_repository_absence!
  after_create :ensure_storage_path_exists
  after_save :ensure_storage_path_exists, if: :namespace_id_changed?

  acts_as_taggable

  attr_accessor :old_path_with_namespace
  attr_accessor :template_name
  attr_writer :pipeline_status
  attr_accessor :skip_disk_validation

  alias_attribute :title, :name

  # Relations
  belongs_to :creator, class_name: 'User'
  belongs_to :group, -> { where(type: 'Group') }, foreign_key: 'namespace_id'
  belongs_to :namespace
  alias_method :parent, :namespace
  alias_attribute :parent_id, :namespace_id

  has_one :last_event, -> {order 'events.created_at DESC'}, class_name: 'Event'
  has_many :boards, before_add: :validate_board_limit

  # Project services
  has_one :campfire_service
  has_one :drone_ci_service
  has_one :emails_on_push_service
  has_one :pipelines_email_service
  has_one :irker_service
  has_one :pivotaltracker_service
  has_one :hipchat_service
  has_one :flowdock_service
  has_one :assembla_service
  has_one :asana_service
  has_one :gemnasium_service
  has_one :mattermost_slash_commands_service
  has_one :mattermost_service
  has_one :slack_slash_commands_service
  has_one :slack_service
  has_one :buildkite_service
  has_one :bamboo_service
  has_one :teamcity_service
  has_one :pushover_service
  has_one :jira_service
  has_one :redmine_service
  has_one :custom_issue_tracker_service
  has_one :bugzilla_service
  has_one :gitlab_issue_tracker_service, inverse_of: :project
  has_one :external_wiki_service
  has_one :kubernetes_service, inverse_of: :project
  has_one :prometheus_service, inverse_of: :project
  has_one :mock_ci_service
  has_one :mock_deployment_service
  has_one :mock_monitoring_service
  has_one :microsoft_teams_service
  has_one :packagist_service

  # TODO: replace these relations with the fork network versions
  has_one  :forked_project_link,  foreign_key: "forked_to_project_id"
  has_one  :forked_from_project,  through:   :forked_project_link

  has_many :forked_project_links, foreign_key: "forked_from_project_id"
  has_many :forks,                through:     :forked_project_links, source: :forked_to_project
  # TODO: replace these relations with the fork network versions

  has_one :root_of_fork_network,
          foreign_key: 'root_project_id',
          inverse_of: :root_project,
          class_name: 'ForkNetwork'
  has_one :fork_network_member
  has_one :fork_network, through: :fork_network_member

  # Merge Requests for target project should be removed with it
  has_many :merge_requests, foreign_key: 'target_project_id'
  has_many :source_of_merge_requests, foreign_key: 'source_project_id', class_name: 'MergeRequest'
  has_many :issues
  has_many :labels, class_name: 'ProjectLabel'
  has_many :services
  has_many :events
  has_many :milestones
  has_many :notes
  has_many :snippets, class_name: 'ProjectSnippet'
  has_many :hooks, class_name: 'ProjectHook'
  has_many :protected_branches
  has_many :protected_tags

  has_many :project_authorizations
  has_many :authorized_users, through: :project_authorizations, source: :user, class_name: 'User'
  has_many :project_members, -> { where(requested_at: nil) },
    as: :source, dependent: :delete_all # rubocop:disable Cop/ActiveRecordDependent

  alias_method :members, :project_members
  has_many :users, through: :project_members

  has_many :requesters, -> { where.not(requested_at: nil) },
    as: :source, class_name: 'ProjectMember', dependent: :delete_all # rubocop:disable Cop/ActiveRecordDependent
  has_many :members_and_requesters, as: :source, class_name: 'ProjectMember'

  has_many :deploy_keys_projects
  has_many :deploy_keys, through: :deploy_keys_projects
  has_many :users_star_projects
  has_many :starrers, through: :users_star_projects, source: :user
  has_many :releases
  has_many :lfs_objects_projects, dependent: :destroy # rubocop:disable Cop/ActiveRecordDependent
  has_many :lfs_objects, through: :lfs_objects_projects
  has_many :lfs_file_locks
  has_many :project_group_links
  has_many :invited_groups, through: :project_group_links, source: :group
  has_many :pages_domains
  has_many :todos
  has_many :notification_settings, as: :source, dependent: :delete_all # rubocop:disable Cop/ActiveRecordDependent

  has_many :internal_ids

  has_one :import_data, class_name: 'ProjectImportData', inverse_of: :project, autosave: true
  has_one :project_feature, inverse_of: :project
  has_one :statistics, class_name: 'ProjectStatistics'

  has_one :cluster_project, class_name: 'Clusters::Project'
  has_many :clusters, through: :cluster_project, class_name: 'Clusters::Cluster'

  # Container repositories need to remove data from the container registry,
  # which is not managed by the DB. Hence we're still using dependent: :destroy
  # here.
  has_many :container_repositories, dependent: :destroy # rubocop:disable Cop/ActiveRecordDependent

  has_many :commit_statuses
  has_many :pipelines, class_name: 'Ci::Pipeline', inverse_of: :project

  # Ci::Build objects store data on the file system such as artifact files and
  # build traces. Currently there's no efficient way of removing this data in
  # bulk that doesn't involve loading the rows into memory. As a result we're
  # still using `dependent: :destroy` here.
  has_many :builds, class_name: 'Ci::Build', inverse_of: :project, dependent: :destroy # rubocop:disable Cop/ActiveRecordDependent
  has_many :build_trace_section_names, class_name: 'Ci::BuildTraceSectionName'
  has_many :runner_projects, class_name: 'Ci::RunnerProject'
  has_many :runners, through: :runner_projects, source: :runner, class_name: 'Ci::Runner'
  has_many :variables, class_name: 'Ci::Variable'
  has_many :triggers, class_name: 'Ci::Trigger'
  has_many :environments
  has_many :deployments
  has_many :pipeline_schedules, class_name: 'Ci::PipelineSchedule'
  has_many :project_deploy_tokens
  has_many :deploy_tokens, through: :project_deploy_tokens

  has_many :active_runners, -> { active }, through: :runner_projects, source: :runner, class_name: 'Ci::Runner'

  has_one :auto_devops, class_name: 'ProjectAutoDevops'
  has_many :custom_attributes, class_name: 'ProjectCustomAttribute'

  has_many :project_badges, class_name: 'ProjectBadge'

  accepts_nested_attributes_for :variables, allow_destroy: true
  accepts_nested_attributes_for :project_feature, update_only: true
  accepts_nested_attributes_for :import_data
  accepts_nested_attributes_for :auto_devops, update_only: true

  delegate :name, to: :owner, allow_nil: true, prefix: true
  delegate :members, to: :team, prefix: true
  delegate :add_user, :add_users, to: :team
  delegate :add_guest, :add_reporter, :add_developer, :add_master, :add_role, to: :team

  # Validations
  validates :creator, presence: true, on: :create
  validates :description, length: { maximum: 2000 }, allow_blank: true
  validates :ci_config_path,
    format: { without: %r{(\.{2}|\A/)},
              message: 'cannot include leading slash or directory traversal.' },
    length: { maximum: 255 },
    allow_blank: true
  validates :name,
    presence: true,
    length: { maximum: 255 },
    format: { with: Gitlab::Regex.project_name_regex,
              message: Gitlab::Regex.project_name_regex_message }
  validates :path,
    presence: true,
    project_path: true,
    length: { maximum: 255 }

  validates :namespace, presence: true
  validates :name, uniqueness: { scope: :namespace_id }
  validates :import_url, addressable_url: true, if: :external_import?
  validates :import_url, importable_url: true, if: [:external_import?, :import_url_changed?]
  validates :star_count, numericality: { greater_than_or_equal_to: 0 }
  validate :check_limit, on: :create
  validate :check_repository_path_availability, on: :update, if: ->(project) { project.renamed? }
  validate :visibility_level_allowed_by_group
  validate :visibility_level_allowed_as_fork
  validate :check_wiki_path_conflict
  validate :validate_pages_https_only, if: -> { changes.has_key?(:pages_https_only) }
  validates :repository_storage,
    presence: true,
    inclusion: { in: ->(_object) { Gitlab.config.repositories.storages.keys } }
  validates :variables, variable_duplicates: { scope: :environment_scope }

  has_many :uploads, as: :model, dependent: :destroy # rubocop:disable Cop/ActiveRecordDependent

  # Scopes
  scope :pending_delete, -> { where(pending_delete: true) }
  scope :without_deleted, -> { where(pending_delete: false) }

  scope :with_storage_feature, ->(feature) { where('storage_version >= :version', version: HASHED_STORAGE_FEATURES[feature]) }
  scope :without_storage_feature, ->(feature) { where('storage_version < :version OR storage_version IS NULL', version: HASHED_STORAGE_FEATURES[feature]) }
  scope :with_unmigrated_storage, -> { where('storage_version < :version OR storage_version IS NULL', version: LATEST_STORAGE_VERSION) }

  # last_activity_at is throttled every minute, but last_repository_updated_at is updated with every push
  scope :sorted_by_activity, -> { reorder("GREATEST(COALESCE(last_activity_at, '1970-01-01'), COALESCE(last_repository_updated_at, '1970-01-01')) DESC") }
  scope :sorted_by_stars, -> { reorder('projects.star_count DESC') }

  scope :in_namespace, ->(namespace_ids) { where(namespace_id: namespace_ids) }
  scope :personal, ->(user) { where(namespace_id: user.namespace_id) }
  scope :joined, ->(user) { where('namespace_id != ?', user.namespace_id) }
  scope :starred_by, ->(user) { joins(:users_star_projects).where('users_star_projects.user_id': user.id) }
  scope :visible_to_user, ->(user) { where(id: user.authorized_projects.select(:id).reorder(nil)) }
  scope :archived, -> { where(archived: true) }
  scope :non_archived, -> { where(archived: false) }
  scope :for_milestones, ->(ids) { joins(:milestones).where('milestones.id' => ids).distinct }
  scope :with_push, -> { joins(:events).where('events.action = ?', Event::PUSHED) }
  scope :with_project_feature, -> { joins('LEFT JOIN project_features ON projects.id = project_features.project_id') }
  scope :with_statistics, -> { includes(:statistics) }
  scope :with_shared_runners, -> { where(shared_runners_enabled: true) }
  scope :inside_path, ->(path) do
    # We need routes alias rs for JOIN so it does not conflict with
    # includes(:route) which we use in ProjectsFinder.
    joins("INNER JOIN routes rs ON rs.source_id = projects.id AND rs.source_type = 'Project'")
      .where('rs.path LIKE ?', "#{sanitize_sql_like(path)}/%")
  end

  # "enabled" here means "not disabled". It includes private features!
  scope :with_feature_enabled, ->(feature) {
    access_level_attribute = ProjectFeature.access_level_attribute(feature)
    with_project_feature.where(project_features: { access_level_attribute => [nil, ProjectFeature::PRIVATE, ProjectFeature::ENABLED] })
  }

  # Picks a feature where the level is exactly that given.
  scope :with_feature_access_level, ->(feature, level) {
    access_level_attribute = ProjectFeature.access_level_attribute(feature)
    with_project_feature.where(project_features: { access_level_attribute => level })
  }

  scope :with_builds_enabled, -> { with_feature_enabled(:builds) }
  scope :with_issues_enabled, -> { with_feature_enabled(:issues) }
  scope :with_issues_available_for_user, ->(current_user) { with_feature_available_for_user(:issues, current_user) }
  scope :with_merge_requests_enabled, -> { with_feature_enabled(:merge_requests) }

  enum auto_cancel_pending_pipelines: { disabled: 0, enabled: 1 }

  chronic_duration_attr :build_timeout_human_readable, :build_timeout, default: 3600

  validates :build_timeout, allow_nil: true,
                            numericality: { greater_than_or_equal_to: 600,
                                            message: 'needs to be at least 10 minutes' }

  # Returns a collection of projects that is either public or visible to the
  # logged in user.
  def self.public_or_visible_to_user(user = nil)
    if user
      where('EXISTS (?) OR projects.visibility_level IN (?)',
            user.authorizations_for_projects,
            Gitlab::VisibilityLevel.levels_for_user(user))
    else
      public_to_user
    end
  end

  # project features may be "disabled", "internal" or "enabled". If "internal",
  # they are only available to team members. This scope returns projects where
  # the feature is either enabled, or internal with permission for the user.
  #
  # This method uses an optimised version of `with_feature_access_level` for
  # logged in users to more efficiently get private projects with the given
  # feature.
  def self.with_feature_available_for_user(feature, user)
    visible = [nil, ProjectFeature::ENABLED]

    if user&.admin?
      with_feature_enabled(feature)
    elsif user
      column = ProjectFeature.quoted_access_level_column(feature)

      with_project_feature
        .where("#{column} IN (?) OR (#{column} = ? AND EXISTS (?))",
              visible,
              ProjectFeature::PRIVATE,
              user.authorizations_for_projects)
    else
      with_feature_access_level(feature, visible)
    end
  end

  scope :active, -> { joins(:issues, :notes, :merge_requests).order('issues.created_at, notes.created_at, merge_requests.created_at DESC') }
  scope :abandoned, -> { where('projects.last_activity_at < ?', 6.months.ago) }

  scope :excluding_project, ->(project) { where.not(id: project) }
  scope :import_started, -> { where(import_status: 'started') }

  state_machine :import_status, initial: :none do
    event :import_schedule do
      transition [:none, :finished, :failed] => :scheduled
    end

    event :force_import_start do
      transition [:none, :finished, :failed] => :started
    end

    event :import_start do
      transition scheduled: :started
    end

    event :import_finish do
      transition started: :finished
    end

    event :import_fail do
      transition [:scheduled, :started] => :failed
    end

    event :import_retry do
      transition failed: :started
    end

    state :scheduled
    state :started
    state :finished
    state :failed

    after_transition [:none, :finished, :failed] => :scheduled do |project, _|
      project.run_after_commit do
        job_id = add_import_job
        update(import_jid: job_id) if job_id
      end
    end

    after_transition started: :finished do |project, _|
      project.reset_cache_and_import_attrs

      if Gitlab::ImportSources.importer_names.include?(project.import_type) && project.repo_exists?
        project.run_after_commit do
          Projects::AfterImportService.new(project).execute
        end
      end
    end
  end

  class << self
    # Searches for a list of projects based on the query given in `query`.
    #
    # On PostgreSQL this method uses "ILIKE" to perform a case-insensitive
    # search. On MySQL a regular "LIKE" is used as it's already
    # case-insensitive.
    #
    # query - The search query as a String.
    def search(query)
      fuzzy_search(query, [:path, :name, :description])
    end

    def search_by_title(query)
      non_archived.fuzzy_search(query, [:name])
    end

    def visibility_levels
      Gitlab::VisibilityLevel.options
    end

    def sort_by_attribute(method)
      case method.to_s
      when 'storage_size_desc'
        # storage_size is a joined column so we need to
        # pass a string to avoid AR adding the table name
        reorder('project_statistics.storage_size DESC, projects.id DESC')
      when 'latest_activity_desc'
        reorder(last_activity_at: :desc)
      when 'latest_activity_asc'
        reorder(last_activity_at: :asc)
      else
        order_by(method)
      end
    end

    def reference_pattern
      %r{
        ((?<namespace>#{Gitlab::PathRegex::FULL_NAMESPACE_FORMAT_REGEX})\/)?
        (?<project>#{Gitlab::PathRegex::PROJECT_PATH_FORMAT_REGEX})
      }x
    end

    def trending
      joins('INNER JOIN trending_projects ON projects.id = trending_projects.project_id')
        .reorder('trending_projects.id ASC')
    end

    def cached_count
      Rails.cache.fetch('total_project_count', expires_in: 5.minutes) do
        Project.count
      end
    end

    def group_ids
      joins(:namespace).where(namespaces: { type: 'Group' }).select(:namespace_id)
    end
  end

  # returns all ancestor-groups upto but excluding the given namespace
  # when no namespace is given, all ancestors upto the top are returned
  def ancestors_upto(top = nil)
    Gitlab::GroupHierarchy.new(Group.where(id: namespace_id))
      .base_and_ancestors(upto: top)
  end

  def lfs_enabled?
    return namespace.lfs_enabled? if self[:lfs_enabled].nil?

    self[:lfs_enabled] && Gitlab.config.lfs.enabled
  end

  def auto_devops_enabled?
    if auto_devops&.enabled.nil?
      Gitlab::CurrentSettings.auto_devops_enabled?
    else
      auto_devops.enabled?
    end
  end

  def has_auto_devops_implicitly_disabled?
    auto_devops&.enabled.nil? && !Gitlab::CurrentSettings.auto_devops_enabled?
  end

  def empty_repo?
    repository.empty?
  end

  def repository_storage_path
    Gitlab.config.repositories.storages[repository_storage]&.legacy_disk_path
  end

  def team
    @team ||= ProjectTeam.new(self)
  end

  def repository
    @repository ||= Repository.new(full_path, self, disk_path: disk_path)
  end

  def cleanup
    @repository&.cleanup
    @repository = nil
  end

  alias_method :reload_repository!, :cleanup

  def container_registry_url
    if Gitlab.config.registry.enabled
      "#{Gitlab.config.registry.host_port}/#{full_path.downcase}"
    end
  end

  def has_container_registry_tags?
    return @images if defined?(@images)

    @images = container_repositories.to_a.any?(&:has_tags?) ||
      has_root_container_repository_tags?
  end

  def commit(ref = 'HEAD')
    repository.commit(ref)
  end

  def commit_by(oid:)
    repository.commit_by(oid: oid)
  end

  # ref can't be HEAD, can only be branch/tag name or SHA
  def latest_successful_builds_for(ref = default_branch)
    latest_pipeline = pipelines.latest_successful_for(ref)

    if latest_pipeline
      latest_pipeline.builds.latest.with_artifacts_archive
    else
      builds.none
    end
  end

  def merge_base_commit(first_commit_id, second_commit_id)
    sha = repository.merge_base(first_commit_id, second_commit_id)
    commit_by(oid: sha) if sha
  end

  def saved?
    id && persisted?
  end

  def add_import_job
    job_id =
      if forked?
        RepositoryForkWorker.perform_async(id)
      elsif gitlab_project_import?
        # Do not retry on Import/Export until https://gitlab.com/gitlab-org/gitlab-ce/issues/26189 is solved.
        RepositoryImportWorker.set(retry: false).perform_async(self.id)
      else
        RepositoryImportWorker.perform_async(self.id)
      end

    log_import_activity(job_id)

    job_id
  end

  def log_import_activity(job_id, type: :import)
    job_type = type.to_s.capitalize

    if job_id
      Rails.logger.info("#{job_type} job scheduled for #{full_path} with job ID #{job_id}.")
    else
      Rails.logger.error("#{job_type} job failed to create for #{full_path}.")
    end
  end

  def reset_cache_and_import_attrs
    run_after_commit do
      ProjectCacheWorker.perform_async(self.id)
    end

    update(import_error: nil)
    remove_import_data
  end

  # This method is overriden in EE::Project model
  def remove_import_data
    import_data&.destroy
  end

  def ci_config_path=(value)
    # Strip all leading slashes so that //foo -> foo
    super(value&.delete("\0"))
  end

  def import_url=(value)
    return super(value) unless Gitlab::UrlSanitizer.valid?(value)

    import_url = Gitlab::UrlSanitizer.new(value)
    super(import_url.sanitized_url)
    create_or_update_import_data(credentials: import_url.credentials)
  end

  def import_url
    if import_data && super.present?
      import_url = Gitlab::UrlSanitizer.new(super, credentials: import_data.credentials)
      import_url.full_url
    else
      super
    end
  end

  def valid_import_url?
    valid?(:import_url) || errors.messages[:import_url].nil?
  end

  def create_or_update_import_data(data: nil, credentials: nil)
    return if data.nil? && credentials.nil?

    project_import_data = import_data || build_import_data
    if data
      project_import_data.data ||= {}
      project_import_data.data = project_import_data.data.merge(data)
    end

    if credentials
      project_import_data.credentials ||= {}
      project_import_data.credentials = project_import_data.credentials.merge(credentials)
    end
  end

  def import?
    external_import? || forked? || gitlab_project_import? || bare_repository_import?
  end

  def no_import?
    import_status == 'none'
  end

  def external_import?
    import_url.present?
  end

  def imported?
    import_finished?
  end

  def import_in_progress?
    import_started? || import_scheduled?
  end

  def import_started?
    # import? does SQL work so only run it if it looks like there's an import running
    import_status == 'started' && import?
  end

  def import_scheduled?
    import_status == 'scheduled'
  end

  def import_failed?
    import_status == 'failed'
  end

  def import_finished?
    import_status == 'finished'
  end

  def safe_import_url
    Gitlab::UrlSanitizer.new(import_url).masked_url
  end

  def bare_repository_import?
    import_type == 'bare_repository'
  end

  def gitlab_project_import?
    import_type == 'gitlab_project'
  end

  def gitea_import?
    import_type == 'gitea'
  end

  def check_limit
    unless creator.can_create_project? || namespace.kind == 'group'
      projects_limit = creator.projects_limit

      if projects_limit == 0
        self.errors.add(:limit_reached, "Personal project creation is not allowed. Please contact your administrator with questions")
      else
        self.errors.add(:limit_reached, "Your project limit is #{projects_limit} projects! Please contact your administrator to increase it")
      end
    end
  rescue
    self.errors.add(:base, "Can't check your ability to create project")
  end

  def visibility_level_allowed_by_group
    return if visibility_level_allowed_by_group?

    level_name = Gitlab::VisibilityLevel.level_name(self.visibility_level).downcase
    group_level_name = Gitlab::VisibilityLevel.level_name(self.group.visibility_level).downcase
    self.errors.add(:visibility_level, "#{level_name} is not allowed in a #{group_level_name} group.")
  end

  def visibility_level_allowed_as_fork
    return if visibility_level_allowed_as_fork?

    level_name = Gitlab::VisibilityLevel.level_name(self.visibility_level).downcase
    self.errors.add(:visibility_level, "#{level_name} is not allowed since the fork source project has lower visibility.")
  end

  def check_wiki_path_conflict
    return if path.blank?

    path_to_check = path.ends_with?('.wiki') ? path.chomp('.wiki') : "#{path}.wiki"

    if Project.where(namespace_id: namespace_id, path: path_to_check).exists?
      errors.add(:name, 'has already been taken')
    end
  end

  def pages_https_only
    return false unless Gitlab.config.pages.external_https

    super
  end

  def pages_https_only?
    return false unless Gitlab.config.pages.external_https

    super
  end

  def validate_pages_https_only
    return unless pages_https_only?

    unless pages_domains.all?(&:https?)
      errors.add(:pages_https_only, "cannot be enabled unless all domains have TLS certificates")
    end
  end

  def to_param
    if persisted? && errors.include?(:path)
      path_was
    else
      path
    end
  end

  # `from` argument can be a Namespace or Project.
  def to_reference(from = nil, full: false)
    if full || cross_namespace_reference?(from)
      full_path
    elsif cross_project_reference?(from)
      path
    end
  end

  def to_human_reference(from = nil)
    if cross_namespace_reference?(from)
      name_with_namespace
    elsif cross_project_reference?(from)
      name
    end
  end

  def web_url
    Gitlab::Routing.url_helpers.project_url(self)
  end

  def new_issuable_address(author, address_type)
    return unless Gitlab::IncomingEmail.supports_issue_creation? && author

    author.ensure_incoming_email_token!

    suffix = address_type == 'merge_request' ? '+merge-request' : ''
    Gitlab::IncomingEmail.reply_address(
      "#{full_path}#{suffix}+#{author.incoming_email_token}")
  end

  def build_commit_note(commit)
    notes.new(commit_id: commit.id, noteable_type: 'Commit')
  end

  def last_activity
    last_event
  end

  def last_activity_date
    [last_activity_at, last_repository_updated_at, updated_at].compact.max
  end

  def project_id
    self.id
  end

  def get_issue(issue_id, current_user)
    issue = IssuesFinder.new(current_user, project_id: id).find_by(iid: issue_id) if issues_enabled?

    if issue
      issue
    elsif external_issue_tracker
      ExternalIssue.new(issue_id, self)
    end
  end

  def issue_exists?(issue_id)
    get_issue(issue_id)
  end

  def default_issue_tracker
    gitlab_issue_tracker_service || create_gitlab_issue_tracker_service
  end

  def issues_tracker
    if external_issue_tracker
      external_issue_tracker
    else
      default_issue_tracker
    end
  end

  def external_issue_reference_pattern
    external_issue_tracker.class.reference_pattern(only_long: issues_enabled?)
  end

  def default_issues_tracker?
    !external_issue_tracker
  end

  def external_issue_tracker
    if has_external_issue_tracker.nil? # To populate existing projects
      cache_has_external_issue_tracker
    end

    if has_external_issue_tracker?
      return @external_issue_tracker if defined?(@external_issue_tracker)

      @external_issue_tracker = services.external_issue_trackers.first
    else
      nil
    end
  end

  def cache_has_external_issue_tracker
    update_column(:has_external_issue_tracker, services.external_issue_trackers.any?) if Gitlab::Database.read_write?
  end

  def has_wiki?
    wiki_enabled? || has_external_wiki?
  end

  def external_wiki
    if has_external_wiki.nil?
      cache_has_external_wiki # Populate
    end

    if has_external_wiki
      @external_wiki ||= services.external_wikis.first
    else
      nil
    end
  end

  def cache_has_external_wiki
    update_column(:has_external_wiki, services.external_wikis.any?) if Gitlab::Database.read_write?
  end

  def find_or_initialize_services(exceptions: [])
    services_templates = Service.where(template: true)

    available_services_names = Service.available_services_names - exceptions

    available_services_names.map do |service_name|
      service = find_service(services, service_name)

      if service
        service
      else
        # We should check if template for the service exists
        template = find_service(services_templates, service_name)

        if template.nil?
          # If no template, we should create an instance. Ex `build_gitlab_ci_service`
          public_send("build_#{service_name}_service") # rubocop:disable GitlabSecurity/PublicSend
        else
          Service.build_from_template(id, template)
        end
      end
    end
  end

  def find_or_initialize_service(name)
    find_or_initialize_services.find { |service| service.to_param == name }
  end

  def create_labels
    Label.templates.each do |label|
      params = label.attributes.except('id', 'template', 'created_at', 'updated_at')
      Labels::FindOrCreateService.new(nil, self, params).execute(skip_authorization: true)
    end
  end

  def find_service(list, name)
    list.find { |service| service.to_param == name }
  end

  def ci_services
    services.where(category: :ci)
  end

  def ci_service
    @ci_service ||= ci_services.reorder(nil).find_by(active: true)
  end

  def monitoring_services
    services.where(category: :monitoring)
  end

  def monitoring_service
    @monitoring_service ||= monitoring_services.reorder(nil).find_by(active: true)
  end

  def jira_tracker?
    issues_tracker.to_param == 'jira'
  end

  def avatar_in_git
    repository.avatar
  end

  def avatar_url(**args)
    Gitlab::Routing.url_helpers.project_avatar_url(self) if avatar_in_git
  end

  # For compatibility with old code
  def code
    path
  end

  def items_for(entity)
    case entity
    when 'issue' then
      issues
    when 'merge_request' then
      merge_requests
    end
  end

  def send_move_instructions(old_path_with_namespace)
    # New project path needs to be committed to the DB or notification will
    # retrieve stale information
    run_after_commit do
      NotificationService.new.project_was_moved(self, old_path_with_namespace)
    end
  end

  def owner
    if group
      group
    else
      namespace.try(:owner)
    end
  end

  def execute_hooks(data, hooks_scope = :push_hooks)
    run_after_commit_or_now do
      hooks.hooks_for(hooks_scope).each do |hook|
        hook.async_execute(data, hooks_scope.to_s)
      end

      SystemHooksService.new.execute_hooks(data, hooks_scope)
    end
  end

  def execute_services(data, hooks_scope = :push_hooks)
    # Call only service hooks that are active for this scope
    run_after_commit_or_now do
      services.public_send(hooks_scope).each do |service| # rubocop:disable GitlabSecurity/PublicSend
        service.async_execute(data)
      end
    end
  end

  def valid_repo?
    repository.exists?
  rescue
    errors.add(:path, 'Invalid repository path')
    false
  end

  def url_to_repo
    gitlab_shell.url_to_repo(full_path)
  end

  def repo_exists?
    strong_memoize(:repo_exists) do
      begin
        repository.exists?
      rescue
        false
      end
    end
  end

  def root_ref?(branch)
    repository.root_ref == branch
  end

  def ssh_url_to_repo
    url_to_repo
  end

  def http_url_to_repo
    "#{web_url}.git"
  end

  def user_can_push_to_empty_repo?(user)
    return false unless empty_repo?
    return false unless Ability.allowed?(user, :push_code, self)

    !ProtectedBranch.default_branch_protected? || team.max_member_access(user.id) > Gitlab::Access::DEVELOPER
  end

  def forked?
    return true if fork_network && fork_network.root_project != self

    # TODO: Use only the above conditional using the `fork_network`
    # This is the old conditional that looks at the `forked_project_link`, we
    # fall back to this while we're migrating the new models
    !(forked_project_link.nil? || forked_project_link.forked_from_project.nil?)
  end

  def fork_source
    return nil unless forked?

    forked_from_project || fork_network&.root_project
  end

  def lfs_storage_project
    @lfs_storage_project ||= begin
      result = self

      # TODO: Make this go to the fork_network root immeadiatly
      # dependant on the discussion in: https://gitlab.com/gitlab-org/gitlab-ce/issues/39769
      result = result.fork_source while result&.forked?

      result || self
    end
  end

  # This will return all `lfs_objects` that are accessible to the project.
  # So this might be `self.lfs_objects` if the project is not part of a fork
  # network, or it is the base of the fork network.
  #
  # TODO: refactor this to get the correct lfs objects when implementing
  #       https://gitlab.com/gitlab-org/gitlab-ce/issues/39769
  def all_lfs_objects
    lfs_storage_project.lfs_objects
  end

  def personal?
    !group
  end

  # Expires various caches before a project is renamed.
  def expire_caches_before_rename(old_path)
    repo = Repository.new(old_path, self)
    wiki = Repository.new("#{old_path}.wiki", self)

    if repo.exists?
      repo.before_delete
    end

    if wiki.exists?
      wiki.before_delete
    end
  end

  # Check if repository already exists on disk
  def check_repository_path_availability
    return true if skip_disk_validation
    return false unless repository_storage_path

    expires_full_path_cache # we need to clear cache to validate renames correctly

    # Check if repository with same path already exists on disk we can
    # skip this for the hashed storage because the path does not change
    if legacy_storage? && repository_with_same_path_already_exists?
      errors.add(:base, 'There is already a repository with that name on disk')
      return false
    end

    true
  rescue GRPC::Internal # if the path is too long
    false
  end

  def create_repository(force: false)
    # Forked import is handled asynchronously
    return if forked? && !force

    if gitlab_shell.create_repository(repository_storage, disk_path)
      repository.after_create
      true
    else
      errors.add(:base, 'Failed to create repository via gitlab-shell')
      false
    end
  end

  def hook_attrs(backward: true)
    attrs = {
      id: id,
      name: name,
      description: description,
      web_url: web_url,
      avatar_url: avatar_url(only_path: false),
      git_ssh_url: ssh_url_to_repo,
      git_http_url: http_url_to_repo,
      namespace: namespace.name,
      visibility_level: visibility_level,
      path_with_namespace: full_path,
      default_branch: default_branch,
      ci_config_path: ci_config_path
    }

    # Backward compatibility
    if backward
      attrs.merge!({
                    homepage: web_url,
                    url: url_to_repo,
                    ssh_url: ssh_url_to_repo,
                    http_url: http_url_to_repo
                  })
    end

    attrs
  end

  def project_member(user)
    if project_members.loaded?
      project_members.find { |member| member.user_id == user.id }
    else
      project_members.find_by(user_id: user)
    end
  end

  def default_branch
    @default_branch ||= repository.root_ref if repository.exists?
  end

  def reload_default_branch
    @default_branch = nil
    default_branch
  end

  def visibility_level_field
    :visibility_level
  end

  def archive!
    update_attribute(:archived, true)
  end

  def unarchive!
    update_attribute(:archived, false)
  end

  def change_head(branch)
    if repository.branch_exists?(branch)
      repository.before_change_head
      repository.raw_repository.write_ref('HEAD', "refs/heads/#{branch}", shell: false)
      repository.copy_gitattributes(branch)
      repository.after_change_head
      reload_default_branch
    else
      errors.add(:base, "Could not change HEAD: branch '#{branch}' does not exist")
      false
    end
  end

  def forked_from?(other_project)
    forked? && forked_from_project == other_project
  end

  def in_fork_network_of?(other_project)
    # TODO: Remove this in a next release when all fork_networks are populated
    # This makes sure all MergeRequests remain valid while the projects don't
    # have a fork_network yet.
    return true if forked_from?(other_project)

    return false if fork_network.nil? || other_project.fork_network.nil?

    fork_network == other_project.fork_network
  end

  def origin_merge_requests
    merge_requests.where(source_project_id: self.id)
  end

  def ensure_repository
    create_repository(force: true) unless repository_exists?
  end

  def repository_exists?
    !!repository.exists?
  end

  def wiki_repository_exists?
    wiki.repository_exists?
  end

  # update visibility_level of forks
  def update_forks_visibility_level
    return unless visibility_level < visibility_level_was

    forks.each do |forked_project|
      if forked_project.visibility_level > visibility_level
        forked_project.visibility_level = visibility_level
        forked_project.save!
      end
    end
  end

  def create_wiki
    ProjectWiki.new(self, self.owner).wiki
    true
  rescue ProjectWiki::CouldNotCreateWikiError
    errors.add(:base, 'Failed create wiki')
    false
  end

  def wiki
    @wiki ||= ProjectWiki.new(self, self.owner)
  end

  def jira_tracker_active?
    jira_tracker? && jira_service.active
  end

  def allowed_to_share_with_group?
    !namespace.share_with_group_lock
  end

  def pipeline_for(ref, sha = nil)
    sha ||= commit(ref).try(:sha)

    return unless sha

    pipelines.order(id: :desc).find_by(sha: sha, ref: ref)
  end

  def latest_successful_pipeline_for_default_branch
    if defined?(@latest_successful_pipeline_for_default_branch)
      return @latest_successful_pipeline_for_default_branch
    end

    @latest_successful_pipeline_for_default_branch =
      pipelines.latest_successful_for(default_branch)
  end

  def latest_successful_pipeline_for(ref = nil)
    if ref && ref != default_branch
      pipelines.latest_successful_for(ref)
    else
      latest_successful_pipeline_for_default_branch
    end
  end

  def enable_ci
    project_feature.update_attribute(:builds_access_level, ProjectFeature::ENABLED)
  end

  def shared_runners_available?
    shared_runners_enabled?
  end

  def shared_runners
    @shared_runners ||= shared_runners_available? ? Ci::Runner.shared : Ci::Runner.none
  end

  def active_shared_runners
    @active_shared_runners ||= shared_runners.active
  end

  def any_runners?(&block)
    active_runners.any?(&block) || active_shared_runners.any?(&block)
  end

  def valid_runners_token?(token)
    self.runners_token && ActiveSupport::SecurityUtils.variable_size_secure_compare(token, self.runners_token)
  end

  def open_issues_count
    Projects::OpenIssuesCountService.new(self).count
  end

  def open_merge_requests_count
    Projects::OpenMergeRequestsCountService.new(self).count
  end

  def visibility_level_allowed_as_fork?(level = self.visibility_level)
    return true unless forked?

    # self.forked_from_project will be nil before the project is saved, so
    # we need to go through the relation
    original_project = forked_project_link&.forked_from_project
    return true unless original_project

    level <= original_project.visibility_level
  end

  def visibility_level_allowed_by_group?(level = self.visibility_level)
    return true unless group

    level <= group.visibility_level
  end

  def visibility_level_allowed?(level = self.visibility_level)
    visibility_level_allowed_as_fork?(level) && visibility_level_allowed_by_group?(level)
  end

  def runners_token
    ensure_runners_token!
  end

  def pages_deployed?
    Dir.exist?(public_pages_path)
  end

  def pages_group_url
    # The host in URL always needs to be downcased
    Gitlab.config.pages.url.sub(%r{^https?://}) do |prefix|
      "#{prefix}#{pages_subdomain}."
    end.downcase
  end

  def pages_url
    url = pages_group_url
    url_path = full_path.partition('/').last

    # If the project path is the same as host, we serve it as group page
    return url if url == "#{Settings.pages.protocol}://#{url_path}"

    "#{url}/#{url_path}"
  end

  def pages_subdomain
    full_path.partition('/').first
  end

  def pages_path
    # TODO: when we migrate Pages to work with new storage types, change here to use disk_path
    File.join(Settings.pages.path, full_path)
  end

  def public_pages_path
    File.join(pages_path, 'public')
  end

  def pages_available?
    Gitlab.config.pages.enabled && !namespace.subgroup?
  end

  def remove_private_deploy_keys
    exclude_keys_linked_to_other_projects = <<-SQL
      NOT EXISTS (
        SELECT 1
        FROM deploy_keys_projects dkp2
        WHERE dkp2.deploy_key_id = deploy_keys_projects.deploy_key_id
        AND dkp2.project_id != deploy_keys_projects.project_id
      )
    SQL

    deploy_keys.where(public: false)
               .where(exclude_keys_linked_to_other_projects)
               .delete_all
  end

  # TODO: what to do here when not using Legacy Storage? Do we still need to rename and delay removal?
  def remove_pages
    # Projects with a missing namespace cannot have their pages removed
    return unless namespace

    ::Projects::UpdatePagesConfigurationService.new(self).execute

    # 1. We rename pages to temporary directory
    # 2. We wait 5 minutes, due to NFS caching
    # 3. We asynchronously remove pages with force
    temp_path = "#{path}.#{SecureRandom.hex}.deleted"

    if Gitlab::PagesTransfer.new.rename_project(path, temp_path, namespace.full_path)
      PagesWorker.perform_in(5.minutes, :remove, namespace.full_path, temp_path)
    end
  end

  def rename_repo
    new_full_path = build_full_path

    Rails.logger.error "Attempting to rename #{full_path_was} -> #{new_full_path}"

    if has_container_registry_tags?
      Rails.logger.error "Project #{full_path_was} cannot be renamed because container registry tags are present!"

      # we currently doesn't support renaming repository if it contains images in container registry
      raise StandardError.new('Project cannot be renamed, because images are present in its container registry')
    end

    expire_caches_before_rename(full_path_was)

    if storage.rename_repo
      Gitlab::AppLogger.info "Project was renamed: #{full_path_was} -> #{new_full_path}"
      rename_repo_notify!
      after_rename_repo
    else
      Rails.logger.error "Repository could not be renamed: #{full_path_was} -> #{new_full_path}"

      # if we cannot move namespace directory we should rollback
      # db changes in order to prevent out of sync between db and fs
      raise StandardError.new('repository cannot be renamed')
    end
  end

  def after_rename_repo
    write_repository_config

    path_before_change = previous_changes['path'].first

    # We need to check if project had been rolled out to move resource to hashed storage or not and decide
    # if we need execute any take action or no-op.

    unless hashed_storage?(:attachments)
      Gitlab::UploadsTransfer.new.rename_project(path_before_change, self.path, namespace.full_path)
    end

    Gitlab::PagesTransfer.new.rename_project(path_before_change, self.path, namespace.full_path)
  end

  def write_repository_config(gl_full_path: full_path)
    # We'd need to keep track of project full path otherwise directory tree
    # created with hashed storage enabled cannot be usefully imported using
    # the import rake task.
    repository.raw_repository.write_config(full_path: gl_full_path)
  rescue Gitlab::Git::Repository::NoRepository => e
    Rails.logger.error("Error writing to .git/config for project #{full_path} (#{id}): #{e.message}.")
    nil
  end

  def rename_repo_notify!
    # When we import a project overwriting the original project, there
    # is a move operation. In that case we don't want to send the instructions.
    send_move_instructions(full_path_was) unless started?
    expires_full_path_cache

    self.old_path_with_namespace = full_path_was
    SystemHooksService.new.execute_hooks_for(self, :rename)

    reload_repository!
  end

  def after_import
    repository.after_import
    import_finish
    remove_import_jid
    update_project_counter_caches
    after_create_default_branch
    refresh_markdown_cache!
  end

  def update_project_counter_caches
    classes = [
      Projects::OpenIssuesCountService,
      Projects::OpenMergeRequestsCountService
    ]

    classes.each do |klass|
      klass.new(self).refresh_cache
    end
  end

  def after_create_default_branch
    return unless default_branch

    # Ensure HEAD points to the default branch in case it is not master
    change_head(default_branch)

    if Gitlab::CurrentSettings.default_branch_protection != Gitlab::Access::PROTECTION_NONE && !ProtectedBranch.protected?(self, default_branch)
      params = {
        name: default_branch,
        push_access_levels_attributes: [{
          access_level: Gitlab::CurrentSettings.default_branch_protection == Gitlab::Access::PROTECTION_DEV_CAN_PUSH ? Gitlab::Access::DEVELOPER : Gitlab::Access::MASTER
        }],
        merge_access_levels_attributes: [{
          access_level: Gitlab::CurrentSettings.default_branch_protection == Gitlab::Access::PROTECTION_DEV_CAN_MERGE ? Gitlab::Access::DEVELOPER : Gitlab::Access::MASTER
        }]
      }

      ProtectedBranches::CreateService.new(self, creator, params).execute(skip_authorization: true)
    end
  end

  def remove_import_jid
    return unless import_jid

    Gitlab::SidekiqStatus.unset(import_jid)
    update_column(:import_jid, nil)
  end

  def running_or_pending_build_count(force: false)
    Rails.cache.fetch(['projects', id, 'running_or_pending_build_count'], force: force) do
      builds.running_or_pending.count(:all)
    end
  end

  # Lazy loading of the `pipeline_status` attribute
  def pipeline_status
    @pipeline_status ||= Gitlab::Cache::Ci::ProjectPipelineStatus.load_for_project(self)
  end

  def mark_import_as_failed(error_message)
    original_errors = errors.dup
    sanitized_message = Gitlab::UrlSanitizer.sanitize(error_message)

    import_fail
    update_column(:import_error, sanitized_message)
  rescue ActiveRecord::ActiveRecordError => e
    Rails.logger.error("Error setting import status to failed: #{e.message}. Original error: #{sanitized_message}")
  ensure
    @errors = original_errors
  end

  def add_export_job(current_user:, after_export_strategy: nil, params: {})
    job_id = ProjectExportWorker.perform_async(current_user.id, self.id, after_export_strategy, params)

    if job_id
      Rails.logger.info "Export job started for project ID #{self.id} with job ID #{job_id}"
    else
      Rails.logger.error "Export job failed to start for project ID #{self.id}"
    end
  end

  def import_export_shared
    @import_export_shared ||= Gitlab::ImportExport::Shared.new(self)
  end

  def export_path
    return nil unless namespace.present? || hashed_storage?(:repository)

    import_export_shared.archive_path
  end

  def export_project_path
    Dir.glob("#{export_path}/*export.tar.gz").max_by { |f| File.ctime(f) }
  end

  def export_status
    if export_in_progress?
      :started
    elsif after_export_in_progress?
      :after_export_action
    elsif export_project_path
      :finished
    else
      :none
    end
  end

  def export_in_progress?
    import_export_shared.active_export_count > 0
  end

  def after_export_in_progress?
    import_export_shared.after_export_in_progress?
  end

  def remove_exports
    return nil unless export_path.present?

    FileUtils.rm_rf(export_path)
  end

  def remove_exported_project_file
    return unless export_project_path.present?

    FileUtils.rm_f(export_project_path)
  end

  def full_path_slug
    Gitlab::Utils.slugify(full_path.to_s)
  end

  def has_ci?
    repository.gitlab_ci_yml || auto_devops_enabled?
  end

  def predefined_variables
    visibility = Gitlab::VisibilityLevel.string_level(visibility_level)

    Gitlab::Ci::Variables::Collection.new
      .append(key: 'CI_PROJECT_ID', value: id.to_s)
      .append(key: 'CI_PROJECT_NAME', value: path)
      .append(key: 'CI_PROJECT_PATH', value: full_path)
      .append(key: 'CI_PROJECT_PATH_SLUG', value: full_path_slug)
      .append(key: 'CI_PROJECT_NAMESPACE', value: namespace.full_path)
      .append(key: 'CI_PROJECT_URL', value: web_url)
      .append(key: 'CI_PROJECT_VISIBILITY', value: visibility)
      .append(key: 'CI_CONFIG_PATH', value: ci_yaml_file_path)
      .concat(container_registry_variables)
      .concat(auto_devops_variables)
  end

  def container_registry_variables
    Gitlab::Ci::Variables::Collection.new.tap do |variables|
      break variables unless Gitlab.config.registry.enabled

      variables.append(key: 'CI_REGISTRY', value: Gitlab.config.registry.host_port)

      if container_registry_enabled?
        variables.append(key: 'CI_REGISTRY_IMAGE', value: container_registry_url)
      end
    end
  end

  def secret_variables_for(ref:, environment: nil)
    # EE would use the environment
    if protected_for?(ref)
      variables
    else
      variables.unprotected
    end
  end

  def protected_for?(ref)
    if repository.branch_exists?(ref)
      ProtectedBranch.protected?(self, ref)
    elsif repository.tag_exists?(ref)
      ProtectedTag.protected?(self, ref)
    end
  end

  def deployment_variables(environment: nil)
    deployment_platform(environment: environment)&.predefined_variables || []
  end

  def auto_devops_variables
    return [] unless auto_devops_enabled?

    (auto_devops || build_auto_devops)&.predefined_variables
  end

  def append_or_update_attribute(name, value)
    old_values = public_send(name.to_s) # rubocop:disable GitlabSecurity/PublicSend

    if Project.reflect_on_association(name).try(:macro) == :has_many && old_values.any?
      update_attribute(name, old_values + value)
    else
      update_attribute(name, value)
    end

  rescue ActiveRecord::RecordNotSaved => e
    handle_update_attribute_error(e, value)
  end

  def pushes_since_gc
    Gitlab::Redis::SharedState.with { |redis| redis.get(pushes_since_gc_redis_shared_state_key).to_i }
  end

  def increment_pushes_since_gc
    Gitlab::Redis::SharedState.with { |redis| redis.incr(pushes_since_gc_redis_shared_state_key) }
  end

  def reset_pushes_since_gc
    Gitlab::Redis::SharedState.with { |redis| redis.del(pushes_since_gc_redis_shared_state_key) }
  end

  def route_map_for(commit_sha)
    @route_maps_by_commit ||= Hash.new do |h, sha|
      h[sha] = begin
        data = repository.route_map_for(sha)
        next unless data

        Gitlab::RouteMap.new(data)
      rescue Gitlab::RouteMap::FormatError
        nil
      end
    end

    @route_maps_by_commit[commit_sha]
  end

  def public_path_for_source_path(path, commit_sha)
    map = route_map_for(commit_sha)
    return unless map

    map.public_path_for_source_path(path)
  end

  def parent_changed?
    namespace_id_changed?
  end

  def default_merge_request_target
    if forked_from_project&.merge_requests_enabled?
      forked_from_project
    else
      self
    end
  end

  # Overridden on EE module
  def multiple_issue_boards_available?
    false
  end

  def issue_board_milestone_available?(user = nil)
    feature_available?(:issue_board_milestone, user)
  end

  def full_path_was
    File.join(namespace.full_path, previous_changes['path'].first)
  end

  alias_method :name_with_namespace, :full_name
  alias_method :human_name, :full_name
  # @deprecated cannot remove yet because it has an index with its name in elasticsearch
  alias_method :path_with_namespace, :full_path

  def forks_count
    Projects::ForksCountService.new(self).count
  end

  def legacy_storage?
    [nil, 0].include?(self.storage_version)
  end

  # Check if Hashed Storage is enabled for the project with at least informed feature rolled out
  #
  # @param [Symbol] feature that needs to be rolled out for the project (:repository, :attachments)
  def hashed_storage?(feature)
    raise ArgumentError, "Invalid feature" unless HASHED_STORAGE_FEATURES.include?(feature)

    self.storage_version && self.storage_version >= HASHED_STORAGE_FEATURES[feature]
  end

  def renamed?
    persisted? && path_changed?
  end

  def merge_method
    if self.merge_requests_ff_only_enabled
      :ff
    elsif self.merge_requests_rebase_enabled
      :rebase_merge
    else
      :merge
    end
  end

  def merge_method=(method)
    case method.to_s
    when "ff"
      self.merge_requests_ff_only_enabled = true
      self.merge_requests_rebase_enabled = true
    when "rebase_merge"
      self.merge_requests_ff_only_enabled = false
      self.merge_requests_rebase_enabled = true
    when "merge"
      self.merge_requests_ff_only_enabled = false
      self.merge_requests_rebase_enabled = false
    end
  end

  def ff_merge_must_be_possible?
    self.merge_requests_ff_only_enabled || self.merge_requests_rebase_enabled
  end

  def migrate_to_hashed_storage!
    return if hashed_storage?(:repository)

    update!(repository_read_only: true)

    if repo_reference_count > 0 || wiki_reference_count > 0
      ProjectMigrateHashedStorageWorker.perform_in(Gitlab::ReferenceCounter::REFERENCE_EXPIRE_TIME, id)
    else
      ProjectMigrateHashedStorageWorker.perform_async(id)
    end
  end

  def storage_version=(value)
    super

    @storage = nil if storage_version_changed?
  end

  def gl_repository(is_wiki:)
    Gitlab::GlRepository.gl_repository(self, is_wiki)
  end

  def reference_counter(wiki: false)
    Gitlab::ReferenceCounter.new(gl_repository(is_wiki: wiki))
  end

  # Refreshes the expiration time of the associated import job ID.
  #
  # This method can be used by asynchronous importers to refresh the status,
  # preventing the StuckImportJobsWorker from marking the import as failed.
  def refresh_import_jid_expiration
    return unless import_jid

    Gitlab::SidekiqStatus
      .set(import_jid, StuckImportJobsWorker::IMPORT_JOBS_EXPIRATION)
  end

  def badges
    return project_badges unless group

    group_badges_rel = GroupBadge.where(group: group.self_and_ancestors)

    union = Gitlab::SQL::Union.new([project_badges.select(:id),
                                    group_badges_rel.select(:id)])

    Badge.where("id IN (#{union.to_sql})") # rubocop:disable GitlabSecurity/SqlInjection
  end

  def merge_requests_allowing_push_to_user(user)
    return MergeRequest.none unless user

    developer_access_exists = user.project_authorizations
                                .where('access_level >= ? ', Gitlab::Access::DEVELOPER)
                                .where('project_authorizations.project_id = merge_requests.target_project_id')
                                .limit(1)
                                .select(1)
    source_of_merge_requests.opened
      .where(allow_maintainer_to_push: true)
      .where('EXISTS (?)', developer_access_exists)
  end

  def branch_allows_maintainer_push?(user, branch_name)
    return false unless user

    cache_key = "user:#{user.id}:#{branch_name}:branch_allows_push"

    memoized_results = strong_memoize(:branch_allows_maintainer_push) do
      Hash.new do |result, cache_key|
        result[cache_key] = fetch_branch_allows_maintainer_push?(user, branch_name)
      end
    end

    memoized_results[cache_key]
  end

<<<<<<< HEAD
  def auto_devops_conflicts_with_custom_ci_config?
    return false if auto_devops.previous_changes.include?('enabled')

    auto_devops.enabled? && ci_config_path.present?
  end

  def ci_yaml_file_path
    ci_config_path.presence || '.gitlab-ci.yml'
=======
  def licensed_features
    []
>>>>>>> 3d12ce95
  end

  private

  def storage
    @storage ||=
      if hashed_storage?(:repository)
        Storage::HashedProject.new(self)
      else
        Storage::LegacyProject.new(self)
      end
  end

  def use_hashed_storage
    if self.new_record? && Gitlab::CurrentSettings.hashed_storage_enabled
      self.storage_version = LATEST_STORAGE_VERSION
    end
  end

  def repo_reference_count
    reference_counter.value
  end

  def wiki_reference_count
    reference_counter(wiki: true).value
  end

  def check_repository_absence!
    return if skip_disk_validation

    if repository_storage_path.blank? || repository_with_same_path_already_exists?
      errors.add(:base, 'There is already a repository with that name on disk')
      throw :abort
    end
  end

  def repository_with_same_path_already_exists?
    gitlab_shell.exists?(repository_storage_path, "#{disk_path}.git")
  end

  # set last_activity_at to the same as created_at
  def set_last_activity_at
    update_column(:last_activity_at, self.created_at)
  end

  def set_last_repository_updated_at
    update_column(:last_repository_updated_at, self.created_at)
  end

  def cross_namespace_reference?(from)
    case from
    when Project
      namespace != from.namespace
    when Namespace
      namespace != from
    end
  end

  # Check if a reference is being done cross-project
  def cross_project_reference?(from)
    return true if from.is_a?(Namespace)

    from && self != from
  end

  def pushes_since_gc_redis_shared_state_key
    "projects/#{id}/pushes_since_gc"
  end

  # Similar to the normal callbacks that hook into the life cycle of an
  # Active Record object, you can also define callbacks that get triggered
  # when you add an object to an association collection. If any of these
  # callbacks throw an exception, the object will not be added to the
  # collection. Before you add a new board to the boards collection if you
  # already have 1, 2, or n it will fail, but it if you have 0 that is lower
  # than the number of permitted boards per project it won't fail.
  def validate_board_limit(board)
    raise BoardLimitExceeded, 'Number of permitted boards exceeded' if boards.size >= NUMBER_OF_PERMITTED_BOARDS
  end

  def update_project_statistics
    stats = statistics || build_statistics
    stats.update(namespace_id: namespace_id)
  end

  def check_pending_delete
    return if valid_attribute?(:name) && valid_attribute?(:path)
    return unless pending_delete_twin

    %i[route route.path name path].each do |error|
      errors.delete(error)
    end

    errors.add(:base, "The project is still being deleted. Please try again later.")
  end

  def pending_delete_twin
    return false unless path

    Project.pending_delete.find_by_full_path(full_path)
  end

  ##
  # This method is here because of support for legacy container repository
  # which has exactly the same path like project does, but which might not be
  # persisted in `container_repositories` table.
  #
  def has_root_container_repository_tags?
    return false unless Gitlab.config.registry.enabled

    ContainerRepository.build_root_repository(self).has_tags?
  end

  def handle_update_attribute_error(ex, value)
    if ex.message.start_with?('Failed to replace')
      if value.respond_to?(:each)
        invalid = value.detect(&:invalid?)

        raise ex, ([ex.message] + invalid.errors.full_messages).join(' ') if invalid
      end
    end

    raise ex
  end

  def fetch_branch_allows_maintainer_push?(user, branch_name)
    check_access = -> do
      merge_request = source_of_merge_requests.opened
                        .where(allow_maintainer_to_push: true)
                        .find_by(source_branch: branch_name)

      merge_request&.can_be_merged_by?(user)
    end

    if RequestStore.active?
      RequestStore.fetch("project-#{id}:branch-#{branch_name}:user-#{user.id}:branch_allows_maintainer_push") do
        check_access.call
      end
    else
      check_access.call
    end
  end
end<|MERGE_RESOLUTION|>--- conflicted
+++ resolved
@@ -1876,7 +1876,6 @@
     memoized_results[cache_key]
   end
 
-<<<<<<< HEAD
   def auto_devops_conflicts_with_custom_ci_config?
     return false if auto_devops.previous_changes.include?('enabled')
 
@@ -1885,10 +1884,10 @@
 
   def ci_yaml_file_path
     ci_config_path.presence || '.gitlab-ci.yml'
-=======
+  end
+
   def licensed_features
     []
->>>>>>> 3d12ce95
   end
 
   private
