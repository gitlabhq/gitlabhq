--- conflicted
+++ resolved
@@ -602,7 +602,6 @@
     merge_requests.where(source_project_id: self.id)
   end
 
-<<<<<<< HEAD
   def group_ldap_synced?
     if group
       group.ldap_synced?
@@ -610,7 +609,7 @@
       false
     end
   end
-=======
+
   def create_repository
     if gitlab_shell.add_repository(path_with_namespace)
       true
@@ -631,5 +630,4 @@
     errors.add(:base, "Failed create wiki")
     false
   end
->>>>>>> e6c5a8b1
 end