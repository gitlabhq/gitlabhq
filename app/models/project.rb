--- conflicted
+++ resolved
@@ -321,11 +321,7 @@
   end
 
   def available_services_names
-<<<<<<< HEAD
-    %w(gitlab_ci campfire hipchat pivotaltracker flowdock assembla emails_on_push gemnasium slack jira jenkins pushover buildbox)
-=======
-    %w(gitlab_ci campfire hipchat pivotaltracker flowdock assembla emails_on_push gemnasium slack pushover buildbox bamboo)
->>>>>>> 6adc313a
+    %w(gitlab_ci campfire hipchat pivotaltracker flowdock assembla emails_on_push gemnasium slack jira jenkins pushover buildbox bamboo)
   end
 
   def gitlab_ci?
