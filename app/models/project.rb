--- conflicted
+++ resolved
@@ -205,13 +205,8 @@
     presence: true,
     dynamic_path: true,
     length: { maximum: 255 },
-<<<<<<< HEAD
-    format: { with: Gitlab::Regex.project_path_format_regex,
-              message: Gitlab::Regex.project_path_regex_message },
-=======
     format: { with: Gitlab::PathRegex.project_path_format_regex,
               message: Gitlab::PathRegex.project_path_format_message },
->>>>>>> abc61f26
     uniqueness: { scope: :namespace_id }
 
   validates :namespace, presence: true
