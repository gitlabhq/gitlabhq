class ProjectTeam
  attr_accessor :project

  def initialize(project)
    @project = project
  end

  # Shortcut to add users
  #
  # Use:
  #   @team << [@user, :master]
  #   @team << [@users, :master]
  #
  def <<(args)
    users, access, current_user = *args

    if users.respond_to?(:each)
      add_users(users, access, current_user: current_user)
    else
      add_user(users, access, current_user: current_user)
    end
  end

  def find_member(user_id)
    member = project.members.find_by(user_id: user_id)

    # If user is not in project members
    # we should check for group membership
    if group && !member
      member = group.members.find_by(user_id: user_id)
    end

    member
  end

<<<<<<< HEAD
  def add_users(users, access, current_user = nil)
    return false if group_member_lock

=======
  def add_users(users, access, current_user: nil, expires_at: nil)
>>>>>>> 4bb1db90
    ProjectMember.add_users_to_projects(
      [project.id],
      users,
      access,
      current_user: current_user,
      expires_at: expires_at
    )
  end

  def add_user(user, access, current_user: nil, expires_at: nil)
    add_users([user], access, current_user: current_user, expires_at: expires_at)
  end

  # Remove all users from project team
  def truncate
    ProjectMember.truncate_team(project)
  end

  def members
    @members ||= fetch_members
  end
  alias_method :users, :members

  def guests
    @guests ||= fetch_members(:guests)
  end

  def reporters
    @reporters ||= fetch_members(:reporters)
  end

  def developers
    @developers ||= fetch_members(:developers)
  end

  def masters
    @masters ||= fetch_members(:masters)
  end

  def import(source_project, current_user = nil)
    target_project = project

    source_members = source_project.project_members.to_a
    target_user_ids = target_project.project_members.pluck(:user_id)

    source_members.reject! do |member|
      # Skip if user already present in team
      !member.invite? && target_user_ids.include?(member.user_id)
    end

    source_members.map! do |member|
      new_member = member.dup
      new_member.id = nil
      new_member.source = target_project
      new_member.created_by = current_user
      new_member
    end

    ProjectMember.transaction do
      source_members.each do |member|
        member.save
      end
    end

    true
  rescue
    false
  end

  def guest?(user)
    max_member_access(user.id) == Gitlab::Access::GUEST
  end

  def reporter?(user)
    max_member_access(user.id) == Gitlab::Access::REPORTER
  end

  def developer?(user)
    max_member_access(user.id) == Gitlab::Access::DEVELOPER
  end

  def master?(user)
    max_member_access(user.id) == Gitlab::Access::MASTER
  end

  def member?(user, min_member_access = nil)
    member = !!find_member(user.id)

    if min_member_access
      member && max_member_access(user.id) >= min_member_access
    else
      member
    end
  end

  def human_max_access(user_id)
    Gitlab::Access.options_with_owner.key(max_member_access(user_id))
  end

  # Determine the maximum access level for a group of users in bulk.
  #
  # Returns a Hash mapping user ID -> maximum access level.
  def max_member_access_for_user_ids(user_ids)
    user_ids = user_ids.uniq
    key = "max_member_access:#{project.id}"

    access = {}

    if RequestStore.active?
      RequestStore.store[key] ||= {}
      access = RequestStore.store[key]
    end

    # Lookup only the IDs we need
    user_ids = user_ids - access.keys

    if user_ids.present?
      user_ids.each { |id| access[id] = Gitlab::Access::NO_ACCESS }

      member_access = project.members.access_for_user_ids(user_ids)
      merge_max!(access, member_access)

      if group
        group_access = group.members.access_for_user_ids(user_ids)
        merge_max!(access, group_access)
      end

      # Each group produces a list of maximum access level per user. We take the
      # max of the values produced by each group.
      if project.invited_groups.any? && project.allowed_to_share_with_group?
        project.project_group_links.each do |group_link|
          invited_access = max_invited_level_for_users(group_link, user_ids)
          merge_max!(access, invited_access)
        end
      end
    end

    access
  end

  def max_member_access(user_id)
    max_member_access_for_user_ids([user_id])[user_id]
  end

  private

  # For a given group, return the maximum access level for the user. This is the min of
  # the invited access level of the group and the access level of the user within the group.
  # For example, if the group has been given DEVELOPER access but the member has MASTER access,
  # the user should receive only DEVELOPER access.
  def max_invited_level_for_users(group_link, user_ids)
    invited_group = group_link.group
    capped_access_level = group_link.group_access
    access = invited_group.group_members.access_for_user_ids(user_ids)

    # If the user is not in the list, assume he/she does not have access
    missing_users = user_ids - access.keys
    missing_users.each { |id| access[id] = Gitlab::Access::NO_ACCESS }

    # Cap the maximum access by the invited level access
    access.each { |key, value| access[key] = [value, capped_access_level].min }
  end

  def fetch_members(level = nil)
    project_members = project.members
    group_members = group ? group.members : []
    invited_members = []

    if project.invited_groups.any? && project.allowed_to_share_with_group?
      project.project_group_links.includes(group: [:group_members]).each do |group_link|
        invited_group = group_link.group
        im = invited_group.members

        if level
          int_level = GroupMember.access_level_roles[level.to_s.singularize.titleize]

          # Skip group members if we ask for masters
          # but max group access is developers
          next if int_level > group_link.group_access

          # If we ask for developers and max
          # group access is developers we need to provide
          # both group master, developers as devs
          if int_level == group_link.group_access
            im.where("access_level >= ?)", group_link.group_access)
          else
            im.send(level)
          end
        end

        invited_members << im
      end

      invited_members = invited_members.flatten.compact
    end

    if level
      project_members = project_members.send(level)
      group_members = group_members.send(level) if group
    end

    user_ids = project_members.pluck(:user_id)
    user_ids.push(*invited_members.map(&:user_id)) if invited_members.any?
    user_ids.push(*group_members.pluck(:user_id)) if group

    User.where(id: user_ids)
  end

  def group
    project.group
  end

  def group_member_lock
    group && group.membership_lock
  end

  def merge_max!(first_hash, second_hash)
    first_hash.merge!(second_hash) { |_key, old, new| old > new ? old : new }
  end
end<|MERGE_RESOLUTION|>--- conflicted
+++ resolved
@@ -33,13 +33,9 @@
     member
   end
 
-<<<<<<< HEAD
-  def add_users(users, access, current_user = nil)
+  def add_users(users, access, current_user: nil, expires_at: nil)
     return false if group_member_lock
 
-=======
-  def add_users(users, access, current_user: nil, expires_at: nil)
->>>>>>> 4bb1db90
     ProjectMember.add_users_to_projects(
       [project.id],
       users,
