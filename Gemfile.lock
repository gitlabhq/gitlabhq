GIT
  remote: https://github.com/ctran/annotate_models.git
  revision: be4e26825b521f0b2d86b181e2dff89901aa9b1e
  specs:
    annotate (2.6.0.beta1)
      activerecord (>= 2.3.0)
      rake (>= 0.8.7)

GIT
  remote: https://github.com/gitlabhq/raphael-rails.git
  revision: cb2c92a040b9b941a5f1aa1ea866cc26e944fe58
  specs:
    raphael-rails (2.1.0)

GIT
  remote: https://github.com/jacargentina/grit.git
  revision: bd173692a99489c38a92bbe0a83b86c0b4850354
  ref: bd173692a99489c38a92bbe0a83b86c0b4850354
  specs:
    grit (2.5.0)
      diff-lcs (~> 1.1)
      mime-types (~> 1.15)
      posix-spawn (~> 0.3.6)

GEM
  remote: https://rubygems.org/
  specs:
    actionmailer (3.2.13)
      actionpack (= 3.2.13)
      mail (~> 2.5.3)
    actionpack (3.2.13)
      activemodel (= 3.2.13)
      activesupport (= 3.2.13)
      builder (~> 3.0.0)
      erubis (~> 2.7.0)
      journey (~> 1.0.4)
      rack (~> 1.4.5)
      rack-cache (~> 1.2)
      rack-test (~> 0.6.1)
      sprockets (~> 2.2.1)
    activemodel (3.2.13)
      activesupport (= 3.2.13)
      builder (~> 3.0.0)
    activerecord (3.2.13)
      activemodel (= 3.2.13)
      activesupport (= 3.2.13)
      arel (~> 3.0.2)
      tzinfo (~> 0.3.29)
    activeresource (3.2.13)
      activemodel (= 3.2.13)
      activesupport (= 3.2.13)
    activesupport (3.2.13)
      i18n (= 0.6.1)
      multi_json (~> 1.0)
    acts-as-taggable-on (2.3.3)
      rails (~> 3.0)
    addressable (2.3.2)
    arel (3.0.2)
    awesome_print (1.1.0)
    backports (2.6.7)
    bcrypt-ruby (3.0.1)
    better_errors (0.3.2)
      coderay (>= 1.0.0)
      erubis (>= 2.7.0)
    binding_of_caller (0.7.1)
      debug_inspector (>= 0.0.1)
    bootstrap-sass (2.2.1.1)
      sass (~> 3.2)
    builder (3.0.4)
    capybara (2.1.0)
      mime-types (>= 1.16)
      nokogiri (>= 1.3.3)
      rack (>= 1.0.0)
      rack-test (>= 0.5.4)
      xpath (~> 2.0)
    carrierwave (0.8.0)
      activemodel (>= 3.2.0)
      activesupport (>= 3.2.0)
    celluloid (0.12.4)
      facter (>= 1.6.12)
      timers (>= 1.0.0)
    charlock_holmes (0.6.9)
    chosen-rails (0.9.8)
      railties (~> 3.0)
      thor (~> 0.14)
    code_analyzer (0.3.1)
      sexp_processor
    coderay (1.0.9)
    coffee-rails (3.2.2)
      coffee-script (>= 2.2.0)
      railties (~> 3.2.0)
    coffee-script (2.2.0)
      coffee-script-source
      execjs
    coffee-script-source (1.4.0)
    colored (1.2)
    colorize (0.5.8)
    connection_pool (1.0.0)
    coveralls (0.6.2)
      colorize
      multi_json (~> 1.3)
      rest-client
      simplecov (>= 0.7)
      thor
    crack (0.3.2)
    daemons (1.1.9)
    database_cleaner (0.9.1)
    debug_inspector (0.0.2)
    descendants_tracker (0.0.1)
    devise (2.2.3)
      bcrypt-ruby (~> 3.0)
      orm_adapter (~> 0.1)
      railties (~> 3.1)
      warden (~> 1.2.1)
    diff-lcs (1.2.1)
    email_spec (1.4.0)
      launchy (~> 2.1)
      mail (~> 2.2)
    enumerize (0.5.1)
      activesupport (>= 3.2)
    erubis (2.7.0)
    escape_utils (0.2.4)
    eventmachine (1.0.0)
    execjs (1.4.0)
      multi_json (~> 1.0)
    facter (1.6.18)
    factory_girl (4.1.0)
      activesupport (>= 3.0.0)
    factory_girl_rails (4.1.0)
      factory_girl (~> 4.1.0)
      railties (>= 3.0.0)
    faraday (0.8.6)
      multipart-post (~> 1.1)
    faye-websocket (0.4.7)
      eventmachine (>= 0.12.0)
    ffaker (1.15.0)
    ffi (1.6.0)
    font-awesome-sass-rails (3.0.2.2)
      railties (>= 3.1.1)
      sass-rails (>= 3.1.1)
    foreman (0.62.0)
      thor (>= 0.13.6)
    gemoji (1.2.1)
    gherkin-ruby (0.2.1)
    github-linguist (2.3.4)
      charlock_holmes (~> 0.6.6)
      escape_utils (~> 0.2.3)
      mime-types (~> 1.19)
      pygments.rb (>= 0.2.13)
    github-markdown (0.5.3)
    github-markup (0.7.5)
    gitlab-grack (1.0.0)
      rack (~> 1.4.1)
    gitlab-pygments.rb (0.3.2)
      posix-spawn (~> 0.3.6)
      yajl-ruby (~> 1.1.0)
    gitlab_meta (5.0)
    gitlab_omniauth-ldap (1.0.2)
      net-ldap (~> 0.2.2)
      omniauth (~> 1.0)
      pyu-ruby-sasl (~> 0.0.3.1)
      rubyntlm (~> 0.1.1)
    gollum-lib (1.0.0)
      github-markdown (~> 0.5.3)
      github-markup (>= 0.7.5, < 1.0.0)
      grit (~> 2.5.0)
      nokogiri (~> 1.5.9)
      pygments.rb (~> 0.4.2)
      sanitize (~> 2.0.3)
      stringex (~> 1.5.1)
    gon (4.0.2)
    grape (0.3.2)
      activesupport
      builder
      hashie (>= 1.2.0)
      multi_json (>= 1.3.2)
      multi_xml (>= 0.5.2)
      rack
      rack-accept
      rack-mount
      virtus
    grape-entity (0.2.0)
      activesupport
      multi_json (>= 1.3.2)
    grit_ext (0.8.1)
      charlock_holmes (~> 0.6.9)
    growl (1.0.3)
    guard (1.6.2)
      listen (>= 0.6.0)
      lumberjack (>= 1.0.2)
      pry (>= 0.9.10)
      terminal-table (>= 1.4.3)
      thor (>= 0.14.6)
    guard-rspec (2.5.1)
      guard (>= 1.1)
      rspec (~> 2.11)
    guard-spinach (0.0.2)
      guard (>= 1.1)
      spinach
    haml (4.0.0)
      tilt
    haml-rails (0.4)
      actionpack (>= 3.1, < 4.1)
      activesupport (>= 3.1, < 4.1)
      haml (>= 3.1, < 4.1)
      railties (>= 3.1, < 4.1)
    hashie (1.2.0)
    hike (1.2.2)
    http_parser.rb (0.5.3)
    httparty (0.10.2)
      multi_json (~> 1.0)
      multi_xml (>= 0.5.2)
    httpauth (0.2.0)
    i18n (0.6.1)
    journey (1.0.4)
    jquery-atwho-rails (0.1.7)
    jquery-rails (2.1.3)
      railties (>= 3.1.0, < 5.0)
      thor (~> 0.14)
    jquery-ui-rails (2.0.2)
      jquery-rails
      railties (>= 3.1.0)
    json (1.7.7)
    jwt (0.1.5)
      multi_json (>= 1.0)
    kaminari (0.14.1)
      actionpack (>= 3.0.0)
      activesupport (>= 3.0.0)
    launchy (2.1.2)
      addressable (~> 2.3)
    letter_opener (1.0.0)
      launchy (>= 2.0.4)
    libv8 (3.11.8.17)
    listen (0.7.3)
    lumberjack (1.0.3)
    mail (2.5.3)
      i18n (>= 0.4.0)
      mime-types (~> 1.16)
      treetop (~> 1.4.8)
    method_source (0.8.1)
<<<<<<< HEAD
    mime-types (1.22)
=======
    mime-types (1.21)
    minitest (4.7.1)
<<<<<<< HEAD
>>>>>>> First approach to code search feature
=======
>>>>>>> 16633477
    modernizr (2.6.2)
      sprockets (~> 2.0)
    multi_json (1.7.2)
    multi_xml (0.5.3)
    multipart-post (1.1.5)
    mysql2 (0.3.11)
    net-ldap (0.2.2)
    nokogiri (1.5.9)
    oauth (0.4.7)
    oauth2 (0.8.1)
      faraday (~> 0.8)
      httpauth (~> 0.1)
      jwt (~> 0.1.4)
      multi_json (~> 1.0)
      rack (~> 1.2)
    omniauth (1.1.3)
      hashie (~> 1.2)
      rack
    omniauth-github (1.1.0)
      omniauth (~> 1.0)
      omniauth-oauth2 (~> 1.1)
    omniauth-google-oauth2 (0.1.13)
      omniauth (~> 1.0)
      omniauth-oauth2
    omniauth-oauth (1.0.1)
      oauth
      omniauth (~> 1.0)
    omniauth-oauth2 (1.1.1)
      oauth2 (~> 0.8.0)
      omniauth (~> 1.0)
    omniauth-twitter (0.0.14)
      multi_json (~> 1.3)
      omniauth-oauth (~> 1.0)
    orm_adapter (0.4.0)
    pg (0.14.1)
    polyglot (0.3.3)
    posix-spawn (0.3.6)
    pry (0.9.12)
      coderay (~> 1.0.5)
      method_source (~> 0.8)
      slop (~> 3.4)
    puma (2.0.0.b7)
      rack (>= 1.1, < 2.0)
    pygments.rb (0.4.2)
      posix-spawn (~> 0.3.6)
      yajl-ruby (~> 1.1.0)
    pyu-ruby-sasl (0.0.3.3)
    quiet_assets (1.0.1)
      railties (~> 3.1)
    rack (1.4.5)
    rack-accept (0.4.5)
      rack (>= 0.4)
    rack-cache (1.2)
      rack (>= 0.4)
    rack-mini-profiler (0.1.23)
      rack (>= 1.1.3)
    rack-mount (0.8.3)
      rack (>= 1.0.0)
    rack-protection (1.5.0)
      rack
    rack-ssl (1.3.3)
      rack
    rack-test (0.6.2)
      rack (>= 1.0)
    rails (3.2.13)
      actionmailer (= 3.2.13)
      actionpack (= 3.2.13)
      activerecord (= 3.2.13)
      activeresource (= 3.2.13)
      activesupport (= 3.2.13)
      bundler (~> 1.0)
      railties (= 3.2.13)
    rails-dev-tweaks (0.6.1)
      actionpack (~> 3.1)
      railties (~> 3.1)
    rails_best_practices (1.13.4)
      activesupport
      awesome_print
      code_analyzer
      colored
      erubis
      i18n
      ruby-progressbar
    railties (3.2.13)
      actionpack (= 3.2.13)
      activesupport (= 3.2.13)
      rack-ssl (~> 1.3.2)
      rake (>= 0.8.7)
      rdoc (~> 3.4)
      thor (>= 0.14.6, < 2.0)
    rake (10.0.4)
    rb-fsevent (0.9.2)
    rb-inotify (0.8.8)
      ffi (>= 0.5.0)
    rdoc (3.12.2)
      json (~> 1.4)
    redcarpet (2.2.2)
    redis (3.0.3)
    redis-actionpack (3.2.3)
      actionpack (~> 3.2.3)
      redis-rack (~> 1.4.0)
      redis-store (~> 1.1.0)
    redis-activesupport (3.2.3)
      activesupport (~> 3.2.3)
      redis-store (~> 1.1.0)
    redis-namespace (1.2.1)
      redis (~> 3.0.0)
    redis-rack (1.4.2)
      rack (~> 1.4.1)
      redis-store (~> 1.1.0)
    redis-rails (3.2.3)
      redis-actionpack (~> 3.2.3)
      redis-activesupport (~> 3.2.3)
      redis-store (~> 1.1.0)
    redis-store (1.1.3)
      redis (>= 2.2.0)
    ref (1.0.4)
    rest-client (1.6.7)
      mime-types (>= 1.16)
    rspec (2.13.0)
      rspec-core (~> 2.13.0)
      rspec-expectations (~> 2.13.0)
      rspec-mocks (~> 2.13.0)
    rspec-core (2.13.1)
    rspec-expectations (2.13.0)
      diff-lcs (>= 1.1.3, < 2.0)
    rspec-mocks (2.13.0)
    rspec-rails (2.13.0)
      actionpack (>= 3.0)
      activesupport (>= 3.0)
      railties (>= 3.0)
      rspec-core (~> 2.13.0)
      rspec-expectations (~> 2.13.0)
      rspec-mocks (~> 2.13.0)
    ruby-progressbar (1.0.2)
    rubyntlm (0.1.1)
    sanitize (2.0.3)
      nokogiri (>= 1.4.4, < 1.6)
    sass (3.2.7)
    sass-rails (3.2.6)
      railties (~> 3.2.0)
      sass (>= 3.1.10)
      tilt (~> 1.3)
    sdoc (0.3.20)
      json (>= 1.1.3)
      rdoc (~> 3.10)
    seed-fu (2.2.0)
      activerecord (~> 3.1)
      activesupport (~> 3.1)
    select2-rails (3.3.1)
      sass-rails (>= 3.2)
      thor (~> 0.14)
    settingslogic (2.0.9)
    sexp_processor (4.2.0)
    shoulda-matchers (1.3.0)
      activesupport (>= 3.0.0)
    sidekiq (2.9.0)
      celluloid (~> 0.12.0)
      connection_pool (~> 1.0)
      multi_json (~> 1)
      redis (~> 3)
      redis-namespace
    simplecov (0.7.1)
      multi_json (~> 1.0)
      simplecov-html (~> 0.7.1)
    simplecov-html (0.7.1)
    sinatra (1.3.6)
      rack (~> 1.4)
      rack-protection (~> 1.3)
      tilt (~> 1.3, >= 1.3.3)
    six (0.2.0)
    slim (1.3.6)
      temple (~> 0.5.5)
      tilt (~> 1.3.3)
    slop (3.4.4)
    spinach (0.8.1)
      colorize (= 0.5.8)
      gherkin-ruby (~> 0.2.1)
    spinach-rails (0.1.7)
      capybara (>= 1.0)
      railties (>= 3)
      spinach (>= 0.4)
    spork (1.0.0rc3)
    sprockets (2.2.2)
      hike (~> 1.2)
      multi_json (~> 1.0)
      rack (~> 1.0)
      tilt (~> 1.1, != 1.3.0)
    stamp (0.5.0)
    state_machine (1.1.2)
    stringex (1.5.1)
    temple (0.5.5)
    terminal-table (1.4.5)
    test_after_commit (0.0.1)
    therubyracer (0.11.4)
      libv8 (~> 3.11.8.12)
      ref
    thin (1.5.0)
      daemons (>= 1.0.9)
      eventmachine (>= 0.12.6)
      rack (>= 1.0.0)
    thor (0.18.1)
    tilt (1.3.7)
    timers (1.1.0)
    treetop (1.4.12)
      polyglot
      polyglot (>= 0.3.1)
    tzinfo (0.3.37)
    uglifier (1.3.0)
      execjs (>= 0.3.0)
      multi_json (~> 1.0, >= 1.0.2)
    virtus (0.5.4)
      backports (~> 2.6.1)
      descendants_tracker (~> 0.0.1)
    warden (1.2.1)
      rack (>= 1.0)
    webmock (1.9.0)
      addressable (>= 2.2.7)
      crack (>= 0.1.7)
    xpath (2.0.0)
      nokogiri (~> 1.3)
    yajl-ruby (1.1.0)

PLATFORMS
  ruby

DEPENDENCIES
  acts-as-taggable-on (= 2.3.3)
  annotate!
  awesome_print
  better_errors
  binding_of_caller
  bootstrap-sass (= 2.2.1.1)
  capybara
  carrierwave
  chosen-rails (= 0.9.8)
  coffee-rails (~> 3.2.2)
  colored
  coveralls
  database_cleaner
  devise
  email_spec
  enumerize
  factory_girl_rails
  ffaker
  font-awesome-sass-rails (~> 3.0.0)
  foreman
  gemoji (~> 1.2.1)
  github-linguist (~> 2.3.4)
  github-markup (~> 0.7.4)
  gitlab-grack (~> 1.0.0)
  gitlab-pygments.rb (~> 0.3.2)
  gitlab_meta (= 5.0)
  gitlab_omniauth-ldap (= 1.0.2)
  gollum-lib (~> 1.0.0)
  gon
  grape (~> 0.3.1)
  grape-entity (~> 0.2.0)
  grit (~> 2.5.0)!
  grit_ext (~> 0.8.1)
  growl
  guard-rspec
  guard-spinach
  haml-rails
  httparty
  jquery-atwho-rails (= 0.1.7)
  jquery-rails (= 2.1.3)
  jquery-ui-rails (= 2.0.2)
  kaminari (~> 0.14.1)
  launchy
  letter_opener
  minitest
  modernizr (= 2.6.2)
  mysql2
  omniauth (~> 1.1.3)
  omniauth-github
  omniauth-google-oauth2
  omniauth-twitter
  pg
  poltergeist!
  pry
  puma (~> 2.0.0.b7)
  quiet_assets (~> 1.0.1)
  rack-mini-profiler
  rails (= 3.2.13)
  rails-dev-tweaks
  rails_best_practices
  raphael-rails!
  rb-fsevent
  rb-inotify
  redcarpet (~> 2.2.2)
  redis-rails
  rspec-rails
  sass-rails (~> 3.2.5)
  sdoc
  seed-fu
  select2-rails
  settingslogic
  shoulda-matchers (= 1.3.0)
  sidekiq
  simplecov
  sinatra
  six
  slim
  spinach-rails
  spork (~> 1.0rc)
  stamp
  state_machine
  test_after_commit
  therubyracer
  thin
  uglifier (~> 1.3.0)
  webmock<|MERGE_RESOLUTION|>--- conflicted
+++ resolved
@@ -238,15 +238,7 @@
       mime-types (~> 1.16)
       treetop (~> 1.4.8)
     method_source (0.8.1)
-<<<<<<< HEAD
     mime-types (1.22)
-=======
-    mime-types (1.21)
-    minitest (4.7.1)
-<<<<<<< HEAD
->>>>>>> First approach to code search feature
-=======
->>>>>>> 16633477
     modernizr (2.6.2)
       sprockets (~> 2.0)
     multi_json (1.7.2)
