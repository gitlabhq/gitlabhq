--- conflicted
+++ resolved
@@ -117,13 +117,9 @@
       activesupport (>= 4.0.0)
       mime-types (>= 1.16)
     cause (0.1)
-<<<<<<< HEAD
-    charlock_holmes (0.7.3)
+    charlock_holmes (0.7.5)
     childprocess (0.7.0)
       ffi (~> 1.0, >= 1.0.11)
-=======
-    charlock_holmes (0.7.5)
->>>>>>> 36ba84cb
     chronic (0.10.2)
     chronic_duration (0.10.6)
       numerizer (~> 0.1.1)
