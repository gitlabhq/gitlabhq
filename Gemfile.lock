--- conflicted
+++ resolved
@@ -352,11 +352,7 @@
       temple (~> 0.7.6)
       thor
       tilt
-<<<<<<< HEAD
-    hashie (3.5.1)
-=======
     hashie (3.5.5)
->>>>>>> 82f6c0f5
     health_check (2.2.1)
       rails (>= 4.0)
     hipchat (1.5.2)
