--- conflicted
+++ resolved
@@ -300,12 +300,8 @@
       diff-lcs (~> 1.1)
       mime-types (>= 1.16, < 3)
       posix-spawn (~> 0.3)
-<<<<<<< HEAD
     gitlab-license (1.0.0)
-    gitlab_git (10.4.7)
-=======
     gitlab_git (10.5.0)
->>>>>>> fd1741b4
       activesupport (~> 4.0)
       charlock_holmes (~> 0.7.3)
       github-linguist (~> 4.7.0)
@@ -892,12 +888,8 @@
   github-markup (~> 1.4)
   gitlab-elasticsearch-git (~> 0.0.17)
   gitlab-flowdock-git-hook (~> 1.0.1)
-<<<<<<< HEAD
   gitlab-license (~> 1.0)
-  gitlab_git (~> 10.4.7)
-=======
   gitlab_git (~> 10.5)
->>>>>>> fd1741b4
   gitlab_meta (= 7.0)
   gitlab_omniauth-ldap (~> 1.2.1)
   gollum-lib (~> 4.2)
