GEM
  remote: https://rubygems.org/
  specs:
    RedCloth (4.3.2)
    ace-rails-ap (4.1.0)
    actionmailer (4.2.7.1)
      actionpack (= 4.2.7.1)
      actionview (= 4.2.7.1)
      activejob (= 4.2.7.1)
      mail (~> 2.5, >= 2.5.4)
      rails-dom-testing (~> 1.0, >= 1.0.5)
    actionpack (4.2.7.1)
      actionview (= 4.2.7.1)
      activesupport (= 4.2.7.1)
      rack (~> 1.6)
      rack-test (~> 0.6.2)
      rails-dom-testing (~> 1.0, >= 1.0.5)
      rails-html-sanitizer (~> 1.0, >= 1.0.2)
    actionview (4.2.7.1)
      activesupport (= 4.2.7.1)
      builder (~> 3.1)
      erubis (~> 2.7.0)
      rails-dom-testing (~> 1.0, >= 1.0.5)
      rails-html-sanitizer (~> 1.0, >= 1.0.2)
    activejob (4.2.7.1)
      activesupport (= 4.2.7.1)
      globalid (>= 0.3.0)
    activemodel (4.2.7.1)
      activesupport (= 4.2.7.1)
      builder (~> 3.1)
    activerecord (4.2.7.1)
      activemodel (= 4.2.7.1)
      activesupport (= 4.2.7.1)
      arel (~> 6.0)
    activerecord-session_store (1.0.0)
      actionpack (>= 4.0, < 5.1)
      activerecord (>= 4.0, < 5.1)
      multi_json (~> 1.11, >= 1.11.2)
      rack (>= 1.5.2, < 3)
      railties (>= 4.0, < 5.1)
    activesupport (4.2.7.1)
      i18n (~> 0.7)
      json (~> 1.7, >= 1.7.7)
      minitest (~> 5.1)
      thread_safe (~> 0.3, >= 0.3.4)
      tzinfo (~> 1.1)
    acts-as-taggable-on (3.5.0)
      activerecord (>= 3.2, < 5)
    addressable (2.3.8)
    after_commit_queue (1.3.0)
      activerecord (>= 3.0)
    akismet (2.0.0)
    allocations (1.0.5)
    arel (6.0.3)
    asana (0.4.0)
      faraday (~> 0.9)
      faraday_middleware (~> 0.9)
      faraday_middleware-multi_json (~> 0.0)
      oauth2 (~> 1.0)
    asciidoctor (1.5.3)
    ast (2.3.0)
    attr_encrypted (3.0.3)
      encryptor (~> 3.0.0)
    attr_required (1.0.0)
    autoprefixer-rails (6.2.3)
      execjs
      json
    awesome_print (1.2.0)
    axiom-types (0.1.1)
      descendants_tracker (~> 0.0.4)
      ice_nine (~> 0.11.0)
      thread_safe (~> 0.3, >= 0.3.1)
    azure (0.7.5)
      addressable (~> 2.3)
      azure-core (~> 0.1)
      faraday (~> 0.9)
      faraday_middleware (~> 0.10)
      json (~> 1.8)
      mime-types (>= 1, < 3.0)
      nokogiri (~> 1.6)
      systemu (~> 2.6)
      thor (~> 0.19)
      uuid (~> 2.0)
    azure-core (0.1.2)
      faraday (~> 0.9)
      faraday_middleware (~> 0.10)
      nokogiri (~> 1.6)
    babel-source (5.8.35)
    babel-transpiler (0.7.0)
      babel-source (>= 4.0, < 6)
      execjs (~> 2.0)
    babosa (1.0.2)
    base32 (0.3.2)
    bcrypt (3.1.11)
    benchmark-ips (2.3.0)
    better_errors (1.0.1)
      coderay (>= 1.0.0)
      erubis (>= 2.6.6)
    binding_of_caller (0.7.2)
      debug_inspector (>= 0.0.1)
    bootstrap-sass (3.3.6)
      autoprefixer-rails (>= 5.2.1)
      sass (>= 3.3.4)
    brakeman (3.3.2)
    browser (2.2.0)
    builder (3.2.2)
    bullet (5.2.0)
      activesupport (>= 3.0.0)
      uniform_notifier (~> 1.10.0)
    bundler-audit (0.5.0)
      bundler (~> 1.2)
      thor (~> 0.18)
    byebug (8.2.1)
    capybara (2.6.2)
      addressable
      mime-types (>= 1.16)
      nokogiri (>= 1.3.3)
      rack (>= 1.0.0)
      rack-test (>= 0.5.4)
      xpath (~> 2.0)
    capybara-screenshot (1.0.11)
      capybara (>= 1.0, < 3)
      launchy
    carrierwave (0.10.0)
      activemodel (>= 3.2.0)
      activesupport (>= 3.2.0)
      json (>= 1.7)
      mime-types (>= 1.16)
    cause (0.1)
    charlock_holmes (0.7.3)
    chronic (0.10.2)
    chronic_duration (0.10.6)
      numerizer (~> 0.1.1)
    chunky_png (1.3.5)
    cliver (0.3.2)
    coderay (1.1.0)
    coercible (1.0.0)
      descendants_tracker (~> 0.0.1)
    coffee-rails (4.1.1)
      coffee-script (>= 2.2.0)
      railties (>= 4.0.0, < 5.1.x)
    coffee-script (2.4.1)
      coffee-script-source
      execjs
    coffee-script-source (1.10.0)
    colorize (0.7.7)
    concurrent-ruby (1.0.2)
    connection_pool (2.2.0)
    crack (0.4.3)
      safe_yaml (~> 1.0.0)
    creole (0.5.0)
    css_parser (1.4.1)
      addressable
    d3_rails (3.5.11)
      railties (>= 3.1.0)
    daemons (1.2.3)
    database_cleaner (1.5.3)
    debug_inspector (0.0.2)
    debugger-ruby_core_source (1.3.8)
    default_value_for (3.0.2)
      activerecord (>= 3.2.0, < 5.1)
    descendants_tracker (0.0.4)
      thread_safe (~> 0.3, >= 0.3.1)
    devise (4.2.0)
      bcrypt (~> 3.0)
      orm_adapter (~> 0.1)
      railties (>= 4.1.0, < 5.1)
      responders
      warden (~> 1.2.3)
    devise-two-factor (3.0.0)
      activesupport
      attr_encrypted (>= 1.3, < 4, != 2)
      devise (~> 4.0)
      railties
      rotp (~> 2.0)
    diff-lcs (1.2.5)
    diffy (3.0.7)
    docile (1.1.5)
    doorkeeper (4.2.0)
      railties (>= 4.2)
    dropzonejs-rails (0.7.2)
      rails (> 3.1)
    elasticsearch (1.0.15)
      elasticsearch-api (= 1.0.15)
      elasticsearch-transport (= 1.0.15)
    elasticsearch-api (1.0.15)
      multi_json
    elasticsearch-model (0.1.8)
      activesupport (> 3)
      elasticsearch (> 0.4)
      hashie
    elasticsearch-rails (0.1.8)
    elasticsearch-transport (1.0.15)
      faraday
      multi_json
    email_reply_parser (0.5.8)
    email_spec (1.6.0)
      launchy (~> 2.1)
      mail (~> 2.2)
    encryptor (3.0.0)
    equalizer (0.0.11)
    erubis (2.7.0)
    escape_utils (1.1.1)
    eventmachine (1.0.8)
    excon (0.52.0)
    execjs (2.6.0)
    expression_parser (0.9.0)
    factory_girl (4.5.0)
      activesupport (>= 3.0.0)
    factory_girl_rails (4.6.0)
      factory_girl (~> 4.5.0)
      railties (>= 3.0.0)
    faraday (0.9.2)
      multipart-post (>= 1.2, < 3)
    faraday_middleware (0.10.0)
      faraday (>= 0.7.4, < 0.10)
    faraday_middleware-multi_json (0.0.6)
      faraday_middleware
      multi_json
    ffaker (2.0.0)
    ffi (1.9.10)
    flay (2.6.1)
      ruby_parser (~> 3.0)
      sexp_processor (~> 4.0)
    flowdock (0.7.1)
      httparty (~> 0.7)
      multi_json
    fog-aws (0.11.0)
      fog-core (~> 1.38)
      fog-json (~> 1.0)
      fog-xml (~> 0.1)
      ipaddress (~> 0.8)
    fog-azure (0.0.2)
      azure (~> 0.6)
      fog-core (~> 1.27)
      fog-json (~> 1.0)
      fog-xml (~> 0.1)
    fog-core (1.42.0)
      builder
      excon (~> 0.49)
      formatador (~> 0.2)
    fog-google (0.3.2)
      fog-core
      fog-json
      fog-xml
    fog-json (1.0.2)
      fog-core (~> 1.0)
      multi_json (~> 1.10)
    fog-local (0.3.0)
      fog-core (~> 1.27)
    fog-openstack (0.1.6)
      fog-core (>= 1.39)
      fog-json (>= 1.0)
      ipaddress (>= 0.8)
    fog-rackspace (0.1.1)
      fog-core (>= 1.35)
      fog-json (>= 1.0)
      fog-xml (>= 0.1)
      ipaddress (>= 0.8)
    fog-xml (0.1.2)
      fog-core
      nokogiri (~> 1.5, >= 1.5.11)
    font-awesome-rails (4.6.1.0)
      railties (>= 3.2, < 5.1)
    foreman (0.78.0)
      thor (~> 0.19.1)
    formatador (0.2.5)
    fuubar (2.0.0)
      rspec (~> 3.0)
      ruby-progressbar (~> 1.4)
    gemnasium-gitlab-service (0.2.6)
      rugged (~> 0.21)
    gemojione (3.0.1)
      json
    get_process_mem (0.2.0)
    gherkin-ruby (0.3.2)
    github-linguist (4.7.6)
      charlock_holmes (~> 0.7.3)
      escape_utils (~> 1.1.0)
      mime-types (>= 1.19)
      rugged (>= 0.23.0b)
    github-markup (1.4.0)
    gitlab-elasticsearch-git (1.0.1)
      activemodel (~> 4.2)
      activesupport (~> 4.2)
      charlock_holmes (~> 0.7)
      elasticsearch-api (~> 1.0)
      elasticsearch-model (~> 0.1.8)
      github-linguist (~> 4.7)
      rugged (~> 0.24)
    gitlab-flowdock-git-hook (1.0.1)
      flowdock (~> 0.7)
      gitlab-grit (>= 2.4.1)
      multi_json
    gitlab-grit (2.8.1)
      charlock_holmes (~> 0.6)
      diff-lcs (~> 1.1)
      mime-types (>= 1.16, < 3)
      posix-spawn (~> 0.3)
<<<<<<< HEAD
    gitlab-license (1.0.0)
    gitlab_git (10.6.6)
=======
    gitlab_git (10.6.7)
>>>>>>> dde96231
      activesupport (~> 4.0)
      charlock_holmes (~> 0.7.3)
      github-linguist (~> 4.7.0)
      rugged (~> 0.24.0)
    gitlab_omniauth-ldap (1.2.1)
      net-ldap (~> 0.9)
      omniauth (~> 1.0)
      pyu-ruby-sasl (~> 0.0.3.1)
      rubyntlm (~> 0.3)
    globalid (0.3.7)
      activesupport (>= 4.1.0)
    gollum-grit_adapter (1.0.1)
      gitlab-grit (~> 2.7, >= 2.7.1)
    gollum-lib (4.2.1)
      github-markup (~> 1.4.0)
      gollum-grit_adapter (~> 1.0)
      nokogiri (~> 1.6.4)
      rouge (~> 2.0)
      sanitize (~> 2.1.0)
      stringex (~> 2.5.1)
    gollum-rugged_adapter (0.4.2)
      mime-types (>= 1.15)
      rugged (~> 0.24.0, >= 0.21.3)
    gon (6.1.0)
      actionpack (>= 3.0)
      json
      multi_json
      request_store (>= 1.0)
    grape (0.15.0)
      activesupport
      builder
      hashie (>= 2.1.0)
      multi_json (>= 1.3.2)
      multi_xml (>= 0.5.2)
      rack (>= 1.3.0)
      rack-accept
      rack-mount
      virtus (>= 1.0.0)
    grape-entity (0.4.8)
      activesupport
      multi_json (>= 1.3.2)
    gssapi (1.2.0)
      ffi (>= 1.0.1)
    haml (4.0.7)
      tilt
    haml_lint (0.18.2)
      haml (~> 4.0)
      rake (>= 10, < 12)
      rubocop (>= 0.36.0)
      sysexits (~> 1.1)
    hamlit (2.6.1)
      temple (~> 0.7.6)
      thor
      tilt
    hashie (3.4.4)
    health_check (2.1.0)
      rails (>= 4.0)
    hipchat (1.5.2)
      httparty
      mimemagic
    html-pipeline (1.11.0)
      activesupport (>= 2)
      nokogiri (~> 1.4)
    htmlentities (4.3.4)
    httparty (0.13.7)
      json (~> 1.8)
      multi_xml (>= 0.5.2)
    httpclient (2.8.2)
    i18n (0.7.0)
    ice_nine (0.11.1)
    influxdb (0.2.3)
      cause
      json
    ipaddress (0.8.3)
    jquery-atwho-rails (1.3.2)
    jquery-rails (4.1.1)
      rails-dom-testing (>= 1, < 3)
      railties (>= 4.2.0)
      thor (>= 0.14, < 2.0)
    jquery-turbolinks (2.1.0)
      railties (>= 3.1.0)
      turbolinks
    jquery-ui-rails (5.0.5)
      railties (>= 3.2.16)
    json (1.8.3)
    json-schema (2.6.2)
      addressable (~> 2.3.8)
    jwt (1.5.4)
    kaminari (0.17.0)
      actionpack (>= 3.0.0)
      activesupport (>= 3.0.0)
    kgio (2.10.0)
    knapsack (1.11.0)
      rake
      timecop (>= 0.1.0)
    launchy (2.4.3)
      addressable (~> 2.3)
    letter_opener (1.4.1)
      launchy (~> 2.2)
    letter_opener_web (1.3.0)
      actionmailer (>= 3.2)
      letter_opener (~> 1.0)
      railties (>= 3.2)
    license_finder (2.1.0)
      bundler
      httparty
      rubyzip
      thor
      xml-simple
    licensee (8.0.0)
      rugged (>= 0.24b)
    listen (3.0.5)
      rb-fsevent (>= 0.9.3)
      rb-inotify (>= 0.9)
    loofah (2.0.3)
      nokogiri (>= 1.5.9)
    macaddr (1.7.1)
      systemu (~> 2.6.2)
    mail (2.6.4)
      mime-types (>= 1.16, < 4)
    mail_room (0.8.0)
    method_source (0.8.2)
    mime-types (2.99.3)
    mimemagic (0.3.0)
    mini_portile2 (2.1.0)
    minitest (5.7.0)
    mousetrap-rails (1.4.6)
    multi_json (1.12.1)
    multi_xml (0.5.5)
    multipart-post (2.0.0)
    mysql2 (0.3.20)
    nested_form (0.3.2)
    net-ldap (0.12.1)
    net-ssh (3.0.1)
    newrelic_rpm (3.16.0.318)
    nokogiri (1.6.8)
      mini_portile2 (~> 2.1.0)
      pkg-config (~> 1.1.7)
    numerizer (0.1.1)
    oauth (0.4.7)
    oauth2 (1.2.0)
      faraday (>= 0.8, < 0.10)
      jwt (~> 1.0)
      multi_json (~> 1.3)
      multi_xml (~> 0.5)
      rack (>= 1.2, < 3)
    octokit (4.3.0)
      sawyer (~> 0.7.0, >= 0.5.3)
    oj (2.17.4)
    omniauth (1.3.1)
      hashie (>= 1.2, < 4)
      rack (>= 1.0, < 3)
    omniauth-auth0 (1.4.1)
      omniauth-oauth2 (~> 1.1)
    omniauth-azure-oauth2 (0.0.6)
      jwt (~> 1.0)
      omniauth (~> 1.0)
      omniauth-oauth2 (~> 1.1)
    omniauth-bitbucket (0.0.2)
      multi_json (~> 1.7)
      omniauth (~> 1.1)
      omniauth-oauth (~> 1.0)
    omniauth-cas3 (1.1.3)
      addressable (~> 2.3)
      nokogiri (~> 1.6.6)
      omniauth (~> 1.2)
    omniauth-facebook (4.0.0)
      omniauth-oauth2 (~> 1.2)
    omniauth-github (1.1.2)
      omniauth (~> 1.0)
      omniauth-oauth2 (~> 1.1)
    omniauth-gitlab (1.0.1)
      omniauth (~> 1.0)
      omniauth-oauth2 (~> 1.0)
    omniauth-google-oauth2 (0.4.1)
      addressable (~> 2.3)
      jwt (~> 1.0)
      multi_json (~> 1.3)
      omniauth (>= 1.1.1)
      omniauth-oauth2 (~> 1.3.1)
    omniauth-kerberos (0.3.0)
      omniauth-multipassword
      timfel-krb5-auth (~> 0.8)
    omniauth-multipassword (0.4.2)
      omniauth (~> 1.0)
    omniauth-oauth (1.1.0)
      oauth
      omniauth (~> 1.0)
    omniauth-oauth2 (1.3.1)
      oauth2 (~> 1.0)
      omniauth (~> 1.2)
    omniauth-saml (1.6.0)
      omniauth (~> 1.3)
      ruby-saml (~> 1.3)
    omniauth-shibboleth (1.2.1)
      omniauth (>= 1.0.0)
    omniauth-twitter (1.2.1)
      json (~> 1.3)
      omniauth-oauth (~> 1.1)
    omniauth_crowd (2.2.3)
      activesupport
      nokogiri (>= 1.4.4)
      omniauth (~> 1.0)
    org-ruby (0.9.12)
      rubypants (~> 0.2)
    orm_adapter (0.5.0)
    paranoia (2.1.4)
      activerecord (~> 4.0)
    parser (2.3.1.2)
      ast (~> 2.2)
    pg (0.18.4)
    pkg-config (1.1.7)
    poltergeist (1.9.0)
      capybara (~> 2.1)
      cliver (~> 0.3.1)
      multi_json (~> 1.0)
      websocket-driver (>= 0.2.0)
    posix-spawn (0.3.11)
    powerpack (0.1.1)
    premailer (1.8.6)
      css_parser (>= 1.3.6)
      htmlentities (>= 4.0.0)
    premailer-rails (1.9.2)
      actionmailer (>= 3, < 6)
      premailer (~> 1.7, >= 1.7.9)
    pry (0.10.3)
      coderay (~> 1.1.0)
      method_source (~> 0.8.1)
      slop (~> 3.4)
    pry-rails (0.3.4)
      pry (>= 0.9.10)
    pyu-ruby-sasl (0.0.3.3)
    rack (1.6.4)
    rack-accept (0.4.5)
      rack (>= 0.4)
    rack-attack (4.3.1)
      rack
    rack-cors (0.4.0)
    rack-mount (0.8.3)
      rack (>= 1.0.0)
    rack-oauth2 (1.2.3)
      activesupport (>= 2.3)
      attr_required (>= 0.0.5)
      httpclient (>= 2.4)
      multi_json (>= 1.3.6)
      rack (>= 1.1)
    rack-protection (1.5.3)
      rack
    rack-test (0.6.3)
      rack (>= 1.0)
    rails (4.2.7.1)
      actionmailer (= 4.2.7.1)
      actionpack (= 4.2.7.1)
      actionview (= 4.2.7.1)
      activejob (= 4.2.7.1)
      activemodel (= 4.2.7.1)
      activerecord (= 4.2.7.1)
      activesupport (= 4.2.7.1)
      bundler (>= 1.3.0, < 2.0)
      railties (= 4.2.7.1)
      sprockets-rails
    rails-deprecated_sanitizer (1.0.3)
      activesupport (>= 4.2.0.alpha)
    rails-dom-testing (1.0.7)
      activesupport (>= 4.2.0.beta, < 5.0)
      nokogiri (~> 1.6.0)
      rails-deprecated_sanitizer (>= 1.0.1)
    rails-html-sanitizer (1.0.3)
      loofah (~> 2.0)
    railties (4.2.7.1)
      actionpack (= 4.2.7.1)
      activesupport (= 4.2.7.1)
      rake (>= 0.8.7)
      thor (>= 0.18.1, < 2.0)
    rainbow (2.1.0)
    raindrops (0.17.0)
    rake (10.5.0)
    rb-fsevent (0.9.6)
    rb-inotify (0.9.5)
      ffi (>= 0.5.0)
    rblineprof (0.3.6)
      debugger-ruby_core_source (~> 1.3)
    rdoc (3.12.2)
      json (~> 1.4)
    recaptcha (3.0.0)
      json
    redcarpet (3.3.3)
    redis (3.2.2)
    redis-actionpack (4.0.1)
      actionpack (~> 4)
      redis-rack (~> 1.5.0)
      redis-store (~> 1.1.0)
    redis-activesupport (4.1.5)
      activesupport (>= 3, < 5)
      redis-store (~> 1.1.0)
    redis-namespace (1.5.2)
      redis (~> 3.0, >= 3.0.4)
    redis-rack (1.5.0)
      rack (~> 1.5)
      redis-store (~> 1.1.0)
    redis-rails (4.0.0)
      redis-actionpack (~> 4)
      redis-activesupport (~> 4)
      redis-store (~> 1.1.0)
    redis-store (1.1.7)
      redis (>= 2.2)
    request_store (1.3.1)
    rerun (0.11.0)
      listen (~> 3.0)
    responders (2.3.0)
      railties (>= 4.2.0, < 5.1)
    rinku (2.0.0)
    rotp (2.1.2)
    rouge (2.0.6)
    rqrcode (0.7.0)
      chunky_png
    rqrcode-rails3 (0.1.7)
      rqrcode (>= 0.4.2)
    rspec (3.5.0)
      rspec-core (~> 3.5.0)
      rspec-expectations (~> 3.5.0)
      rspec-mocks (~> 3.5.0)
    rspec-core (3.5.0)
      rspec-support (~> 3.5.0)
    rspec-expectations (3.5.0)
      diff-lcs (>= 1.2.0, < 2.0)
      rspec-support (~> 3.5.0)
    rspec-mocks (3.5.0)
      diff-lcs (>= 1.2.0, < 2.0)
      rspec-support (~> 3.5.0)
    rspec-rails (3.5.0)
      actionpack (>= 3.0)
      activesupport (>= 3.0)
      railties (>= 3.0)
      rspec-core (~> 3.5.0)
      rspec-expectations (~> 3.5.0)
      rspec-mocks (~> 3.5.0)
      rspec-support (~> 3.5.0)
    rspec-retry (0.4.5)
      rspec-core
    rspec-support (3.5.0)
    rubocop (0.42.0)
      parser (>= 2.3.1.1, < 3.0)
      powerpack (~> 0.1)
      rainbow (>= 1.99.1, < 3.0)
      ruby-progressbar (~> 1.7)
      unicode-display_width (~> 1.0, >= 1.0.1)
    rubocop-rspec (1.5.0)
      rubocop (>= 0.40.0)
    ruby-fogbugz (0.2.1)
      crack (~> 0.4)
    ruby-prof (0.16.2)
    ruby-progressbar (1.8.1)
    ruby-saml (1.3.0)
      nokogiri (>= 1.5.10)
    ruby_parser (3.8.2)
      sexp_processor (~> 4.1)
    rubyntlm (0.5.2)
    rubypants (0.2.0)
    rubyzip (1.2.0)
    rufus-scheduler (3.1.10)
    rugged (0.24.0)
    safe_yaml (1.0.4)
    sanitize (2.1.0)
      nokogiri (>= 1.4.4)
    sass (3.4.22)
    sass-rails (5.0.6)
      railties (>= 4.0.0, < 6)
      sass (~> 3.1)
      sprockets (>= 2.8, < 4.0)
      sprockets-rails (>= 2.0, < 4.0)
      tilt (>= 1.1, < 3)
    sawyer (0.7.0)
      addressable (>= 2.3.5, < 2.5)
      faraday (~> 0.8, < 0.10)
    scss_lint (0.47.1)
      rake (>= 0.9, < 11)
      sass (~> 3.4.15)
    sdoc (0.3.20)
      json (>= 1.1.3)
      rdoc (~> 3.10)
    seed-fu (2.3.6)
      activerecord (>= 3.1)
      activesupport (>= 3.1)
    select2-rails (3.5.9.3)
      thor (~> 0.14)
    sentry-raven (1.1.0)
      faraday (>= 0.7.6)
    settingslogic (2.0.9)
    sexp_processor (4.7.0)
    sham_rack (1.3.6)
      rack
    shoulda-matchers (2.8.0)
      activesupport (>= 3.0.0)
    sidekiq (4.2.1)
      concurrent-ruby (~> 1.0)
      connection_pool (~> 2.2, >= 2.2.0)
      rack-protection (~> 1.5)
      redis (~> 3.2, >= 3.2.1)
    sidekiq-cron (0.4.0)
      redis-namespace (>= 1.5.2)
      rufus-scheduler (>= 2.0.24)
      sidekiq (>= 4.0.0)
    simplecov (0.12.0)
      docile (~> 1.1.0)
      json (>= 1.8, < 3)
      simplecov-html (~> 0.10.0)
    simplecov-html (0.10.0)
    slack-notifier (1.2.1)
    slop (3.6.0)
    spinach (0.8.10)
      colorize
      gherkin-ruby (>= 0.3.2)
      json
    spinach-rails (0.2.1)
      capybara (>= 2.0.0)
      railties (>= 3)
      spinach (>= 0.4)
    spinach-rerun-reporter (0.0.2)
      spinach (~> 0.8)
    spring (1.7.2)
    spring-commands-rspec (1.0.4)
      spring (>= 0.9.1)
    spring-commands-spinach (1.1.0)
      spring (>= 0.9.1)
    spring-commands-teaspoon (0.0.2)
      spring (>= 0.9.1)
    sprockets (3.7.0)
      concurrent-ruby (~> 1.0)
      rack (> 1, < 3)
    sprockets-es6 (0.9.2)
      babel-source (>= 5.8.11)
      babel-transpiler
      sprockets (>= 3.0.0)
    sprockets-rails (3.1.1)
      actionpack (>= 4.0)
      activesupport (>= 4.0)
      sprockets (>= 3.0.0)
    state_machines (0.4.0)
    state_machines-activemodel (0.4.0)
      activemodel (>= 4.1, < 5.1)
      state_machines (>= 0.4.0)
    state_machines-activerecord (0.4.0)
      activerecord (>= 4.1, < 5.1)
      state_machines-activemodel (>= 0.3.0)
    stringex (2.5.2)
    sys-filesystem (1.1.6)
      ffi
    sysexits (1.2.0)
    systemu (2.6.5)
    task_list (1.0.2)
      html-pipeline
    teaspoon (1.1.5)
      railties (>= 3.2.5, < 6)
    teaspoon-jasmine (2.2.0)
      teaspoon (>= 1.0.0)
    temple (0.7.7)
    test_after_commit (0.4.2)
      activerecord (>= 3.2)
    thin (1.7.0)
      daemons (~> 1.0, >= 1.0.9)
      eventmachine (~> 1.0, >= 1.0.4)
      rack (>= 1, < 3)
    thor (0.19.1)
    thread_safe (0.3.5)
    tilt (2.0.5)
    timecop (0.8.1)
    timfel-krb5-auth (0.8.3)
    turbolinks (2.5.3)
      coffee-rails
    tzinfo (1.2.2)
      thread_safe (~> 0.1)
    u2f (0.2.1)
    uglifier (2.7.2)
      execjs (>= 0.3.0)
      json (>= 1.8.0)
    underscore-rails (1.8.3)
    unf (0.1.4)
      unf_ext
    unf_ext (0.0.7.2)
    unicode-display_width (1.1.1)
    unicorn (5.1.0)
      kgio (~> 2.6)
      raindrops (~> 0.7)
    unicorn-worker-killer (0.4.4)
      get_process_mem (~> 0)
      unicorn (>= 4, < 6)
    uniform_notifier (1.10.0)
    uuid (2.3.8)
      macaddr (~> 1.0)
    validates_hostname (1.0.5)
      activerecord (>= 3.0)
      activesupport (>= 3.0)
    version_sorter (2.1.0)
    virtus (1.0.5)
      axiom-types (~> 0.1)
      coercible (~> 1.0)
      descendants_tracker (~> 0.0, >= 0.0.3)
      equalizer (~> 0.0, >= 0.0.9)
    vmstat (2.2.0)
    warden (1.2.6)
      rack (>= 1.0)
    web-console (2.3.0)
      activemodel (>= 4.0)
      binding_of_caller (>= 0.7.2)
      railties (>= 4.0)
      sprockets-rails (>= 2.0, < 4.0)
    webmock (1.21.0)
      addressable (>= 2.3.6)
      crack (>= 0.3.2)
    websocket-driver (0.6.3)
      websocket-extensions (>= 0.1.0)
    websocket-extensions (0.1.2)
    wikicloth (0.8.1)
      builder
      expression_parser
      rinku
    xml-simple (1.1.5)
    xpath (2.0.0)
      nokogiri (~> 1.3)

PLATFORMS
  ruby

DEPENDENCIES
  RedCloth (~> 4.3.2)
  ace-rails-ap (~> 4.1.0)
  activerecord-session_store (~> 1.0.0)
  acts-as-taggable-on (~> 3.4)
  addressable (~> 2.3.8)
  after_commit_queue (~> 1.3.0)
  akismet (~> 2.0)
  allocations (~> 1.0)
  asana (~> 0.4.0)
  asciidoctor (~> 1.5.2)
  attr_encrypted (~> 3.0.0)
  awesome_print (~> 1.2.0)
  babosa (~> 1.0.2)
  base32 (~> 0.3.0)
  benchmark-ips (~> 2.3.0)
  better_errors (~> 1.0.1)
  binding_of_caller (~> 0.7.2)
  bootstrap-sass (~> 3.3.0)
  brakeman (~> 3.3.0)
  browser (~> 2.2)
  bullet (~> 5.2.0)
  bundler-audit (~> 0.5.0)
  byebug (~> 8.2.1)
  capybara (~> 2.6.2)
  capybara-screenshot (~> 1.0.0)
  carrierwave (~> 0.10.0)
  charlock_holmes (~> 0.7.3)
  chronic (~> 0.10.2)
  chronic_duration (~> 0.10.6)
  coffee-rails (~> 4.1.0)
  connection_pool (~> 2.0)
  creole (~> 0.5.0)
  d3_rails (~> 3.5.0)
  database_cleaner (~> 1.5.0)
  default_value_for (~> 3.0.0)
  devise (~> 4.2)
  devise-two-factor (~> 3.0.0)
  diffy (~> 3.0.3)
  doorkeeper (~> 4.2.0)
  dropzonejs-rails (~> 0.7.1)
  elasticsearch-model
  elasticsearch-rails
  email_reply_parser (~> 0.5.8)
  email_spec (~> 1.6.0)
  factory_girl_rails (~> 4.6.0)
  ffaker (~> 2.0.0)
  flay (~> 2.6.1)
  fog-aws (~> 0.9)
  fog-azure (~> 0.0)
  fog-core (~> 1.40)
  fog-google (~> 0.3)
  fog-local (~> 0.3)
  fog-openstack (~> 0.1)
  fog-rackspace (~> 0.1.1)
  font-awesome-rails (~> 4.6.1)
  foreman (~> 0.78.0)
  fuubar (~> 2.0.0)
  gemnasium-gitlab-service (~> 0.2)
  gemojione (~> 3.0)
  github-linguist (~> 4.7.0)
  github-markup (~> 1.4)
  gitlab-elasticsearch-git (~> 1.0.1)
  gitlab-flowdock-git-hook (~> 1.0.1)
<<<<<<< HEAD
  gitlab-license (~> 1.0)
  gitlab_git (~> 10.6.6)
=======
  gitlab_git (~> 10.6.7)
>>>>>>> dde96231
  gitlab_omniauth-ldap (~> 1.2.1)
  gollum-lib (~> 4.2)
  gollum-rugged_adapter (~> 0.4.2)
  gon (~> 6.1.0)
  grape (~> 0.15.0)
  grape-entity (~> 0.4.2)
  gssapi
  haml_lint (~> 0.18.2)
  hamlit (~> 2.6.1)
  health_check (~> 2.1.0)
  hipchat (~> 1.5.0)
  html-pipeline (~> 1.11.0)
  httparty (~> 0.13.3)
  influxdb (~> 0.2)
  jquery-atwho-rails (~> 1.3.2)
  jquery-rails (~> 4.1.0)
  jquery-turbolinks (~> 2.1.0)
  jquery-ui-rails (~> 5.0.0)
  json-schema (~> 2.6.2)
  jwt
  kaminari (~> 0.17.0)
  knapsack (~> 1.11.0)
  letter_opener_web (~> 1.3.0)
  license_finder (~> 2.1.0)
  licensee (~> 8.0.0)
  loofah (~> 2.0.3)
  mail_room (~> 0.8)
  method_source (~> 0.8)
  minitest (~> 5.7.0)
  mousetrap-rails (~> 1.4.6)
  mysql2 (~> 0.3.16)
  nested_form (~> 0.3.2)
  net-ldap
  net-ssh (~> 3.0.1)
  newrelic_rpm (~> 3.16)
  nokogiri (~> 1.6.7, >= 1.6.7.2)
  oauth2 (~> 1.2.0)
  octokit (~> 4.3.0)
  oj (~> 2.17.4)
  omniauth (~> 1.3.1)
  omniauth-auth0 (~> 1.4.1)
  omniauth-azure-oauth2 (~> 0.0.6)
  omniauth-bitbucket (~> 0.0.2)
  omniauth-cas3 (~> 1.1.2)
  omniauth-facebook (~> 4.0.0)
  omniauth-github (~> 1.1.1)
  omniauth-gitlab (~> 1.0.0)
  omniauth-google-oauth2 (~> 0.4.1)
  omniauth-kerberos (~> 0.3.0)
  omniauth-saml (~> 1.6.0)
  omniauth-shibboleth (~> 1.2.0)
  omniauth-twitter (~> 1.2.0)
  omniauth_crowd (~> 2.2.0)
  org-ruby (~> 0.9.12)
  paranoia (~> 2.0)
  pg (~> 0.18.2)
  poltergeist (~> 1.9.0)
  premailer-rails (~> 1.9.0)
  pry-rails (~> 0.3.4)
  rack-attack (~> 4.3.1)
  rack-cors (~> 0.4.0)
  rack-oauth2 (~> 1.2.1)
  rails (= 4.2.7.1)
  rails-deprecated_sanitizer (~> 1.0.3)
  rainbow (~> 2.1.0)
  rblineprof (~> 0.3.6)
  rdoc (~> 3.6)
  recaptcha (~> 3.0)
  redcarpet (~> 3.3.3)
  redis (~> 3.2)
  redis-namespace (~> 1.5.2)
  redis-rails (~> 4.0.0)
  request_store (~> 1.3.0)
  rerun (~> 0.11.0)
  responders (~> 2.0)
  rouge (~> 2.0)
  rqrcode-rails3 (~> 0.1.7)
  rspec-rails (~> 3.5.0)
  rspec-retry (~> 0.4.5)
  rubocop (~> 0.42.0)
  rubocop-rspec (~> 1.5.0)
  ruby-fogbugz (~> 0.2.1)
  ruby-prof (~> 0.16.2)
  sanitize (~> 2.0)
  sass-rails (~> 5.0.6)
  scss_lint (~> 0.47.0)
  sdoc (~> 0.3.20)
  seed-fu (~> 2.3.5)
  select2-rails (~> 3.5.9)
  sentry-raven (~> 1.1.0)
  settingslogic (~> 2.0.9)
  sham_rack (~> 1.3.6)
  shoulda-matchers (~> 2.8.0)
  sidekiq (~> 4.2)
  sidekiq-cron (~> 0.4.0)
  simplecov (= 0.12.0)
  slack-notifier (~> 1.2.0)
  spinach-rails (~> 0.2.1)
  spinach-rerun-reporter (~> 0.0.2)
  spring (~> 1.7.0)
  spring-commands-rspec (~> 1.0.4)
  spring-commands-spinach (~> 1.1.0)
  spring-commands-teaspoon (~> 0.0.2)
  sprockets (~> 3.7.0)
  sprockets-es6 (~> 0.9.2)
  state_machines-activerecord (~> 0.4.0)
  sys-filesystem (~> 1.1.6)
  task_list (~> 1.0.2)
  teaspoon (~> 1.1.0)
  teaspoon-jasmine (~> 2.2.0)
  test_after_commit (~> 0.4.2)
  thin (~> 1.7.0)
  timecop (~> 0.8.0)
  turbolinks (~> 2.5.0)
  u2f (~> 0.2.1)
  uglifier (~> 2.7.2)
  underscore-rails (~> 1.8.0)
  unf (~> 0.1.4)
<<<<<<< HEAD
  unicorn (~> 4.9.0)
  unicorn-worker-killer (~> 0.4.2)
  validates_hostname (~> 1.0.0)
=======
  unicorn (~> 5.1.0)
  unicorn-worker-killer (~> 0.4.4)
>>>>>>> dde96231
  version_sorter (~> 2.1.0)
  virtus (~> 1.0.1)
  vmstat (~> 2.2)
  web-console (~> 2.0)
  webmock (~> 1.21.0)
  wikicloth (= 0.8.1)

BUNDLED WITH
   1.13.1<|MERGE_RESOLUTION|>--- conflicted
+++ resolved
@@ -297,12 +297,8 @@
       diff-lcs (~> 1.1)
       mime-types (>= 1.16, < 3)
       posix-spawn (~> 0.3)
-<<<<<<< HEAD
     gitlab-license (1.0.0)
-    gitlab_git (10.6.6)
-=======
     gitlab_git (10.6.7)
->>>>>>> dde96231
       activesupport (~> 4.0)
       charlock_holmes (~> 0.7.3)
       github-linguist (~> 4.7.0)
@@ -891,12 +887,8 @@
   github-markup (~> 1.4)
   gitlab-elasticsearch-git (~> 1.0.1)
   gitlab-flowdock-git-hook (~> 1.0.1)
-<<<<<<< HEAD
   gitlab-license (~> 1.0)
-  gitlab_git (~> 10.6.6)
-=======
   gitlab_git (~> 10.6.7)
->>>>>>> dde96231
   gitlab_omniauth-ldap (~> 1.2.1)
   gollum-lib (~> 4.2)
   gollum-rugged_adapter (~> 0.4.2)
@@ -1015,14 +1007,9 @@
   uglifier (~> 2.7.2)
   underscore-rails (~> 1.8.0)
   unf (~> 0.1.4)
-<<<<<<< HEAD
-  unicorn (~> 4.9.0)
-  unicorn-worker-killer (~> 0.4.2)
-  validates_hostname (~> 1.0.0)
-=======
   unicorn (~> 5.1.0)
   unicorn-worker-killer (~> 0.4.4)
->>>>>>> dde96231
+  validates_hostname (~> 1.0.0)
   version_sorter (~> 2.1.0)
   virtus (~> 1.0.1)
   vmstat (~> 2.2)
