--- conflicted
+++ resolved
@@ -990,13 +990,7 @@
   stackprof (~> 0.2.10)
   state_machines-activerecord (~> 0.4.0)
   sys-filesystem (~> 1.1.6)
-<<<<<<< HEAD
-  test_after_commit (~> 0.4.2)
-=======
-  teaspoon (~> 1.1.0)
-  teaspoon-jasmine (~> 2.2.0)
   test_after_commit (~> 1.1)
->>>>>>> 6ccc4eb4
   thin (~> 1.7.0)
   timecop (~> 0.8.0)
   truncato (~> 0.7.8)
