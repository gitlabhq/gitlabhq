--- conflicted
+++ resolved
@@ -5,16 +5,6 @@
     annotate (2.6.0.beta1)
       activerecord (>= 2.3.0)
       rake (>= 0.8.7)
-
-GIT
-  remote: https://github.com/gitlabhq/grit.git
-  revision: 42297cdcee16284d2e4eff23d41377f52fc28b9d
-  ref: 42297cdcee16284d2e4eff23d41377f52fc28b9d
-  specs:
-    grit (2.5.0)
-      diff-lcs (~> 1.1)
-      mime-types (~> 1.15)
-      posix-spawn (~> 0.3.6)
 
 GIT
   remote: https://github.com/gitlabhq/raphael-rails.git
@@ -88,11 +78,7 @@
       activesupport (>= 3.2.0)
     celluloid (0.13.0)
       timers (>= 1.0.0)
-<<<<<<< HEAD
-    charlock_holmes (0.6.9)
-=======
     charlock_holmes (0.6.9.4)
->>>>>>> a9975336
     chosen-rails (0.9.8)
       railties (~> 3.0)
       thor (~> 0.14)
@@ -125,12 +111,8 @@
       orm_adapter (~> 0.1)
       railties (~> 3.1)
       warden (~> 1.2.1)
-<<<<<<< HEAD
-    diff-lcs (1.2.1)
-=======
     diff-lcs (1.2.4)
     dotenv (0.7.0)
->>>>>>> a9975336
     email_spec (1.4.0)
       launchy (~> 2.1)
       mail (~> 2.2)
@@ -141,12 +123,7 @@
     eventmachine (1.0.3)
     execjs (1.4.0)
       multi_json (~> 1.0)
-<<<<<<< HEAD
-    facter (1.6.18)
-    factory_girl (4.1.0)
-=======
     factory_girl (4.2.0)
->>>>>>> a9975336
       activesupport (>= 3.0.0)
     factory_girl_rails (4.2.1)
       factory_girl (~> 4.2.0)
@@ -155,14 +132,6 @@
       multipart-post (~> 1.1)
     faye-websocket (0.4.7)
       eventmachine (>= 0.12.0)
-<<<<<<< HEAD
-    ffaker (1.15.0)
-    ffi (1.6.0)
-    font-awesome-sass-rails (3.0.2.2)
-      railties (>= 3.1.1)
-      sass-rails (>= 3.1.1)
-    foreman (0.62.0)
-=======
     ffaker (1.16.0)
     ffi (1.8.1)
     font-awesome-sass-rails (3.0.2.2)
@@ -170,15 +139,10 @@
       sass-rails (>= 3.1.1)
     foreman (0.63.0)
       dotenv (>= 0.7)
->>>>>>> a9975336
       thor (>= 0.13.6)
     formatador (0.2.4)
     gemoji (1.2.1)
-<<<<<<< HEAD
-    gherkin-ruby (0.2.1)
-=======
     gherkin-ruby (0.3.0)
->>>>>>> a9975336
     github-linguist (2.3.4)
       charlock_holmes (~> 0.6.6)
       escape_utils (~> 0.2.3)
@@ -196,14 +160,11 @@
       stringex (~> 1.5.1)
     gitlab-grack (1.0.0)
       rack (~> 1.4.1)
-<<<<<<< HEAD
-=======
     gitlab-grit (2.5.1)
       charlock_holmes (~> 0.6.9)
       diff-lcs (~> 1.1)
       mime-types (~> 1.15)
       posix-spawn (~> 0.3.6)
->>>>>>> a9975336
     gitlab-pygments.rb (0.3.2)
       posix-spawn (~> 0.3.6)
       yajl-ruby (~> 1.1.0)
@@ -217,23 +178,10 @@
       omniauth (~> 1.0)
       pyu-ruby-sasl (~> 0.0.3.1)
       rubyntlm (~> 0.1.1)
-<<<<<<< HEAD
-    gollum-lib (1.0.0)
-      github-markdown (~> 0.5.3)
-      github-markup (>= 0.7.5, < 1.0.0)
-      grit (~> 2.5.0)
-      nokogiri (~> 1.5.9)
-      pygments.rb (~> 0.4.2)
-      sanitize (~> 2.0.3)
-      stringex (~> 1.5.1)
-    gon (4.0.2)
-    grape (0.3.2)
-=======
     gon (4.1.0)
       actionpack (>= 2.3.0)
       json
     grape (0.4.1)
->>>>>>> a9975336
       activesupport
       builder
       hashie (>= 1.2.0)
@@ -246,31 +194,16 @@
     grape-entity (0.3.0)
       activesupport
       multi_json (>= 1.3.2)
-<<<<<<< HEAD
-    grit_ext (0.8.1)
-      charlock_holmes (~> 0.6.9)
-    growl (1.0.3)
-    guard (1.6.2)
-      listen (>= 0.6.0)
-=======
     growl (1.0.3)
     guard (1.8.0)
       formatador (>= 0.2.4)
       listen (>= 1.0.0)
->>>>>>> a9975336
       lumberjack (>= 1.0.2)
       pry (>= 0.9.10)
-      terminal-table (>= 1.4.3)
       thor (>= 0.14.6)
-<<<<<<< HEAD
-    guard-rspec (2.5.1)
-      guard (>= 1.1)
-      rspec (~> 2.11)
-=======
     guard-rspec (2.6.0)
       guard (>= 1.8)
       rspec (~> 2.13)
->>>>>>> a9975336
     guard-spinach (0.0.2)
       guard (>= 1.1)
       spinach
@@ -281,11 +214,7 @@
       activesupport (>= 3.1, < 4.1)
       haml (>= 3.1, < 4.1)
       railties (>= 3.1, < 4.1)
-<<<<<<< HEAD
-    hashie (1.2.0)
-=======
     hashie (2.0.4)
->>>>>>> a9975336
     hike (1.2.2)
     http_parser.rb (0.5.3)
     httparty (0.11.0)
@@ -310,14 +239,6 @@
     kaminari (0.14.1)
       actionpack (>= 3.0.0)
       activesupport (>= 3.0.0)
-<<<<<<< HEAD
-    launchy (2.1.2)
-      addressable (~> 2.3)
-    letter_opener (1.0.0)
-      launchy (>= 2.0.4)
-    libv8 (3.11.8.17)
-    listen (0.7.3)
-=======
     launchy (2.2.0)
       addressable (~> 2.3)
     letter_opener (1.1.0)
@@ -327,28 +248,19 @@
       rb-fsevent (>= 0.9.3)
       rb-inotify (>= 0.9)
       rb-kqueue (>= 0.2)
->>>>>>> a9975336
     lumberjack (1.0.3)
     mail (2.5.3)
       i18n (>= 0.4.0)
       mime-types (~> 1.16)
       treetop (~> 1.4.8)
     method_source (0.8.1)
-<<<<<<< HEAD
-    mime-types (1.22)
-=======
     mime-types (1.23)
     minitest (4.7.4)
->>>>>>> a9975336
     modernizr (2.6.2)
       sprockets (~> 2.0)
     multi_json (1.7.2)
     multi_xml (0.5.3)
-<<<<<<< HEAD
-    multipart-post (1.1.5)
-=======
     multipart-post (1.2.0)
->>>>>>> a9975336
     mysql2 (0.3.11)
     net-ldap (0.2.2)
     nokogiri (1.5.9)
@@ -378,16 +290,6 @@
       multi_json (~> 1.3)
       omniauth-oauth (~> 1.0)
     orm_adapter (0.4.0)
-<<<<<<< HEAD
-    pg (0.14.1)
-    polyglot (0.3.3)
-    posix-spawn (0.3.6)
-    pry (0.9.12)
-      coderay (~> 1.0.5)
-      method_source (~> 0.8)
-      slop (~> 3.4)
-    puma (2.0.0.b7)
-=======
     pg (0.15.1)
     polyglot (0.3.3)
     posix-spawn (0.3.6)
@@ -396,7 +298,6 @@
       method_source (~> 0.8)
       slop (~> 3.4)
     puma (2.0.1)
->>>>>>> a9975336
       rack (>= 1.1, < 2.0)
     pygments.rb (0.4.2)
       posix-spawn (~> 0.3.6)
@@ -446,24 +347,15 @@
       rdoc (~> 3.4)
       thor (>= 0.14.6, < 2.0)
     rake (10.0.4)
-<<<<<<< HEAD
-    rb-fsevent (0.9.2)
-    rb-inotify (0.8.8)
-=======
     rb-fsevent (0.9.3)
     rb-inotify (0.9.0)
       ffi (>= 0.5.0)
     rb-kqueue (0.2.0)
->>>>>>> a9975336
       ffi (>= 0.5.0)
     rdoc (3.12.2)
       json (~> 1.4)
     redcarpet (2.2.2)
-<<<<<<< HEAD
-    redis (3.0.3)
-=======
     redis (3.0.4)
->>>>>>> a9975336
     redis-actionpack (3.2.3)
       actionpack (~> 3.2.3)
       redis-rack (~> 1.4.0)
@@ -492,13 +384,8 @@
     rspec-core (2.13.1)
     rspec-expectations (2.13.0)
       diff-lcs (>= 1.1.3, < 2.0)
-<<<<<<< HEAD
-    rspec-mocks (2.13.0)
-    rspec-rails (2.13.0)
-=======
     rspec-mocks (2.13.1)
     rspec-rails (2.13.1)
->>>>>>> a9975336
       actionpack (>= 3.0)
       activesupport (>= 3.0)
       railties (>= 3.0)
@@ -509,11 +396,7 @@
     rubyntlm (0.1.1)
     sanitize (2.0.3)
       nokogiri (>= 1.4.4, < 1.6)
-<<<<<<< HEAD
-    sass (3.2.7)
-=======
     sass (3.2.8)
->>>>>>> a9975336
     sass-rails (3.2.6)
       railties (~> 3.2.0)
       sass (>= 3.1.10)
@@ -528,19 +411,11 @@
       sass-rails (>= 3.2)
       thor (~> 0.14)
     settingslogic (2.0.9)
-<<<<<<< HEAD
-    sexp_processor (4.2.0)
-    shoulda-matchers (1.3.0)
-      activesupport (>= 3.0.0)
-    sidekiq (2.9.0)
-      celluloid (~> 0.12.0)
-=======
     sexp_processor (4.2.1)
     shoulda-matchers (1.3.0)
       activesupport (>= 3.0.0)
     sidekiq (2.11.1)
       celluloid (~> 0.13.0)
->>>>>>> a9975336
       connection_pool (~> 1.0)
       multi_json (~> 1)
       redis (~> 3)
@@ -558,19 +433,11 @@
       temple (~> 0.6.3)
       tilt (~> 1.3.3)
     slop (3.4.4)
-<<<<<<< HEAD
-    spinach (0.8.1)
-      colorize (= 0.5.8)
-      gherkin-ruby (~> 0.2.1)
-    spinach-rails (0.1.7)
-      capybara (>= 1.0)
-=======
     spinach (0.8.2)
       colorize (= 0.5.8)
       gherkin-ruby (~> 0.3.0)
     spinach-rails (0.2.1)
       capybara (>= 2.0.0)
->>>>>>> a9975336
       railties (>= 3)
       spinach (>= 0.4)
     spork (1.0.0rc3)
@@ -582,22 +449,12 @@
     stamp (0.5.0)
     state_machine (1.2.0)
     stringex (1.5.1)
-<<<<<<< HEAD
-    temple (0.5.5)
-    terminal-table (1.4.5)
-    test_after_commit (0.0.1)
-    therubyracer (0.11.4)
-      libv8 (~> 3.11.8.12)
-      ref
-    thin (1.5.0)
-=======
     temple (0.6.4)
     test_after_commit (0.2.0)
     therubyracer (0.11.4)
       libv8 (~> 3.11.8.12)
       ref
     thin (1.5.1)
->>>>>>> a9975336
       daemons (>= 1.0.9)
       eventmachine (>= 0.12.6)
       rack (>= 1.0.0)
@@ -620,11 +477,7 @@
       rack (>= 1.0)
     webmock (1.11.0)
       addressable (>= 2.2.7)
-<<<<<<< HEAD
-      crack (>= 0.1.7)
-=======
       crack (>= 0.3.2)
->>>>>>> a9975336
     xpath (2.0.0)
       nokogiri (~> 1.3)
     yajl-ruby (1.1.0)
@@ -654,11 +507,7 @@
   font-awesome-sass-rails (~> 3.0.0)
   foreman
   gemoji (~> 1.2.1)
-<<<<<<< HEAD
-  github-linguist (~> 2.3.4)
-=======
   github-linguist
->>>>>>> a9975336
   github-markup (~> 0.7.4)
   gitlab-gollum-lib (~> 1.0.0)
   gitlab-grack (~> 1.0.0)
@@ -666,18 +515,9 @@
   gitlab_git (~> 1.2.1)
   gitlab_meta (= 5.0)
   gitlab_omniauth-ldap (= 1.0.2)
-<<<<<<< HEAD
-  gollum-lib (~> 1.0.0)
-  gon
-  grape (~> 0.3.1)
-  grape-entity (~> 0.2.0)
-  grit (~> 2.5.0)!
-  grit_ext (~> 0.8.1)
-=======
   gon
   grape
   grape-entity
->>>>>>> a9975336
   growl
   guard-rspec
   guard-spinach
@@ -700,11 +540,7 @@
   pg
   poltergeist!
   pry
-<<<<<<< HEAD
-  puma (~> 2.0.0.b7)
-=======
   puma (~> 2.0.1)
->>>>>>> a9975336
   quiet_assets (~> 1.0.1)
   rack-mini-profiler
   rails (= 3.2.13)
@@ -716,11 +552,7 @@
   redcarpet (~> 2.2.2)
   redis-rails
   rspec-rails
-<<<<<<< HEAD
-  sass-rails (~> 3.2.5)
-=======
   sass-rails
->>>>>>> a9975336
   sdoc
   seed-fu
   select2-rails
@@ -738,10 +570,6 @@
   test_after_commit
   therubyracer
   thin
-<<<<<<< HEAD
-  uglifier (~> 1.3.0)
-=======
   turbolinks
   uglifier
->>>>>>> a9975336
   webmock