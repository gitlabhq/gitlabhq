--- conflicted
+++ resolved
@@ -4,11 +4,8 @@
   - When someone as marked as a required approver for a merge request, an email should be sent
   - Allow configuring the Jira API path (Alex Lossent)
   - Fix "Rebase onto master"
-<<<<<<< HEAD
   - Ensure a comment is properly recorded in JIRA when a merge request is accepted
-=======
   - Allow groups to appear in the `Share with group` share if the group owner allows it
->>>>>>> d5a92b4c
 
 v 8.1.0 (unreleased)
   - added an issues template (Hannes Rosenögger)
