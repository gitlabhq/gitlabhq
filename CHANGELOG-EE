--- conflicted
+++ resolved
@@ -1,14 +1,11 @@
 Please view this file on the master branch, on stable branches it's out of date.
 v 8.12.0 (Unreleased)
-<<<<<<< HEAD
   - [ES] Instrument Elasticsearch::Git::Repository
   - [ES] Instrument other Gitlab::Elastic classes
 
 v 8.11.6
   - Exclude blocked users from potential MR approvers
-=======
   - Add 'Sync now' to group members page !704
->>>>>>> 8245c667
 
 v 8.11.5
   - API: Restore backward-compatibility for POST /projects/:id/members when membership is locked
