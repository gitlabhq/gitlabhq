--- conflicted
+++ resolved
@@ -1,6 +1,5 @@
 Please view this file on the master branch, on stable branches it's out of date.
 
-<<<<<<< HEAD
 v 8.6.0 (unreleased)
   - Improve weight filter for issues
   - [Elastic] Add elastic checker to gitlab:check
@@ -19,10 +18,8 @@
 v 8.5.2
   - Update LDAP groups asynchronously
   - Fix an issue when weight text was displayed in Issuable collapsed sidebar
-=======
 v 8.5.2
   - Fix importing projects from GitHub Enterprise Edition.
->>>>>>> 7e1f86ed
 
 v 8.5.1
   - Fix adding pages domain to projects in groups
