--- conflicted
+++ resolved
@@ -1,10 +1,7 @@
 # This file is used by Rack-based servers to start the application.
 
 unless defined?(PhusionPassenger)
-<<<<<<< HEAD
-=======
   require 'unicorn'
->>>>>>> a68630e0
   # Unicorn self-process killer
   require 'unicorn/worker_killer'
 
