Please view this file on the master branch, on stable branches it's out of date.

## 8.14.0 (2016-11-22)
<<<<<<< HEAD

- Backups do not fail anymore when using tar on annex and custom_hooks only. !5814
- Adds user project membership expired event to clarify why user was removed (Callum Dryden)
- Trim leading and trailing whitespace on project_path (Linus Thiel)
- Prevent award emoji via notes for issues/MRs authored by user (barthc)
- Adds an optional path parameter to the Commits API to filter commits by path (Luis HGO)
- Fix Markdown styling inside reference links (Jan Zdráhal)
- Fix extra space on Build sidebar on Firefox !7060
- Fail gracefully when creating merge request with non-existing branch (alexsanford)
- Fix mobile layout issues in admin user overview page !7087
- Fix HipChat notifications rendering (airatshigapov, eisnerd)
- Refactor Jira service to use jira-ruby gem
- Improved todos empty state
- Add hover to trash icon in notes !7008 (blackst0ne)
- Hides project activity tabs when features are disabled
- Only show one error message for an invalid email !5905 (lycoperdon)
- Fix sidekiq stats in admin area (blackst0ne)
- Added label description as tooltip to issue board list title
- Created cycle analytics bundle JavaScript file
- API: Fix booleans not recognized as such when using the `to_boolean` helper
- Removed delete branch tooltip !6954
- Stop unauthorized users dragging on milestone page (blackst0ne)
- Restore issue boards welcome message when a project is created !6899
- Do not show tooltip for active element !7105 (winniehell)
- Escape ref and path for relative links !6050 (winniehell)
- Fixed link typo on /help/ui to Alerts section. !6915 (Sam Rose)
- Fix filtering of milestones with quotes in title (airatshigapov)
- Refactor less readable existance checking code from CoffeeScript !6289 (jlogandavison)
- Update mail_room and enable sentinel support to Reply By Email (!7101)
- Add task completion status in Issues and Merge Requests tabs: "X of Y tasks completed" (!6527, @gmesalazar)
- Simpler arguments passed to named_route on toggle_award_url helper method
- Fix typo in framework css class. !7086 (Daniel Voogsgerd)
- New issue board list dropdown stays open after adding a new list
- Fix: Backup restore doesn't clear cache
- Optimize Event queries by removing default order
- API: Fix project deploy keys 400 and 500 errors when adding an existing key. !6784 (Joshua Welsh)
- Add job for removal of unreferenced LFS objects from both the database and the filesystem (Frank Groeneveld)
- Replace jquery.cookie plugin with js.cookie !7085
- Use MergeRequestsClosingIssues cache data on Issue#closed_by_merge_requests method
- Fix Sign in page 'Forgot your password?' link overlaps on medium-large screens
- Show full status link on MR & commit pipelines
- Fix documents and comments on Build API `scope`
- Initialize Sidekiq with the list of queues used by GitLab
- Refactor email, use setter method instead AR callbacks for email attribute (Semyon Pupkov)
- Shortened merge request modal to let clipboard button not overlap
- In all filterable drop downs, put input field in focus only after load is complete (Ido @leibo)
- Improve search query parameter naming in /admin/users !7115 (YarNayar)
- Allow to search for user by secondary email address in the admin interface(/admin/users) !7115 (YarNayar)

## 8.13.3

- Fix relative links in Markdown wiki when displayed in "Project" tab !7218
- Reduce the overhead to calculate number of open/closed issues and merge requests within the group or project
- Fix project features default values

## 8.13.2 (2016-10-31)

- Fix encoding issues on pipeline commits. !6832
- Use Hash rocket syntax to fix cycle analytics under Ruby 2.1. !6977
- Modify GitHub importer to be retryable. !7003
- Fix refs dropdown selection with special characters. !7061
- Fix horizontal padding for highlight blocks. !7062
- Pass user instance to `Labels::FindOrCreateService` or `skip_authorization: true`. !7093
- Fix builds dropdown overlapping bug. !7124
- Fix applying labels for GitHub-imported MRs. !7139
- Fix importing MR comments from GitHub. !7139
- Fix project member access for group links. !7144
- API: Fix booleans not recognized as such when using the `to_boolean` helper. !7149
- Fix and improve `Sortable.highest_label_priority`. !7165
- Fixed sticky merge request tabs when sidebar is pinned. !7167
- Only remove right connector of first build of last stage. !7179
=======
  - Backups do not fail anymore when using tar on annex and custom_hooks only. !5814
  - Adds user project membership expired event to clarify why user was removed (Callum Dryden)
  - Trim leading and trailing whitespace on project_path (Linus Thiel)
  - Prevent award emoji via notes for issues/MRs authored by user (barthc)
  - Adds an optional path parameter to the Commits API to filter commits by path (Luis HGO)
  - Fix extra space on Build sidebar on Firefox !7060
  - Fix mobile layout issues in admin user overview page !7087
  - Fix HipChat notifications rendering (airatshigapov, eisnerd)
  - Refactor Jira service to use jira-ruby gem
  - Add hover to trash icon in notes !7008 (blackst0ne)
  - Only show one error message for an invalid email !5905 (lycoperdon)
  - Fix sidekiq stats in admin area (blackst0ne)
  - Created cycle analytics bundle JavaScript file
  - API: Fix booleans not recognized as such when using the `to_boolean` helper
  - Removed delete branch tooltip !6954
  - Stop unauthorized users dragging on milestone page (blackst0ne)
  - Restore issue boards welcome message when a project is created !6899
  - Escape ref and path for relative links !6050 (winniehell)
  - Fixed link typo on /help/ui to Alerts section. !6915 (Sam Rose)
  - Fix filtering of milestones with quotes in title (airatshigapov)
  - Refactor less readable existance checking code from CoffeeScript !6289 (jlogandavison)
  - Update mail_room and enable sentinel support to Reply By Email (!7101)
  - Add task completion status in Issues and Merge Requests tabs: "X of Y tasks completed" (!6527, @gmesalazar)
  - Added support for executing post deployment migrations
  - Simpler arguments passed to named_route on toggle_award_url helper method
  - Fix typo in framework css class. !7086 (Daniel Voogsgerd)
  - New issue board list dropdown stays open after adding a new list
  - Fix: Backup restore doesn't clear cache
  - API: Fix project deploy keys 400 and 500 errors when adding an existing key. !6784 (Joshua Welsh)
  - Replace jquery.cookie plugin with js.cookie !7085
  - Use MergeRequestsClosingIssues cache data on Issue#closed_by_merge_requests method
  - Fix Sign in page 'Forgot your password?' link overlaps on medium-large screens
  - Show full status link on MR & commit pipelines
  - Fix documents and comments on Build API `scope`
  - Refactor email, use setter method instead AR callbacks for email attribute (Semyon Pupkov)
  - Shortened merge request modal to let clipboard button not overlap
  - In all filterable drop downs, put input field in focus only after load is complete (Ido @leibo)

## 8.13.2
  - Fix builds dropdown overlapping bug !7124
  - Fix applying labels for GitHub-imported MRs !7139
  - Fix importing MR comments from GitHub !7139
  - Modify GitHub importer to be retryable !7003
  - Fix and improve `Sortable.highest_label_priority`
  - Fixed sticky merge request tabs when sidebar is pinned
>>>>>>> 83c82411

## 8.13.1 (2016-10-25)

- Fix branch protection API. !6215
- Fix hidden pipeline graph on commit and MR page. !6895
- Fix Cycle analytics not showing correct data when filtering by date. !6906
- Ensure custom provider tab labels don't break layout. !6993
- Fix issue boards user link when in subdirectory. !7018
- Refactor and add new environment functionality to CI yaml reference. !7026
- Fix typo in project settings that prevents users from enabling container registry. !7037
- Fix events order in `users/:id/events` endpoint. !7039
- Remove extra line for empty issue description. !7045
- Don't append issue/MR templates to any existing text. !7050
- Fix error in generating labels. !7055
- Stop clearing the database cache on `rake cache:clear`. !7056
- Only show register tab if signup enabled. !7058
- Fix lightweight tags not processed correctly by GitTagPushService
- Expire and build repository cache after project import. !7064
- Fix bug where labels would be assigned to issues that were moved. !7065
- Fix reply-by-email not working due to queue name mismatch. !7068
- Fix 404 for group pages when GitLab setup uses relative url. !7071
- Fix `User#to_reference`. !7088
- Reduce overhead of `LabelFinder` by avoiding `#presence` call. !7094
- Fix unauthorized users dragging on issue boards. !7096
- Only schedule `ProjectCacheWorker` jobs when needed. !7099

## 8.13.0 (2016-10-22)

- Fix save button on project pipeline settings page. (!6955)
- All Sidekiq workers now use their own queue
- Avoid race condition when asynchronously removing expired artifacts. (!6881)
- Improve Merge When Build Succeeds triggers and execute on pipeline success. (!6675)
- Respond with 404 Not Found for non-existent tags (Linus Thiel)
- Truncate long labels with ellipsis in labels page
- Improve tabbing usability for sign in page (ClemMakesApps)
- Enforce TrailingSemicolon and EmptyLineBetweenBlocks in scss-lint
- Adding members no longer silently fails when there is extra whitespace
- Update runner version only when updating contacted_at
- Add link from system note to compare with previous version
- Use gitlab-shell v3.6.6
- Ignore references to internal issues when using external issues tracker
- Ability to resolve merge request conflicts with editor !6374
- Add `/projects/visible` API endpoint (Ben Boeckel)
- Fix centering of custom header logos (Ashley Dumaine)
- Keep around commits only pipeline creation as pipeline data doesn't change over time
- Update duration at the end of pipeline
- ExpireBuildArtifactsWorker query builds table without ordering enqueuing one job per build to cleanup
- Add group level labels. (!6425)
- Add an example for testing a phoenix application with Gitlab CI in the docs (Manthan Mallikarjun)
- Cancelled pipelines could be retried. !6927
- Updating verbiage on git basics to be more intuitive
- Fix project_feature record not generated on project creation
- Clarify documentation for Runners API (Gennady Trafimenkov)
- Use optimistic locking for pipelines and builds
- The instrumentation for Banzai::Renderer has been restored
- Change user & group landing page routing from /u/:username to /:username
- Added documentation for .gitattributes files
- Move Pipeline Metrics to separate worker
- AbstractReferenceFilter caches project_refs on RequestStore when active
- Replaced the check sign to arrow in the show build view. !6501
- Add a /wip slash command to toggle the Work In Progress status of a merge request. !6259 (tbalthazar)
- ProjectCacheWorker updates caches at most once per 15 minutes per project
- Fix Error 500 when viewing old merge requests with bad diff data
- Create a new /templates namespace for the /licenses, /gitignores and /gitlab_ci_ymls API endpoints. !5717 (tbalthazar)
- Fix viewing merged MRs when the source project has been removed !6991
- Speed-up group milestones show page
- Fix inconsistent options dropdown caret on mobile viewports (ClemMakesApps)
- Extract project#update_merge_requests and SystemHooks to its own worker from GitPushService
- Fix discussion thread from emails for merge requests. !7010
- Don't include archived projects when creating group milestones. !4940 (Jeroen Jacobs)
- Add tag shortcut from the Commit page. !6543
- Keep refs for each deployment
- Close open tooltips on page navigation (Linus Thiel)
- Allow browsing branches that end with '.atom'
- Log LDAP lookup errors and don't swallow unrelated exceptions. !6103 (Markus Koller)
- Replace unique keyframes mixin with keyframe mixin with specific names (ClemMakesApps)
- Add more tests for calendar contribution (ClemMakesApps)
- Update Gitlab Shell to fix some problems with moving projects between storages
- Cache rendered markdown in the database, rather than Redis
- Add todo toggle event (ClemMakesApps)
- Avoid database queries on Banzai::ReferenceParser::BaseParser for nodes without references
- Simplify Mentionable concern instance methods
- API: Ability to retrieve version information (Robert Schilling)
- Fix permission for setting an issue's due date
- API: Multi-file commit !6096 (mahcsig)
- Unicode emoji are now converted to images
- Revert "Label list shows all issues (opened or closed) with that label"
- Expose expires_at field when sharing project on API
- Fix VueJS template tags being rendered in code comments
- Added copy file path button to merge request diff files
- Fix issue with page scrolling to top when closing or pinning sidebar (lukehowell)
- Add Issue Board API support (andrebsguedes)
- Allow the Koding integration to be configured through the API
- Add new issue button to each list on Issues Board
- Execute specific named route method from toggle_award_url helper method
- Added soft wrap button to repository file/blob editor
- Update namespace validation to forbid reserved names (.git and .atom) (Will Starms)
- Show the time ago a merge request was deployed to an environment
- Add RTL support to markdown renderer (Ebrahim Byagowi)
- Add word-wrap to issue title on issue and milestone boards (ClemMakesApps)
- Fix todos page mobile viewport layout (ClemMakesApps)
- Make issues search less finicky
- Fix inconsistent highlighting of already selected activity nav-links (ClemMakesApps)
- Remove redundant mixins (ClemMakesApps)
- Added 'Download' button to the Snippets page (Justin DiPierro)
- Add visibility level to project repository
- Fix robots.txt disallowing access to groups starting with "s" (Matt Harrison)
- Close open merge request without source project (Katarzyna Kobierska Ula Budziszewska)
- Fix showing commits from source project for merge request !6658
- Fix that manual jobs would no longer block jobs in the next stage. !6604
- Add configurable email subject suffix (Fu Xu)
- Use defined colour for a language when available !6748 (nilsding)
- Added tooltip to fork count on project show page. (Justin DiPierro)
- Use a ConnectionPool for Rails.cache on Sidekiq servers
- Replace `alias_method_chain` with `Module#prepend`
- Enable GitLab Import/Export for non-admin users.
- Preserve label filters when sorting !6136 (Joseph Frazier)
- MergeRequest#new form load diff asynchronously
- Only update issuable labels if they have been changed
- Take filters in account in issuable counters. !6496
- Use custom Ruby images to test builds (registry.dev.gitlab.org/gitlab/gitlab-build-images:*)
- Replace static issue fixtures by script !6059 (winniehell)
- Append issue template to existing description !6149 (Joseph Frazier)
- Trending projects now only show public projects and the list of projects is cached for a day
- Memoize Gitlab Shell's secret token (!6599, Justin DiPierro)
- Revoke button in Applications Settings underlines on hover.
- Use higher size on Gitlab::Redis connection pool on Sidekiq servers
- Add missing values to linter !6276 (Katarzyna Kobierska Ula Budziszewska)
- Revert avoid touching file system on Build#artifacts?
- Stop using a Redis lease when updating the project activity timestamp whenever a new event is created
- Add disabled delete button to protected branches (ClemMakesApps)
- Add broadcast messages and alerts below sub-nav
- Better empty state for Groups view
- API: New /users/:id/events endpoint
- Update ruby-prof to 0.16.2. !6026 (Elan Ruusamäe)
- Replace bootstrap caret with fontawesome caret (ClemMakesApps)
- Fix unnecessary escaping of reserved HTML characters in milestone title. !6533
- Add organization field to user profile
- Change user pages routing from /u/:username/PATH to /users/:username/PATH. Old routes will redirect to the new ones for the time being.
- Fix enter key when navigating search site search dropdown. !6643 (Brennan Roberts)
- Fix deploy status responsiveness error !6633
- Make searching for commits case insensitive
- Fix resolved discussion display in side-by-side diff view !6575
- Optimize GitHub importing for speed and memory
- API: expose pipeline data in builds API (!6502, Guilherme Salazar)
- Notify the Merger about merge after successful build (Dimitris Karakasilis)
- Reduce queries needed to find users using their SSH keys when pushing commits
- Prevent rendering the link to all when the author has no access (Katarzyna Kobierska Ula Budziszewska)
- Fix broken repository 500 errors in project list
- Fix the diff in the merge request view when converting a symlink to a regular file
- Fix Pipeline list commit column width should be adjusted
- Close todos when accepting merge requests via the API !6486 (tonygambone)
- Ability to batch assign issues relating to a merge request to the author. !5725 (jamedjo)
- Changed Slack service user referencing from full name to username (Sebastian Poxhofer)
- Retouch environments list and deployments list
- Add multiple command support for all label related slash commands !6780 (barthc)
- Add Container Registry on/off status to Admin Area !6638 (the-undefined)
- Add Nofollow for uppercased scheme in external urls !6820 (the-undefined)
- Allow empty merge requests !6384 (Artem Sidorenko)
- Grouped pipeline dropdown is a scrollable container
- Cleanup Ci::ApplicationController. !6757 (Takuya Noguchi)
- Fixes padding in all clipboard icons that have .btn class
- Fix a typo in doc/api/labels.md
- Fix double-escaping in activities tab (Alexandre Maia)
- API: all unknown routing will be handled with 404 Not Found
- Add docs for request profiling
- Delete dynamic environments
- Fix buggy iOS tooltip layering behavior.
- Make guests unable to view MRs on private projects
- Fix broken Project API docs (Takuya Noguchi)
- Migrate invalid project members (owner -> master)

## 8.12.7

  - Prevent running `GfmAutocomplete` setup for each diff note. !6569
  - Fix long commit messages overflow viewport in file tree. !6573
  - Use `gitlab-markup` gem instead of `github-markup` to fix `.rst` file rendering. !6659
  - Prevent flash alert text from being obscured when container is fluid. !6694
  - Fix due date being displayed as `NaN` in Safari. !6797
  - Fix JS bug with select2 because of missing `data-field` attribute in select box. !6812
  - Do not alter `force_remove_source_branch` options on MergeRequest unless specified. !6817
  - Fix GFM autocomplete setup being called several times. !6840
  - Handle case where deployment ref no longer exists. !6855

## 8.12.6

  - Update mailroom to 0.8.1 in Gemfile.lock  !6814

## 8.12.5

  - Switch from request to env in ::API::Helpers. !6615
  - Update the mail_room gem to 0.8.1 to fix a race condition with the mailbox watching thread. !6714
  - Improve issue load time performance by avoiding ORDER BY in find_by call. !6724
  - Add a new gitlab:users:clear_all_authentication_tokens task. !6745
  - Don't send Private-Token (API authentication) headers to Sentry
  - Share projects via the API only with groups the authenticated user can access

## 8.12.4

  - Fix "Copy to clipboard" tooltip to say "Copied!" when clipboard button is clicked. !6294 (lukehowell)
  - Fix padding in build sidebar. !6506
  - Changed compare dropdowns to dropdowns with isolated search input. !6550
  - Fix race condition on LFS Token. !6592
  - Fix type mismatch bug when closing Jira issue. !6619
  - Fix lint-doc error. !6623
  - Skip wiki creation when GitHub project has wiki enabled. !6665
  - Fix issues importing services via Import/Export. !6667
  - Restrict failed login attempts for users with 2FA enabled. !6668
  - Fix failed project deletion when feature visibility set to private. !6688
  - Prevent claiming associated model IDs via import.
  - Set GitLab project exported file permissions to owner only
  - Improve the way merge request versions are compared with each other

## 8.12.3

  - Update Gitlab Shell to support low IO priority for storage moves

## 8.12.2

  - Fix Import/Export not recognising correctly the imported services.
  - Fix snippets pagination
  - Fix "Create project" button layout when visibility options are restricted
  - Fix List-Unsubscribe header in emails
  - Fix IssuesController#show degradation including project on loaded notes
  - Fix an issue with the "Commits" section of the cycle analytics summary. !6513
  - Fix errors importing project feature and milestone models using GitLab project import
  - Make JWT messages Docker-compatible
  - Fix duplicate branch entry in the merge request version compare dropdown
  - Respect the fork_project permission when forking projects
  - Only update issuable labels if they have been changed
  - Fix bug where 'Search results' repeated many times when a search in the emoji search form is cleared (Xavier Bick) (@zeiv)
  - Fix resolve discussion buttons endpoint path
  - Refactor remnants of CoffeeScript destructured opts and super !6261

## 8.12.1

  - Fix a memory leak in HTML::Pipeline::SanitizationFilter::WHITELIST
  - Fix issue with search filter labels not displaying

## 8.12.0 (2016-09-22)

  - Removes inconsistency regarding tagging immediatelly as merged once you create a new branch. !6408
  - Update the rouge gem to 2.0.6, which adds highlighting support for JSX, Prometheus, and others. !6251
  - Only check :can_resolve permission if the note is resolvable
  - Bump fog-aws to v0.11.0 to support ap-south-1 region
  - Add ability to fork to a specific namespace using API. (ritave)
  - Allow to set request_access_enabled for groups and projects
  - Cleanup misalignments in Issue list view !6206
  - Only create a protected branch upon a push to a new branch if a rule for that branch doesn't exist
  - Add Pipelines for Commit
  - Prune events older than 12 months. (ritave)
  - Prepend blank line to `Closes` message on merge request linked to issue (lukehowell)
  - Fix issues/merge-request templates dropdown for forked projects
  - Filter tags by name !6121
  - Update gitlab shell secret file also when it is empty. !3774 (glensc)
  - Give project selection dropdowns responsive width, make non-wrapping.
  - Fix note form hint showing slash commands supported for commits.
  - Make push events have equal vertical spacing.
  - API: Ensure invitees are not returned in Members API.
  - Preserve applied filters on issues search.
  - Add two-factor recovery endpoint to internal API !5510
  - Pass the "Remember me" value to the U2F authentication form
  - Display stages in valid order in stages dropdown on build page
  - Only update projects.last_activity_at once per hour when creating a new event
  - Cycle analytics (first iteration) !5986
  - Remove vendor prefixes for linear-gradient CSS (ClemMakesApps)
  - Move pushes_since_gc from the database to Redis
  - Limit number of shown environments on Merge Request: show only environments for target_branch, source_branch and tags
  - Add font color contrast to external label in admin area (ClemMakesApps)
  - Fix find file navigation links (ClemMakesApps)
  - Change logo animation to CSS (ClemMakesApps)
  - Instructions for enabling Git packfile bitmaps !6104
  - Use Search::GlobalService.new in the `GET /projects/search/:query` endpoint
  - Fix long comments in diffs messing with table width
  - Add spec covering 'Gitlab::Git::committer_hash' !6433 (dandunckelman)
  - Fix pagination on user snippets page
  - Honor "fixed layout" preference in more places !6422
  - Run CI builds with the permissions of users !5735
  - Fix sorting of issues in API
  - Fix download artifacts button links !6407
  - Sort project variables by key. !6275 (Diego Souza)
  - Ensure specs on sorting of issues in API are deterministic on MySQL
  - Added ability to use predefined CI variables for environment name
  - Added ability to specify URL in environment configuration in gitlab-ci.yml
  - Escape search term before passing it to Regexp.new !6241 (winniehell)
  - Fix pinned sidebar behavior in smaller viewports !6169
  - Fix file permissions change when updating a file on the Gitlab UI !5979
  - Added horizontal padding on build page sidebar on code coverage block. !6196 (Vitaly Baev)
  - Change merge_error column from string to text type
  - Fix issue with search filter labels not displaying
  - Reduce contributions calendar data payload (ClemMakesApps)
  - Show all pipelines for merge requests even from discarded commits !6414
  - Replace contributions calendar timezone payload with dates (ClemMakesApps)
  - Changed MR widget build status to pipeline status !6335
  - Add `web_url` field to issue, merge request, and snippet API objects (Ben Boeckel)
  - Enable pipeline events by default !6278
  - Add pipeline email service !6019
  - Move parsing of sidekiq ps into helper !6245 (pascalbetz)
  - Added go to issue boards keyboard shortcut
  - Expose `sha` and `merge_commit_sha` in merge request API (Ben Boeckel)
  - Emoji can be awarded on Snippets !4456
  - Set path for all JavaScript cookies to honor GitLab's subdirectory setting !5627 (Mike Greiling)
  - Fix blame table layout width
  - Spec testing if issue authors can read issues on private projects
  - Fix bug where pagination is still displayed despite all todos marked as done (ClemMakesApps)
  - Request only the LDAP attributes we need !6187
  - Center build stage columns in pipeline overview (ClemMakesApps)
  - Fix bug with tooltip not hiding on discussion toggle button
  - Rename behaviour to behavior in bug issue template for consistency (ClemMakesApps)
  - Fix bug stopping issue description being scrollable after selecting issue template
  - Remove suggested colors hover underline (ClemMakesApps)
  - Fix jump to discussion button being displayed on commit notes
  - Shorten task status phrase (ClemMakesApps)
  - Fix project visibility level fields on settings
  - Add hover color to emoji icon (ClemMakesApps)
  - Increase ci_builds artifacts_size column to 8-byte integer to allow larger files
  - Add textarea autoresize after comment (ClemMakesApps)
  - Do not write SSH public key 'comments' to authorized_keys !6381
  - Add due date to issue todos
  - Refresh todos count cache when an Issue/MR is deleted
  - Fix branches page dropdown sort alignment (ClemMakesApps)
  - Hides merge request button on branches page is user doesn't have permissions
  - Add white background for no readme container (ClemMakesApps)
  - API: Expose issue confidentiality flag. (Robert Schilling)
  - Fix markdown anchor icon interaction (ClemMakesApps)
  - Test migration paths from 8.5 until current release !4874
  - Replace animateEmoji timeout with eventListener (ClemMakesApps)
  - Show badges in Milestone tabs. !5946 (Dan Rowden)
  - Optimistic locking for Issues and Merge Requests (title and description overriding prevention)
  - Require confirmation when not logged in for unsubscribe links !6223 (Maximiliano Perez Coto)
  - Add `wiki_page_events` to project hook APIs (Ben Boeckel)
  - Remove Gitorious import
  - Loads GFM autocomplete source only when required
  - Fix issue with slash commands not loading on new issue page
  - Fix inconsistent background color for filter input field (ClemMakesApps)
  - Remove prefixes from transition CSS property (ClemMakesApps)
  - Add Sentry logging to API calls
  - Add BroadcastMessage API
  - Merge request tabs are fixed when scrolling page
  - Use 'git update-ref' for safer web commits !6130
  - Sort pipelines requested through the API
  - Automatically expand hidden discussions when accessed by a permalink !5585 (Mike Greiling)
  - Fix issue boards loading on large screens
  - Change pipeline duration to be jobs running time instead of simple wall time from start to end !6084
  - Show queued time when showing a pipeline !6084
  - Remove unused mixins (ClemMakesApps)
  - Fix issue board label filtering appending already filtered labels
  - Add search to all issue board lists
  - Scroll active tab into view on mobile
  - Fix groups sort dropdown alignment (ClemMakesApps)
  - Add horizontal scrolling to all sub-navs on mobile viewports (ClemMakesApps)
  - Use JavaScript tooltips for mentions !5301 (winniehell)
  - Add hover state to todos !5361 (winniehell)
  - Fix icon alignment of star and fork buttons !5451 (winniehell)
  - Fix alignment of icon buttons !5887 (winniehell)
  - Added Ubuntu 16.04 support for packager.io (JonTheNiceGuy)
  - Fix markdown help references (ClemMakesApps)
  - Add last commit time to repo view (ClemMakesApps)
  - Fix accessibility and visibility of project list dropdown button !6140
  - Fix missing flash messages on service edit page (airatshigapov)
  - Added project-specific enable/disable setting for LFS !5997
  - Added group-specific enable/disable setting for LFS !6164
  - Add optional 'author' param when making commits. !5822 (dandunckelman)
  - Don't expose a user's token in the `/api/v3/user` API (!6047)
  - Remove redundant js-timeago-pending from user activity log (ClemMakesApps)
  - Ability to manage project issues, snippets, wiki, merge requests and builds access level
  - Remove inconsistent font weight for sidebar's labels (ClemMakesApps)
  - Align add button on repository view (ClemMakesApps)
  - Fix contributions calendar month label truncation (ClemMakesApps)
  - Import release note descriptions from GitHub (EspadaV8)
  - Added tests for diff notes
  - Add pipeline events to Slack integration !5525
  - Add a button to download latest successful artifacts for branches and tags !5142
  - Remove redundant pipeline tooltips (ClemMakesApps)
  - Expire commit info views after one day, instead of two weeks, to allow for user email updates
  - Add delimiter to project stars and forks count (ClemMakesApps)
  - Fix badge count alignment (ClemMakesApps)
  - Remove green outline from `New branch unavailable` button on issue page !5858 (winniehell)
  - Fix repo title alignment (ClemMakesApps)
  - Change update interval of contacted_at
  - Add LFS support to SSH !6043
  - Fix branch title trailing space on hover (ClemMakesApps)
  - Don't include 'Created By' tag line when importing from GitHub if there is a linked GitLab account (EspadaV8)
  - Award emoji tooltips containing more than 10 usernames are now truncated !4780 (jlogandavison)
  - Fix duplicate "me" in award emoji tooltip !5218 (jlogandavison)
  - Order award emoji tooltips in order they were added (EspadaV8)
  - Fix spacing and vertical alignment on build status icon on commits page (ClemMakesApps)
  - Update merge_requests.md with a simpler way to check out a merge request. !5944
  - Fix button missing type (ClemMakesApps)
  - Gitlab::Checks is now instrumented
  - Move to project dropdown with infinite scroll for better performance
  - Fix leaking of submit buttons outside the width of a main container !18731 (originally by @pavelloz)
  - Load branches asynchronously in Cherry Pick and Revert dialogs.
  - Convert datetime coffeescript spec to ES6 (ClemMakesApps)
  - Add merge request versions !5467
  - Change using size to use count and caching it for number of group members. !5935
  - Replace play icon font with svg (ClemMakesApps)
  - Added 'only_allow_merge_if_build_succeeds' project setting in the API. !5930 (Duck)
  - Reduce number of database queries on builds tab
  - Wrap text in commit message containers
  - Capitalize mentioned issue timeline notes (ClemMakesApps)
  - Fix inconsistent checkbox alignment (ClemMakesApps)
  - Use the default branch for displaying the project icon instead of master !5792 (Hannes Rosenögger)
  - Adds response mime type to transaction metric action when it's not HTML
  - Fix hover leading space bug in pipeline graph !5980
  - Avoid conflict with admin labels when importing GitHub labels
  - User can edit closed MR with deleted fork (Katarzyna Kobierska Ula Budziszewska) !5496
  - Fix repository page ui issues
  - Avoid protected branches checks when verifying access without branch name
  - Add information about user and manual build start to runner as variables !6201 (Sergey Gnuskov)
  - Fixed invisible scroll controls on build page on iPhone
  - Fix error on raw build trace download for old builds stored in database !4822
  - Refactor the triggers page and documentation !6217
  - Show values of CI trigger variables only when clicked (Katarzyna Kobierska Ula Budziszewska)
  - Use default clone protocol on "check out, review, and merge locally" help page URL
  - Let the user choose a namespace and name on GitHub imports
  - API for Ci Lint !5953 (Katarzyna Kobierska Urszula Budziszewska)
  - Allow bulk update merge requests from merge requests index page
  - Ensure validation messages are shown within the milestone form
  - Add notification_settings API calls !5632 (mahcsig)
  - Remove duplication between project builds and admin builds view !5680 (Katarzyna Kobierska Ula Budziszewska)
  - Fix URLs with anchors in wiki !6300 (houqp)
  - Deleting source project with existing fork link will close all related merge requests !6177 (Katarzyna Kobierska Ula Budziszeska)
  - Return 204 instead of 404 for /ci/api/v1/builds/register.json if no builds are scheduled for a runner !6225
  - Fix Gitlab::Popen.popen thread-safety issue
  - Add specs to removing project (Katarzyna Kobierska Ula Budziszewska)
  - Clean environment variables when running git hooks
  - Fix Import/Export issues importing protected branches and some specific models
  - Fix non-master branch readme display in tree view
  - Add UX improvements for merge request version diffs

## 8.11.9

  - Don't send Private-Token (API authentication) headers to Sentry
  - Share projects via the API only with groups the authenticated user can access

## 8.11.8

  - Respect the fork_project permission when forking projects
  - Set a restrictive CORS policy on the API for credentialed requests
  - API: disable rails session auth for non-GET/HEAD requests
  - Escape HTML nodes in builds commands in CI linter

## 8.11.7

  - Avoid conflict with admin labels when importing GitHub labels. !6158
  - Restores `fieldName` to allow only string values in `gl_dropdown.js`. !6234
  - Allow the Rails cookie to be used for API authentication.
  - Login/Register UX upgrade !6328

## 8.11.6

  - Fix unnecessary horizontal scroll area in pipeline visualizations. !6005
  - Make merge conflict file size limit 200 KB, to match the docs. !6052
  - Fix an error where we were unable to create a CommitStatus for running state. !6107
  - Optimize discussion notes resolving and unresolving. !6141
  - Fix GitLab import button. !6167
  - Restore SSH Key title auto-population behavior. !6186
  - Fix DB schema to match latest migration. !6256
  - Exclude some pending or inactivated rows in Member scopes.

## 8.11.5

  - Optimize branch lookups and force a repository reload for Repository#find_branch. !6087
  - Fix member expiration date picker after update. !6184
  - Fix suggested colors options for new labels in the admin area. !6138
  - Optimize discussion notes resolving and unresolving
  - Fix GitLab import button
  - Fix confidential issues being exposed as public using gitlab.com export
  - Remove gitorious from import_sources. !6180
  - Scope webhooks/services that will run for confidential issues
  - Remove gitorious from import_sources
  - Fix confidential issues being exposed as public using gitlab.com export
  - Use oj gem for faster JSON processing

## 8.11.4

  - Fix resolving conflicts on forks. !6082
  - Fix diff commenting on merge requests created prior to 8.10. !6029
  - Fix pipelines tab layout regression. !5952
  - Fix "Wiki" link not appearing in navigation for projects with external wiki. !6057
  - Do not enforce using hash with hidden key in CI configuration. !6079
  - Fix hover leading space bug in pipeline graph !5980
  - Fix sorting issues by "last updated" doesn't work after import from GitHub
  - GitHub importer use default project visibility for non-private projects
  - Creating an issue through our API now emails label subscribers !5720
  - Block concurrent updates for Pipeline
  - Don't create groups for unallowed users when importing projects
  - Fix issue boards leak private label names and descriptions
  - Fix broken gitlab:backup:restore because of bad permissions on repo storage !6098 (Dirk Hörner)
  - Remove gitorious. !5866
  - Allow compare merge request versions

## 8.11.3

  - Allow system info page to handle case where info is unavailable
  - Label list shows all issues (opened or closed) with that label
  - Don't show resolve conflicts link before MR status is updated
  - Fix IE11 fork button bug !5982
  - Don't prevent viewing the MR when git refs for conflicts can't be found on disk
  - Fix external issue tracker "Issues" link leading to 404s
  - Don't try to show merge conflict resolution info if a merge conflict contains non-UTF-8 characters
  - Automatically expand hidden discussions when accessed by a permalink !5585 (Mike Greiling)
  - Issues filters reset button

## 8.11.2

  - Show "Create Merge Request" widget for push events to fork projects on the source project. !5978
  - Use gitlab-workhorse 0.7.11 !5983
  - Does not halt the GitHub import process when an error occurs. !5763
  - Fix file links on project page when default view is Files !5933
  - Fixed enter key in search input not working !5888

## 8.11.1

  - Pulled due to packaging error.

## 8.11.0 (2016-08-22)

  - Use test coverage value from the latest successful pipeline in badge. !5862
  - Add test coverage report badge. !5708
  - Remove the http_parser.rb dependency by removing the tinder gem. !5758 (tbalthazar)
  - Add Koding (online IDE) integration
  - Ability to specify branches for Pivotal Tracker integration (Egor Lynko)
  - Fix don't pass a local variable called `i` to a partial. !20510 (herminiotorres)
  - Fix rename `add_users_into_project` and `projects_ids`. !20512 (herminiotorres)
  - Fix adding line comments on the initial commit to a repo !5900
  - Fix the title of the toggle dropdown button. !5515 (herminiotorres)
  - Rename `markdown_preview` routes to `preview_markdown`. (Christopher Bartz)
  - Update to Ruby 2.3.1. !4948
  - Add Issues Board !5548
  - Allow resolving merge conflicts in the UI !5479
  - Improve diff performance by eliminating redundant checks for text blobs
  - Ensure that branch names containing escapable characters (e.g. %20) aren't unescaped indiscriminately. !5770 (ewiltshi)
  - Convert switch icon into icon font (ClemMakesApps)
  - API: Endpoints for enabling and disabling deploy keys
  - API: List access requests, request access, approve, and deny access requests to a project or a group. !4833
  - Use long options for curl examples in documentation !5703 (winniehell)
  - Added tooltip listing label names to the labels value in the collapsed issuable sidebar
  - Remove magic comments (`# encoding: UTF-8`) from Ruby files. !5456 (winniehell)
  - GitLab Performance Monitoring can now track custom events such as the number of tags pushed to a repository
  - Add support for relative links starting with ./ or / to RelativeLinkFilter (winniehell)
  - Allow naming U2F devices !5833
  - Ignore URLs starting with // in Markdown links !5677 (winniehell)
  - Fix CI status icon link underline (ClemMakesApps)
  - The Repository class is now instrumented
  - Fix commit mention font inconsistency (ClemMakesApps)
  - Do not escape URI when extracting path !5878 (winniehell)
  - Fix filter label tooltip HTML rendering (ClemMakesApps)
  - Cache the commit author in RequestStore to avoid extra lookups in PostReceive
  - Expand commit message width in repo view (ClemMakesApps)
  - Cache highlighted diff lines for merge requests
  - Pre-create all builds for a Pipeline when the new Pipeline is created !5295
  - Allow merge request diff notes and discussions to be explicitly marked as resolved
  - API: Add deployment endpoints
  - API: Add Play endpoint on Builds
  - Fix of 'Commits being passed to custom hooks are already reachable when using the UI'
  - Show wall clock time when showing a pipeline. !5734
  - Show member roles to all users on members page
  - Project.visible_to_user is instrumented again
  - Fix awardable button mutuality loading spinners (ClemMakesApps)
  - Sort todos by date and priority
  - Add support for using RequestStore within Sidekiq tasks via SIDEKIQ_REQUEST_STORE env variable
  - Optimize maximum user access level lookup in loading of notes
  - Send notification emails to users newly mentioned in issue and MR edits !5800
  - Add "No one can push" as an option for protected branches. !5081
  - Improve performance of AutolinkFilter#text_parse by using XPath
  - Add experimental Redis Sentinel support !1877
  - Rendering of SVGs as blobs is now limited to SVGs with a size smaller or equal to 2MB
  - Fix branches page dropdown sort initial state (ClemMakesApps)
  - Environments have an url to link to
  - Various redundant database indexes have been removed
  - Update `timeago` plugin to use multiple string/locale settings
  - Remove unused images (ClemMakesApps)
  - Get issue and merge request description templates from repositories
  - Enforce 2FA restrictions on API authentication endpoints !5820
  - Limit git rev-list output count to one in forced push check
  - Show deployment status on merge requests with external URLs
  - Clean up unused routes (Josef Strzibny)
  - Fix issue on empty project to allow developers to only push to protected branches if given permission
  - API: Add enpoints for pipelines
  - Add green outline to New Branch button. !5447 (winniehell)
  - Optimize generating of cache keys for issues and notes
  - Fix repository push email formatting in Outlook
  - Improve performance of syntax highlighting Markdown code blocks
  - Update to gitlab_git 10.4.1 and take advantage of preserved Ref objects
  - Remove delay when hitting "Reply..." button on page with a lot of discussions
  - Retrieve rendered HTML from cache in one request
  - Fix renaming repository when name contains invalid chararacters under project settings
  - Upgrade Grape from 0.13.0 to 0.15.0. !4601
  - Trigram indexes for the "ci_runners" table have been removed to speed up UPDATE queries
  - Fix devise deprecation warnings.
  - Check for 2FA when using Git over HTTP and only allow PersonalAccessTokens as password in that case !5764
  - Update version_sorter and use new interface for faster tag sorting
  - Optimize checking if a user has read access to a list of issues !5370
  - Store all DB secrets in secrets.yml, under descriptive names !5274
  - Fix syntax highlighting in file editor
  - Support slash commands in issue and merge request descriptions as well as comments. !5021
  - Nokogiri's various parsing methods are now instrumented
  - Add archived badge to project list !5798
  - Add simple identifier to public SSH keys (muteor)
  - Admin page now references docs instead of a specific file !5600 (AnAverageHuman)
  - Fix filter input alignment (ClemMakesApps)
  - Include old revision in merge request update hooks (Ben Boeckel)
  - Add build event color in HipChat messages (David Eisner)
  - Make fork counter always clickable. !5463 (winniehell)
  - Document that webhook secret token is sent in X-Gitlab-Token HTTP header !5664 (lycoperdon)
  - Gitlab::Highlight is now instrumented
  - All created issues, API or WebUI, can be submitted to Akismet for spam check !5333
  - Allow users to import cross-repository pull requests from GitHub
  - The overhead of instrumented method calls has been reduced
  - Remove `search_id` of labels dropdown filter to fix 'Missleading URI for labels in Merge Requests and Issues view'. !5368 (Scott Le)
  - Load project invited groups and members eagerly in `ProjectTeam#fetch_members`
  - Add pipeline events hook
  - Bump gitlab_git to speedup DiffCollection iterations
  - Rewrite description of a blocked user in admin settings. (Elias Werberich)
  - Make branches sortable without push permission !5462 (winniehell)
  - Check for Ci::Build artifacts at database level on pipeline partial
  - Convert image diff background image to CSS (ClemMakesApps)
  - Remove unnecessary index_projects_on_builds_enabled index from the projects table
  - Make "New issue" button in Issue page less obtrusive !5457 (winniehell)
  - Gitlab::Metrics.current_transaction needs to be public for RailsQueueDuration
  - Fix search for notes which belongs to deleted objects
  - Allow Akismet to be trained by submitting issues as spam or ham !5538
  - Add GitLab Workhorse version to admin dashboard (Katarzyna Kobierska Ula Budziszewska)
  - Allow branch names ending with .json for graph and network page !5579 (winniehell)
  - Add the `sprockets-es6` gem
  - Improve OAuth2 client documentation (muteor)
  - Fix diff comments inverted toggle bug (ClemMakesApps)
  - Multiple trigger variables show in separate lines (Katarzyna Kobierska Ula Budziszewska)
  - Profile requests when a header is passed
  - Avoid calculation of line_code and position for _line partial when showing diff notes on discussion tab.
  - Speedup DiffNote#active? on discussions, preloading noteables and avoid touching git repository to return diff_refs when possible
  - Add commit stats in commit api. !5517 (dixpac)
  - Add CI configuration button on project page
  - Fix merge request new view not changing code view rendering style
  - edit_blob_link will use blob passed onto the options parameter
  - Make error pages responsive (Takuya Noguchi)
  - The performance of the project dropdown used for moving issues has been improved
  - Fix skip_repo parameter being ignored when destroying a namespace
  - Add all builds into stage/job dropdowns on builds page
  - Change requests_profiles resource constraint to catch virtually any file
  - Bump gitlab_git to lazy load compare commits
  - Reduce number of queries made for merge_requests/:id/diffs
  - Add the option to set the expiration date for the project membership when giving a user access to a project. !5599 (Adam Niedzielski)
  - Sensible state specific default sort order for issues and merge requests !5453 (tomb0y)
  - Fix bug where destroying a namespace would not always destroy projects
  - Fix RequestProfiler::Middleware error when code is reloaded in development
  - Allow horizontal scrolling of code blocks in issue body
  - Catch what warden might throw when profiling requests to re-throw it
  - Avoid commit lookup on diff_helper passing existing local variable to the helper method
  - Add description to new_issue email and new_merge_request_email in text/plain content type. !5663 (dixpac)
  - Speed up and reduce memory usage of Commit#repo_changes, Repository#expire_avatar_cache and IrkerWorker
  - Add unfold links for Side-by-Side view. !5415 (Tim Masliuchenko)
  - Adds support for pending invitation project members importing projects
  - Add pipeline visualization/graph on pipeline page
  - Update devise initializer to turn on changed password notification emails. !5648 (tombell)
  - Avoid to show the original password field when password is automatically set. !5712 (duduribeiro)
  - Fix importing GitLab projects with an invalid MR source project
  - Sort folders with submodules in Files view !5521
  - Each `File::exists?` replaced to `File::exist?` because of deprecate since ruby version 2.2.0
  - Add auto-completition in pipeline (Katarzyna Kobierska Ula Budziszewska)
  - Add pipelines tab to merge requests
  - Fix notification_service argument error of declined invitation emails
  - Fix a memory leak caused by Banzai::Filter::SanitizationFilter
  - Speed up todos queries by limiting the projects set we join with
  - Ensure file editing in UI does not overwrite commited changes without warning user
  - Eliminate unneeded calls to Repository#blob_at when listing commits with no path
  - Update gitlab_git gem to 10.4.7
  - Simplify SQL queries of marking a todo as done

## 8.10.12

  - Don't send Private-Token (API authentication) headers to Sentry
  - Share projects via the API only with groups the authenticated user can access

## 8.10.11

  - Respect the fork_project permission when forking projects
  - Set a restrictive CORS policy on the API for credentialed requests
  - API: disable rails session auth for non-GET/HEAD requests
  - Escape HTML nodes in builds commands in CI linter

## 8.10.10

  - Allow the Rails cookie to be used for API authentication.

## 8.10.9

  - Exclude some pending or inactivated rows in Member scopes

## 8.10.8

  - Fix information disclosure in issue boards.
  - Fix privilege escalation in project import.

## 8.10.7

  - Upgrade Hamlit to 2.6.1. !5873
  - Upgrade Doorkeeper to 4.2.0. !5881

## 8.10.6

  - Upgrade Rails to 4.2.7.1 for security fixes. !5781
  - Restore "Largest repository" sort option on Admin > Projects page. !5797
  - Fix privilege escalation via project export.
  - Require administrator privileges to perform a project import.

## 8.10.5

  - Add a data migration to fix some missing timestamps in the members table. !5670
  - Revert the "Defend against 'Host' header injection" change in the source NGINX templates. !5706
  - Cache project count for 5 minutes to reduce DB load. !5746 & !5754

## 8.10.4

  - Don't close referenced upstream issues from a forked project.
  - Fixes issue with dropdowns `enter` key not working correctly. !5544
  - Fix Import/Export project import not working in HA mode. !5618
  - Fix Import/Export error checking versions. !5638

## 8.10.3

  - Fix Import/Export issue importing milestones and labels not associated properly. !5426
  - Fix timing problems running imports on production. !5523
  - Add a log message when a project is scheduled for destruction for debugging. !5540
  - Fix hooks missing on imported GitLab projects. !5549
  - Properly abort a merge when merge conflicts occur. !5569
  - Fix importer for GitHub Pull Requests when a branch was removed. !5573
  - Ignore invalid IPs in X-Forwarded-For when trusted proxies are configured. !5584
  - Trim extra displayed carriage returns in diffs and files with CRLFs. !5588
  - Fix label already exist error message in the right sidebar.

## 8.10.2

  - User can now search branches by name. !5144
  - Page is now properly rendered after committing the first file and creating the first branch. !5399
  - Add branch or tag icon to ref in builds page. !5434
  - Fix backup restore. !5459
  - Use project ID in repository cache to prevent stale data from persisting across projects. !5460
  - Fix issue with autocomplete search not working with enter key. !5466
  - Add iid to MR API response. !5468
  - Disable MySQL foreign key checks before dropping all tables. !5472
  - Ensure relative paths for video are rewritten as we do for images. !5474
  - Ensure current user can retry a build before showing the 'Retry' button. !5476
  - Add ENV variable to skip repository storages validations. !5478
  - Added `*.js.es6 gitlab-language=javascript` to `.gitattributes`. !5486
  - Don't show comment button in gutter of diffs on MR discussion tab. !5493
  - Rescue Rugged::OSError (lock exists) when creating references. !5497
  - Fix expand all diffs button in compare view. !5500
  - Show release notes in tags list. !5503
  - Fix a bug where forking a project from a repository storage to another would fail. !5509
  - Fix missing schema update for `20160722221922`. !5512
  - Update `gitlab-shell` version to 3.2.1 in the 8.9->8.10 update guide. !5516

## 8.10.1

  - Refactor repository storages documentation. !5428
  - Gracefully handle case when keep-around references are corrupted or exist already. !5430
  - Add detailed info on storage path mountpoints. !5437
  - Fix Error 500 when creating Wiki pages with hyphens or spaces. !5444
  - Fix bug where replies to commit notes displayed in the MR discussion tab wouldn't show up on the commit page. !5446
  - Ignore invalid trusted proxies in X-Forwarded-For header. !5454
  - Add links to the real markdown.md file for all GFM examples. !5458

## 8.10.0 (2016-07-22)

  - Fix profile activity heatmap to show correct day name (eanplatter)
  - Speed up ExternalWikiHelper#get_project_wiki_path
  - Expose {should,force}_remove_source_branch (Ben Boeckel)
  - Add the functionality to be able to rename a file. !5049
  - Disable PostgreSQL statement timeout during migrations
  - Fix projects dropdown loading performance with a simplified api cal. !5113
  - Fix commit builds API, return all builds for all pipelines for given commit. !4849
  - Replace Haml with Hamlit to make view rendering faster. !3666
  - Refresh the branch cache after `git gc` runs
  - Allow to disable request access button on projects/groups
  - Refactor repository paths handling to allow multiple git mount points
  - Optimize system note visibility checking by memoizing the visible reference count. !5070
  - Add Application Setting to configure default Repository Path for new projects
  - Delete award emoji when deleting a user
  - Remove pinTo from Flash and make inline flash messages look nicer. !4854 (winniehell)
  - Add an API for downloading latest successful build from a particular branch or tag. !5347
  - Avoid data-integrity issue when cleaning up repository archive cache.
  - Add link to profile to commit avatar. !5163 (winniehell)
  - Wrap code blocks on Activies and Todos page. !4783 (winniehell)
  - Align flash messages with left side of page content. !4959 (winniehell)
  - Display tooltip for "Copy to Clipboard" button. !5164 (winniehell)
  - Use default cursor for table header of project files. !5165 (winniehell)
  - Store when and yaml variables in builds table
  - Display last commit of deleted branch in push events. !4699 (winniehell)
  - Escape file extension when parsing search results. !5141 (winniehell)
  - Add "passing with warnings" to the merge request pipeline possible statuses, this happens when builds that allow failures have failed. !5004
  - Add image border in Markdown preview. !5162 (winniehell)
  - Apply the trusted_proxies config to the rack request object for use with rack_attack
  - Added the ability to block sign ups using a domain blacklist. !5259
  - Upgrade to Rails 4.2.7. !5236
  - Extend exposed environment variables for CI builds
  - Deprecate APIs "projects/:id/keys/...". Use "projects/:id/deploy_keys/..." instead
  - Add API "deploy_keys" for admins to get all deploy keys
  - Allow to pull code with deploy key from public projects
  - Use limit parameter rather than hardcoded value in `ldap:check` rake task (Mike Ricketts)
  - Add Sidekiq queue duration to transaction metrics.
  - Add a new column `artifacts_size` to table `ci_builds`. !4964
  - Let Workhorse serve format-patch diffs
  - Display tooltip for mentioned users and groups. !5261 (winniehell)
  - Allow build email service to be tested
  - Added day name to contribution calendar tooltips
  - Refactor user authorization check for a single project to avoid querying all user projects
  - Make images fit to the size of the viewport. !4810
  - Fix check for New Branch button on Issue page. !4630 (winniehell)
  - Fix GFM autocomplete not working on wiki pages
  - Fixed enter key not triggering click on first row when searching in a dropdown
  - Updated dropdowns in issuable form to use new GitLab dropdown style
  - Make images fit to the size of the viewport !4810
  - Fix check for New Branch button on Issue page !4630 (winniehell)
  - Fix MR-auto-close text added to description. !4836
  - Support U2F devices in Firefox. !5177
  - Fix issue, preventing users w/o push access to sort tags. !5105 (redetection)
  - Add Spring EmojiOne updates.
  - Added Rake task for tracking deployments. !5320
  - Fix fetching LFS objects for private CI projects
  - Add the new 2016 Emoji! Adds 72 new emoji including bacon, facepalm, and selfie. !5237
  - Add syntax for multiline blockquote using `>>>` fence. !3954
  - Fix viewing notification settings when a project is pending deletion
  - Updated compare dropdown menus to use GL dropdown
  - Redirects back to issue after clicking login link
  - Eager load award emoji on notes
  - Allow to define manual actions/builds on Pipelines and Environments
  - Fix pagination when sorting by columns with lots of ties (like priority)
  - The Markdown reference parsers now re-use query results to prevent running the same queries multiple times. !5020
  - Updated project header design
  - Issuable collapsed assignee tooltip is now the users name
  - Fix compare view not changing code view rendering style
  - Exclude email check from the standard health check
  - Updated layout for Projects, Groups, Users on Admin area. !4424
  - Fix changing issue state columns in milestone view
  - Update health_check gem to version 2.1.0
  - Add notification settings dropdown for groups
  - Render inline diffs for multiple changed lines following eachother
  - Wildcards for protected branches. !4665
  - Allow importing from Github using Personal Access Tokens. (Eric K Idema)
  - API: Expose `due_date` for issues (Robert Schilling)
  - API: Todos. !3188 (Robert Schilling)
  - API: Expose shared groups for projects and shared projects for groups. !5050 (Robert Schilling)
  - API: Expose `developers_can_push` and `developers_can_merge` for branches. !5208 (Robert Schilling)
  - Add "Enabled Git access protocols" to Application Settings
  - Diffs will create button/diff form on demand no on server side
  - Reduce size of HTML used by diff comment forms
  - Protected branches have a "Developers can Merge" setting. !4892 (original implementation by Mathias Vestergaard)
  - Fix user creation with stronger minimum password requirements. !4054 (nathan-pmt)
  - Only show New Snippet button to users that can create snippets.
  - PipelinesFinder uses git cache data
  - Track a user who created a pipeline
  - Actually render old and new sections of parallel diff next to each other
  - Throttle the update of `project.pushes_since_gc` to 1 minute.
  - Allow expanding and collapsing files in diff view. !4990
  - Collapse large diffs by default (!4990)
  - Fix mentioned users list on diff notes
  - Add support for inline videos in GitLab Flavored Markdown. !5215 (original implementation by Eric Hayes)
  - Fix creation of deployment on build that is retried, redeployed or rollback
  - Don't parse Rinku returned value to DocFragment when it didn't change the original html string.
  - Check for conflicts with existing Project's wiki path when creating a new project.
  - Show last push widget in upstream after push to fork
  - Fix stage status shown for pipelines
  - Cache todos pending/done dashboard query counts.
  - Don't instantiate a git tree on Projects show default view
  - Bump Rinku to 2.0.0
  - Remove unused front-end variable -> default_issues_tracker
  - ObjectRenderer retrieve renderer content using Rails.cache.read_multi
  - Better caching of git calls on ProjectsController#show.
  - Avoid to retrieve MR closes_issues as much as possible.
  - Hide project name in project activities. !5068 (winniehell)
  - Add API endpoint for a group issues. !4520 (mahcsig)
  - Add Bugzilla integration. !4930 (iamtjg)
  - Fix new snippet style bug (elliotec)
  - Instrument Rinku usage
  - Be explicit to define merge request discussion variables
  - Use cache for todos counter calling TodoService
  - Metrics for Rouge::Plugins::Redcarpet and Rouge::Formatters::HTMLGitlab
  - RailsCache metris now includes fetch_hit/fetch_miss and read_hit/read_miss info.
  - Allow [ci skip] to be in any case and allow [skip ci]. !4785 (simon_w)
  - Made project list visibility icon fixed width
  - Set import_url validation to be more strict
  - Memoize MR merged/closed events retrieval
  - Don't render discussion notes when requesting diff tab through AJAX
  - Add basic system information like memory and disk usage to the admin panel
  - Don't garbage collect commits that have related DB records like comments
  - Allow to setup event by channel on slack service
  - More descriptive message for git hooks and file locks
  - Aliases of award emoji should be stored as original name. !5060 (dixpac)
  - Handle custom Git hook result in GitLab UI
  - Allow to access Container Registry for Public and Internal projects
  - Allow '?', or '&' for label names
  - Support redirected blobs for Container Registry integration
  - Fix importer for GitHub Pull Requests when a branch was reused across Pull Requests
  - Add date when user joined the team on the member page
  - Fix 404 redirect after validation fails importing a GitLab project
  - Added setting to set new users by default as external. !4545 (Dravere)
  - Add min value for project limit field on user's form. !3622 (jastkand)
  - Reset project pushes_since_gc when we enqueue the git gc call
  - Add reminder to not paste private SSH keys. !4399 (Ingo Blechschmidt)
  - Collapsed diffs lines/size don't acumulate to overflow diffs.
  - Remove duplicate `description` field in `MergeRequest` entities (Ben Boeckel)
  - Style of import project buttons were fixed in the new project page. !5183 (rdemirbay)
  - Fix GitHub client requests when rate limit is disabled
  - Optimistic locking for Issues and Merge Requests (Title and description overriding prevention)
  - Redesign Builds and Pipelines pages
  - Change status color and icon for running builds
  - Fix commenting issue in side by side diff view for unchanged lines
  - Fix markdown rendering for: consecutive labels references, label references that begin with a digit or contains `.`
  - Project export filename now includes the project and namespace path
  - Fix last update timestamp on issues not preserved on gitlab.com and project imports
  - Fix issues importing projects from EE to CE
  - Fix creating group with space in group path
  - Improve cron_jobs loading error messages. !5318 / !5360
  - Prevent toggling sidebar when clipboard icon clicked
  - Create Todos for Issue author when assign or mention himself (Katarzyna Kobierska)
  - Limit the number of retries on error to 3 for exporting projects
  - Allow empty repositories on project import/export
  - Render only commit message title in builds (Katarzyna Kobierska Ula Budziszewska)
  - Allow bulk (un)subscription from issues in issue index
  - Fix MR diff encoding issues exporting GitLab projects
  - Move builds settings out of project settings and rename Pipelines
  - Add builds badge to Pipelines settings page
  - Export and import avatar as part of project import/export
  - Fix migration corrupting import data for old version upgrades
  - Show tooltip on GitLab export link in new project page
  - Fix import_data wrongly saved as a result of an invalid import_url !5206

## 8.9.11

  - Respect the fork_project permission when forking projects
  - Set a restrictive CORS policy on the API for credentialed requests
  - API: disable rails session auth for non-GET/HEAD requests
  - Escape HTML nodes in builds commands in CI linter

## 8.9.10

  - Allow the Rails cookie to be used for API authentication.

## 8.9.9

  - Exclude some pending or inactivated rows in Member scopes

## 8.9.8

  - Upgrade Doorkeeper to 4.2.0. !5881

## 8.9.7

  - Upgrade Rails to 4.2.7.1 for security fixes. !5781
  - Require administrator privileges to perform a project import.

## 8.9.6

  - Fix importing of events under notes for GitLab projects. !5154
  - Fix log statements in import/export. !5129
  - Fix commit avatar alignment in compare view. !5128
  - Fix broken migration in MySQL. !5005
  - Overwrite Host and X-Forwarded-Host headers in NGINX !5213
  - Keeps issue number when importing from Gitlab.com
  - Add Pending tab for Builds (Katarzyna Kobierska, Urszula Budziszewska)

## 8.9.5

  - Add more debug info to import/export and memory killer. !5108
  - Fixed avatar alignment in new MR view. !5095
  - Fix diff comments not showing up in activity feed. !5069
  - Add index on both Award Emoji user and name. !5061
  - Downgrade to Redis 3.2.2 due to massive memory leak with Sidekiq. !5056
  - Re-enable import button when import process fails due to namespace already being taken. !5053
  - Fix snippets comments not displayed. !5045
  - Fix emoji paths in relative root configurations. !5027
  - Fix issues importing events in Import/Export. !4987
  - Fixed 'use shortcuts' button on docs. !4979
  - Admin should be able to turn shared runners into specific ones. !4961
  - Update RedCloth to 4.3.2 for CVE-2012-6684. !4929 (Takuya Noguchi)
  - Improve the request / withdraw access button. !4860

## 8.9.4

  - Fix privilege escalation issue with OAuth external users.
  - Ensure references to private repos aren't shown to logged-out users.
  - Fixed search field blur not removing focus. !4704
  - Resolve "Sub nav isn't showing on file view". !4890
  - Fixes middle click and double request when navigating through the file browser. !4891
  - Fixed URL on label button when filtering. !4897
  - Fixed commit avatar alignment. !4933
  - Do not show build retry link when build is active. !4967
  - Fix restore Rake task warning message output. !4980
  - Handle external issues in IssueReferenceFilter. !4988
  - Expiry date on pinned nav cookie. !5009
  - Updated breakpoint for sidebar pinning. !5019

## 8.9.3

  - Fix encrypted data backwards compatibility after upgrading attr_encrypted gem. !4963
  - Fix rendering of commit notes. !4953
  - Resolve "Pin should show up at 1280px min". !4947
  - Switched mobile button icons to ellipsis and angle. !4944
  - Correctly returns todo ID after creating todo. !4941
  - Better debugging for memory killer middleware. !4936
  - Remove duplicate new page btn from edit wiki. !4904
  - Use clock_gettime for all performance timestamps. !4899
  - Use memorized tags array when searching tags by name. !4859
  - Fixed avatar alignment in new MR view. !4901
  - Removed fade when filtering results. !4932
  - Fix missing avatar on system notes. !4954
  - Reduce overhead and optimize ProjectTeam#max_member_access performance. !4973
  - Use update_columns to bypass all the dirty code on active_record. !4985
  - Fix restore Rake task warning message output !4980

## 8.9.2

  - Fix visibility of snippets when searching.
  - Fix an information disclosure when requesting access to a group containing private projects.
  - Update omniauth-saml to 1.6.0 !4951

## 8.9.1

  - Refactor labels documentation. !3347
  - Eager load award emoji on notes. !4628
  - Fix some CI wording in documentation. !4660
  - Document `GIT_STRATEGY` and `GIT_DEPTH`. !4720
  - Add documentation for the export & import features. !4732
  - Add some docs for Docker Registry configuration. !4738
  - Ensure we don't send the "access request declined" email to access requesters on project deletion. !4744
  - Display group/project access requesters separately in the admin area. !4798
  - Add documentation and examples for configuring cloud storage for registry images. !4812
  - Clarifies documentation about artifact expiry. !4831
  - Fix the Network graph links. !4832
  - Fix MR-auto-close text added to description. !4836
  - Add documentation for award emoji now that comments can be awarded with emojis. !4839
  - Fix typo in export failure email. !4847
  - Fix header vertical centering. !4170
  - Fix subsequent SAML sign ins. !4718
  - Set button label when picking an option from status dropdown. !4771
  - Prevent invalid URLs from raising exceptions in WikiLink Filter. !4775
  - Handle external issues in IssueReferenceFilter. !4789
  - Support for rendering/redacting multiple documents. !4828
  - Update Todos documentation and screenshots to include new functionality. !4840
  - Hide nav arrows by default. !4843
  - Added bottom padding to label color suggestion link. !4845
  - Use jQuery objects in ref dropdown. !4850
  - Fix GitLab project import issues related to notes and builds. !4855
  - Restrict header logo to 36px so it doesn't overflow. !4861
  - Fix unwanted label unassignment. !4863
  - Fix mobile Safari bug where horizontal nav arrows would flicker on scroll. !4869
  - Restore old behavior around diff notes to outdated discussions. !4870
  - Fix merge requests project settings help link anchor. !4873
  - Fix 404 when accessing pipelines as guest user on public projects. !4881
  - Remove width restriction for logo on sign-in page. !4888
  - Bump gitlab_git to 10.2.3 to fix false truncated warnings with ISO-8559 files. !4884
  - Apply selected value as label. !4886
  - Change Retry to Re-deploy on Deployments page
  - Fix temp file being deleted after the request while importing a GitLab project. !4894
  - Fix pagination when sorting by columns with lots of ties (like priority)
  - Implement Subresource Integrity for CSS and JavaScript assets. This prevents malicious assets from loading in the case of a CDN compromise.
  - Fix user creation with stronger minimum password requirements !4054 (nathan-pmt)
  - Fix a wrong MR status when merge_when_build_succeeds & project.only_allow_merge_if_build_succeeds are true. !4912
  - Add SMTP as default delivery method to match gitlab-org/omnibus-gitlab!826. !4915
  - Remove duplicate 'New Page' button on edit wiki page

## 8.9.0 (2016-06-22)

  - Fix group visibility form layout in application settings
  - Fix builds API response not including commit data
  - Fix error when CI job variables key specified but not defined
  - Fix pipeline status when there are no builds in pipeline
  - Fix Error 500 when using closes_issues API with an external issue tracker
  - Add more information into RSS feed for issues (Alexander Matyushentsev)
  - Bulk assign/unassign labels to issues.
  - Ability to prioritize labels !4009 / !3205 (Thijs Wouters)
  - Show Star and Fork buttons on mobile.
  - Performance improvements on RelativeLinkFilter
  - Fix endless redirections when accessing user OAuth applications when they are disabled
  - Allow enabling wiki page events from Webhook management UI
  - Bump rouge to 1.11.0
  - Fix issue with arrow keys not working in search autocomplete dropdown
  - Fix an issue where note polling stopped working if a window was in the
    background during a refresh.
  - Pre-processing Markdown now only happens when needed
  - Make EmailsOnPushWorker use Sidekiq mailers queue
  - Redesign all Devise emails. !4297
  - Don't show 'Leave Project' to group members
  - Fix wiki page events' webhook to point to the wiki repository
  - Add a border around images to differentiate them from the background.
  - Don't show tags for revert and cherry-pick operations
  - Show image ID on registry page
  - Fix issue todo not remove when leave project !4150 (Long Nguyen)
  - Allow customisable text on the 'nearly there' page after a user signs up
  - Bump recaptcha gem to 3.0.0 to remove deprecated stoken support
  - Fix SVG sanitizer to allow more elements
  - Allow forking projects with restricted visibility level
  - Added descriptions to notification settings dropdown
  - Improve note validation to prevent errors when creating invalid note via API
  - Reduce number of fog gem dependencies
  - Add number of merge requests for a given milestone to the milestones view.
  - Implement a fair usage of shared runners
  - Remove project notification settings associated with deleted projects
  - Fix 404 page when viewing TODOs that contain milestones or labels in different projects
  - Add a metric for the number of new Redis connections created by a transaction
  - Fix Error 500 when viewing a blob with binary characters after the 1024-byte mark
  - Redesign navigation for project pages
  - Fix images in sign-up confirmation email
  - Added shortcut 'y' for copying a files content hash URL #14470
  - Fix groups API to list only user's accessible projects
  - Fix horizontal scrollbar for long commit message.
  - GitLab Performance Monitoring now tracks the total method execution time and call count per method
  - Add Environments and Deployments
  - Redesign account and email confirmation emails
  - Don't fail builds for projects that are deleted
  - Support Docker Registry manifest v1
  - `git clone https://host/namespace/project` now works, in addition to using the `.git` suffix
  - Bump nokogiri to 1.6.8
  - Use gitlab-shell v3.0.0
  - Fixed alignment of download dropdown in merge requests
  - Upgrade to jQuery 2
  - Adds selected branch name to the dropdown toggle
  - Add API endpoint for Sidekiq Metrics !4653
  - Refactoring Award Emoji with API support for Issues and MergeRequests
  - Use Knapsack to evenly distribute tests across multiple nodes
  - Add `sha` parameter to MR merge API, to ensure only reviewed changes are merged
  - Don't allow MRs to be merged when commits were added since the last review / page load
  - Add DB index on users.state
  - Limit email on push diff size to 30 files / 150 KB
  - Add rake task 'gitlab:db:configure' for conditionally seeding or migrating the database
  - Changed the Slack build message to use the singular duration if necessary (Aran Koning)
  - Fix race condition on merge when build succeeds
  - Added shortcut to focus filter search fields and added documentation #18120
  - Links from a wiki page to other wiki pages should be rewritten as expected
  - Add option to project to only allow merge requests to be merged if the build succeeds (Rui Santos)
  - Added navigation shortcuts to the project pipelines, milestones, builds and forks page. !4393
  - Fix issues filter when ordering by milestone
  - Disable SAML account unlink feature
  - Added artifacts:when to .gitlab-ci.yml - this requires GitLab Runner 1.3
  - Bamboo Service: Fix missing credentials & URL handling when base URL contains a path (Benjamin Schmid)
  - TeamCity Service: Fix URL handling when base URL contains a path
  - Todos will display target state if issuable target is 'Closed' or 'Merged'
  - Validate only and except regexp
  - Fix bug when sorting issues by milestone due date and filtering by two or more labels
  - POST to API /projects/:id/runners/:runner_id would give 409 if the runner was already enabled for this project
  - Add support for using Yubikeys (U2F) for two-factor authentication
  - Link to blank group icon doesn't throw a 404 anymore
  - Remove 'main language' feature
  - Toggle whitespace button now available for compare branches diffs #17881
  - Pipelines can be canceled only when there are running builds
  - Allow authentication using personal access tokens
  - Use downcased path to container repository as this is expected path by Docker
  - Allow to use CI token to fetch LFS objects
  - Custom notification settings
  - Projects pending deletion will render a 404 page
  - Measure queue duration between gitlab-workhorse and Rails
  - Added Gfm autocomplete for labels
  - Added edit note 'up' shortcut documentation to the help panel and docs screenshot #18114
  - Make Omniauth providers specs to not modify global configuration
  - Remove unused JiraIssue class and replace references with ExternalIssue. !4659 (Ilan Shamir)
  - Make authentication service for Container Registry to be compatible with < Docker 1.11
  - Make it possible to lock a runner from being enabled for other projects
  - Add Application Setting to configure Container Registry token expire delay (default 5min)
  - Cache assigned issue and merge request counts in sidebar nav
  - Use Knapsack only in CI environment
  - Updated project creation page to match new UI #2542
  - Cache project build count in sidebar nav
  - Add milestone expire date to the right sidebar
  - Manually mark a issue or merge request as a todo
  - Fix markdown_spec to use before instead of before(:all) to properly cleanup database after testing
  - Reduce number of queries needed to render issue labels in the sidebar
  - Improve error handling importing projects
  - Remove duplicated notification settings
  - Put project Files and Commits tabs under Code tab
  - Decouple global notification level from user model
  - Replace Colorize with Rainbow for coloring console output in Rake tasks.
  - Add workhorse controller and API helpers
  - An indicator is now displayed at the top of the comment field for confidential issues.
  - Show categorised search queries in the search autocomplete
  - RepositoryCheck::SingleRepositoryWorker public and private methods are now instrumented
  - Dropdown for `.gitlab-ci.yml` templates
  - Improve issuables APIs performance when accessing notes !4471
  - Add sorting dropdown to tags page !4423
  - External links now open in a new tab
  - Prevent default actions of disabled buttons and links
  - Markdown editor now correctly resets the input value on edit cancellation !4175
  - Toggling a task list item in a issue/mr description does not creates a Todo for mentions
  - Improved UX of date pickers on issue & milestone forms
  - Cache on the database if a project has an active external issue tracker.
  - Put project Labels and Milestones pages links under Issues and Merge Requests tabs as subnav
  - GitLab project import and export functionality
  - All classes in the Banzai::ReferenceParser namespace are now instrumented
  - Remove deprecated issues_tracker and issues_tracker_id from project model
  - Allow users to create confidential issues in private projects
  - Measure CPU time for instrumented methods
  - Instrument private methods and private instance methods by default instead just public methods
  - Only show notes through JSON on confidential issues that the user has access to
  - Updated the allocations Gem to version 1.0.5
  - The background sampler now ignores classes without names
  - Update design for `Close` buttons
  - New custom icons for navigation
  - Horizontally scrolling navigation on project, group, and profile settings pages
  - Hide global side navigation by default
  - Fix project Star/Unstar project button tooltip
  - Remove tanuki logo from side navigation; center on top nav
  - Include user relationships when retrieving award_emoji
  - Various associations are now eager loaded when parsing issue references to reduce the number of queries executed
  - Set inverse_of for Project/Service association to reduce the number of queries
  - Update tanuki logo highlight/loading colors
  - Remove explicit Gitlab::Metrics.action assignments, are already automatic.
  - Use Git cached counters for branches and tags on project page
  - Cache participable participants in an instance variable.
  - Filter parameters for request_uri value on instrumented transactions.
  - Remove duplicated keys add UNIQUE index to keys fingerprint column
  - ExtractsPath get ref_names from repository cache, if not there access git.
  - Show a flash warning about the error detail of XHR requests which failed with status code 404 and 500
  - Cache user todo counts from TodoService
  - Ensure Todos counters doesn't count Todos for projects pending delete
  - Add left/right arrows horizontal navigation
  - Add tooltip to pin/unpin navbar
  - Add new sub nav style to Wiki and Graphs sub navigation

## 8.8.9

  - Upgrade Doorkeeper to 4.2.0. !5881

## 8.8.8

  - Upgrade Rails to 4.2.7.1 for security fixes. !5781

## 8.8.7

  - Fix privilege escalation issue with OAuth external users.
  - Ensure references to private repos aren't shown to logged-out users.

## 8.8.6

  - Fix visibility of snippets when searching.
  - Update omniauth-saml to 1.6.0 !4951

## 8.8.5

  - Import GitHub repositories respecting the API rate limit !4166
  - Fix todos page throwing errors when you have a project pending deletion !4300
  - Disable Webhooks before proceeding with the GitHub import !4470
  - Fix importer for GitHub comments on diff !4488
  - Adjust the SAML control flow to allow LDAP identities to be added to an existing SAML user !4498
  - Fix incremental trace upload API when using multi-byte UTF-8 chars in trace !4541
  - Prevent unauthorized access for projects build traces
  - Forbid scripting for wiki files
  - Only show notes through JSON on confidential issues that the user has access to
  - Banzai::Filter::UploadLinkFilter use XPath instead CSS expressions
  - Banzai::Filter::ExternalLinkFilter use XPath instead CSS expressions

## 8.8.4

  - Fix LDAP-based login for users with 2FA enabled. !4493
  - Added descriptions to notification settings dropdown
  - Due date can be removed from milestones

## 8.8.3

  - Fix 404 page when viewing TODOs that contain milestones or labels in different projects. !4312
  - Fixed JS error when trying to remove discussion form. !4303
  - Fixed issue with button color when no CI enabled. !4287
  - Fixed potential issue with 2 CI status polling events happening. !3869
  - Improve design of Pipeline view. !4230
  - Fix gitlab importer failing to import new projects due to missing credentials. !4301
  - Fix import URL migration not rescuing with the correct Error. !4321
  - Fix health check access token changing due to old application settings being used. !4332
  - Make authentication service for Container Registry to be compatible with Docker versions before 1.11. !4363
  - Add Application Setting to configure Container Registry token expire delay (default 5 min). !4364
  - Pass the "Remember me" value to the 2FA token form. !4369
  - Fix incorrect links on pipeline page when merge request created from fork.  !4376
  - Use downcased path to container repository as this is expected path by Docker. !4420
  - Fix wiki project clone address error (chujinjin). !4429
  - Fix serious performance bug with rendering Markdown with InlineDiffFilter.  !4392
  - Fix missing number on generated ordered list element. !4437
  - Prevent disclosure of notes on confidential issues in search results.

## 8.8.2

  - Added remove due date button. !4209
  - Fix Error 500 when accessing application settings due to nil disabled OAuth sign-in sources. !4242
  - Fix Error 500 in CI charts by gracefully handling commits with no durations. !4245
  - Fix table UI on CI builds page. !4249
  - Fix backups if registry is disabled. !4263
  - Fixed issue with merge button color. !4211
  - Fixed issue with enter key selecting wrong option in dropdown. !4210
  - When creating a .gitignore file a dropdown with templates will be provided. !4075
  - Fix concurrent request when updating build log in browser. !4183

## 8.8.1

  - Add documentation for the "Health Check" feature
  - Allow anonymous users to access a public project's pipelines !4233
  - Fix MySQL compatibility in zero downtime migrations helpers
  - Fix the CI login to Container Registry (the gitlab-ci-token user)

## 8.8.0 (2016-05-22)

  - Implement GFM references for milestones (Alejandro Rodríguez)
  - Snippets tab under user profile. !4001 (Long Nguyen)
  - Fix error when using link to uploads in global snippets
  - Fix Error 500 when attempting to retrieve project license when HEAD points to non-existent ref
  - Assign labels and milestone to target project when moving issue. !3934 (Long Nguyen)
  - Use a case-insensitive comparison in sanitizing URI schemes
  - Toggle sign-up confirmation emails in application settings
  - Make it possible to prevent tagged runner from picking untagged jobs
  - Added `InlineDiffFilter` to the markdown parser. (Adam Butler)
  - Added inline diff styling for `change_title` system notes. (Adam Butler)
  - Project#open_branches has been cleaned up and no longer loads entire records into memory.
  - Escape HTML in commit titles in system note messages
  - Improve design of Pipeline View
  - Fix scope used when accessing container registry
  - Fix creation of Ci::Commit object which can lead to pending, failed in some scenarios
  - Improve multiple branch push performance by memoizing permission checking
  - Log to application.log when an admin starts and stops impersonating a user
  - Changing the confidentiality of an issue now creates a new system note (Alex Moore-Niemi)
  - Updated gitlab_git to 10.1.0
  - GitAccess#protected_tag? no longer loads all tags just to check if a single one exists
  - Reduce delay in destroying a project from 1-minute to immediately
  - Make build status canceled if any of the jobs was canceled and none failed
  - Upgrade Sidekiq to 4.1.2
  - Added /health_check endpoint for checking service status
  - Make 'upcoming' filter for milestones work better across projects
  - Sanitize repo paths in new project error message
  - Bump mail_room to 0.7.0 to fix stuck IDLE connections
  - Remove future dates from contribution calendar graph.
  - Support e-mail notifications for comments on project snippets
  - Fix API leak of notes of unauthorized issues, snippets and merge requests
  - Use ActionDispatch Remote IP for Akismet checking
  - Fix error when visiting commit builds page before build was updated
  - Add 'l' shortcut to open Label dropdown on issuables and 'i' to create new issue on a project
  - Update SVG sanitizer to conform to SVG 1.1
  - Speed up push emails with multiple recipients by only generating the email once
  - Updated search UI
  - Added authentication service for Container Registry
  - Display informative message when new milestone is created
  - Sanitize milestones and labels titles
  - Support multi-line tag messages. !3833 (Calin Seciu)
  - Force users to reset their password after an admin changes it
  - Allow "NEWS" and "CHANGES" as alternative names for CHANGELOG. !3768 (Connor Shea)
  - Added button to toggle whitespaces changes on diff view
  - Backport GitHub Enterprise import support from EE
  - Create tags using Rugged for performance reasons. !3745
  - Allow guests to set notification level in projects
  - API: Expose Issue#user_notes_count. !3126 (Anton Popov)
  - Don't show forks button when user can't view forks
  - Fix atom feed links and rendering
  - Files over 5MB can only be viewed in their raw form, files over 1MB without highlighting !3718
  - Add support for supressing text diffs using .gitattributes on the default branch (Matt Oakes)
  - Add eager load paths to help prevent dependency load issues in Sidekiq workers. !3724
  - Added multiple colors for labels in dropdowns when dups happen.
  - Show commits in the same order as `git log`
  - Improve description for the Two-factor Authentication sign-in screen. (Connor Shea)
  - API support for the 'since' and 'until' operators on commit requests (Paco Guzman)
  - Fix Gravatar hint in user profile when Gravatar is disabled. !3988 (Artem Sidorenko)
  - Expire repository exists? and has_visible_content? caches after a push if necessary
  - Fix unintentional filtering bug in Issue/MR sorted by milestone due (Takuya Noguchi)
  - Fix adding a todo for private group members (Ahmad Sherif)
  - Bump ace-rails-ap gem version from 2.0.1 to 4.0.2 which upgrades Ace Editor from 1.1.2 to 1.2.3
  - Total method execution timings are no longer tracked
  - Allow Admins to remove the Login with buttons for OAuth services and still be able to import !4034. (Andrei Gliga)
  - Add API endpoints for un/subscribing from/to a label. !4051 (Ahmad Sherif)
  - Hide left sidebar on phone screens to give more space for content
  - Redesign navigation for profile and group pages
  - Add counter metrics for rails cache
  - Import pull requests from GitHub where the source or target branches were removed
  - All Grape API helpers are now instrumented
  - Improve Issue formatting for the Slack Service (Jeroen van Baarsen)
  - Fixed advice on invalid permissions on upload path !2948 (Ludovic Perrine)
  - Allows MR authors to have the source branch removed when merging the MR. !2801 (Jeroen Jacobs)
  - When creating a .gitignore file a dropdown with templates will be provided
  - Shows the issue/MR list search/filter form and corrects the mobile styling for guest users. #17562

## 8.7.9

  - Fix privilege escalation issue with OAuth external users.
  - Ensure references to private repos aren't shown to logged-out users.

## 8.7.8

  - Fix visibility of snippets when searching.
  - Update omniauth-saml to 1.6.0 !4951

## 8.7.7

  - Fix import by `Any Git URL` broken if the URL contains a space
  - Prevent unauthorized access to other projects build traces
  - Forbid scripting for wiki files
  - Only show notes through JSON on confidential issues that the user has access to

## 8.7.6

  - Fix links on wiki pages for relative url setups. !4131 (Artem Sidorenko)
  - Fix import from GitLab.com to a private instance failure. !4181
  - Fix external imports not finding the import data. !4106
  - Fix notification delay when changing status of an issue
  - Bump Workhorse to 0.7.5 so it can serve raw diffs

## 8.7.5

  - Fix relative links in wiki pages. !4050
  - Fix always showing build notification message when switching between merge requests !4086
  - Fix an issue when filtering merge requests with more than one label. !3886
  - Fix short note for the default scope on build page (Takuya Noguchi)

## 8.7.4

  - Links for Redmine issue references are generated correctly again !4048 (Benedikt Huss)
  - Fix setting trusted proxies !3970
  - Fix BitBucket importer bug when throwing exceptions !3941
  - Use sign out path only if not empty !3989
  - Running rake gitlab:db:drop_tables now drops tables with cascade !4020
  - Running rake gitlab:db:drop_tables uses "IF EXISTS" as a precaution !4100
  - Use a case-insensitive comparison in sanitizing URI schemes

## 8.7.3

  - Emails, Gitlab::Email::Message, Gitlab::Diff, and Premailer::Adapter::Nokogiri are now instrumented
  - Merge request widget displays TeamCity build state and code coverage correctly again.
  - Fix the line code when importing PR review comments from GitHub. !4010
  - Wikis are now initialized on legacy projects when checking repositories
  - Remove animate.css in favor of a smaller subset of animations. !3937 (Connor Shea)

## 8.7.2

  - The "New Branch" button is now loaded asynchronously
  - Fix error 500 when trying to create a wiki page
  - Updated spacing between notification label and button
  - Label titles in filters are now escaped properly

## 8.7.1

  - Throttle the update of `project.last_activity_at` to 1 minute. !3848
  - Fix .gitlab-ci.yml parsing issue when hidde job is a template without script definition. !3849
  - Fix license detection to detect all license files, not only known licenses. !3878
  - Use the `can?` helper instead of `current_user.can?`. !3882
  - Prevent users from deleting Webhooks via API they do not own
  - Fix Error 500 due to stale cache when projects are renamed or transferred
  - Update width of search box to fix Safari bug. !3900 (Jedidiah)
  - Use the `can?` helper instead of `current_user.can?`

## 8.7.0 (2016-04-22)

  - Gitlab::GitAccess and Gitlab::GitAccessWiki are now instrumented
  - Fix vulnerability that made it possible to gain access to private labels and milestones
  - The number of InfluxDB points stored per UDP packet can now be configured
  - Fix error when cross-project label reference used with non-existent project
  - Transactions for /internal/allowed now have an "action" tag set
  - Method instrumentation now uses Module#prepend instead of aliasing methods
  - Repository.clean_old_archives is now instrumented
  - Add support for environment variables on a job level in CI configuration file
  - SQL query counts are now tracked per transaction
  - The Projects::HousekeepingService class has extra instrumentation
  - All service classes (those residing in app/services) are now instrumented
  - Developers can now add custom tags to transactions
  - Loading of an issue's referenced merge requests and related branches is now done asynchronously
  - Enable gzip for assets, makes the page size significantly smaller. !3544 / !3632 (Connor Shea)
  - Add support to cherry-pick any commit into any branch in the web interface (Minqi Pan)
  - Project switcher uses new dropdown styling
  - Load award emoji images separately unless opening the full picker. Saves several hundred KBs of data for most pages. (Connor Shea)
  - Do not include award_emojis in issue and merge_request comment_count !3610 (Lucas Charles)
  - Restrict user profiles when public visibility level is restricted.
  - Add ability set due date to issues, sort and filter issues by due date (Mehmet Beydogan)
  - All images in discussions and wikis now link to their source files !3464 (Connor Shea).
  - Return status code 303 after a branch DELETE operation to avoid project deletion (Stan Hu)
  - Add setting for customizing the list of trusted proxies !3524
  - Allow projects to be transfered to a lower visibility level group
  - Fix `signed_in_ip` being set to 127.0.0.1 when using a reverse proxy !3524
  - Improved Markdown rendering performance !3389
  - Make shared runners text in box configurable
  - Don't attempt to look up an avatar in repo if repo directory does not exist (Stan Hu)
  - API: Ability to subscribe and unsubscribe from issues and merge requests (Robert Schilling)
  - Expose project badges in project settings
  - Make /profile/keys/new redirect to /profile/keys for back-compat. !3717
  - Preserve time notes/comments have been updated at when moving issue
  - Make HTTP(s) label consistent on clone bar (Stan Hu)
  - Add support for `after_script`, requires Runner 1.2 (Kamil Trzciński)
  - Expose label description in API (Mariusz Jachimowicz)
  - API: Ability to update a group (Robert Schilling)
  - API: Ability to move issues (Robert Schilling)
  - Fix Error 500 after renaming a project path (Stan Hu)
  - Fix a bug whith trailing slash in teamcity_url (Charles May)
  - Allow back dating on issues when created or updated through the API
  - Allow back dating on issue notes when created through the API
  - Propose license template when creating a new LICENSE file
  - API: Expose /licenses and /licenses/:key
  - Fix avatar stretching by providing a cropping feature
  - API: Expose `subscribed` for issues and merge requests (Robert Schilling)
  - Allow SAML to handle external users based on user's information !3530
  - Allow Omniauth providers to be marked as `external` !3657
  - Add endpoints to archive or unarchive a project !3372
  - Fix a bug whith trailing slash in bamboo_url
  - Add links to CI setup documentation from project settings and builds pages
  - Display project members page to all members
  - Handle nil descriptions in Slack issue messages (Stan Hu)
  - Add automated repository integrity checks (OFF by default)
  - API: Expose open_issues_count, closed_issues_count, open_merge_requests_count for labels (Robert Schilling)
  - API: Ability to star and unstar a project (Robert Schilling)
  - Add default scope to projects to exclude projects pending deletion
  - Allow to close merge requests which source projects(forks) are deleted.
  - Ensure empty recipients are rejected in BuildsEmailService
  - Use rugged to change HEAD in Project#change_head (P.S.V.R)
  - API: Ability to filter milestones by state `active` and `closed` (Robert Schilling)
  - API: Fix milestone filtering by `iid` (Robert Schilling)
  - Make before_script and after_script overridable on per-job (Kamil Trzciński)
  - API: Delete notes of issues, snippets, and merge requests (Robert Schilling)
  - Implement 'Groups View' as an option for dashboard preferences !3379 (Elias W.)
  - Better errors handling when creating milestones inside groups
  - Fix high CPU usage when PostReceive receives refs/merge-requests/<id>
  - Hide `Create a group` help block when creating a new project in a group
  - Implement 'TODOs View' as an option for dashboard preferences !3379 (Elias W.)
  - Allow issues and merge requests to be assigned to the author !2765
  - Make Ci::Commit to group only similar builds and make it stateful (ref, tag)
  - Gracefully handle notes on deleted commits in merge requests (Stan Hu)
  - Decouple membership and notifications
  - Fix creation of merge requests for orphaned branches (Stan Hu)
  - API: Ability to retrieve a single tag (Robert Schilling)
  - While signing up, don't persist the user password across form redisplays
  - Fall back to `In-Reply-To` and `References` headers when sub-addressing is not available (David Padilla)
  - Remove "Congratulations!" tweet button on newly-created project. (Connor Shea)
  - Fix admin/projects when using visibility levels on search (PotHix)
  - Build status notifications
  - Update email confirmation interface
  - API: Expose user location (Robert Schilling)
  - API: Do not leak group existence via return code (Robert Schilling)
  - ClosingIssueExtractor regex now also works with colons. e.g. "Fixes: #1234" !3591
  - Update number of Todos in the sidebar when it's marked as "Done". !3600
  - Sanitize branch names created for confidential issues
  - API: Expose 'updated_at' for issue, snippet, and merge request notes (Robert Schilling)
  - API: User can leave a project through the API when not master or owner. !3613
  - Fix repository cache invalidation issue when project is recreated with an empty repo (Stan Hu)
  - Fix: Allow empty recipients list for builds emails service when pushed is added (Frank Groeneveld)
  - Improved markdown forms
  - Diff design updates (colors, button styles, etc)
  - Copying and pasting a diff no longer pastes the line numbers or +/-
  - Add null check to formData when updating profile content to fix Firefox bug
  - Disable spellcheck and autocorrect for username field in admin page
  - Delete tags using Rugged for performance reasons (Robert Schilling)
  - Add Slack notifications when Wiki is edited (Sebastian Klier)
  - Diffs load at the correct point when linking from from number
  - Selected diff rows highlight
  - Fix emoji categories in the emoji picker
  - API: Properly display annotated tags for GET /projects/:id/repository/tags (Robert Schilling)
  - Add encrypted credentials for imported projects and migrate old ones
  - Properly format all merge request references with ! rather than # !3740 (Ben Bodenmiller)
  - Author and participants are displayed first on users autocompletion
  - Show number sign on external issue reference text (Florent Baldino)
  - Updated print style for issues
  - Use GitHub Issue/PR number as iid to keep references
  - Import GitHub labels
  - Add option to filter by "Owned projects" on dashboard page
  - Import GitHub milestones
  - Execute system web hooks on push to the project
  - Allow enable/disable push events for system hooks
  - Fix GitHub project's link in the import page when provider has a custom URL
  - Add RAW build trace output and button on build page
  - Add incremental build trace update into CI API

## 8.6.9

  - Prevent unauthorized access to other projects build traces
  - Forbid scripting for wiki files
  - Only show notes through JSON on confidential issues that the user has access to

## 8.6.8

  - Prevent privilege escalation via "impersonate" feature
  - Prevent privilege escalation via notes API
  - Prevent privilege escalation via project webhook API
  - Prevent XSS via Git branch and tag names
  - Prevent XSS via custom issue tracker URL
  - Prevent XSS via `window.opener`
  - Prevent XSS via label drop-down
  - Prevent information disclosure via milestone API
  - Prevent information disclosure via snippet API
  - Prevent information disclosure via project labels
  - Prevent information disclosure via new merge request page

## 8.6.7

  - Fix persistent XSS vulnerability in `commit_person_link` helper
  - Fix persistent XSS vulnerability in Label and Milestone dropdowns
  - Fix vulnerability that made it possible to enumerate private projects belonging to group

## 8.6.6

  - Expire the exists cache before deletion to ensure project dir actually exists (Stan Hu). !3413
  - Fix error on language detection when repository has no HEAD (e.g., master branch) (Jeroen Bobbeldijk). !3654
  - Fix revoking of authorized OAuth applications (Connor Shea). !3690
  - Fix error on language detection when repository has no HEAD (e.g., master branch). !3654 (Jeroen Bobbeldijk)
  - Issuable header is consistent between issues and merge requests
  - Improved spacing in issuable header on mobile

## 8.6.5

  - Fix importing from GitHub Enterprise. !3529
  - Perform the language detection after updating merge requests in `GitPushService`, leading to faster visual feedback for the end-user. !3533
  - Check permissions when user attempts to import members from another project. !3535
  - Only update repository language if it is not set to improve performance. !3556
  - Return status code 303 after a branch DELETE operation to avoid project deletion (Stan Hu). !3583
  - Unblock user when active_directory is disabled and it can be found !3550
  - Fix a 2FA authentication spoofing vulnerability.

## 8.6.4

  - Don't attempt to fetch any tags from a forked repo (Stan Hu)
  - Redesign the Labels page

## 8.6.3

  - Mentions on confidential issues doesn't create todos for non-members. !3374
  - Destroy related todos when an Issue/MR is deleted. !3376
  - Fix error 500 when target is nil on todo list. !3376
  - Fix copying uploads when moving issue to another project. !3382
  - Ensuring Merge Request API returns boolean values for work_in_progress (Abhi Rao). !3432
  - Fix raw/rendered diff producing different results on merge requests. !3450
  - Fix commit comment alignment (Stan Hu). !3466
  - Fix Error 500 when searching for a comment in a project snippet. !3468
  - Allow temporary email as notification email. !3477
  - Fix issue with dropdowns not selecting values. !3478
  - Update gitlab-shell version and doc to 2.6.12. gitlab-org/gitlab-ee!280

## 8.6.2

  - Fix dropdown alignment. !3298
  - Fix issuable sidebar overlaps on tablet. !3299
  - Make dropdowns pixel perfect. !3337
  - Fix order of steps to prevent PostgreSQL errors when running migration. !3355
  - Fix bold text in issuable sidebar. !3358
  - Fix error with anonymous token in applications settings. !3362
  - Fix the milestone 'upcoming' filter. !3364 + !3368
  - Fix comments on confidential issues showing up in activity feed to non-members. !3375
  - Fix `NoMethodError` when visiting CI root path at `/ci`. !3377
  - Add a tooltip to new branch button in issue page. !3380
  - Fix an issue hiding the password form when signed-in with a linked account. !3381
  - Add links to CI setup documentation from project settings and builds pages. !3384
  - Fix an issue with width of project select dropdown. !3386
  - Remove redundant `require`s from Banzai files. !3391
  - Fix error 500 with cancel button on issuable edit form. !3392 + !3417
  - Fix background when editing a highlighted note. !3423
  - Remove tabstop from the WIP toggle links. !3426
  - Ensure private project snippets are not viewable by unauthorized people.
  - Gracefully handle notes on deleted commits in merge requests (Stan Hu). !3402
  - Fixed issue with notification settings not saving. !3452

## 8.6.1

  - Add option to reload the schema before restoring a database backup. !2807
  - Display navigation controls on mobile. !3214
  - Fixed bug where participants would not work correctly on merge requests. !3329
  - Fix sorting issues by votes on the groups issues page results in SQL errors. !3333
  - Restrict notifications for confidential issues. !3334
  - Do not allow to move issue if it has not been persisted. !3340
  - Add a confirmation step before deleting an issuable. !3341
  - Fixes issue with signin button overflowing on mobile. !3342
  - Auto collapses the navigation sidebar when resizing. !3343
  - Fix build dependencies, when the dependency is a string. !3344
  - Shows error messages when trying to create label in dropdown menu. !3345
  - Fixes issue with assign milestone not loading milestone list. !3346
  - Fix an issue causing the Dashboard/Milestones page to be blank. !3348

## 8.6.0 (2016-03-22)

  - Add ability to move issue to another project
  - Prevent tokens in the import URL to be showed by the UI
  - Fix bug where wrong commit ID was being used in a merge request diff to show old image (Stan Hu)
  - Add confidential issues
  - Bump gitlab_git to 9.0.3 (Stan Hu)
  - Fix diff image view modes (2-up, swipe, onion skin) not working (Stan Hu)
  - Support Golang subpackage fetching (Stan Hu)
  - Bump Capybara gem to 2.6.2 (Stan Hu)
  - New branch button appears on issues where applicable
  - Contributions to forked projects are included in calendar
  - Improve the formatting for the user page bio (Connor Shea)
  - Easily (un)mark merge request as WIP using link
  - Use specialized system notes when MR is (un)marked as WIP
  - Removed the default password from the initial admin account created during
    setup. A password can be provided during setup (see installation docs), or
    GitLab will ask the user to create a new one upon first visit.
  - Fix issue when pushing to projects ending in .wiki
  - Properly display YAML front matter in Markdown
  - Add support for wiki with UTF-8 page names (Hiroyuki Sato)
  - Fix wiki search results point to raw source (Hiroyuki Sato)
  - Don't load all of GitLab in mail_room
  - Add information about `image` and `services` field at `job` level in the `.gitlab-ci.yml` documentation (Pat Turner)
  - HTTP error pages work independently from location and config (Artem Sidorenko)
  - Update `omniauth-saml` to 1.5.0 to allow for custom response attributes to be set
  - Memoize @group in Admin::GroupsController (Yatish Mehta)
  - Indicate how much an MR diverged from the target branch (Pierre de La Morinerie)
  - Added omniauth-auth0 Gem (Daniel Carraro)
  - Add label description in tooltip to labels in issue index and sidebar
  - Strip leading and trailing spaces in URL validator (evuez)
  - Add "last_sign_in_at" and "confirmed_at" to GET /users/* API endpoints for admins (evuez)
  - Return empty array instead of 404 when commit has no statuses in commit status API
  - Decrease the font size and the padding of the `.anchor` icons used in the README (Roberto Dip)
  - Rewrite logo to simplify SVG code (Sean Lang)
  - Allow to use YAML anchors when parsing the `.gitlab-ci.yml` (Pascal Bach)
  - Ignore jobs that start with `.` (hidden jobs)
  - Hide builds from project's settings when the feature is disabled
  - Allow to pass name of created artifacts archive in `.gitlab-ci.yml`
  - Refactor and greatly improve search performance
  - Add support for cross-project label references
  - Ensure "new SSH key" email do not ends up as dead Sidekiq jobs
  - Update documentation to reflect Guest role not being enforced on internal projects
  - Allow search for logged out users
  - Allow to define on which builds the current one depends on
  - Allow user subscription to a label: get notified for issues/merge requests related to that label (Timothy Andrew)
  - Fix bug where Bitbucket `closed` issues were imported as `opened` (Iuri de Silvio)
  - Don't show Issues/MRs from archived projects in Groups view
  - Fix wrong "iid of max iid" in Issuable sidebar for some merged MRs
  - Fix empty source_sha on Merge Request when there is no diff (Pierre de La Morinerie)
  - Increase the notes polling timeout over time (Roberto Dip)
  - Add shortcut to toggle markdown preview (Florent Baldino)
  - Show labels in dashboard and group milestone views
  - Fix an issue when the target branch of a MR had been deleted
  - Add main language of a project in the list of projects (Tiago Botelho)
  - Add #upcoming filter to Milestone filter (Tiago Botelho)
  - Add ability to show archived projects on dashboard, explore and group pages
  - Remove fork link closes all merge requests opened on source project (Florent Baldino)
  - Move group activity to separate page
  - Create external users which are excluded of internal and private projects unless access was explicitly granted
  - Continue parameters are checked to ensure redirection goes to the same instance
  - User deletion is now done in the background so the request can not time out
  - Canceled builds are now ignored in compound build status if marked as `allowed to fail`
  - Trigger a todo for mentions on commits page
  - Let project owners and admins soft delete issues and merge requests

## 8.5.13

  - Prevent unauthorized access to other projects build traces
  - Forbid scripting for wiki files

## 8.5.12

  - Prevent privilege escalation via "impersonate" feature
  - Prevent privilege escalation via notes API
  - Prevent privilege escalation via project webhook API
  - Prevent XSS via Git branch and tag names
  - Prevent XSS via custom issue tracker URL
  - Prevent XSS via `window.opener`
  - Prevent information disclosure via snippet API
  - Prevent information disclosure via project labels
  - Prevent information disclosure via new merge request page

## 8.5.11

  - Fix persistent XSS vulnerability in `commit_person_link` helper

## 8.5.10

  - Fix a 2FA authentication spoofing vulnerability.

## 8.5.9

  - Don't attempt to fetch any tags from a forked repo (Stan Hu).

## 8.5.8

  - Bump Git version requirement to 2.7.4

## 8.5.7

  - Bump Git version requirement to 2.7.3

## 8.5.6

  - Obtain a lease before querying LDAP

## 8.5.5

  - Ensure removing a project removes associated Todo entries
  - Prevent a 500 error in Todos when author was removed
  - Fix pagination for filtered dashboard and explore pages
  - Fix "Show all" link behavior

## 8.5.4

  - Do not cache requests for badges (including builds badge)

## 8.5.3

  - Flush repository caches before renaming projects
  - Sort starred projects on dashboard based on last activity by default
  - Show commit message in JIRA mention comment
  - Makes issue page and merge request page usable on mobile browsers.
  - Improved UI for profile settings

## 8.5.2

  - Fix sidebar overlapping content when screen width was below 1200px
  - Don't repeat labels listed on Labels tab
  - Bring the "branded appearance" feature from EE to CE
  - Fix error 500 when commenting on a commit
  - Show days remaining instead of elapsed time for Milestone
  - Fix broken icons on installations with relative URL (Artem Sidorenko)
  - Fix issue where tag list wasn't refreshed after deleting a tag
  - Fix import from gitlab.com (KazSawada)
  - Improve implementation to check read access to forks and add pagination
  - Don't show any "2FA required" message if it's not actually required
  - Fix help keyboard shortcut on relative URL setups (Artem Sidorenko)
  - Update Rails to 4.2.5.2
  - Fix permissions for deprecated CI build status badge
  - Don't show "Welcome to GitLab" when the search didn't return any projects
  - Add Todos documentation

## 8.5.1

  - Fix group projects styles
  - Show Crowd login tab when sign in is disabled and Crowd is enabled (Peter Hudec)
  - Fix a set of small UI glitches in project, profile, and wiki pages
  - Restrict permissions on public/uploads
  - Fix the merge request side-by-side view after loading diff results
  - Fix the look of tooltip for the "Revert" button
  - Add when the Builds & Runners API changes got introduced
  - Fix error 500 on some merged merge requests
  - Fix an issue causing the content of the issuable sidebar to disappear
  - Fix error 500 when trying to mark an already done todo as "done"
  - Fix an issue where MRs weren't sortable
  - Issues can now be dragged & dropped into empty milestone lists. This is also
    possible with MRs
  - Changed padding & background color for highlighted notes
  - Re-add the newrelic_rpm gem which was removed without any deprecation or warning (Stan Hu)
  - Update sentry-raven gem to 0.15.6
  - Add build coverage in project's builds page (Steffen Köhler)
  - Changed # to ! for merge requests in activity view

## 8.5.0 (2016-02-22)

  - Fix duplicate "me" in tooltip of the "thumbsup" awards Emoji (Stan Hu)
  - Cache various Repository methods to improve performance
  - Fix duplicated branch creation/deletion Webhooks/service notifications when using Web UI (Stan Hu)
  - Ensure rake tasks that don't need a DB connection can be run without one
  - Update New Relic gem to 3.14.1.311 (Stan Hu)
  - Add "visibility" flag to GET /projects api endpoint
  - Add an option to supply root email through an environmental variable (Koichiro Mikami)
  - Ignore binary files in code search to prevent Error 500 (Stan Hu)
  - Render sanitized SVG images (Stan Hu)
  - Support download access by PRIVATE-TOKEN header (Stan Hu)
  - Upgrade gitlab_git to 7.2.23 to fix commit message mentions in first branch push
  - Add option to include the sender name in body of Notify email (Jason Lee)
  - New UI for pagination
  - Don't prevent sign out when 2FA enforcement is enabled and user hasn't yet
    set it up
  - API: Added "merge_requests/:merge_request_id/closes_issues" (Gal Schlezinger)
  - Fix diff comments loaded by AJAX to load comment with diff in discussion tab
  - Fix relative links in other markup formats (Ben Boeckel)
  - Whitelist raw "abbr" elements when parsing Markdown (Benedict Etzel)
  - Fix label links for a merge request pointing to issues list
  - Don't vendor minified JS
  - Increase project import timeout to 15 minutes
  - Be more permissive with email address validation: it only has to contain a single '@'
  - Display 404 error on group not found
  - Track project import failure
  - Support Two-factor Authentication for LDAP users
  - Display database type and version in Administration dashboard
  - Allow limited Markdown in Broadcast Messages
  - Fix visibility level text in admin area (Zeger-Jan van de Weg)
  - Warn admin during OAuth of granting admin rights (Zeger-Jan van de Weg)
  - Update the ExternalIssue regex pattern (Blake Hitchcock)
  - Remember user's inline/side-by-side diff view preference in a cookie (Kirill Katsnelson)
  - Optimized performance of finding issues to be closed by a merge request
  - Add `avatar_url`, `description`, `git_ssh_url`, `git_http_url`, `path_with_namespace`
    and `default_branch` in `project` in push, issue, merge-request and note webhooks data (Kirill Zaitsev)
  - Deprecate the `ssh_url` in favor of `git_ssh_url` and `http_url` in favor of `git_http_url`
    in `project` for push, issue, merge-request and note webhooks data (Kirill Zaitsev)
  - Deprecate the `repository` key in push, issue, merge-request and note webhooks data, use `project` instead (Kirill Zaitsev)
  - API: Expose MergeRequest#merge_status (Andrei Dziahel)
  - Revert "Add IP check against DNSBLs at account sign-up"
  - Actually use the `skip_merges` option in Repository#commits (Tony Chu)
  - Fix API to keep request parameters in Link header (Michael Potthoff)
  - Deprecate API "merge_request/:merge_request_id/comments". Use "merge_requests/:merge_request_id/notes" instead
  - Deprecate API "merge_request/:merge_request_id/...". Use "merge_requests/:merge_request_id/..." instead
  - Prevent parse error when name of project ends with .atom and prevent path issues
  - Discover branches for commit statuses ref-less when doing merge when succeeded
  - Mark inline difference between old and new paths when a file is renamed
  - Support Akismet spam checking for creation of issues via API (Stan Hu)
  - API: Allow to set or update a merge-request's milestone (Kirill Skachkov)
  - Improve UI consistency between projects and groups lists
  - Add sort dropdown to dashboard projects page
  - Fixed logo animation on Safari (Roman Rott)
  - Fix Merge When Succeeded when multiple stages
  - Hide remove source branch button when the MR is merged but new commits are pushed (Zeger-Jan van de Weg)
  - In seach autocomplete show only groups and projects you are member of
  - Don't process cross-reference notes from forks
  - Fix: init.d script not working on OS X
  - Faster snippet search
  - Added API to download build artifacts
  - Title for milestones should be unique (Zeger-Jan van de Weg)
  - Validate correctness of maximum attachment size application setting
  - Replaces "Create merge request" link with one to the "Merge Request" when one exists
  - Fix CI builds badge, add a new link to builds badge, deprecate the old one
  - Fix broken link to project in build notification emails
  - Ability to see and sort on vote count from Issues and MR lists
  - Fix builds scheduler when first build in stage was allowed to fail
  - User project limit is reached notice is hidden if the projects limit is zero
  - Add API support for managing runners and project's runners
  - Allow SAML users to login with no previous account without having to allow
    all Omniauth providers to do so.
  - Allow existing users to auto link their SAML credentials by logging in via SAML
  - Make it possible to erase a build (trace, artifacts) using UI and API
  - Ability to revert changes from a Merge Request or Commit
  - Emoji comment on diffs are not award emoji
  - Add label description (Nuttanart Pornprasitsakul)
  - Show label row when filtering issues or merge requests by label (Nuttanart Pornprasitsakul)
  - Add Todos

## 8.4.11

  - Prevent unauthorized access to other projects build traces
  - Forbid scripting for wiki files

## 8.4.10

  - Prevent privilege escalation via "impersonate" feature
  - Prevent privilege escalation via notes API
  - Prevent privilege escalation via project webhook API
  - Prevent XSS via Git branch and tag names
  - Prevent XSS via custom issue tracker URL
  - Prevent XSS via `window.opener`
  - Prevent information disclosure via snippet API
  - Prevent information disclosure via project labels
  - Prevent information disclosure via new merge request page

## 8.4.9

  - Fix persistent XSS vulnerability in `commit_person_link` helper

## 8.4.8

  - Fix a 2FA authentication spoofing vulnerability.

## 8.4.7

  - Don't attempt to fetch any tags from a forked repo (Stan Hu).

## 8.4.6

  - Bump Git version requirement to 2.7.4

## 8.4.5

  - No CE-specific changes

## 8.4.4

  - Update omniauth-saml gem to 1.4.2
  - Prevent long-running backup tasks from timing out the database connection
  - Add a Project setting to allow guests to view build logs (defaults to true)
  - Sort project milestones by due date including issue editor (Oliver Rogers / Orih)

## 8.4.3

  - Increase lfs_objects size column to 8-byte integer to allow files larger
    than 2.1GB
  - Correctly highlight MR diff when MR has merge conflicts
  - Fix highlighting in blame view
  - Update sentry-raven gem to prevent "Not a git repository" console output
    when running certain commands
  - Add instrumentation to additional Gitlab::Git and Rugged methods for
    performance monitoring
  - Allow autosize textareas to also be manually resized

## 8.4.2

  - Bump required gitlab-workhorse version to bring in a fix for missing
    artifacts in the build artifacts browser
  - Get rid of those ugly borders on the file tree view
  - Fix updating the runner information when asking for builds
  - Bump gitlab_git version to 7.2.24 in order to bring in a performance
    improvement when checking if a repository was empty
  - Add instrumentation for Gitlab::Git::Repository instance methods so we can
    track them in Performance Monitoring.
  - Increase contrast between highlighted code comments and inline diff marker
  - Fix method undefined when using external commit status in builds
  - Fix highlighting in blame view.

## 8.4.1

  - Apply security updates for Rails (4.2.5.1), rails-html-sanitizer (1.0.3),
    and Nokogiri (1.6.7.2)
  - Fix redirect loop during import
  - Fix diff highlighting for all syntax themes
  - Delete project and associations in a background worker

## 8.4.0 (2016-01-22)

  - Allow LDAP users to change their email if it was not set by the LDAP server
  - Ensure Gravatar host looks like an actual host
  - Consider re-assign as a mention from a notification point of view
  - Add pagination headers to already paginated API resources
  - Properly generate diff of orphan commits, like the first commit in a repository
  - Improve the consistency of commit titles, branch names, tag names, issue/MR titles, on their respective project pages
  - Autocomplete data is now always loaded, instead of when focusing a comment text area
  - Improved performance of finding issues for an entire group
  - Added custom application performance measuring system powered by InfluxDB
  - Add syntax highlighting to diffs
  - Gracefully handle invalid UTF-8 sequences in Markdown links (Stan Hu)
  - Bump fog to 1.36.0 (Stan Hu)
  - Add user's last used IP addresses to admin page (Stan Hu)
  - Add housekeeping function to project settings page
  - The default GitLab logo now acts as a loading indicator
  - Fix caching issue where build status was not updating in project dashboard (Stan Hu)
  - Accept 2xx status codes for successful Webhook triggers (Stan Hu)
  - Fix missing date of month in network graph when commits span a month (Stan Hu)
  - Expire view caches when application settings change (e.g. Gravatar disabled) (Stan Hu)
  - Don't notify users twice if they are both project watchers and subscribers (Stan Hu)
  - Remove gray background from layout in UI
  - Fix signup for OAuth providers that don't provide a name
  - Implement new UI for group page
  - Implement search inside emoji picker
  - Let the CI runner know about builds that this build depends on
  - Add API support for looking up a user by username (Stan Hu)
  - Add project permissions to all project API endpoints (Stan Hu)
  - Link to milestone in "Milestone changed" system note
  - Only allow group/project members to mention `@all`
  - Expose Git's version in the admin area (Trey Davis)
  - Add "Frequently used" category to emoji picker
  - Add CAS support (tduehr)
  - Add link to merge request on build detail page
  - Fix: Problem with projects ending with .keys (Jose Corcuera)
  - Revert back upvote and downvote button to the issue and MR pages
  - Swap position of Assignee and Author selector on Issuables (Zeger-Jan van de Weg)
  - Add system hook messages for project rename and transfer (Steve Norman)
  - Fix version check image in Safari
  - Show 'All' tab by default in the builds page
  - Add Open Graph and Twitter Card data to all pages
  - Fix API project lookups when querying with a namespace with dots (Stan Hu)
  - Enable forcing Two-factor authentication sitewide, with optional grace period
  - Import GitHub Pull Requests into GitLab
  - Change single user API endpoint to return more detailed data (Michael Potthoff)
  - Update version check images to use SVG
  - Validate README format before displaying
  - Enable Microsoft Azure OAuth2 support (Janis Meybohm)
  - Properly set task-list class on single item task lists
  - Add file finder feature in tree view (Kyungchul Shin)
  - Ajax filter by message for commits page
  - API: Add support for deleting a tag via the API (Robert Schilling)
  - Allow subsequent validations in CI Linter
  - Show referenced MRs & Issues only when the current viewer can access them
  - Fix Encoding::CompatibilityError bug when markdown content has some complex URL (Jason Lee)
  - Add API support for managing project's builds
  - Add API support for managing project's build triggers
  - Add API support for managing project's build variables
  - Allow broadcast messages to be edited
  - Autosize Markdown textareas
  - Import GitHub wiki into GitLab
  - Add reporters ability to download and browse build artifacts (Andrew Johnson)
  - Autofill referring url in message box when reporting user abuse.
  - Remove leading comma on award emoji when the user is the first to award the emoji (Zeger-Jan van de Weg)
  - Add build artifacts browser
  - Improve UX in builds artifacts browser
  - Increase default size of `data` column in `events` table when using MySQL
  - Expose button to CI Lint tool on project builds page
  - Fix: Creator should be added as a master of the project on creation
  - Added X-GitLab-... headers to emails from CI and Email On Push services (Anton Baklanov)
  - Add IP check against DNSBLs at account sign-up
  - Added cache:key to .gitlab-ci.yml allowing to fine tune the caching

## 8.3.10

  - Prevent unauthorized access to other projects build traces
  - Forbid scripting for wiki files

## 8.3.9

  - Prevent privilege escalation via "impersonate" feature
  - Prevent privilege escalation via notes API
  - Prevent privilege escalation via project webhook API
  - Prevent XSS via custom issue tracker URL
  - Prevent XSS via `window.opener`
  - Prevent information disclosure via project labels
  - Prevent information disclosure via new merge request page

## 8.3.8

  - Fix persistent XSS vulnerability in `commit_person_link` helper

## 8.3.7

  - Fix a 2FA authentication spoofing vulnerability.

## 8.3.6

  - Don't attempt to fetch any tags from a forked repo (Stan Hu).

## 8.3.5

  - Bump Git version requirement to 2.7.4

## 8.3.4

  - Use gitlab-workhorse 0.5.4 (fixes API routing bug)

## 8.3.3

  - Preserve CE behavior with JIRA integration by only calling API if URL is set
  - Fix duplicated branch creation/deletion events when using Web UI (Stan Hu)
  - Add configurable LDAP server query timeout
  - Get "Merge when build succeeds" to work when commits were pushed to MR target branch while builds were running
  - Suppress e-mails on failed builds if allow_failure is set (Stan Hu)
  - Fix project transfer e-mail sending incorrect paths in e-mail notification (Stan Hu)
  - Better support for referencing and closing issues in Asana service (Mike Wyatt)
  - Enable "Add key" button when user fills in a proper key (Stan Hu)
  - Fix error in processing reply-by-email messages (Jason Lee)
  - Fix Error 500 when visiting build page of project with nil runners_token (Stan Hu)
  - Use WOFF versions of SourceSansPro fonts
  - Fix regression when builds were not generated for tags created through web/api interface
  - Fix: maintain milestone filter between Open and Closed tabs (Greg Smethells)
  - Fix missing artifacts and build traces for build created before 8.3

## 8.3.2

  - Disable --follow in `git log` to avoid loading duplicate commit data in infinite scroll (Stan Hu)
  - Add support for Google reCAPTCHA in user registration

## 8.3.1

  - Fix Error 500 when global milestones have slashes (Stan Hu)
  - Fix Error 500 when doing a search in dashboard before visiting any project (Stan Hu)
  - Fix LDAP identity and user retrieval when special characters are used
  - Move Sidekiq-cron configuration to gitlab.yml

## 8.3.0 (2015-12-22)

  - Bump rack-attack to 4.3.1 for security fix (Stan Hu)
  - API support for starred projects for authorized user (Zeger-Jan van de Weg)
  - Add open_issues_count to project API (Stan Hu)
  - Expand character set of usernames created by Omniauth (Corey Hinshaw)
  - Add button to automatically merge a merge request when the build succeeds (Zeger-Jan van de Weg)
  - Add unsubscribe link in the email footer (Zeger-Jan van de Weg)
  - Provide better diagnostic message upon project creation errors (Stan Hu)
  - Bump devise to 3.5.3 to fix reset token expiring after account creation (Stan Hu)
  - Remove api credentials from link to build_page
  - Deprecate GitLabCiService making it to always be inactive
  - Bump gollum-lib to 4.1.0 (Stan Hu)
  - Fix broken group avatar upload under "New group" (Stan Hu)
  - Update project repositorize size and commit count during import:repos task (Stan Hu)
  - Fix API setting of 'public' attribute to false will make a project private (Stan Hu)
  - Handle and report SSL errors in Webhook test (Stan Hu)
  - Bump Redis requirement to 2.8 for Sidekiq 4 (Stan Hu)
  - Fix: Assignee selector is empty when 'Unassigned' is selected (Jose Corcuera)
  - WIP identifier on merge requests no longer requires trailing space
  - Add rake tasks for git repository maintainance (Zeger-Jan van de Weg)
  - Fix 500 error when update group member permission
  - Fix: As an admin, cannot add oneself as a member to a group/project
  - Trim leading and trailing whitespace of milestone and issueable titles (Jose Corcuera)
  - Recognize issue/MR/snippet/commit links as references
  - Backport JIRA features from EE to CE
  - Add ignore whitespace change option to commit view
  - Fire update hook from GitLab
  - Allow account unlock via email
  - Style warning about mentioning many people in a comment
  - Fix: sort milestones by due date once again (Greg Smethells)
  - Migrate all CI::Services and CI::WebHooks to Services and WebHooks
  - Don't show project fork event as "imported"
  - Add API endpoint to fetch merge request commits list
  - Don't create CI status for refs that doesn't have .gitlab-ci.yml, even if the builds are enabled
  - Expose events API with comment information and author info
  - Fix: Ensure "Remove Source Branch" button is not shown when branch is being deleted. #3583
  - Run custom Git hooks when branch is created or deleted.
  - Fix bug when simultaneously accepting multiple MRs results in MRs that are of "merged" status, but not merged to the target branch
  - Add languages page to graphs
  - Block LDAP user when they are no longer found in the LDAP server
  - Improve wording on project visibility levels (Zeger-Jan van de Weg)
  - Fix editing notes on a merge request diff
  - Automatically select default clone protocol based on user preferences (Eirik Lygre)
  - Make Network page as sub tab of Commits
  - Add copy-to-clipboard button for Snippets
  - Add indication to merge request list item that MR cannot be merged automatically
  - Default target branch to patch-n when editing file in protected branch
  - Add Builds tab to merge request detail page
  - Allow milestones, issues and MRs to be created from dashboard and group indexes
  - Use new style for wiki
  - Use new style for milestone detail page
  - Fix sidebar tooltips when collapsed
  - Prevent possible XSS attack with award-emoji
  - Upgraded Sidekiq to 4.x
  - Accept COPYING,COPYING.lesser, and licence as license file (Zeger-Jan van de Weg)
  - Fix emoji aliases problem
  - Fix award-emojis Flash alert's width
  - Fix deleting notes on a merge request diff
  - Display referenced merge request statuses in the issue description (Greg Smethells)
  - Implement new sidebar for issue and merge request pages
  - Emoji picker improvements
  - Suppress warning about missing `.gitlab-ci.yml` if builds are disabled
  - Do not show build status unless builds are enabled and `.gitlab-ci.yml` is present
  - Persist runners registration token in database
  - Fix online editor should not remove newlines at the end of the file
  - Expose Git's version in the admin area
  - Show "New Merge Request" buttons on canonical repos when you have a fork (Josh Frye)

## 8.2.6

  - Prevent unauthorized access to other projects build traces
  - Forbid scripting for wiki files

## 8.2.5

  - Prevent privilege escalation via "impersonate" feature
  - Prevent privilege escalation via notes API
  - Prevent privilege escalation via project webhook API
  - Prevent XSS via `window.opener`
  - Prevent information disclosure via project labels
  - Prevent information disclosure via new merge request page

## 8.2.4

  - Bump Git version requirement to 2.7.4

## 8.2.3

  - Fix application settings cache not expiring after changes (Stan Hu)
  - Fix Error 500s when creating global milestones with Unicode characters (Stan Hu)
  - Update documentation for "Guest" permissions
  - Properly convert Emoji-only comments into Award Emojis
  - Enable devise paranoid mode to prevent user enumeration attack
  - Webhook payload has an added, modified and removed properties for each commit
  - Fix 500 error when creating a merge request that removes a submodule

## 8.2.2

  - Fix 404 in redirection after removing a project (Stan Hu)
  - Ensure cached application settings are refreshed at startup (Stan Hu)
  - Fix Error 500 when viewing user's personal projects from admin page (Stan Hu)
  - Fix: Raw private snippets access workflow
  - Prevent "413 Request entity too large" errors when pushing large files with LFS
  - Fix invalid links within projects dashboard header
  - Make current user the first user in assignee dropdown in issues detail page (Stan Hu)
  - Fix: duplicate email notifications on issue comments

## 8.2.1

  - Forcefully update builds that didn't want to update with state machine
  - Fix: saving GitLabCiService as Admin Template

## 8.2.0 (2015-11-22)

  - Improved performance of finding projects and groups in various places
  - Improved performance of rendering user profile pages and Atom feeds
  - Expose build artifacts path as config option
  - Fix grouping of contributors by email in graph.
  - Improved performance of finding issues with/without labels
  - Fix Drone CI service template not saving properly (Stan Hu)
  - Fix avatars not showing in Atom feeds and project issues when Gravatar disabled (Stan Hu)
  - Added a GitLab specific profiling tool called "Sherlock" (see GitLab CE merge request #1749)
  - Upgrade gitlab_git to 7.2.20 and rugged to 0.23.3 (Stan Hu)
  - Improved performance of finding users by one of their Email addresses
  - Add allow_failure field to commit status API (Stan Hu)
  - Commits without .gitlab-ci.yml are marked as skipped
  - Save detailed error when YAML syntax is invalid
  - Since GitLab CI is enabled by default, remove enabling it by pushing .gitlab-ci.yml
  - Added build artifacts
  - Improved performance of replacing references in comments
  - Show last project commit to default branch on project home page
  - Highlight comment based on anchor in URL
  - Adds ability to remove the forked relationship from project settings screen. (Han Loong Liauw)
  - Improved performance of sorting milestone issues
  - Allow users to select the Files view as default project view (Cristian Bica)
  - Show "Empty Repository Page" for repository without branches (Artem V. Navrotskiy)
  - Fix: Inability to reply to code comments in the MR view, if the MR comes from a fork
  - Use git follow flag for commits page when retrieve history for file or directory
  - Show merge request CI status on merge requests index page
  - Send build name and stage in CI notification e-mail
  - Extend yml syntax for only and except to support specifying repository path
  - Enable shared runners to all new projects
  - Bump GitLab-Workhorse to 0.4.1
  - Allow to define cache in `.gitlab-ci.yml`
  - Fix: 500 error returned if destroy request without HTTP referer (Kazuki Shimizu)
  - Remove deprecated CI events from project settings page
  - Use issue editor as cross reference comment author when issue is edited with a new mention.
  - Add graphs of commits ahead and behind default branch (Jeff Stubler)
  - Improve personal snippet access workflow (Douglas Alexandre)
  - [API] Add ability to fetch the commit ID of the last commit that actually touched a file
  - Fix omniauth documentation setting for omnibus configuration (Jon Cairns)
  - Add "New file" link to dropdown on project page
  - Include commit logs in project search
  - Add "added", "modified" and "removed" properties to commit object in webhook
  - Rename "Back to" links to "Go to" because its not always a case it point to place user come from
  - Allow groups to appear in the search results if the group owner allows it
  - Add email notification to former assignee upon unassignment (Adam Lieskovský)
  - New design for project graphs page
  - Remove deprecated dumped yaml file generated from previous job definitions
  - Show specific runners from projects where user is master or owner
  - MR target branch is now visible on a list view when it is different from project's default one
  - Improve Continuous Integration graphs page
  - Make color of "Accept Merge Request" button consistent with current build status
  - Add ignore white space option in merge request diff and commit and compare view
  - Ability to add release notes (markdown text and attachments) to git tags (aka Releases)
  - Relative links from a repositories README.md now link to the default branch
  - Fix trailing whitespace issue in merge request/issue title
  - Fix bug when milestone/label filter was empty for dashboard issues page
  - Add ability to create milestone in group projects from single form
  - Add option to create merge request when editing/creating a file (Dirceu Tiegs)
  - Prevent the last owner of a group from being able to delete themselves by 'adding' themselves as a master (James Lopez)
  - Add Award Emoji to issue and merge request pages

## 8.1.4

  - Fix bug where manually merged branches in a MR would end up with an empty diff (Stan Hu)
  - Prevent redirect loop when home_page_url is set to the root URL
  - Fix incoming email config defaults
  - Remove CSS property preventing hard tabs from rendering in Chromium 45 (Stan Hu)

## 8.1.3

  - Force update refs/merge-requests/X/head upon a push to the source branch of a merge request (Stan Hu)
  - Spread out runner contacted_at updates
  - Use issue editor as cross reference comment author when issue is edited with a new mention
  - Add Facebook authentication

## 8.1.2

  - Fix cloning Wiki repositories via HTTP (Stan Hu)
  - Add migration to remove satellites directory
  - Fix specific runners visibility
  - Fix 500 when editing CI service
  - Require CI jobs to be named
  - Fix CSS for runner status
  - Fix CI badge
  - Allow developer to manage builds

## 8.1.1

  - Removed, see 8.1.2

## 8.1.0 (2015-10-22)

  - Ensure MySQL CI limits DB migrations occur after the fields have been created (Stan Hu)
  - Fix duplicate repositories in GitHub import page (Stan Hu)
  - Redirect to a default path if HTTP_REFERER is not set (Stan Hu)
  - Adds ability to create directories using the web editor (Ben Ford)
  - Cleanup stuck CI builds
  - Send an email to admin email when a user is reported for spam (Jonathan Rochkind)
  - Show notifications button when user is member of group rather than project (Grzegorz Bizon)
  - Fix bug preventing mentioned issued from being closed when MR is merged using fast-forward merge.
  - Fix nonatomic database update potentially causing project star counts to go negative (Stan Hu)
  - Don't show "Add README" link in an empty repository if user doesn't have access to push (Stan Hu)
  - Fix error preventing displaying of commit data for a directory with a leading dot (Stan Hu)
  - Speed up load times of issue detail pages by roughly 1.5x
  - Fix CI rendering regressions
  - If a merge request is to close an issue, show this on the issue page (Zeger-Jan van de Weg)
  - Add a system note and update relevant merge requests when a branch is deleted or re-added (Stan Hu)
  - Make diff file view easier to use on mobile screens (Stan Hu)
  - Improved performance of finding users by username or Email address
  - Fix bug where merge request comments created by API would not trigger notifications (Stan Hu)
  - Add support for creating directories from Files page (Stan Hu)
  - Allow removing of project without confirmation when JavaScript is disabled (Stan Hu)
  - Support filtering by "Any" milestone or issue and fix "No Milestone" and "No Label" filters (Stan Hu)
  - Improved performance of the trending projects page
  - Remove CI migration task
  - Improved performance of finding projects by their namespace
  - Add assignee data to Issuables' hook_data (Bram Daams)
  - Fix bug where transferring a project would result in stale commit links (Stan Hu)
  - Fix build trace updating
  - Include full path of source and target branch names in New Merge Request page (Stan Hu)
  - Add user preference to view activities as default dashboard (Stan Hu)
  - Add option to admin area to sign in as a specific user (Pavel Forkert)
  - Show CI status on all pages where commits list is rendered
  - Automatically enable CI when push .gitlab-ci.yml file to repository
  - Move CI charts to project graphs area
  - Fix cases where Markdown did not render links in activity feed (Stan Hu)
  - Add first and last to pagination (Zeger-Jan van de Weg)
  - Added Commit Status API
  - Added Builds View
  - Added when to .gitlab-ci.yml
  - Show CI status on commit page
  - Added CI_BUILD_TAG, _STAGE, _NAME and _TRIGGERED to CI builds
  - Show CI status on Your projects page and Starred projects page
  - Remove "Continuous Integration" page from dashboard
  - Add notes and SSL verification entries to hook APIs (Ben Boeckel)
  - Fix grammar in admin area "labels" .nothing-here-block when no labels exist.
  - Move CI runners page to project settings area
  - Move CI variables page to project settings area
  - Move CI triggers page to project settings area
  - Move CI project settings page to CE project settings area
  - Fix bug when removed file was not appearing in merge request diff
  - Show warning when build cannot be served by any of the available CI runners
  - Note the original location of a moved project when notifying users of the move
  - Improve error message when merging fails
  - Add support of multibyte characters in LDAP UID (Roman Petrov)
  - Show additions/deletions stats on merge request diff
  - Remove footer text in emails (Zeger-Jan van de Weg)
  - Ensure code blocks are properly highlighted after a note is updated
  - Fix wrong access level badge on MR comments
  - Hide password in the service settings form
  - Move CI webhooks page to project settings area
  - Fix User Identities API. It now allows you to properly create or update user's identities.
  - Add user preference to change layout width (Peter Göbel)
  - Use commit status in merge request widget as preferred source of CI status
  - Integrate CI commit and build pages into project pages
  - Move CI services page to project settings area
  - Add "Quick Submit" behavior to input fields throughout the application. Use
    Cmd+Enter on Mac and Ctrl+Enter on Windows/Linux.
  - Fix position of hamburger in header for smaller screens (Han Loong Liauw)
  - Fix bug where Emojis in Markdown would truncate remaining text (Sakata Sinji)
  - Persist filters when sorting on admin user page (Jerry Lukins)
  - Update style of snippets pages (Han Loong Liauw)
  - Allow dashboard and group issues/MRs to be filtered by label
  - Add spellcheck=false to certain input fields
  - Invalidate stored service password if the endpoint URL is changed
  - Project names are not fully shown if group name is too big, even on group page view
  - Apply new design for Files page
  - Add "New Page" button to Wiki Pages tab (Stan Hu)
  - Only render 404 page from /public
  - Hide passwords from services API (Alex Lossent)
  - Fix: Images cannot show when projects' path was changed
  - Let gitlab-git-http-server generate and serve 'git archive' downloads
  - Optimize query when filtering on issuables (Zeger-Jan van de Weg)
  - Fix padding of outdated discussion item.
  - Animate the logo on hover

## 8.0.5

  - Correct lookup-by-email for LDAP logins
  - Fix loading spinner sometimes not being hidden on Merge Request tab switches

## 8.0.4

  - Fix Message-ID header to be RFC 2111-compliant to prevent e-mails being dropped (Stan Hu)
  - Fix referrals for :back and relative URL installs
  - Fix anchors to comments in diffs
  - Remove CI token from build traces
  - Fix "Assign All" button on Runner admin page
  - Fix search in Files
  - Add full project namespace to payload of system webhooks (Ricardo Band)

## 8.0.3

  - Fix URL shown in Slack notifications
  - Fix bug where projects would appear to be stuck in the forked import state (Stan Hu)
  - Fix Error 500 in creating merge requests with > 1000 diffs (Stan Hu)
  - Add work_in_progress key to MR webhooks (Ben Boeckel)

## 8.0.2

  - Fix default avatar not rendering in network graph (Stan Hu)
  - Skip check_initd_configured_correctly on omnibus installs
  - Prevent double-prefixing of help page paths
  - Clarify confirmation text on user deletion
  - Make commit graphs responsive to window width changes (Stan Hu)
  - Fix top margin for sign-in button on public pages
  - Fix LDAP attribute mapping
  - Remove git refs used internally by GitLab from network graph (Stan Hu)
  - Use standard Markdown font in Markdown preview instead of fixed-width font (Stan Hu)
  - Fix Reply by email for non-UTF-8 messages.
  - Add option to use StartTLS with Reply by email IMAP server.
  - Allow AWS S3 Server-Side Encryption with Amazon S3-Managed Keys for backups (Paul Beattie)

## 8.0.1

  - Improve CI migration procedure and documentation

## 8.0.0 (2015-09-22)

  - Fix Markdown links not showing up in dashboard activity feed (Stan Hu)
  - Remove milestones from merge requests when milestones are deleted (Stan Hu)
  - Fix HTML link that was improperly escaped in new user e-mail (Stan Hu)
  - Fix broken sort in merge request API (Stan Hu)
  - Bump rouge to 1.10.1 to remove warning noise and fix other syntax highlighting bugs (Stan Hu)
  - Gracefully handle errors in syntax highlighting by leaving the block unformatted (Stan Hu)
  - Add "replace" and "upload" functionalities to allow user replace existing file and upload new file into current repository
  - Fix URL construction for merge requests, issues, notes, and commits for relative URL config (Stan Hu)
  - Fix emoji URLs in Markdown when relative_url_root is used (Stan Hu)
  - Omit filename in Content-Disposition header in raw file download to avoid RFC 6266 encoding issues (Stan HU)
  - Fix broken Wiki Page History (Stan Hu)
  - Import forked repositories asynchronously to prevent large repositories from timing out (Stan Hu)
  - Prevent anchors from being hidden by header (Stan Hu)
  - Fix bug where only the first 15 Bitbucket issues would be imported (Stan Hu)
  - Sort issues by creation date in Bitbucket importer (Stan Hu)
  - Prevent too many redirects upon login when home page URL is set to external_url (Stan Hu)
  - Improve dropdown positioning on the project home page (Hannes Rosenögger)
  - Upgrade browser gem to 1.0.0 to avoid warning in IE11 compatibilty mode (Stan Hu)
  - Remove user OAuth tokens from the database and request new tokens each session (Stan Hu)
  - Restrict users API endpoints to use integer IDs (Stan Hu)
  - Only show recent push event if the branch still exists or a recent merge request has not been created (Stan Hu)
  - Remove satellites
  - Better performance for web editor (switched from satellites to rugged)
  - Faster merge
  - Ability to fetch merge requests from refs/merge-requests/:id
  - Allow displaying of archived projects in the admin interface (Artem Sidorenko)
  - Allow configuration of import sources for new projects (Artem Sidorenko)
  - Search for comments should be case insensetive
  - Create cross-reference for closing references on commits pushed to non-default branches (Maël Valais)
  - Ability to search milestones
  - Gracefully handle SMTP user input errors (e.g. incorrect email addresses) to prevent Sidekiq retries (Stan Hu)
  - Move dashboard activity to separate page (for your projects and starred projects)
  - Improve performance of git blame
  - Limit content width to 1200px for most of pages to improve readability on big screens
  - Fix 500 error when submit project snippet without body
  - Improve search page usability
  - Bring more UI consistency in way how projects, snippets and groups lists are rendered
  - Make all profiles and group public
  - Fixed login failure when extern_uid changes (Joel Koglin)
  - Don't notify users without access to the project when they are (accidentally) mentioned in a note.
  - Retrieving oauth token with LDAP credentials
  - Load Application settings from running database unless env var USE_DB=false
  - Added Drone CI integration (Kirill Zaitsev)
  - Allow developers to retry builds
  - Hide advanced project options for non-admin users
  - Fail builds if no .gitlab-ci.yml is found
  - Refactored service API and added automatically service docs generator (Kirill Zaitsev)
  - Added web_url key project hook_attrs (Kirill Zaitsev)
  - Add ability to get user information by ID of an SSH key via the API
  - Fix bug which IE cannot show image at markdown when the image is raw file of gitlab
  - Add support for Crowd
  - Global Labels that are available to all projects
  - Fix highlighting of deleted lines in diffs.
  - Project notification level can be set on the project page itself
  - Added service API endpoint to retrieve service parameters (Petheő Bence)
  - Add FogBugz project import (Jared Szechy)
  - Sort users autocomplete lists by user (Allister Antosik)
  - Webhook for issue now contains repository field (Jungkook Park)
  - Add ability to add custom text to the help page (Jeroen van Baarsen)
  - Add pg_schema to backup config
  - Fix references to target project issues in Merge Requests markdown preview and textareas (Francesco Levorato)
  - Redirect from incorrectly cased group or project path to correct one (Francesco Levorato)
  - Removed API calls from CE to CI

## 7.14.3 through 0.8.0

- See [changelogs/archive.md](changelogs/archive.md)<|MERGE_RESOLUTION|>--- conflicted
+++ resolved
@@ -1,7 +1,6 @@
 Please view this file on the master branch, on stable branches it's out of date.
 
 ## 8.14.0 (2016-11-22)
-<<<<<<< HEAD
 
 - Backups do not fail anymore when using tar on annex and custom_hooks only. !5814
 - Adds user project membership expired event to clarify why user was removed (Callum Dryden)
@@ -73,7 +72,6 @@
 - Fix and improve `Sortable.highest_label_priority`. !7165
 - Fixed sticky merge request tabs when sidebar is pinned. !7167
 - Only remove right connector of first build of last stage. !7179
-=======
   - Backups do not fail anymore when using tar on annex and custom_hooks only. !5814
   - Adds user project membership expired event to clarify why user was removed (Callum Dryden)
   - Trim leading and trailing whitespace on project_path (Linus Thiel)
@@ -119,7 +117,6 @@
   - Modify GitHub importer to be retryable !7003
   - Fix and improve `Sortable.highest_label_priority`
   - Fixed sticky merge request tabs when sidebar is pinned
->>>>>>> 83c82411
 
 ## 8.13.1 (2016-10-25)
 
