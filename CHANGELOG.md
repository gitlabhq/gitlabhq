--- conflicted
+++ resolved
@@ -12,10 +12,7 @@
 ## 8.13.0 (2016-10-22)
 
   - Fix save button on project pipeline settings page. (!6955)
-<<<<<<< HEAD
-=======
   - All Sidekiq workers now use their own queue
->>>>>>> 59d18a22
   - Avoid race condition when asynchronously removing expired artifacts. (!6881)
   - Improve Merge When Build Succeeds triggers and execute on pipeline success. (!6675)
   - Respond with 404 Not Found for non-existent tags (Linus Thiel)
