Please view this file on the master branch, on stable branches it's out of date.

## 8.14.0 (2016-11-22)
  - Adds user project membership expired event to clarify why user was removed (Callum Dryden)
  - Trim leading and trailing whitespace on project_path (Linus Thiel)
  - Fix HipChat notifications rendering (airatshigapov, eisnerd)
  - Add hover to trash icon in notes !7008 (blackst0ne)
  - Simpler arguments passed to named_route on toggle_award_url helper method
  - Fix: Backup restore doesn't clear cache
  - Use MergeRequestsClosingIssues cache data on Issue#closed_by_merge_requests method
  - Fix documents and comments on Build API `scope`
  - Refactor email, use setter method instead AR callbacks for email attribute (Semyon Pupkov)

## 8.13.1 (unreleased)
  - Fix error in generating labels
  - Fix reply-by-email not working due to queue name mismatch
  - Expire and build repository cache after project import
<<<<<<< HEAD
  - Fix 404 for group pages when GitLab setup uses relative url
=======
  - Simpler arguments passed to named_route on toggle_award_url helper method 
  - Better handle when no users were selected for adding to group or project. (Linus Thiel)
>>>>>>> 7ded7c17

## 8.13.0 (2016-10-22)
  - Removes extra line for empty issue description. (!7045)
  - Fix save button on project pipeline settings page. (!6955)
  - All Sidekiq workers now use their own queue
  - Avoid race condition when asynchronously removing expired artifacts. (!6881)
  - Improve Merge When Build Succeeds triggers and execute on pipeline success. (!6675)
  - Respond with 404 Not Found for non-existent tags (Linus Thiel)
  - Truncate long labels with ellipsis in labels page
  - Improve tabbing usability for sign in page (ClemMakesApps)
  - Enforce TrailingSemicolon and EmptyLineBetweenBlocks in scss-lint
  - Adding members no longer silently fails when there is extra whitespace
  - Update runner version only when updating contacted_at
  - Add link from system note to compare with previous version
  - Use gitlab-shell v3.6.6
  - Ignore references to internal issues when using external issues tracker
  - Ability to resolve merge request conflicts with editor !6374
  - Add `/projects/visible` API endpoint (Ben Boeckel)
  - Fix centering of custom header logos (Ashley Dumaine)
  - Keep around commits only pipeline creation as pipeline data doesn't change over time
  - Update duration at the end of pipeline
  - ExpireBuildArtifactsWorker query builds table without ordering enqueuing one job per build to cleanup
  - Add group level labels. (!6425)
  - Fix Cycle analytics not showing correct data when filtering by date. !6906
  - Add an example for testing a phoenix application with Gitlab CI in the docs (Manthan Mallikarjun)
  - Cancelled pipelines could be retried. !6927
  - Updating verbiage on git basics to be more intuitive
  - Fix project_feature record not generated on project creation
  - Clarify documentation for Runners API (Gennady Trafimenkov)
  - The instrumentation for Banzai::Renderer has been restored
  - Change user & group landing page routing from /u/:username to /:username
  - Fixed issue boards user link when in subdirectory
  - Added documentation for .gitattributes files
  - Move Pipeline Metrics to separate worker
  - AbstractReferenceFilter caches project_refs on RequestStore when active
  - Replaced the check sign to arrow in the show build view. !6501
  - Add a /wip slash command to toggle the Work In Progress status of a merge request. !6259 (tbalthazar)
  - ProjectCacheWorker updates caches at most once per 15 minutes per project
  - Fix Error 500 when viewing old merge requests with bad diff data
  - Create a new /templates namespace for the /licenses, /gitignores and /gitlab_ci_ymls API endpoints. !5717 (tbalthazar)
  - Fix viewing merged MRs when the source project has been removed !6991
  - Speed-up group milestones show page
  - Fix inconsistent options dropdown caret on mobile viewports (ClemMakesApps)
  - Extract project#update_merge_requests and SystemHooks to its own worker from GitPushService
  - Fix discussion thread from emails for merge requests. !7010
  - Don't include archived projects when creating group milestones. !4940 (Jeroen Jacobs)
  - Add tag shortcut from the Commit page. !6543
  - Keep refs for each deployment
  - Allow browsing branches that end with '.atom'
  - Log LDAP lookup errors and don't swallow unrelated exceptions. !6103 (Markus Koller)
  - Replace unique keyframes mixin with keyframe mixin with specific names (ClemMakesApps)
  - Add more tests for calendar contribution (ClemMakesApps)
  - Update Gitlab Shell to fix some problems with moving projects between storages
  - Cache rendered markdown in the database, rather than Redis
  - Avoid database queries on Banzai::ReferenceParser::BaseParser for nodes without references
  - Simplify Mentionable concern instance methods
  - API: Ability to retrieve version information (Robert Schilling)
  - Fix permission for setting an issue's due date
  - API: Multi-file commit !6096 (mahcsig)
  - Unicode emoji are now converted to images
  - Revert "Label list shows all issues (opened or closed) with that label"
  - Expose expires_at field when sharing project on API
  - Fix VueJS template tags being rendered in code comments
  - Added copy file path button to merge request diff files
  - Fix issue with page scrolling to top when closing or pinning sidebar (lukehowell)
  - Add Issue Board API support (andrebsguedes)
  - Allow the Koding integration to be configured through the API
  - Add new issue button to each list on Issues Board
  - Execute specific named route method from toggle_award_url helper method
  - Added soft wrap button to repository file/blob editor
  - Update namespace validation to forbid reserved names (.git and .atom) (Will Starms)
  - Show the time ago a merge request was deployed to an environment
  - Add RTL support to markdown renderer (Ebrahim Byagowi)
  - Add word-wrap to issue title on issue and milestone boards (ClemMakesApps)
  - Fix todos page mobile viewport layout (ClemMakesApps)
  - Fix inconsistent highlighting of already selected activity nav-links (ClemMakesApps)
  - Remove redundant mixins (ClemMakesApps)
  - Added 'Download' button to the Snippets page (Justin DiPierro)
  - Add visibility level to project repository
  - Fix robots.txt disallowing access to groups starting with "s" (Matt Harrison)
  - Close open merge request without source project (Katarzyna Kobierska Ula Budziszewska)
  - Fix that manual jobs would no longer block jobs in the next stage. !6604
  - Add configurable email subject suffix (Fu Xu)
  - Use defined colour for a language when available !6748 (nilsding)
  - Added tooltip to fork count on project show page. (Justin DiPierro)
  - Use a ConnectionPool for Rails.cache on Sidekiq servers
  - Replace `alias_method_chain` with `Module#prepend`
  - Enable GitLab Import/Export for non-admin users.
  - Preserve label filters when sorting !6136 (Joseph Frazier)
  - MergeRequest#new form load diff asynchronously
  - Only update issuable labels if they have been changed
  - Take filters in account in issuable counters. !6496
  - Use custom Ruby images to test builds (registry.dev.gitlab.org/gitlab/gitlab-build-images:*)
  - Append issue template to existing description !6149 (Joseph Frazier)
  - Trending projects now only show public projects and the list of projects is cached for a day
  - Memoize Gitlab Shell's secret token (!6599, Justin DiPierro)
  - Revoke button in Applications Settings underlines on hover.
  - Use higher size on Gitlab::Redis connection pool on Sidekiq servers
  - Add missing values to linter !6276 (Katarzyna Kobierska Ula Budziszewska)
  - Revert avoid touching file system on Build#artifacts?
  - Stop using a Redis lease when updating the project activity timestamp whenever a new event is created
  - Add disabled delete button to protected branches (ClemMakesApps)
  - Add broadcast messages and alerts below sub-nav
  - Better empty state for Groups view
  - API: New /users/:id/events endpoint
  - Update ruby-prof to 0.16.2. !6026 (Elan Ruusamäe)
  - Replace bootstrap caret with fontawesome caret (ClemMakesApps)
  - Fix unnecessary escaping of reserved HTML characters in milestone title. !6533
  - Add organization field to user profile
  - Change user pages routing from /u/:username/PATH to /users/:username/PATH. Old routes will redirect to the new ones for the time being.
  - Fix enter key when navigating search site search dropdown. !6643 (Brennan Roberts)
  - Fix deploy status responsiveness error !6633
  - Make searching for commits case insensitive
  - Fix resolved discussion display in side-by-side diff view !6575
  - Optimize GitHub importing for speed and memory
  - API: expose pipeline data in builds API (!6502, Guilherme Salazar)
  - Notify the Merger about merge after successful build (Dimitris Karakasilis)
  - Reduce queries needed to find users using their SSH keys when pushing commits
  - Prevent rendering the link to all when the author has no access (Katarzyna Kobierska Ula Budziszewska)
  - Fix broken repository 500 errors in project list
  - Fix the diff in the merge request view when converting a symlink to a regular file
  - Fix Pipeline list commit column width should be adjusted
  - Close todos when accepting merge requests via the API !6486 (tonygambone)
  - Ability to batch assign issues relating to a merge request to the author. !5725 (jamedjo)
  - Changed Slack service user referencing from full name to username (Sebastian Poxhofer)
  - Retouch environments list and deployments list
  - Add multiple command support for all label related slash commands !6780 (barthc)
  - Add Container Registry on/off status to Admin Area !6638 (the-undefined)
  - Add Nofollow for uppercased scheme in external urls !6820 (the-undefined)
  - Allow empty merge requests !6384 (Artem Sidorenko)
  - Grouped pipeline dropdown is a scrollable container
  - Cleanup Ci::ApplicationController. !6757 (Takuya Noguchi)
  - Fixes padding in all clipboard icons that have .btn class
  - Fix a typo in doc/api/labels.md
  - Fix double-escaping in activities tab (Alexandre Maia)
  - API: all unknown routing will be handled with 404 Not Found
  - Add docs for request profiling
  - Delete dynamic environments
  - Fix buggy iOS tooltip layering behavior.
  - Make guests unable to view MRs on private projects
  - Fix broken Project API docs (Takuya Noguchi)
  - Migrate invalid project members (owner -> master)

## 8.12.7

  - Prevent running `GfmAutocomplete` setup for each diff note. !6569
  - Fix long commit messages overflow viewport in file tree. !6573
  - Use `gitlab-markup` gem instead of `github-markup` to fix `.rst` file rendering. !6659
  - Prevent flash alert text from being obscured when container is fluid. !6694
  - Fix due date being displayed as `NaN` in Safari. !6797
  - Fix JS bug with select2 because of missing `data-field` attribute in select box. !6812
  - Do not alter `force_remove_source_branch` options on MergeRequest unless specified. !6817
  - Fix GFM autocomplete setup being called several times. !6840
  - Handle case where deployment ref no longer exists. !6855

## 8.12.6

  - Update mailroom to 0.8.1 in Gemfile.lock  !6814

## 8.12.5

  - Switch from request to env in ::API::Helpers. !6615
  - Update the mail_room gem to 0.8.1 to fix a race condition with the mailbox watching thread. !6714
  - Improve issue load time performance by avoiding ORDER BY in find_by call. !6724
  - Add a new gitlab:users:clear_all_authentication_tokens task. !6745
  - Don't send Private-Token (API authentication) headers to Sentry
  - Share projects via the API only with groups the authenticated user can access

## 8.12.4

  - Fix "Copy to clipboard" tooltip to say "Copied!" when clipboard button is clicked. !6294 (lukehowell)
  - Fix padding in build sidebar. !6506
  - Changed compare dropdowns to dropdowns with isolated search input. !6550
  - Fix race condition on LFS Token. !6592
  - Fix type mismatch bug when closing Jira issue. !6619
  - Fix lint-doc error. !6623
  - Skip wiki creation when GitHub project has wiki enabled. !6665
  - Fix issues importing services via Import/Export. !6667
  - Restrict failed login attempts for users with 2FA enabled. !6668
  - Fix failed project deletion when feature visibility set to private. !6688
  - Prevent claiming associated model IDs via import.
  - Set GitLab project exported file permissions to owner only
  - Improve the way merge request versions are compared with each other

## 8.12.3

  - Update Gitlab Shell to support low IO priority for storage moves

## 8.12.2

  - Fix Import/Export not recognising correctly the imported services.
  - Fix snippets pagination
  - Fix "Create project" button layout when visibility options are restricted
  - Fix List-Unsubscribe header in emails
  - Fix IssuesController#show degradation including project on loaded notes
  - Fix an issue with the "Commits" section of the cycle analytics summary. !6513
  - Fix errors importing project feature and milestone models using GitLab project import
  - Make JWT messages Docker-compatible
  - Fix duplicate branch entry in the merge request version compare dropdown
  - Respect the fork_project permission when forking projects
  - Only update issuable labels if they have been changed
  - Fix bug where 'Search results' repeated many times when a search in the emoji search form is cleared (Xavier Bick) (@zeiv)
  - Fix resolve discussion buttons endpoint path
  - Refactor remnants of CoffeeScript destructured opts and super !6261

## 8.12.1

  - Fix a memory leak in HTML::Pipeline::SanitizationFilter::WHITELIST
  - Fix issue with search filter labels not displaying

## 8.12.0 (2016-09-22)

  - Removes inconsistency regarding tagging immediatelly as merged once you create a new branch. !6408
  - Update the rouge gem to 2.0.6, which adds highlighting support for JSX, Prometheus, and others. !6251
  - Only check :can_resolve permission if the note is resolvable
  - Bump fog-aws to v0.11.0 to support ap-south-1 region
  - Add ability to fork to a specific namespace using API. (ritave)
  - Allow to set request_access_enabled for groups and projects
  - Cleanup misalignments in Issue list view !6206
  - Only create a protected branch upon a push to a new branch if a rule for that branch doesn't exist
  - Add Pipelines for Commit
  - Prune events older than 12 months. (ritave)
  - Prepend blank line to `Closes` message on merge request linked to issue (lukehowell)
  - Fix issues/merge-request templates dropdown for forked projects
  - Filter tags by name !6121
  - Update gitlab shell secret file also when it is empty. !3774 (glensc)
  - Give project selection dropdowns responsive width, make non-wrapping.
  - Fix note form hint showing slash commands supported for commits.
  - Make push events have equal vertical spacing.
  - API: Ensure invitees are not returned in Members API.
  - Preserve applied filters on issues search.
  - Add two-factor recovery endpoint to internal API !5510
  - Pass the "Remember me" value to the U2F authentication form
  - Display stages in valid order in stages dropdown on build page
  - Only update projects.last_activity_at once per hour when creating a new event
  - Cycle analytics (first iteration) !5986
  - Remove vendor prefixes for linear-gradient CSS (ClemMakesApps)
  - Move pushes_since_gc from the database to Redis
  - Limit number of shown environments on Merge Request: show only environments for target_branch, source_branch and tags
  - Add font color contrast to external label in admin area (ClemMakesApps)
  - Fix find file navigation links (ClemMakesApps)
  - Change logo animation to CSS (ClemMakesApps)
  - Instructions for enabling Git packfile bitmaps !6104
  - Use Search::GlobalService.new in the `GET /projects/search/:query` endpoint
  - Fix long comments in diffs messing with table width
  - Add spec covering 'Gitlab::Git::committer_hash' !6433 (dandunckelman)
  - Fix pagination on user snippets page
  - Honor "fixed layout" preference in more places !6422
  - Run CI builds with the permissions of users !5735
  - Fix sorting of issues in API
  - Fix download artifacts button links !6407
  - Sort project variables by key. !6275 (Diego Souza)
  - Ensure specs on sorting of issues in API are deterministic on MySQL
  - Added ability to use predefined CI variables for environment name
  - Added ability to specify URL in environment configuration in gitlab-ci.yml
  - Escape search term before passing it to Regexp.new !6241 (winniehell)
  - Fix pinned sidebar behavior in smaller viewports !6169
  - Fix file permissions change when updating a file on the Gitlab UI !5979
  - Added horizontal padding on build page sidebar on code coverage block. !6196 (Vitaly Baev)
  - Change merge_error column from string to text type
  - Fix issue with search filter labels not displaying
  - Reduce contributions calendar data payload (ClemMakesApps)
  - Show all pipelines for merge requests even from discarded commits !6414
  - Replace contributions calendar timezone payload with dates (ClemMakesApps)
  - Changed MR widget build status to pipeline status !6335
  - Add `web_url` field to issue, merge request, and snippet API objects (Ben Boeckel)
  - Enable pipeline events by default !6278
  - Add pipeline email service !6019
  - Move parsing of sidekiq ps into helper !6245 (pascalbetz)
  - Added go to issue boards keyboard shortcut
  - Expose `sha` and `merge_commit_sha` in merge request API (Ben Boeckel)
  - Emoji can be awarded on Snippets !4456
  - Set path for all JavaScript cookies to honor GitLab's subdirectory setting !5627 (Mike Greiling)
  - Fix blame table layout width
  - Spec testing if issue authors can read issues on private projects
  - Fix bug where pagination is still displayed despite all todos marked as done (ClemMakesApps)
  - Request only the LDAP attributes we need !6187
  - Center build stage columns in pipeline overview (ClemMakesApps)
  - Fix bug with tooltip not hiding on discussion toggle button
  - Rename behaviour to behavior in bug issue template for consistency (ClemMakesApps)
  - Fix bug stopping issue description being scrollable after selecting issue template
  - Remove suggested colors hover underline (ClemMakesApps)
  - Fix jump to discussion button being displayed on commit notes
  - Shorten task status phrase (ClemMakesApps)
  - Fix project visibility level fields on settings
  - Add hover color to emoji icon (ClemMakesApps)
  - Increase ci_builds artifacts_size column to 8-byte integer to allow larger files
  - Add textarea autoresize after comment (ClemMakesApps)
  - Do not write SSH public key 'comments' to authorized_keys !6381
  - Add due date to issue todos
  - Refresh todos count cache when an Issue/MR is deleted
  - Fix branches page dropdown sort alignment (ClemMakesApps)
  - Hides merge request button on branches page is user doesn't have permissions
  - Add white background for no readme container (ClemMakesApps)
  - API: Expose issue confidentiality flag. (Robert Schilling)
  - Fix markdown anchor icon interaction (ClemMakesApps)
  - Test migration paths from 8.5 until current release !4874
  - Replace animateEmoji timeout with eventListener (ClemMakesApps)
  - Show badges in Milestone tabs. !5946 (Dan Rowden)
  - Optimistic locking for Issues and Merge Requests (title and description overriding prevention)
  - Require confirmation when not logged in for unsubscribe links !6223 (Maximiliano Perez Coto)
  - Add `wiki_page_events` to project hook APIs (Ben Boeckel)
  - Remove Gitorious import
  - Loads GFM autocomplete source only when required
  - Fix issue with slash commands not loading on new issue page
  - Fix inconsistent background color for filter input field (ClemMakesApps)
  - Remove prefixes from transition CSS property (ClemMakesApps)
  - Add Sentry logging to API calls
  - Add BroadcastMessage API
  - Merge request tabs are fixed when scrolling page
  - Use 'git update-ref' for safer web commits !6130
  - Sort pipelines requested through the API
  - Automatically expand hidden discussions when accessed by a permalink !5585 (Mike Greiling)
  - Fix issue boards loading on large screens
  - Change pipeline duration to be jobs running time instead of simple wall time from start to end !6084
  - Show queued time when showing a pipeline !6084
  - Remove unused mixins (ClemMakesApps)
  - Fix issue board label filtering appending already filtered labels
  - Add search to all issue board lists
  - Scroll active tab into view on mobile
  - Fix groups sort dropdown alignment (ClemMakesApps)
  - Add horizontal scrolling to all sub-navs on mobile viewports (ClemMakesApps)
  - Use JavaScript tooltips for mentions !5301 (winniehell)
  - Add hover state to todos !5361 (winniehell)
  - Fix icon alignment of star and fork buttons !5451 (winniehell)
  - Fix alignment of icon buttons !5887 (winniehell)
  - Added Ubuntu 16.04 support for packager.io (JonTheNiceGuy)
  - Fix markdown help references (ClemMakesApps)
  - Add last commit time to repo view (ClemMakesApps)
  - Fix accessibility and visibility of project list dropdown button !6140
  - Fix missing flash messages on service edit page (airatshigapov)
  - Added project-specific enable/disable setting for LFS !5997
  - Added group-specific enable/disable setting for LFS !6164
  - Add optional 'author' param when making commits. !5822 (dandunckelman)
  - Don't expose a user's token in the `/api/v3/user` API (!6047)
  - Remove redundant js-timeago-pending from user activity log (ClemMakesApps)
  - Ability to manage project issues, snippets, wiki, merge requests and builds access level
  - Remove inconsistent font weight for sidebar's labels (ClemMakesApps)
  - Align add button on repository view (ClemMakesApps)
  - Fix contributions calendar month label truncation (ClemMakesApps)
  - Import release note descriptions from GitHub (EspadaV8)
  - Added tests for diff notes
  - Add pipeline events to Slack integration !5525
  - Add a button to download latest successful artifacts for branches and tags !5142
  - Remove redundant pipeline tooltips (ClemMakesApps)
  - Expire commit info views after one day, instead of two weeks, to allow for user email updates
  - Add delimiter to project stars and forks count (ClemMakesApps)
  - Fix badge count alignment (ClemMakesApps)
  - Remove green outline from `New branch unavailable` button on issue page !5858 (winniehell)
  - Fix repo title alignment (ClemMakesApps)
  - Change update interval of contacted_at
  - Add LFS support to SSH !6043
  - Fix branch title trailing space on hover (ClemMakesApps)
  - Don't include 'Created By' tag line when importing from GitHub if there is a linked GitLab account (EspadaV8)
  - Award emoji tooltips containing more than 10 usernames are now truncated !4780 (jlogandavison)
  - Fix duplicate "me" in award emoji tooltip !5218 (jlogandavison)
  - Order award emoji tooltips in order they were added (EspadaV8)
  - Fix spacing and vertical alignment on build status icon on commits page (ClemMakesApps)
  - Update merge_requests.md with a simpler way to check out a merge request. !5944
  - Fix button missing type (ClemMakesApps)
  - Gitlab::Checks is now instrumented
  - Move to project dropdown with infinite scroll for better performance
  - Fix leaking of submit buttons outside the width of a main container !18731 (originally by @pavelloz)
  - Load branches asynchronously in Cherry Pick and Revert dialogs.
  - Convert datetime coffeescript spec to ES6 (ClemMakesApps)
  - Add merge request versions !5467
  - Change using size to use count and caching it for number of group members. !5935
  - Replace play icon font with svg (ClemMakesApps)
  - Added 'only_allow_merge_if_build_succeeds' project setting in the API. !5930 (Duck)
  - Reduce number of database queries on builds tab
  - Wrap text in commit message containers
  - Capitalize mentioned issue timeline notes (ClemMakesApps)
  - Fix inconsistent checkbox alignment (ClemMakesApps)
  - Use the default branch for displaying the project icon instead of master !5792 (Hannes Rosenögger)
  - Adds response mime type to transaction metric action when it's not HTML
  - Fix branch protection API !6215
  - Fix hover leading space bug in pipeline graph !5980
  - Avoid conflict with admin labels when importing GitHub labels
  - User can edit closed MR with deleted fork (Katarzyna Kobierska Ula Budziszewska) !5496
  - Fix repository page ui issues
  - Avoid protected branches checks when verifying access without branch name
  - Add information about user and manual build start to runner as variables !6201 (Sergey Gnuskov)
  - Fixed invisible scroll controls on build page on iPhone
  - Fix error on raw build trace download for old builds stored in database !4822
  - Refactor the triggers page and documentation !6217
  - Show values of CI trigger variables only when clicked (Katarzyna Kobierska Ula Budziszewska)
  - Use default clone protocol on "check out, review, and merge locally" help page URL
  - Let the user choose a namespace and name on GitHub imports
  - API for Ci Lint !5953 (Katarzyna Kobierska Urszula Budziszewska)
  - Allow bulk update merge requests from merge requests index page
  - Ensure validation messages are shown within the milestone form
  - Add notification_settings API calls !5632 (mahcsig)
  - Remove duplication between project builds and admin builds view !5680 (Katarzyna Kobierska Ula Budziszewska)
  - Fix URLs with anchors in wiki !6300 (houqp)
  - Deleting source project with existing fork link will close all related merge requests !6177 (Katarzyna Kobierska Ula Budziszeska)
  - Return 204 instead of 404 for /ci/api/v1/builds/register.json if no builds are scheduled for a runner !6225
  - Fix Gitlab::Popen.popen thread-safety issue
  - Add specs to removing project (Katarzyna Kobierska Ula Budziszewska)
  - Clean environment variables when running git hooks
  - Fix Import/Export issues importing protected branches and some specific models
  - Fix non-master branch readme display in tree view
  - Add UX improvements for merge request version diffs

## 8.11.9

  - Don't send Private-Token (API authentication) headers to Sentry
  - Share projects via the API only with groups the authenticated user can access

## 8.11.8

  - Respect the fork_project permission when forking projects
  - Set a restrictive CORS policy on the API for credentialed requests
  - API: disable rails session auth for non-GET/HEAD requests
  - Escape HTML nodes in builds commands in CI linter

## 8.11.7

  - Avoid conflict with admin labels when importing GitHub labels. !6158
  - Restores `fieldName` to allow only string values in `gl_dropdown.js`. !6234
  - Allow the Rails cookie to be used for API authentication.
  - Login/Register UX upgrade !6328

## 8.11.6

  - Fix unnecessary horizontal scroll area in pipeline visualizations. !6005
  - Make merge conflict file size limit 200 KB, to match the docs. !6052
  - Fix an error where we were unable to create a CommitStatus for running state. !6107
  - Optimize discussion notes resolving and unresolving. !6141
  - Fix GitLab import button. !6167
  - Restore SSH Key title auto-population behavior. !6186
  - Fix DB schema to match latest migration. !6256
  - Exclude some pending or inactivated rows in Member scopes.

## 8.11.5

  - Optimize branch lookups and force a repository reload for Repository#find_branch. !6087
  - Fix member expiration date picker after update. !6184
  - Fix suggested colors options for new labels in the admin area. !6138
  - Optimize discussion notes resolving and unresolving
  - Fix GitLab import button
  - Fix confidential issues being exposed as public using gitlab.com export
  - Remove gitorious from import_sources. !6180
  - Scope webhooks/services that will run for confidential issues
  - Remove gitorious from import_sources
  - Fix confidential issues being exposed as public using gitlab.com export
  - Use oj gem for faster JSON processing

## 8.11.4

  - Fix resolving conflicts on forks. !6082
  - Fix diff commenting on merge requests created prior to 8.10. !6029
  - Fix pipelines tab layout regression. !5952
  - Fix "Wiki" link not appearing in navigation for projects with external wiki. !6057
  - Do not enforce using hash with hidden key in CI configuration. !6079
  - Fix hover leading space bug in pipeline graph !5980
  - Fix sorting issues by "last updated" doesn't work after import from GitHub
  - GitHub importer use default project visibility for non-private projects
  - Creating an issue through our API now emails label subscribers !5720
  - Block concurrent updates for Pipeline
  - Don't create groups for unallowed users when importing projects
  - Fix issue boards leak private label names and descriptions
  - Fix broken gitlab:backup:restore because of bad permissions on repo storage !6098 (Dirk Hörner)
  - Remove gitorious. !5866
  - Allow compare merge request versions

## 8.11.3

  - Allow system info page to handle case where info is unavailable
  - Label list shows all issues (opened or closed) with that label
  - Don't show resolve conflicts link before MR status is updated
  - Fix IE11 fork button bug !5982
  - Don't prevent viewing the MR when git refs for conflicts can't be found on disk
  - Fix external issue tracker "Issues" link leading to 404s
  - Don't try to show merge conflict resolution info if a merge conflict contains non-UTF-8 characters
  - Automatically expand hidden discussions when accessed by a permalink !5585 (Mike Greiling)
  - Issues filters reset button

## 8.11.2

  - Show "Create Merge Request" widget for push events to fork projects on the source project. !5978
  - Use gitlab-workhorse 0.7.11 !5983
  - Does not halt the GitHub import process when an error occurs. !5763
  - Fix file links on project page when default view is Files !5933
  - Fixed enter key in search input not working !5888

## 8.11.1

  - Pulled due to packaging error.

## 8.11.0 (2016-08-22)

  - Use test coverage value from the latest successful pipeline in badge. !5862
  - Add test coverage report badge. !5708
  - Remove the http_parser.rb dependency by removing the tinder gem. !5758 (tbalthazar)
  - Add Koding (online IDE) integration
  - Ability to specify branches for Pivotal Tracker integration (Egor Lynko)
  - Fix don't pass a local variable called `i` to a partial. !20510 (herminiotorres)
  - Fix rename `add_users_into_project` and `projects_ids`. !20512 (herminiotorres)
  - Fix adding line comments on the initial commit to a repo !5900
  - Fix the title of the toggle dropdown button. !5515 (herminiotorres)
  - Rename `markdown_preview` routes to `preview_markdown`. (Christopher Bartz)
  - Update to Ruby 2.3.1. !4948
  - Add Issues Board !5548
  - Allow resolving merge conflicts in the UI !5479
  - Improve diff performance by eliminating redundant checks for text blobs
  - Ensure that branch names containing escapable characters (e.g. %20) aren't unescaped indiscriminately. !5770 (ewiltshi)
  - Convert switch icon into icon font (ClemMakesApps)
  - API: Endpoints for enabling and disabling deploy keys
  - API: List access requests, request access, approve, and deny access requests to a project or a group. !4833
  - Use long options for curl examples in documentation !5703 (winniehell)
  - Added tooltip listing label names to the labels value in the collapsed issuable sidebar
  - Remove magic comments (`# encoding: UTF-8`) from Ruby files. !5456 (winniehell)
  - GitLab Performance Monitoring can now track custom events such as the number of tags pushed to a repository
  - Add support for relative links starting with ./ or / to RelativeLinkFilter (winniehell)
  - Allow naming U2F devices !5833
  - Ignore URLs starting with // in Markdown links !5677 (winniehell)
  - Fix CI status icon link underline (ClemMakesApps)
  - The Repository class is now instrumented
  - Fix commit mention font inconsistency (ClemMakesApps)
  - Do not escape URI when extracting path !5878 (winniehell)
  - Fix filter label tooltip HTML rendering (ClemMakesApps)
  - Cache the commit author in RequestStore to avoid extra lookups in PostReceive
  - Expand commit message width in repo view (ClemMakesApps)
  - Cache highlighted diff lines for merge requests
  - Pre-create all builds for a Pipeline when the new Pipeline is created !5295
  - Allow merge request diff notes and discussions to be explicitly marked as resolved
  - API: Add deployment endpoints
  - API: Add Play endpoint on Builds
  - Fix of 'Commits being passed to custom hooks are already reachable when using the UI'
  - Show wall clock time when showing a pipeline. !5734
  - Show member roles to all users on members page
  - Project.visible_to_user is instrumented again
  - Fix awardable button mutuality loading spinners (ClemMakesApps)
  - Sort todos by date and priority
  - Add support for using RequestStore within Sidekiq tasks via SIDEKIQ_REQUEST_STORE env variable
  - Optimize maximum user access level lookup in loading of notes
  - Send notification emails to users newly mentioned in issue and MR edits !5800
  - Add "No one can push" as an option for protected branches. !5081
  - Improve performance of AutolinkFilter#text_parse by using XPath
  - Add experimental Redis Sentinel support !1877
  - Rendering of SVGs as blobs is now limited to SVGs with a size smaller or equal to 2MB
  - Fix branches page dropdown sort initial state (ClemMakesApps)
  - Environments have an url to link to
  - Various redundant database indexes have been removed
  - Update `timeago` plugin to use multiple string/locale settings
  - Remove unused images (ClemMakesApps)
  - Get issue and merge request description templates from repositories
  - Enforce 2FA restrictions on API authentication endpoints !5820
  - Limit git rev-list output count to one in forced push check
  - Show deployment status on merge requests with external URLs
  - Clean up unused routes (Josef Strzibny)
  - Fix issue on empty project to allow developers to only push to protected branches if given permission
  - API: Add enpoints for pipelines
  - Add green outline to New Branch button. !5447 (winniehell)
  - Optimize generating of cache keys for issues and notes
  - Fix repository push email formatting in Outlook
  - Improve performance of syntax highlighting Markdown code blocks
  - Update to gitlab_git 10.4.1 and take advantage of preserved Ref objects
  - Remove delay when hitting "Reply..." button on page with a lot of discussions
  - Retrieve rendered HTML from cache in one request
  - Fix renaming repository when name contains invalid chararacters under project settings
  - Upgrade Grape from 0.13.0 to 0.15.0. !4601
  - Trigram indexes for the "ci_runners" table have been removed to speed up UPDATE queries
  - Fix devise deprecation warnings.
  - Check for 2FA when using Git over HTTP and only allow PersonalAccessTokens as password in that case !5764
  - Update version_sorter and use new interface for faster tag sorting
  - Optimize checking if a user has read access to a list of issues !5370
  - Store all DB secrets in secrets.yml, under descriptive names !5274
  - Fix syntax highlighting in file editor
  - Support slash commands in issue and merge request descriptions as well as comments. !5021
  - Nokogiri's various parsing methods are now instrumented
  - Add archived badge to project list !5798
  - Add simple identifier to public SSH keys (muteor)
  - Admin page now references docs instead of a specific file !5600 (AnAverageHuman)
  - Fix filter input alignment (ClemMakesApps)
  - Include old revision in merge request update hooks (Ben Boeckel)
  - Add build event color in HipChat messages (David Eisner)
  - Make fork counter always clickable. !5463 (winniehell)
  - Document that webhook secret token is sent in X-Gitlab-Token HTTP header !5664 (lycoperdon)
  - Gitlab::Highlight is now instrumented
  - All created issues, API or WebUI, can be submitted to Akismet for spam check !5333
  - Allow users to import cross-repository pull requests from GitHub
  - The overhead of instrumented method calls has been reduced
  - Remove `search_id` of labels dropdown filter to fix 'Missleading URI for labels in Merge Requests and Issues view'. !5368 (Scott Le)
  - Load project invited groups and members eagerly in `ProjectTeam#fetch_members`
  - Add pipeline events hook
  - Bump gitlab_git to speedup DiffCollection iterations
  - Rewrite description of a blocked user in admin settings. (Elias Werberich)
  - Make branches sortable without push permission !5462 (winniehell)
  - Check for Ci::Build artifacts at database level on pipeline partial
  - Convert image diff background image to CSS (ClemMakesApps)
  - Remove unnecessary index_projects_on_builds_enabled index from the projects table
  - Make "New issue" button in Issue page less obtrusive !5457 (winniehell)
  - Gitlab::Metrics.current_transaction needs to be public for RailsQueueDuration
  - Fix search for notes which belongs to deleted objects
  - Allow Akismet to be trained by submitting issues as spam or ham !5538
  - Add GitLab Workhorse version to admin dashboard (Katarzyna Kobierska Ula Budziszewska)
  - Allow branch names ending with .json for graph and network page !5579 (winniehell)
  - Add the `sprockets-es6` gem
  - Improve OAuth2 client documentation (muteor)
  - Fix diff comments inverted toggle bug (ClemMakesApps)
  - Multiple trigger variables show in separate lines (Katarzyna Kobierska Ula Budziszewska)
  - Profile requests when a header is passed
  - Avoid calculation of line_code and position for _line partial when showing diff notes on discussion tab.
  - Speedup DiffNote#active? on discussions, preloading noteables and avoid touching git repository to return diff_refs when possible
  - Add commit stats in commit api. !5517 (dixpac)
  - Add CI configuration button on project page
  - Fix merge request new view not changing code view rendering style
  - edit_blob_link will use blob passed onto the options parameter
  - Make error pages responsive (Takuya Noguchi)
  - The performance of the project dropdown used for moving issues has been improved
  - Fix skip_repo parameter being ignored when destroying a namespace
  - Add all builds into stage/job dropdowns on builds page
  - Change requests_profiles resource constraint to catch virtually any file
  - Bump gitlab_git to lazy load compare commits
  - Reduce number of queries made for merge_requests/:id/diffs
  - Add the option to set the expiration date for the project membership when giving a user access to a project. !5599 (Adam Niedzielski)
  - Sensible state specific default sort order for issues and merge requests !5453 (tomb0y)
  - Fix bug where destroying a namespace would not always destroy projects
  - Fix RequestProfiler::Middleware error when code is reloaded in development
  - Allow horizontal scrolling of code blocks in issue body
  - Catch what warden might throw when profiling requests to re-throw it
  - Avoid commit lookup on diff_helper passing existing local variable to the helper method
  - Add description to new_issue email and new_merge_request_email in text/plain content type. !5663 (dixpac)
  - Speed up and reduce memory usage of Commit#repo_changes, Repository#expire_avatar_cache and IrkerWorker
  - Add unfold links for Side-by-Side view. !5415 (Tim Masliuchenko)
  - Adds support for pending invitation project members importing projects
  - Add pipeline visualization/graph on pipeline page
  - Update devise initializer to turn on changed password notification emails. !5648 (tombell)
  - Avoid to show the original password field when password is automatically set. !5712 (duduribeiro)
  - Fix importing GitLab projects with an invalid MR source project
  - Sort folders with submodules in Files view !5521
  - Each `File::exists?` replaced to `File::exist?` because of deprecate since ruby version 2.2.0
  - Add auto-completition in pipeline (Katarzyna Kobierska Ula Budziszewska)
  - Add pipelines tab to merge requests
  - Fix notification_service argument error of declined invitation emails
  - Fix a memory leak caused by Banzai::Filter::SanitizationFilter
  - Speed up todos queries by limiting the projects set we join with
  - Ensure file editing in UI does not overwrite commited changes without warning user
  - Eliminate unneeded calls to Repository#blob_at when listing commits with no path
  - Update gitlab_git gem to 10.4.7
  - Simplify SQL queries of marking a todo as done

## 8.10.12

  - Don't send Private-Token (API authentication) headers to Sentry
  - Share projects via the API only with groups the authenticated user can access

## 8.10.11

  - Respect the fork_project permission when forking projects
  - Set a restrictive CORS policy on the API for credentialed requests
  - API: disable rails session auth for non-GET/HEAD requests
  - Escape HTML nodes in builds commands in CI linter

## 8.10.10

  - Allow the Rails cookie to be used for API authentication.

## 8.10.9

  - Exclude some pending or inactivated rows in Member scopes

## 8.10.8

  - Fix information disclosure in issue boards.
  - Fix privilege escalation in project import.

## 8.10.7

  - Upgrade Hamlit to 2.6.1. !5873
  - Upgrade Doorkeeper to 4.2.0. !5881

## 8.10.6

  - Upgrade Rails to 4.2.7.1 for security fixes. !5781
  - Restore "Largest repository" sort option on Admin > Projects page. !5797
  - Fix privilege escalation via project export.
  - Require administrator privileges to perform a project import.

## 8.10.5

  - Add a data migration to fix some missing timestamps in the members table. !5670
  - Revert the "Defend against 'Host' header injection" change in the source NGINX templates. !5706
  - Cache project count for 5 minutes to reduce DB load. !5746 & !5754

## 8.10.4

  - Don't close referenced upstream issues from a forked project.
  - Fixes issue with dropdowns `enter` key not working correctly. !5544
  - Fix Import/Export project import not working in HA mode. !5618
  - Fix Import/Export error checking versions. !5638

## 8.10.3

  - Fix Import/Export issue importing milestones and labels not associated properly. !5426
  - Fix timing problems running imports on production. !5523
  - Add a log message when a project is scheduled for destruction for debugging. !5540
  - Fix hooks missing on imported GitLab projects. !5549
  - Properly abort a merge when merge conflicts occur. !5569
  - Fix importer for GitHub Pull Requests when a branch was removed. !5573
  - Ignore invalid IPs in X-Forwarded-For when trusted proxies are configured. !5584
  - Trim extra displayed carriage returns in diffs and files with CRLFs. !5588
  - Fix label already exist error message in the right sidebar.

## 8.10.2

  - User can now search branches by name. !5144
  - Page is now properly rendered after committing the first file and creating the first branch. !5399
  - Add branch or tag icon to ref in builds page. !5434
  - Fix backup restore. !5459
  - Use project ID in repository cache to prevent stale data from persisting across projects. !5460
  - Fix issue with autocomplete search not working with enter key. !5466
  - Add iid to MR API response. !5468
  - Disable MySQL foreign key checks before dropping all tables. !5472
  - Ensure relative paths for video are rewritten as we do for images. !5474
  - Ensure current user can retry a build before showing the 'Retry' button. !5476
  - Add ENV variable to skip repository storages validations. !5478
  - Added `*.js.es6 gitlab-language=javascript` to `.gitattributes`. !5486
  - Don't show comment button in gutter of diffs on MR discussion tab. !5493
  - Rescue Rugged::OSError (lock exists) when creating references. !5497
  - Fix expand all diffs button in compare view. !5500
  - Show release notes in tags list. !5503
  - Fix a bug where forking a project from a repository storage to another would fail. !5509
  - Fix missing schema update for `20160722221922`. !5512
  - Update `gitlab-shell` version to 3.2.1 in the 8.9->8.10 update guide. !5516

## 8.10.1

  - Refactor repository storages documentation. !5428
  - Gracefully handle case when keep-around references are corrupted or exist already. !5430
  - Add detailed info on storage path mountpoints. !5437
  - Fix Error 500 when creating Wiki pages with hyphens or spaces. !5444
  - Fix bug where replies to commit notes displayed in the MR discussion tab wouldn't show up on the commit page. !5446
  - Ignore invalid trusted proxies in X-Forwarded-For header. !5454
  - Add links to the real markdown.md file for all GFM examples. !5458

## 8.10.0 (2016-07-22)

  - Fix profile activity heatmap to show correct day name (eanplatter)
  - Speed up ExternalWikiHelper#get_project_wiki_path
  - Expose {should,force}_remove_source_branch (Ben Boeckel)
  - Add the functionality to be able to rename a file. !5049
  - Disable PostgreSQL statement timeout during migrations
  - Fix projects dropdown loading performance with a simplified api cal. !5113
  - Fix commit builds API, return all builds for all pipelines for given commit. !4849
  - Replace Haml with Hamlit to make view rendering faster. !3666
  - Refresh the branch cache after `git gc` runs
  - Allow to disable request access button on projects/groups
  - Refactor repository paths handling to allow multiple git mount points
  - Optimize system note visibility checking by memoizing the visible reference count. !5070
  - Add Application Setting to configure default Repository Path for new projects
  - Delete award emoji when deleting a user
  - Remove pinTo from Flash and make inline flash messages look nicer. !4854 (winniehell)
  - Add an API for downloading latest successful build from a particular branch or tag. !5347
  - Avoid data-integrity issue when cleaning up repository archive cache.
  - Add link to profile to commit avatar. !5163 (winniehell)
  - Wrap code blocks on Activies and Todos page. !4783 (winniehell)
  - Align flash messages with left side of page content. !4959 (winniehell)
  - Display tooltip for "Copy to Clipboard" button. !5164 (winniehell)
  - Use default cursor for table header of project files. !5165 (winniehell)
  - Store when and yaml variables in builds table
  - Display last commit of deleted branch in push events. !4699 (winniehell)
  - Escape file extension when parsing search results. !5141 (winniehell)
  - Add "passing with warnings" to the merge request pipeline possible statuses, this happens when builds that allow failures have failed. !5004
  - Add image border in Markdown preview. !5162 (winniehell)
  - Apply the trusted_proxies config to the rack request object for use with rack_attack
  - Added the ability to block sign ups using a domain blacklist. !5259
  - Upgrade to Rails 4.2.7. !5236
  - Extend exposed environment variables for CI builds
  - Deprecate APIs "projects/:id/keys/...". Use "projects/:id/deploy_keys/..." instead
  - Add API "deploy_keys" for admins to get all deploy keys
  - Allow to pull code with deploy key from public projects
  - Use limit parameter rather than hardcoded value in `ldap:check` rake task (Mike Ricketts)
  - Add Sidekiq queue duration to transaction metrics.
  - Add a new column `artifacts_size` to table `ci_builds`. !4964
  - Let Workhorse serve format-patch diffs
  - Display tooltip for mentioned users and groups. !5261 (winniehell)
  - Allow build email service to be tested
  - Added day name to contribution calendar tooltips
  - Refactor user authorization check for a single project to avoid querying all user projects
  - Make images fit to the size of the viewport. !4810
  - Fix check for New Branch button on Issue page. !4630 (winniehell)
  - Fix GFM autocomplete not working on wiki pages
  - Fixed enter key not triggering click on first row when searching in a dropdown
  - Updated dropdowns in issuable form to use new GitLab dropdown style
  - Make images fit to the size of the viewport !4810
  - Fix check for New Branch button on Issue page !4630 (winniehell)
  - Fix MR-auto-close text added to description. !4836
  - Support U2F devices in Firefox. !5177
  - Fix issue, preventing users w/o push access to sort tags. !5105 (redetection)
  - Add Spring EmojiOne updates.
  - Added Rake task for tracking deployments. !5320
  - Fix fetching LFS objects for private CI projects
  - Add the new 2016 Emoji! Adds 72 new emoji including bacon, facepalm, and selfie. !5237
  - Add syntax for multiline blockquote using `>>>` fence. !3954
  - Fix viewing notification settings when a project is pending deletion
  - Updated compare dropdown menus to use GL dropdown
  - Redirects back to issue after clicking login link
  - Eager load award emoji on notes
  - Allow to define manual actions/builds on Pipelines and Environments
  - Fix pagination when sorting by columns with lots of ties (like priority)
  - The Markdown reference parsers now re-use query results to prevent running the same queries multiple times. !5020
  - Updated project header design
  - Issuable collapsed assignee tooltip is now the users name
  - Fix compare view not changing code view rendering style
  - Exclude email check from the standard health check
  - Updated layout for Projects, Groups, Users on Admin area. !4424
  - Fix changing issue state columns in milestone view
  - Update health_check gem to version 2.1.0
  - Add notification settings dropdown for groups
  - Render inline diffs for multiple changed lines following eachother
  - Wildcards for protected branches. !4665
  - Allow importing from Github using Personal Access Tokens. (Eric K Idema)
  - API: Expose `due_date` for issues (Robert Schilling)
  - API: Todos. !3188 (Robert Schilling)
  - API: Expose shared groups for projects and shared projects for groups. !5050 (Robert Schilling)
  - API: Expose `developers_can_push` and `developers_can_merge` for branches. !5208 (Robert Schilling)
  - Add "Enabled Git access protocols" to Application Settings
  - Diffs will create button/diff form on demand no on server side
  - Reduce size of HTML used by diff comment forms
  - Protected branches have a "Developers can Merge" setting. !4892 (original implementation by Mathias Vestergaard)
  - Fix user creation with stronger minimum password requirements. !4054 (nathan-pmt)
  - Only show New Snippet button to users that can create snippets.
  - PipelinesFinder uses git cache data
  - Track a user who created a pipeline
  - Actually render old and new sections of parallel diff next to each other
  - Throttle the update of `project.pushes_since_gc` to 1 minute.
  - Allow expanding and collapsing files in diff view. !4990
  - Collapse large diffs by default (!4990)
  - Fix mentioned users list on diff notes
  - Add support for inline videos in GitLab Flavored Markdown. !5215 (original implementation by Eric Hayes)
  - Fix creation of deployment on build that is retried, redeployed or rollback
  - Don't parse Rinku returned value to DocFragment when it didn't change the original html string.
  - Check for conflicts with existing Project's wiki path when creating a new project.
  - Show last push widget in upstream after push to fork
  - Fix stage status shown for pipelines
  - Cache todos pending/done dashboard query counts.
  - Don't instantiate a git tree on Projects show default view
  - Bump Rinku to 2.0.0
  - Remove unused front-end variable -> default_issues_tracker
  - ObjectRenderer retrieve renderer content using Rails.cache.read_multi
  - Better caching of git calls on ProjectsController#show.
  - Avoid to retrieve MR closes_issues as much as possible.
  - Hide project name in project activities. !5068 (winniehell)
  - Add API endpoint for a group issues. !4520 (mahcsig)
  - Add Bugzilla integration. !4930 (iamtjg)
  - Fix new snippet style bug (elliotec)
  - Instrument Rinku usage
  - Be explicit to define merge request discussion variables
  - Use cache for todos counter calling TodoService
  - Metrics for Rouge::Plugins::Redcarpet and Rouge::Formatters::HTMLGitlab
  - RailsCache metris now includes fetch_hit/fetch_miss and read_hit/read_miss info.
  - Allow [ci skip] to be in any case and allow [skip ci]. !4785 (simon_w)
  - Made project list visibility icon fixed width
  - Set import_url validation to be more strict
  - Memoize MR merged/closed events retrieval
  - Don't render discussion notes when requesting diff tab through AJAX
  - Add basic system information like memory and disk usage to the admin panel
  - Don't garbage collect commits that have related DB records like comments
  - Allow to setup event by channel on slack service
  - More descriptive message for git hooks and file locks
  - Aliases of award emoji should be stored as original name. !5060 (dixpac)
  - Handle custom Git hook result in GitLab UI
  - Allow to access Container Registry for Public and Internal projects
  - Allow '?', or '&' for label names
  - Support redirected blobs for Container Registry integration
  - Fix importer for GitHub Pull Requests when a branch was reused across Pull Requests
  - Add date when user joined the team on the member page
  - Fix 404 redirect after validation fails importing a GitLab project
  - Added setting to set new users by default as external. !4545 (Dravere)
  - Add min value for project limit field on user's form. !3622 (jastkand)
  - Reset project pushes_since_gc when we enqueue the git gc call
  - Add reminder to not paste private SSH keys. !4399 (Ingo Blechschmidt)
  - Collapsed diffs lines/size don't acumulate to overflow diffs.
  - Remove duplicate `description` field in `MergeRequest` entities (Ben Boeckel)
  - Style of import project buttons were fixed in the new project page. !5183 (rdemirbay)
  - Fix GitHub client requests when rate limit is disabled
  - Optimistic locking for Issues and Merge Requests (Title and description overriding prevention)
  - Redesign Builds and Pipelines pages
  - Change status color and icon for running builds
  - Fix commenting issue in side by side diff view for unchanged lines
  - Fix markdown rendering for: consecutive labels references, label references that begin with a digit or contains `.`
  - Project export filename now includes the project and namespace path
  - Fix last update timestamp on issues not preserved on gitlab.com and project imports
  - Fix issues importing projects from EE to CE
  - Fix creating group with space in group path
  - Improve cron_jobs loading error messages. !5318 / !5360
  - Prevent toggling sidebar when clipboard icon clicked
  - Create Todos for Issue author when assign or mention himself (Katarzyna Kobierska)
  - Limit the number of retries on error to 3 for exporting projects
  - Allow empty repositories on project import/export
  - Render only commit message title in builds (Katarzyna Kobierska Ula Budziszewska)
  - Allow bulk (un)subscription from issues in issue index
  - Fix MR diff encoding issues exporting GitLab projects
  - Move builds settings out of project settings and rename Pipelines
  - Add builds badge to Pipelines settings page
  - Export and import avatar as part of project import/export
  - Fix migration corrupting import data for old version upgrades
  - Show tooltip on GitLab export link in new project page
  - Fix import_data wrongly saved as a result of an invalid import_url !5206

## 8.9.11

  - Respect the fork_project permission when forking projects
  - Set a restrictive CORS policy on the API for credentialed requests
  - API: disable rails session auth for non-GET/HEAD requests
  - Escape HTML nodes in builds commands in CI linter

## 8.9.10

  - Allow the Rails cookie to be used for API authentication.

## 8.9.9

  - Exclude some pending or inactivated rows in Member scopes

## 8.9.8

  - Upgrade Doorkeeper to 4.2.0. !5881

## 8.9.7

  - Upgrade Rails to 4.2.7.1 for security fixes. !5781
  - Require administrator privileges to perform a project import.

## 8.9.6

  - Fix importing of events under notes for GitLab projects. !5154
  - Fix log statements in import/export. !5129
  - Fix commit avatar alignment in compare view. !5128
  - Fix broken migration in MySQL. !5005
  - Overwrite Host and X-Forwarded-Host headers in NGINX !5213
  - Keeps issue number when importing from Gitlab.com
  - Add Pending tab for Builds (Katarzyna Kobierska, Urszula Budziszewska)

## 8.9.5

  - Add more debug info to import/export and memory killer. !5108
  - Fixed avatar alignment in new MR view. !5095
  - Fix diff comments not showing up in activity feed. !5069
  - Add index on both Award Emoji user and name. !5061
  - Downgrade to Redis 3.2.2 due to massive memory leak with Sidekiq. !5056
  - Re-enable import button when import process fails due to namespace already being taken. !5053
  - Fix snippets comments not displayed. !5045
  - Fix emoji paths in relative root configurations. !5027
  - Fix issues importing events in Import/Export. !4987
  - Fixed 'use shortcuts' button on docs. !4979
  - Admin should be able to turn shared runners into specific ones. !4961
  - Update RedCloth to 4.3.2 for CVE-2012-6684. !4929 (Takuya Noguchi)
  - Improve the request / withdraw access button. !4860

## 8.9.4

  - Fix privilege escalation issue with OAuth external users.
  - Ensure references to private repos aren't shown to logged-out users.
  - Fixed search field blur not removing focus. !4704
  - Resolve "Sub nav isn't showing on file view". !4890
  - Fixes middle click and double request when navigating through the file browser. !4891
  - Fixed URL on label button when filtering. !4897
  - Fixed commit avatar alignment. !4933
  - Do not show build retry link when build is active. !4967
  - Fix restore Rake task warning message output. !4980
  - Handle external issues in IssueReferenceFilter. !4988
  - Expiry date on pinned nav cookie. !5009
  - Updated breakpoint for sidebar pinning. !5019

## 8.9.3

  - Fix encrypted data backwards compatibility after upgrading attr_encrypted gem. !4963
  - Fix rendering of commit notes. !4953
  - Resolve "Pin should show up at 1280px min". !4947
  - Switched mobile button icons to ellipsis and angle. !4944
  - Correctly returns todo ID after creating todo. !4941
  - Better debugging for memory killer middleware. !4936
  - Remove duplicate new page btn from edit wiki. !4904
  - Use clock_gettime for all performance timestamps. !4899
  - Use memorized tags array when searching tags by name. !4859
  - Fixed avatar alignment in new MR view. !4901
  - Removed fade when filtering results. !4932
  - Fix missing avatar on system notes. !4954
  - Reduce overhead and optimize ProjectTeam#max_member_access performance. !4973
  - Use update_columns to bypass all the dirty code on active_record. !4985
  - Fix restore Rake task warning message output !4980

## 8.9.2

  - Fix visibility of snippets when searching.
  - Fix an information disclosure when requesting access to a group containing private projects.
  - Update omniauth-saml to 1.6.0 !4951

## 8.9.1

  - Refactor labels documentation. !3347
  - Eager load award emoji on notes. !4628
  - Fix some CI wording in documentation. !4660
  - Document `GIT_STRATEGY` and `GIT_DEPTH`. !4720
  - Add documentation for the export & import features. !4732
  - Add some docs for Docker Registry configuration. !4738
  - Ensure we don't send the "access request declined" email to access requesters on project deletion. !4744
  - Display group/project access requesters separately in the admin area. !4798
  - Add documentation and examples for configuring cloud storage for registry images. !4812
  - Clarifies documentation about artifact expiry. !4831
  - Fix the Network graph links. !4832
  - Fix MR-auto-close text added to description. !4836
  - Add documentation for award emoji now that comments can be awarded with emojis. !4839
  - Fix typo in export failure email. !4847
  - Fix header vertical centering. !4170
  - Fix subsequent SAML sign ins. !4718
  - Set button label when picking an option from status dropdown. !4771
  - Prevent invalid URLs from raising exceptions in WikiLink Filter. !4775
  - Handle external issues in IssueReferenceFilter. !4789
  - Support for rendering/redacting multiple documents. !4828
  - Update Todos documentation and screenshots to include new functionality. !4840
  - Hide nav arrows by default. !4843
  - Added bottom padding to label color suggestion link. !4845
  - Use jQuery objects in ref dropdown. !4850
  - Fix GitLab project import issues related to notes and builds. !4855
  - Restrict header logo to 36px so it doesn't overflow. !4861
  - Fix unwanted label unassignment. !4863
  - Fix mobile Safari bug where horizontal nav arrows would flicker on scroll. !4869
  - Restore old behavior around diff notes to outdated discussions. !4870
  - Fix merge requests project settings help link anchor. !4873
  - Fix 404 when accessing pipelines as guest user on public projects. !4881
  - Remove width restriction for logo on sign-in page. !4888
  - Bump gitlab_git to 10.2.3 to fix false truncated warnings with ISO-8559 files. !4884
  - Apply selected value as label. !4886
  - Change Retry to Re-deploy on Deployments page
  - Fix temp file being deleted after the request while importing a GitLab project. !4894
  - Fix pagination when sorting by columns with lots of ties (like priority)
  - Implement Subresource Integrity for CSS and JavaScript assets. This prevents malicious assets from loading in the case of a CDN compromise.
  - Fix user creation with stronger minimum password requirements !4054 (nathan-pmt)
  - Fix a wrong MR status when merge_when_build_succeeds & project.only_allow_merge_if_build_succeeds are true. !4912
  - Add SMTP as default delivery method to match gitlab-org/omnibus-gitlab!826. !4915
  - Remove duplicate 'New Page' button on edit wiki page

## 8.9.0 (2016-06-22)

  - Fix group visibility form layout in application settings
  - Fix builds API response not including commit data
  - Fix error when CI job variables key specified but not defined
  - Fix pipeline status when there are no builds in pipeline
  - Fix Error 500 when using closes_issues API with an external issue tracker
  - Add more information into RSS feed for issues (Alexander Matyushentsev)
  - Bulk assign/unassign labels to issues.
  - Ability to prioritize labels !4009 / !3205 (Thijs Wouters)
  - Show Star and Fork buttons on mobile.
  - Performance improvements on RelativeLinkFilter
  - Fix endless redirections when accessing user OAuth applications when they are disabled
  - Allow enabling wiki page events from Webhook management UI
  - Bump rouge to 1.11.0
  - Fix issue with arrow keys not working in search autocomplete dropdown
  - Fix an issue where note polling stopped working if a window was in the
    background during a refresh.
  - Pre-processing Markdown now only happens when needed
  - Make EmailsOnPushWorker use Sidekiq mailers queue
  - Redesign all Devise emails. !4297
  - Don't show 'Leave Project' to group members
  - Fix wiki page events' webhook to point to the wiki repository
  - Add a border around images to differentiate them from the background.
  - Don't show tags for revert and cherry-pick operations
  - Show image ID on registry page
  - Fix issue todo not remove when leave project !4150 (Long Nguyen)
  - Allow customisable text on the 'nearly there' page after a user signs up
  - Bump recaptcha gem to 3.0.0 to remove deprecated stoken support
  - Fix SVG sanitizer to allow more elements
  - Allow forking projects with restricted visibility level
  - Added descriptions to notification settings dropdown
  - Improve note validation to prevent errors when creating invalid note via API
  - Reduce number of fog gem dependencies
  - Add number of merge requests for a given milestone to the milestones view.
  - Implement a fair usage of shared runners
  - Remove project notification settings associated with deleted projects
  - Fix 404 page when viewing TODOs that contain milestones or labels in different projects
  - Add a metric for the number of new Redis connections created by a transaction
  - Fix Error 500 when viewing a blob with binary characters after the 1024-byte mark
  - Redesign navigation for project pages
  - Fix images in sign-up confirmation email
  - Added shortcut 'y' for copying a files content hash URL #14470
  - Fix groups API to list only user's accessible projects
  - Fix horizontal scrollbar for long commit message.
  - GitLab Performance Monitoring now tracks the total method execution time and call count per method
  - Add Environments and Deployments
  - Redesign account and email confirmation emails
  - Don't fail builds for projects that are deleted
  - Support Docker Registry manifest v1
  - `git clone https://host/namespace/project` now works, in addition to using the `.git` suffix
  - Bump nokogiri to 1.6.8
  - Use gitlab-shell v3.0.0
  - Fixed alignment of download dropdown in merge requests
  - Upgrade to jQuery 2
  - Adds selected branch name to the dropdown toggle
  - Add API endpoint for Sidekiq Metrics !4653
  - Refactoring Award Emoji with API support for Issues and MergeRequests
  - Use Knapsack to evenly distribute tests across multiple nodes
  - Add `sha` parameter to MR merge API, to ensure only reviewed changes are merged
  - Don't allow MRs to be merged when commits were added since the last review / page load
  - Add DB index on users.state
  - Limit email on push diff size to 30 files / 150 KB
  - Add rake task 'gitlab:db:configure' for conditionally seeding or migrating the database
  - Changed the Slack build message to use the singular duration if necessary (Aran Koning)
  - Fix race condition on merge when build succeeds
  - Added shortcut to focus filter search fields and added documentation #18120
  - Links from a wiki page to other wiki pages should be rewritten as expected
  - Add option to project to only allow merge requests to be merged if the build succeeds (Rui Santos)
  - Added navigation shortcuts to the project pipelines, milestones, builds and forks page. !4393
  - Fix issues filter when ordering by milestone
  - Disable SAML account unlink feature
  - Added artifacts:when to .gitlab-ci.yml - this requires GitLab Runner 1.3
  - Bamboo Service: Fix missing credentials & URL handling when base URL contains a path (Benjamin Schmid)
  - TeamCity Service: Fix URL handling when base URL contains a path
  - Todos will display target state if issuable target is 'Closed' or 'Merged'
  - Validate only and except regexp
  - Fix bug when sorting issues by milestone due date and filtering by two or more labels
  - POST to API /projects/:id/runners/:runner_id would give 409 if the runner was already enabled for this project
  - Add support for using Yubikeys (U2F) for two-factor authentication
  - Link to blank group icon doesn't throw a 404 anymore
  - Remove 'main language' feature
  - Toggle whitespace button now available for compare branches diffs #17881
  - Pipelines can be canceled only when there are running builds
  - Allow authentication using personal access tokens
  - Use downcased path to container repository as this is expected path by Docker
  - Allow to use CI token to fetch LFS objects
  - Custom notification settings
  - Projects pending deletion will render a 404 page
  - Measure queue duration between gitlab-workhorse and Rails
  - Added Gfm autocomplete for labels
  - Added edit note 'up' shortcut documentation to the help panel and docs screenshot #18114
  - Make Omniauth providers specs to not modify global configuration
  - Remove unused JiraIssue class and replace references with ExternalIssue. !4659 (Ilan Shamir)
  - Make authentication service for Container Registry to be compatible with < Docker 1.11
  - Make it possible to lock a runner from being enabled for other projects
  - Add Application Setting to configure Container Registry token expire delay (default 5min)
  - Cache assigned issue and merge request counts in sidebar nav
  - Use Knapsack only in CI environment
  - Updated project creation page to match new UI #2542
  - Cache project build count in sidebar nav
  - Add milestone expire date to the right sidebar
  - Manually mark a issue or merge request as a todo
  - Fix markdown_spec to use before instead of before(:all) to properly cleanup database after testing
  - Reduce number of queries needed to render issue labels in the sidebar
  - Improve error handling importing projects
  - Remove duplicated notification settings
  - Put project Files and Commits tabs under Code tab
  - Decouple global notification level from user model
  - Replace Colorize with Rainbow for coloring console output in Rake tasks.
  - Add workhorse controller and API helpers
  - An indicator is now displayed at the top of the comment field for confidential issues.
  - Show categorised search queries in the search autocomplete
  - RepositoryCheck::SingleRepositoryWorker public and private methods are now instrumented
  - Dropdown for `.gitlab-ci.yml` templates
  - Improve issuables APIs performance when accessing notes !4471
  - Add sorting dropdown to tags page !4423
  - External links now open in a new tab
  - Prevent default actions of disabled buttons and links
  - Markdown editor now correctly resets the input value on edit cancellation !4175
  - Toggling a task list item in a issue/mr description does not creates a Todo for mentions
  - Improved UX of date pickers on issue & milestone forms
  - Cache on the database if a project has an active external issue tracker.
  - Put project Labels and Milestones pages links under Issues and Merge Requests tabs as subnav
  - GitLab project import and export functionality
  - All classes in the Banzai::ReferenceParser namespace are now instrumented
  - Remove deprecated issues_tracker and issues_tracker_id from project model
  - Allow users to create confidential issues in private projects
  - Measure CPU time for instrumented methods
  - Instrument private methods and private instance methods by default instead just public methods
  - Only show notes through JSON on confidential issues that the user has access to
  - Updated the allocations Gem to version 1.0.5
  - The background sampler now ignores classes without names
  - Update design for `Close` buttons
  - New custom icons for navigation
  - Horizontally scrolling navigation on project, group, and profile settings pages
  - Hide global side navigation by default
  - Fix project Star/Unstar project button tooltip
  - Remove tanuki logo from side navigation; center on top nav
  - Include user relationships when retrieving award_emoji
  - Various associations are now eager loaded when parsing issue references to reduce the number of queries executed
  - Set inverse_of for Project/Service association to reduce the number of queries
  - Update tanuki logo highlight/loading colors
  - Remove explicit Gitlab::Metrics.action assignments, are already automatic.
  - Use Git cached counters for branches and tags on project page
  - Cache participable participants in an instance variable.
  - Filter parameters for request_uri value on instrumented transactions.
  - Remove duplicated keys add UNIQUE index to keys fingerprint column
  - ExtractsPath get ref_names from repository cache, if not there access git.
  - Show a flash warning about the error detail of XHR requests which failed with status code 404 and 500
  - Cache user todo counts from TodoService
  - Ensure Todos counters doesn't count Todos for projects pending delete
  - Add left/right arrows horizontal navigation
  - Add tooltip to pin/unpin navbar
  - Add new sub nav style to Wiki and Graphs sub navigation

## 8.8.9

  - Upgrade Doorkeeper to 4.2.0. !5881

## 8.8.8

  - Upgrade Rails to 4.2.7.1 for security fixes. !5781

## 8.8.7

  - Fix privilege escalation issue with OAuth external users.
  - Ensure references to private repos aren't shown to logged-out users.

## 8.8.6

  - Fix visibility of snippets when searching.
  - Update omniauth-saml to 1.6.0 !4951

## 8.8.5

  - Import GitHub repositories respecting the API rate limit !4166
  - Fix todos page throwing errors when you have a project pending deletion !4300
  - Disable Webhooks before proceeding with the GitHub import !4470
  - Fix importer for GitHub comments on diff !4488
  - Adjust the SAML control flow to allow LDAP identities to be added to an existing SAML user !4498
  - Fix incremental trace upload API when using multi-byte UTF-8 chars in trace !4541
  - Prevent unauthorized access for projects build traces
  - Forbid scripting for wiki files
  - Only show notes through JSON on confidential issues that the user has access to
  - Banzai::Filter::UploadLinkFilter use XPath instead CSS expressions
  - Banzai::Filter::ExternalLinkFilter use XPath instead CSS expressions

## 8.8.4

  - Fix LDAP-based login for users with 2FA enabled. !4493
  - Added descriptions to notification settings dropdown
  - Due date can be removed from milestones

## 8.8.3

  - Fix 404 page when viewing TODOs that contain milestones or labels in different projects. !4312
  - Fixed JS error when trying to remove discussion form. !4303
  - Fixed issue with button color when no CI enabled. !4287
  - Fixed potential issue with 2 CI status polling events happening. !3869
  - Improve design of Pipeline view. !4230
  - Fix gitlab importer failing to import new projects due to missing credentials. !4301
  - Fix import URL migration not rescuing with the correct Error. !4321
  - Fix health check access token changing due to old application settings being used. !4332
  - Make authentication service for Container Registry to be compatible with Docker versions before 1.11. !4363
  - Add Application Setting to configure Container Registry token expire delay (default 5 min). !4364
  - Pass the "Remember me" value to the 2FA token form. !4369
  - Fix incorrect links on pipeline page when merge request created from fork.  !4376
  - Use downcased path to container repository as this is expected path by Docker. !4420
  - Fix wiki project clone address error (chujinjin). !4429
  - Fix serious performance bug with rendering Markdown with InlineDiffFilter.  !4392
  - Fix missing number on generated ordered list element. !4437
  - Prevent disclosure of notes on confidential issues in search results.

## 8.8.2

  - Added remove due date button. !4209
  - Fix Error 500 when accessing application settings due to nil disabled OAuth sign-in sources. !4242
  - Fix Error 500 in CI charts by gracefully handling commits with no durations. !4245
  - Fix table UI on CI builds page. !4249
  - Fix backups if registry is disabled. !4263
  - Fixed issue with merge button color. !4211
  - Fixed issue with enter key selecting wrong option in dropdown. !4210
  - When creating a .gitignore file a dropdown with templates will be provided. !4075
  - Fix concurrent request when updating build log in browser. !4183

## 8.8.1

  - Add documentation for the "Health Check" feature
  - Allow anonymous users to access a public project's pipelines !4233
  - Fix MySQL compatibility in zero downtime migrations helpers
  - Fix the CI login to Container Registry (the gitlab-ci-token user)

## 8.8.0 (2016-05-22)

  - Implement GFM references for milestones (Alejandro Rodríguez)
  - Snippets tab under user profile. !4001 (Long Nguyen)
  - Fix error when using link to uploads in global snippets
  - Fix Error 500 when attempting to retrieve project license when HEAD points to non-existent ref
  - Assign labels and milestone to target project when moving issue. !3934 (Long Nguyen)
  - Use a case-insensitive comparison in sanitizing URI schemes
  - Toggle sign-up confirmation emails in application settings
  - Make it possible to prevent tagged runner from picking untagged jobs
  - Added `InlineDiffFilter` to the markdown parser. (Adam Butler)
  - Added inline diff styling for `change_title` system notes. (Adam Butler)
  - Project#open_branches has been cleaned up and no longer loads entire records into memory.
  - Escape HTML in commit titles in system note messages
  - Improve design of Pipeline View
  - Fix scope used when accessing container registry
  - Fix creation of Ci::Commit object which can lead to pending, failed in some scenarios
  - Improve multiple branch push performance by memoizing permission checking
  - Log to application.log when an admin starts and stops impersonating a user
  - Changing the confidentiality of an issue now creates a new system note (Alex Moore-Niemi)
  - Updated gitlab_git to 10.1.0
  - GitAccess#protected_tag? no longer loads all tags just to check if a single one exists
  - Reduce delay in destroying a project from 1-minute to immediately
  - Make build status canceled if any of the jobs was canceled and none failed
  - Upgrade Sidekiq to 4.1.2
  - Added /health_check endpoint for checking service status
  - Make 'upcoming' filter for milestones work better across projects
  - Sanitize repo paths in new project error message
  - Bump mail_room to 0.7.0 to fix stuck IDLE connections
  - Remove future dates from contribution calendar graph.
  - Support e-mail notifications for comments on project snippets
  - Fix API leak of notes of unauthorized issues, snippets and merge requests
  - Use ActionDispatch Remote IP for Akismet checking
  - Fix error when visiting commit builds page before build was updated
  - Add 'l' shortcut to open Label dropdown on issuables and 'i' to create new issue on a project
  - Update SVG sanitizer to conform to SVG 1.1
  - Speed up push emails with multiple recipients by only generating the email once
  - Updated search UI
  - Added authentication service for Container Registry
  - Display informative message when new milestone is created
  - Sanitize milestones and labels titles
  - Support multi-line tag messages. !3833 (Calin Seciu)
  - Force users to reset their password after an admin changes it
  - Allow "NEWS" and "CHANGES" as alternative names for CHANGELOG. !3768 (Connor Shea)
  - Added button to toggle whitespaces changes on diff view
  - Backport GitHub Enterprise import support from EE
  - Create tags using Rugged for performance reasons. !3745
  - Allow guests to set notification level in projects
  - API: Expose Issue#user_notes_count. !3126 (Anton Popov)
  - Don't show forks button when user can't view forks
  - Fix atom feed links and rendering
  - Files over 5MB can only be viewed in their raw form, files over 1MB without highlighting !3718
  - Add support for supressing text diffs using .gitattributes on the default branch (Matt Oakes)
  - Add eager load paths to help prevent dependency load issues in Sidekiq workers. !3724
  - Added multiple colors for labels in dropdowns when dups happen.
  - Show commits in the same order as `git log`
  - Improve description for the Two-factor Authentication sign-in screen. (Connor Shea)
  - API support for the 'since' and 'until' operators on commit requests (Paco Guzman)
  - Fix Gravatar hint in user profile when Gravatar is disabled. !3988 (Artem Sidorenko)
  - Expire repository exists? and has_visible_content? caches after a push if necessary
  - Fix unintentional filtering bug in Issue/MR sorted by milestone due (Takuya Noguchi)
  - Fix adding a todo for private group members (Ahmad Sherif)
  - Bump ace-rails-ap gem version from 2.0.1 to 4.0.2 which upgrades Ace Editor from 1.1.2 to 1.2.3
  - Total method execution timings are no longer tracked
  - Allow Admins to remove the Login with buttons for OAuth services and still be able to import !4034. (Andrei Gliga)
  - Add API endpoints for un/subscribing from/to a label. !4051 (Ahmad Sherif)
  - Hide left sidebar on phone screens to give more space for content
  - Redesign navigation for profile and group pages
  - Add counter metrics for rails cache
  - Import pull requests from GitHub where the source or target branches were removed
  - All Grape API helpers are now instrumented
  - Improve Issue formatting for the Slack Service (Jeroen van Baarsen)
  - Fixed advice on invalid permissions on upload path !2948 (Ludovic Perrine)
  - Allows MR authors to have the source branch removed when merging the MR. !2801 (Jeroen Jacobs)
  - When creating a .gitignore file a dropdown with templates will be provided
  - Shows the issue/MR list search/filter form and corrects the mobile styling for guest users. #17562

## 8.7.9

  - Fix privilege escalation issue with OAuth external users.
  - Ensure references to private repos aren't shown to logged-out users.

## 8.7.8

  - Fix visibility of snippets when searching.
  - Update omniauth-saml to 1.6.0 !4951

## 8.7.7

  - Fix import by `Any Git URL` broken if the URL contains a space
  - Prevent unauthorized access to other projects build traces
  - Forbid scripting for wiki files
  - Only show notes through JSON on confidential issues that the user has access to

## 8.7.6

  - Fix links on wiki pages for relative url setups. !4131 (Artem Sidorenko)
  - Fix import from GitLab.com to a private instance failure. !4181
  - Fix external imports not finding the import data. !4106
  - Fix notification delay when changing status of an issue
  - Bump Workhorse to 0.7.5 so it can serve raw diffs

## 8.7.5

  - Fix relative links in wiki pages. !4050
  - Fix always showing build notification message when switching between merge requests !4086
  - Fix an issue when filtering merge requests with more than one label. !3886
  - Fix short note for the default scope on build page (Takuya Noguchi)

## 8.7.4

  - Links for Redmine issue references are generated correctly again !4048 (Benedikt Huss)
  - Fix setting trusted proxies !3970
  - Fix BitBucket importer bug when throwing exceptions !3941
  - Use sign out path only if not empty !3989
  - Running rake gitlab:db:drop_tables now drops tables with cascade !4020
  - Running rake gitlab:db:drop_tables uses "IF EXISTS" as a precaution !4100
  - Use a case-insensitive comparison in sanitizing URI schemes

## 8.7.3

  - Emails, Gitlab::Email::Message, Gitlab::Diff, and Premailer::Adapter::Nokogiri are now instrumented
  - Merge request widget displays TeamCity build state and code coverage correctly again.
  - Fix the line code when importing PR review comments from GitHub. !4010
  - Wikis are now initialized on legacy projects when checking repositories
  - Remove animate.css in favor of a smaller subset of animations. !3937 (Connor Shea)

## 8.7.2

  - The "New Branch" button is now loaded asynchronously
  - Fix error 500 when trying to create a wiki page
  - Updated spacing between notification label and button
  - Label titles in filters are now escaped properly

## 8.7.1

  - Throttle the update of `project.last_activity_at` to 1 minute. !3848
  - Fix .gitlab-ci.yml parsing issue when hidde job is a template without script definition. !3849
  - Fix license detection to detect all license files, not only known licenses. !3878
  - Use the `can?` helper instead of `current_user.can?`. !3882
  - Prevent users from deleting Webhooks via API they do not own
  - Fix Error 500 due to stale cache when projects are renamed or transferred
  - Update width of search box to fix Safari bug. !3900 (Jedidiah)
  - Use the `can?` helper instead of `current_user.can?`

## 8.7.0 (2016-04-22)

  - Gitlab::GitAccess and Gitlab::GitAccessWiki are now instrumented
  - Fix vulnerability that made it possible to gain access to private labels and milestones
  - The number of InfluxDB points stored per UDP packet can now be configured
  - Fix error when cross-project label reference used with non-existent project
  - Transactions for /internal/allowed now have an "action" tag set
  - Method instrumentation now uses Module#prepend instead of aliasing methods
  - Repository.clean_old_archives is now instrumented
  - Add support for environment variables on a job level in CI configuration file
  - SQL query counts are now tracked per transaction
  - The Projects::HousekeepingService class has extra instrumentation
  - All service classes (those residing in app/services) are now instrumented
  - Developers can now add custom tags to transactions
  - Loading of an issue's referenced merge requests and related branches is now done asynchronously
  - Enable gzip for assets, makes the page size significantly smaller. !3544 / !3632 (Connor Shea)
  - Add support to cherry-pick any commit into any branch in the web interface (Minqi Pan)
  - Project switcher uses new dropdown styling
  - Load award emoji images separately unless opening the full picker. Saves several hundred KBs of data for most pages. (Connor Shea)
  - Do not include award_emojis in issue and merge_request comment_count !3610 (Lucas Charles)
  - Restrict user profiles when public visibility level is restricted.
  - Add ability set due date to issues, sort and filter issues by due date (Mehmet Beydogan)
  - All images in discussions and wikis now link to their source files !3464 (Connor Shea).
  - Return status code 303 after a branch DELETE operation to avoid project deletion (Stan Hu)
  - Add setting for customizing the list of trusted proxies !3524
  - Allow projects to be transfered to a lower visibility level group
  - Fix `signed_in_ip` being set to 127.0.0.1 when using a reverse proxy !3524
  - Improved Markdown rendering performance !3389
  - Make shared runners text in box configurable
  - Don't attempt to look up an avatar in repo if repo directory does not exist (Stan Hu)
  - API: Ability to subscribe and unsubscribe from issues and merge requests (Robert Schilling)
  - Expose project badges in project settings
  - Make /profile/keys/new redirect to /profile/keys for back-compat. !3717
  - Preserve time notes/comments have been updated at when moving issue
  - Make HTTP(s) label consistent on clone bar (Stan Hu)
  - Add support for `after_script`, requires Runner 1.2 (Kamil Trzciński)
  - Expose label description in API (Mariusz Jachimowicz)
  - API: Ability to update a group (Robert Schilling)
  - API: Ability to move issues (Robert Schilling)
  - Fix Error 500 after renaming a project path (Stan Hu)
  - Fix a bug whith trailing slash in teamcity_url (Charles May)
  - Allow back dating on issues when created or updated through the API
  - Allow back dating on issue notes when created through the API
  - Propose license template when creating a new LICENSE file
  - API: Expose /licenses and /licenses/:key
  - Fix avatar stretching by providing a cropping feature
  - API: Expose `subscribed` for issues and merge requests (Robert Schilling)
  - Allow SAML to handle external users based on user's information !3530
  - Allow Omniauth providers to be marked as `external` !3657
  - Add endpoints to archive or unarchive a project !3372
  - Fix a bug whith trailing slash in bamboo_url
  - Add links to CI setup documentation from project settings and builds pages
  - Display project members page to all members
  - Handle nil descriptions in Slack issue messages (Stan Hu)
  - Add automated repository integrity checks (OFF by default)
  - API: Expose open_issues_count, closed_issues_count, open_merge_requests_count for labels (Robert Schilling)
  - API: Ability to star and unstar a project (Robert Schilling)
  - Add default scope to projects to exclude projects pending deletion
  - Allow to close merge requests which source projects(forks) are deleted.
  - Ensure empty recipients are rejected in BuildsEmailService
  - Use rugged to change HEAD in Project#change_head (P.S.V.R)
  - API: Ability to filter milestones by state `active` and `closed` (Robert Schilling)
  - API: Fix milestone filtering by `iid` (Robert Schilling)
  - Make before_script and after_script overridable on per-job (Kamil Trzciński)
  - API: Delete notes of issues, snippets, and merge requests (Robert Schilling)
  - Implement 'Groups View' as an option for dashboard preferences !3379 (Elias W.)
  - Better errors handling when creating milestones inside groups
  - Fix high CPU usage when PostReceive receives refs/merge-requests/<id>
  - Hide `Create a group` help block when creating a new project in a group
  - Implement 'TODOs View' as an option for dashboard preferences !3379 (Elias W.)
  - Allow issues and merge requests to be assigned to the author !2765
  - Make Ci::Commit to group only similar builds and make it stateful (ref, tag)
  - Gracefully handle notes on deleted commits in merge requests (Stan Hu)
  - Decouple membership and notifications
  - Fix creation of merge requests for orphaned branches (Stan Hu)
  - API: Ability to retrieve a single tag (Robert Schilling)
  - While signing up, don't persist the user password across form redisplays
  - Fall back to `In-Reply-To` and `References` headers when sub-addressing is not available (David Padilla)
  - Remove "Congratulations!" tweet button on newly-created project. (Connor Shea)
  - Fix admin/projects when using visibility levels on search (PotHix)
  - Build status notifications
  - Update email confirmation interface
  - API: Expose user location (Robert Schilling)
  - API: Do not leak group existence via return code (Robert Schilling)
  - ClosingIssueExtractor regex now also works with colons. e.g. "Fixes: #1234" !3591
  - Update number of Todos in the sidebar when it's marked as "Done". !3600
  - Sanitize branch names created for confidential issues
  - API: Expose 'updated_at' for issue, snippet, and merge request notes (Robert Schilling)
  - API: User can leave a project through the API when not master or owner. !3613
  - Fix repository cache invalidation issue when project is recreated with an empty repo (Stan Hu)
  - Fix: Allow empty recipients list for builds emails service when pushed is added (Frank Groeneveld)
  - Improved markdown forms
  - Diff design updates (colors, button styles, etc)
  - Copying and pasting a diff no longer pastes the line numbers or +/-
  - Add null check to formData when updating profile content to fix Firefox bug
  - Disable spellcheck and autocorrect for username field in admin page
  - Delete tags using Rugged for performance reasons (Robert Schilling)
  - Add Slack notifications when Wiki is edited (Sebastian Klier)
  - Diffs load at the correct point when linking from from number
  - Selected diff rows highlight
  - Fix emoji categories in the emoji picker
  - API: Properly display annotated tags for GET /projects/:id/repository/tags (Robert Schilling)
  - Add encrypted credentials for imported projects and migrate old ones
  - Properly format all merge request references with ! rather than # !3740 (Ben Bodenmiller)
  - Author and participants are displayed first on users autocompletion
  - Show number sign on external issue reference text (Florent Baldino)
  - Updated print style for issues
  - Use GitHub Issue/PR number as iid to keep references
  - Import GitHub labels
  - Add option to filter by "Owned projects" on dashboard page
  - Import GitHub milestones
  - Execute system web hooks on push to the project
  - Allow enable/disable push events for system hooks
  - Fix GitHub project's link in the import page when provider has a custom URL
  - Add RAW build trace output and button on build page
  - Add incremental build trace update into CI API

## 8.6.9

  - Prevent unauthorized access to other projects build traces
  - Forbid scripting for wiki files
  - Only show notes through JSON on confidential issues that the user has access to

## 8.6.8

  - Prevent privilege escalation via "impersonate" feature
  - Prevent privilege escalation via notes API
  - Prevent privilege escalation via project webhook API
  - Prevent XSS via Git branch and tag names
  - Prevent XSS via custom issue tracker URL
  - Prevent XSS via `window.opener`
  - Prevent XSS via label drop-down
  - Prevent information disclosure via milestone API
  - Prevent information disclosure via snippet API
  - Prevent information disclosure via project labels
  - Prevent information disclosure via new merge request page

## 8.6.7

  - Fix persistent XSS vulnerability in `commit_person_link` helper
  - Fix persistent XSS vulnerability in Label and Milestone dropdowns
  - Fix vulnerability that made it possible to enumerate private projects belonging to group

## 8.6.6

  - Expire the exists cache before deletion to ensure project dir actually exists (Stan Hu). !3413
  - Fix error on language detection when repository has no HEAD (e.g., master branch) (Jeroen Bobbeldijk). !3654
  - Fix revoking of authorized OAuth applications (Connor Shea). !3690
  - Fix error on language detection when repository has no HEAD (e.g., master branch). !3654 (Jeroen Bobbeldijk)
  - Issuable header is consistent between issues and merge requests
  - Improved spacing in issuable header on mobile

## 8.6.5

  - Fix importing from GitHub Enterprise. !3529
  - Perform the language detection after updating merge requests in `GitPushService`, leading to faster visual feedback for the end-user. !3533
  - Check permissions when user attempts to import members from another project. !3535
  - Only update repository language if it is not set to improve performance. !3556
  - Return status code 303 after a branch DELETE operation to avoid project deletion (Stan Hu). !3583
  - Unblock user when active_directory is disabled and it can be found !3550
  - Fix a 2FA authentication spoofing vulnerability.

## 8.6.4

  - Don't attempt to fetch any tags from a forked repo (Stan Hu)
  - Redesign the Labels page

## 8.6.3

  - Mentions on confidential issues doesn't create todos for non-members. !3374
  - Destroy related todos when an Issue/MR is deleted. !3376
  - Fix error 500 when target is nil on todo list. !3376
  - Fix copying uploads when moving issue to another project. !3382
  - Ensuring Merge Request API returns boolean values for work_in_progress (Abhi Rao). !3432
  - Fix raw/rendered diff producing different results on merge requests. !3450
  - Fix commit comment alignment (Stan Hu). !3466
  - Fix Error 500 when searching for a comment in a project snippet. !3468
  - Allow temporary email as notification email. !3477
  - Fix issue with dropdowns not selecting values. !3478
  - Update gitlab-shell version and doc to 2.6.12. gitlab-org/gitlab-ee!280

## 8.6.2

  - Fix dropdown alignment. !3298
  - Fix issuable sidebar overlaps on tablet. !3299
  - Make dropdowns pixel perfect. !3337
  - Fix order of steps to prevent PostgreSQL errors when running migration. !3355
  - Fix bold text in issuable sidebar. !3358
  - Fix error with anonymous token in applications settings. !3362
  - Fix the milestone 'upcoming' filter. !3364 + !3368
  - Fix comments on confidential issues showing up in activity feed to non-members. !3375
  - Fix `NoMethodError` when visiting CI root path at `/ci`. !3377
  - Add a tooltip to new branch button in issue page. !3380
  - Fix an issue hiding the password form when signed-in with a linked account. !3381
  - Add links to CI setup documentation from project settings and builds pages. !3384
  - Fix an issue with width of project select dropdown. !3386
  - Remove redundant `require`s from Banzai files. !3391
  - Fix error 500 with cancel button on issuable edit form. !3392 + !3417
  - Fix background when editing a highlighted note. !3423
  - Remove tabstop from the WIP toggle links. !3426
  - Ensure private project snippets are not viewable by unauthorized people.
  - Gracefully handle notes on deleted commits in merge requests (Stan Hu). !3402
  - Fixed issue with notification settings not saving. !3452

## 8.6.1

  - Add option to reload the schema before restoring a database backup. !2807
  - Display navigation controls on mobile. !3214
  - Fixed bug where participants would not work correctly on merge requests. !3329
  - Fix sorting issues by votes on the groups issues page results in SQL errors. !3333
  - Restrict notifications for confidential issues. !3334
  - Do not allow to move issue if it has not been persisted. !3340
  - Add a confirmation step before deleting an issuable. !3341
  - Fixes issue with signin button overflowing on mobile. !3342
  - Auto collapses the navigation sidebar when resizing. !3343
  - Fix build dependencies, when the dependency is a string. !3344
  - Shows error messages when trying to create label in dropdown menu. !3345
  - Fixes issue with assign milestone not loading milestone list. !3346
  - Fix an issue causing the Dashboard/Milestones page to be blank. !3348

## 8.6.0 (2016-03-22)

  - Add ability to move issue to another project
  - Prevent tokens in the import URL to be showed by the UI
  - Fix bug where wrong commit ID was being used in a merge request diff to show old image (Stan Hu)
  - Add confidential issues
  - Bump gitlab_git to 9.0.3 (Stan Hu)
  - Fix diff image view modes (2-up, swipe, onion skin) not working (Stan Hu)
  - Support Golang subpackage fetching (Stan Hu)
  - Bump Capybara gem to 2.6.2 (Stan Hu)
  - New branch button appears on issues where applicable
  - Contributions to forked projects are included in calendar
  - Improve the formatting for the user page bio (Connor Shea)
  - Easily (un)mark merge request as WIP using link
  - Use specialized system notes when MR is (un)marked as WIP
  - Removed the default password from the initial admin account created during
    setup. A password can be provided during setup (see installation docs), or
    GitLab will ask the user to create a new one upon first visit.
  - Fix issue when pushing to projects ending in .wiki
  - Properly display YAML front matter in Markdown
  - Add support for wiki with UTF-8 page names (Hiroyuki Sato)
  - Fix wiki search results point to raw source (Hiroyuki Sato)
  - Don't load all of GitLab in mail_room
  - Add information about `image` and `services` field at `job` level in the `.gitlab-ci.yml` documentation (Pat Turner)
  - HTTP error pages work independently from location and config (Artem Sidorenko)
  - Update `omniauth-saml` to 1.5.0 to allow for custom response attributes to be set
  - Memoize @group in Admin::GroupsController (Yatish Mehta)
  - Indicate how much an MR diverged from the target branch (Pierre de La Morinerie)
  - Added omniauth-auth0 Gem (Daniel Carraro)
  - Add label description in tooltip to labels in issue index and sidebar
  - Strip leading and trailing spaces in URL validator (evuez)
  - Add "last_sign_in_at" and "confirmed_at" to GET /users/* API endpoints for admins (evuez)
  - Return empty array instead of 404 when commit has no statuses in commit status API
  - Decrease the font size and the padding of the `.anchor` icons used in the README (Roberto Dip)
  - Rewrite logo to simplify SVG code (Sean Lang)
  - Allow to use YAML anchors when parsing the `.gitlab-ci.yml` (Pascal Bach)
  - Ignore jobs that start with `.` (hidden jobs)
  - Hide builds from project's settings when the feature is disabled
  - Allow to pass name of created artifacts archive in `.gitlab-ci.yml`
  - Refactor and greatly improve search performance
  - Add support for cross-project label references
  - Ensure "new SSH key" email do not ends up as dead Sidekiq jobs
  - Update documentation to reflect Guest role not being enforced on internal projects
  - Allow search for logged out users
  - Allow to define on which builds the current one depends on
  - Allow user subscription to a label: get notified for issues/merge requests related to that label (Timothy Andrew)
  - Fix bug where Bitbucket `closed` issues were imported as `opened` (Iuri de Silvio)
  - Don't show Issues/MRs from archived projects in Groups view
  - Fix wrong "iid of max iid" in Issuable sidebar for some merged MRs
  - Fix empty source_sha on Merge Request when there is no diff (Pierre de La Morinerie)
  - Increase the notes polling timeout over time (Roberto Dip)
  - Add shortcut to toggle markdown preview (Florent Baldino)
  - Show labels in dashboard and group milestone views
  - Fix an issue when the target branch of a MR had been deleted
  - Add main language of a project in the list of projects (Tiago Botelho)
  - Add #upcoming filter to Milestone filter (Tiago Botelho)
  - Add ability to show archived projects on dashboard, explore and group pages
  - Remove fork link closes all merge requests opened on source project (Florent Baldino)
  - Move group activity to separate page
  - Create external users which are excluded of internal and private projects unless access was explicitly granted
  - Continue parameters are checked to ensure redirection goes to the same instance
  - User deletion is now done in the background so the request can not time out
  - Canceled builds are now ignored in compound build status if marked as `allowed to fail`
  - Trigger a todo for mentions on commits page
  - Let project owners and admins soft delete issues and merge requests

## 8.5.13

  - Prevent unauthorized access to other projects build traces
  - Forbid scripting for wiki files

## 8.5.12

  - Prevent privilege escalation via "impersonate" feature
  - Prevent privilege escalation via notes API
  - Prevent privilege escalation via project webhook API
  - Prevent XSS via Git branch and tag names
  - Prevent XSS via custom issue tracker URL
  - Prevent XSS via `window.opener`
  - Prevent information disclosure via snippet API
  - Prevent information disclosure via project labels
  - Prevent information disclosure via new merge request page

## 8.5.11

  - Fix persistent XSS vulnerability in `commit_person_link` helper

## 8.5.10

  - Fix a 2FA authentication spoofing vulnerability.

## 8.5.9

  - Don't attempt to fetch any tags from a forked repo (Stan Hu).

## 8.5.8

  - Bump Git version requirement to 2.7.4

## 8.5.7

  - Bump Git version requirement to 2.7.3

## 8.5.6

  - Obtain a lease before querying LDAP

## 8.5.5

  - Ensure removing a project removes associated Todo entries
  - Prevent a 500 error in Todos when author was removed
  - Fix pagination for filtered dashboard and explore pages
  - Fix "Show all" link behavior

## 8.5.4

  - Do not cache requests for badges (including builds badge)

## 8.5.3

  - Flush repository caches before renaming projects
  - Sort starred projects on dashboard based on last activity by default
  - Show commit message in JIRA mention comment
  - Makes issue page and merge request page usable on mobile browsers.
  - Improved UI for profile settings

## 8.5.2

  - Fix sidebar overlapping content when screen width was below 1200px
  - Don't repeat labels listed on Labels tab
  - Bring the "branded appearance" feature from EE to CE
  - Fix error 500 when commenting on a commit
  - Show days remaining instead of elapsed time for Milestone
  - Fix broken icons on installations with relative URL (Artem Sidorenko)
  - Fix issue where tag list wasn't refreshed after deleting a tag
  - Fix import from gitlab.com (KazSawada)
  - Improve implementation to check read access to forks and add pagination
  - Don't show any "2FA required" message if it's not actually required
  - Fix help keyboard shortcut on relative URL setups (Artem Sidorenko)
  - Update Rails to 4.2.5.2
  - Fix permissions for deprecated CI build status badge
  - Don't show "Welcome to GitLab" when the search didn't return any projects
  - Add Todos documentation

## 8.5.1

  - Fix group projects styles
  - Show Crowd login tab when sign in is disabled and Crowd is enabled (Peter Hudec)
  - Fix a set of small UI glitches in project, profile, and wiki pages
  - Restrict permissions on public/uploads
  - Fix the merge request side-by-side view after loading diff results
  - Fix the look of tooltip for the "Revert" button
  - Add when the Builds & Runners API changes got introduced
  - Fix error 500 on some merged merge requests
  - Fix an issue causing the content of the issuable sidebar to disappear
  - Fix error 500 when trying to mark an already done todo as "done"
  - Fix an issue where MRs weren't sortable
  - Issues can now be dragged & dropped into empty milestone lists. This is also
    possible with MRs
  - Changed padding & background color for highlighted notes
  - Re-add the newrelic_rpm gem which was removed without any deprecation or warning (Stan Hu)
  - Update sentry-raven gem to 0.15.6
  - Add build coverage in project's builds page (Steffen Köhler)
  - Changed # to ! for merge requests in activity view

## 8.5.0 (2016-02-22)

  - Fix duplicate "me" in tooltip of the "thumbsup" awards Emoji (Stan Hu)
  - Cache various Repository methods to improve performance
  - Fix duplicated branch creation/deletion Webhooks/service notifications when using Web UI (Stan Hu)
  - Ensure rake tasks that don't need a DB connection can be run without one
  - Update New Relic gem to 3.14.1.311 (Stan Hu)
  - Add "visibility" flag to GET /projects api endpoint
  - Add an option to supply root email through an environmental variable (Koichiro Mikami)
  - Ignore binary files in code search to prevent Error 500 (Stan Hu)
  - Render sanitized SVG images (Stan Hu)
  - Support download access by PRIVATE-TOKEN header (Stan Hu)
  - Upgrade gitlab_git to 7.2.23 to fix commit message mentions in first branch push
  - Add option to include the sender name in body of Notify email (Jason Lee)
  - New UI for pagination
  - Don't prevent sign out when 2FA enforcement is enabled and user hasn't yet
    set it up
  - API: Added "merge_requests/:merge_request_id/closes_issues" (Gal Schlezinger)
  - Fix diff comments loaded by AJAX to load comment with diff in discussion tab
  - Fix relative links in other markup formats (Ben Boeckel)
  - Whitelist raw "abbr" elements when parsing Markdown (Benedict Etzel)
  - Fix label links for a merge request pointing to issues list
  - Don't vendor minified JS
  - Increase project import timeout to 15 minutes
  - Be more permissive with email address validation: it only has to contain a single '@'
  - Display 404 error on group not found
  - Track project import failure
  - Support Two-factor Authentication for LDAP users
  - Display database type and version in Administration dashboard
  - Allow limited Markdown in Broadcast Messages
  - Fix visibility level text in admin area (Zeger-Jan van de Weg)
  - Warn admin during OAuth of granting admin rights (Zeger-Jan van de Weg)
  - Update the ExternalIssue regex pattern (Blake Hitchcock)
  - Remember user's inline/side-by-side diff view preference in a cookie (Kirill Katsnelson)
  - Optimized performance of finding issues to be closed by a merge request
  - Add `avatar_url`, `description`, `git_ssh_url`, `git_http_url`, `path_with_namespace`
    and `default_branch` in `project` in push, issue, merge-request and note webhooks data (Kirill Zaitsev)
  - Deprecate the `ssh_url` in favor of `git_ssh_url` and `http_url` in favor of `git_http_url`
    in `project` for push, issue, merge-request and note webhooks data (Kirill Zaitsev)
  - Deprecate the `repository` key in push, issue, merge-request and note webhooks data, use `project` instead (Kirill Zaitsev)
  - API: Expose MergeRequest#merge_status (Andrei Dziahel)
  - Revert "Add IP check against DNSBLs at account sign-up"
  - Actually use the `skip_merges` option in Repository#commits (Tony Chu)
  - Fix API to keep request parameters in Link header (Michael Potthoff)
  - Deprecate API "merge_request/:merge_request_id/comments". Use "merge_requests/:merge_request_id/notes" instead
  - Deprecate API "merge_request/:merge_request_id/...". Use "merge_requests/:merge_request_id/..." instead
  - Prevent parse error when name of project ends with .atom and prevent path issues
  - Discover branches for commit statuses ref-less when doing merge when succeeded
  - Mark inline difference between old and new paths when a file is renamed
  - Support Akismet spam checking for creation of issues via API (Stan Hu)
  - API: Allow to set or update a merge-request's milestone (Kirill Skachkov)
  - Improve UI consistency between projects and groups lists
  - Add sort dropdown to dashboard projects page
  - Fixed logo animation on Safari (Roman Rott)
  - Fix Merge When Succeeded when multiple stages
  - Hide remove source branch button when the MR is merged but new commits are pushed (Zeger-Jan van de Weg)
  - In seach autocomplete show only groups and projects you are member of
  - Don't process cross-reference notes from forks
  - Fix: init.d script not working on OS X
  - Faster snippet search
  - Added API to download build artifacts
  - Title for milestones should be unique (Zeger-Jan van de Weg)
  - Validate correctness of maximum attachment size application setting
  - Replaces "Create merge request" link with one to the "Merge Request" when one exists
  - Fix CI builds badge, add a new link to builds badge, deprecate the old one
  - Fix broken link to project in build notification emails
  - Ability to see and sort on vote count from Issues and MR lists
  - Fix builds scheduler when first build in stage was allowed to fail
  - User project limit is reached notice is hidden if the projects limit is zero
  - Add API support for managing runners and project's runners
  - Allow SAML users to login with no previous account without having to allow
    all Omniauth providers to do so.
  - Allow existing users to auto link their SAML credentials by logging in via SAML
  - Make it possible to erase a build (trace, artifacts) using UI and API
  - Ability to revert changes from a Merge Request or Commit
  - Emoji comment on diffs are not award emoji
  - Add label description (Nuttanart Pornprasitsakul)
  - Show label row when filtering issues or merge requests by label (Nuttanart Pornprasitsakul)
  - Add Todos

## 8.4.11

  - Prevent unauthorized access to other projects build traces
  - Forbid scripting for wiki files

## 8.4.10

  - Prevent privilege escalation via "impersonate" feature
  - Prevent privilege escalation via notes API
  - Prevent privilege escalation via project webhook API
  - Prevent XSS via Git branch and tag names
  - Prevent XSS via custom issue tracker URL
  - Prevent XSS via `window.opener`
  - Prevent information disclosure via snippet API
  - Prevent information disclosure via project labels
  - Prevent information disclosure via new merge request page

## 8.4.9

  - Fix persistent XSS vulnerability in `commit_person_link` helper

## 8.4.8

  - Fix a 2FA authentication spoofing vulnerability.

## 8.4.7

  - Don't attempt to fetch any tags from a forked repo (Stan Hu).

## 8.4.6

  - Bump Git version requirement to 2.7.4

## 8.4.5

  - No CE-specific changes

## 8.4.4

  - Update omniauth-saml gem to 1.4.2
  - Prevent long-running backup tasks from timing out the database connection
  - Add a Project setting to allow guests to view build logs (defaults to true)
  - Sort project milestones by due date including issue editor (Oliver Rogers / Orih)

## 8.4.3

  - Increase lfs_objects size column to 8-byte integer to allow files larger
    than 2.1GB
  - Correctly highlight MR diff when MR has merge conflicts
  - Fix highlighting in blame view
  - Update sentry-raven gem to prevent "Not a git repository" console output
    when running certain commands
  - Add instrumentation to additional Gitlab::Git and Rugged methods for
    performance monitoring
  - Allow autosize textareas to also be manually resized

## 8.4.2

  - Bump required gitlab-workhorse version to bring in a fix for missing
    artifacts in the build artifacts browser
  - Get rid of those ugly borders on the file tree view
  - Fix updating the runner information when asking for builds
  - Bump gitlab_git version to 7.2.24 in order to bring in a performance
    improvement when checking if a repository was empty
  - Add instrumentation for Gitlab::Git::Repository instance methods so we can
    track them in Performance Monitoring.
  - Increase contrast between highlighted code comments and inline diff marker
  - Fix method undefined when using external commit status in builds
  - Fix highlighting in blame view.

## 8.4.1

  - Apply security updates for Rails (4.2.5.1), rails-html-sanitizer (1.0.3),
    and Nokogiri (1.6.7.2)
  - Fix redirect loop during import
  - Fix diff highlighting for all syntax themes
  - Delete project and associations in a background worker

## 8.4.0 (2016-01-22)

  - Allow LDAP users to change their email if it was not set by the LDAP server
  - Ensure Gravatar host looks like an actual host
  - Consider re-assign as a mention from a notification point of view
  - Add pagination headers to already paginated API resources
  - Properly generate diff of orphan commits, like the first commit in a repository
  - Improve the consistency of commit titles, branch names, tag names, issue/MR titles, on their respective project pages
  - Autocomplete data is now always loaded, instead of when focusing a comment text area
  - Improved performance of finding issues for an entire group
  - Added custom application performance measuring system powered by InfluxDB
  - Add syntax highlighting to diffs
  - Gracefully handle invalid UTF-8 sequences in Markdown links (Stan Hu)
  - Bump fog to 1.36.0 (Stan Hu)
  - Add user's last used IP addresses to admin page (Stan Hu)
  - Add housekeeping function to project settings page
  - The default GitLab logo now acts as a loading indicator
  - Fix caching issue where build status was not updating in project dashboard (Stan Hu)
  - Accept 2xx status codes for successful Webhook triggers (Stan Hu)
  - Fix missing date of month in network graph when commits span a month (Stan Hu)
  - Expire view caches when application settings change (e.g. Gravatar disabled) (Stan Hu)
  - Don't notify users twice if they are both project watchers and subscribers (Stan Hu)
  - Remove gray background from layout in UI
  - Fix signup for OAuth providers that don't provide a name
  - Implement new UI for group page
  - Implement search inside emoji picker
  - Let the CI runner know about builds that this build depends on
  - Add API support for looking up a user by username (Stan Hu)
  - Add project permissions to all project API endpoints (Stan Hu)
  - Link to milestone in "Milestone changed" system note
  - Only allow group/project members to mention `@all`
  - Expose Git's version in the admin area (Trey Davis)
  - Add "Frequently used" category to emoji picker
  - Add CAS support (tduehr)
  - Add link to merge request on build detail page
  - Fix: Problem with projects ending with .keys (Jose Corcuera)
  - Revert back upvote and downvote button to the issue and MR pages
  - Swap position of Assignee and Author selector on Issuables (Zeger-Jan van de Weg)
  - Add system hook messages for project rename and transfer (Steve Norman)
  - Fix version check image in Safari
  - Show 'All' tab by default in the builds page
  - Add Open Graph and Twitter Card data to all pages
  - Fix API project lookups when querying with a namespace with dots (Stan Hu)
  - Enable forcing Two-factor authentication sitewide, with optional grace period
  - Import GitHub Pull Requests into GitLab
  - Change single user API endpoint to return more detailed data (Michael Potthoff)
  - Update version check images to use SVG
  - Validate README format before displaying
  - Enable Microsoft Azure OAuth2 support (Janis Meybohm)
  - Properly set task-list class on single item task lists
  - Add file finder feature in tree view (Kyungchul Shin)
  - Ajax filter by message for commits page
  - API: Add support for deleting a tag via the API (Robert Schilling)
  - Allow subsequent validations in CI Linter
  - Show referenced MRs & Issues only when the current viewer can access them
  - Fix Encoding::CompatibilityError bug when markdown content has some complex URL (Jason Lee)
  - Add API support for managing project's builds
  - Add API support for managing project's build triggers
  - Add API support for managing project's build variables
  - Allow broadcast messages to be edited
  - Autosize Markdown textareas
  - Import GitHub wiki into GitLab
  - Add reporters ability to download and browse build artifacts (Andrew Johnson)
  - Autofill referring url in message box when reporting user abuse.
  - Remove leading comma on award emoji when the user is the first to award the emoji (Zeger-Jan van de Weg)
  - Add build artifacts browser
  - Improve UX in builds artifacts browser
  - Increase default size of `data` column in `events` table when using MySQL
  - Expose button to CI Lint tool on project builds page
  - Fix: Creator should be added as a master of the project on creation
  - Added X-GitLab-... headers to emails from CI and Email On Push services (Anton Baklanov)
  - Add IP check against DNSBLs at account sign-up
  - Added cache:key to .gitlab-ci.yml allowing to fine tune the caching

## 8.3.10

  - Prevent unauthorized access to other projects build traces
  - Forbid scripting for wiki files

## 8.3.9

  - Prevent privilege escalation via "impersonate" feature
  - Prevent privilege escalation via notes API
  - Prevent privilege escalation via project webhook API
  - Prevent XSS via custom issue tracker URL
  - Prevent XSS via `window.opener`
  - Prevent information disclosure via project labels
  - Prevent information disclosure via new merge request page

## 8.3.8

  - Fix persistent XSS vulnerability in `commit_person_link` helper

## 8.3.7

  - Fix a 2FA authentication spoofing vulnerability.

## 8.3.6

  - Don't attempt to fetch any tags from a forked repo (Stan Hu).

## 8.3.5

  - Bump Git version requirement to 2.7.4

## 8.3.4

  - Use gitlab-workhorse 0.5.4 (fixes API routing bug)

## 8.3.3

  - Preserve CE behavior with JIRA integration by only calling API if URL is set
  - Fix duplicated branch creation/deletion events when using Web UI (Stan Hu)
  - Add configurable LDAP server query timeout
  - Get "Merge when build succeeds" to work when commits were pushed to MR target branch while builds were running
  - Suppress e-mails on failed builds if allow_failure is set (Stan Hu)
  - Fix project transfer e-mail sending incorrect paths in e-mail notification (Stan Hu)
  - Better support for referencing and closing issues in Asana service (Mike Wyatt)
  - Enable "Add key" button when user fills in a proper key (Stan Hu)
  - Fix error in processing reply-by-email messages (Jason Lee)
  - Fix Error 500 when visiting build page of project with nil runners_token (Stan Hu)
  - Use WOFF versions of SourceSansPro fonts
  - Fix regression when builds were not generated for tags created through web/api interface
  - Fix: maintain milestone filter between Open and Closed tabs (Greg Smethells)
  - Fix missing artifacts and build traces for build created before 8.3

## 8.3.2

  - Disable --follow in `git log` to avoid loading duplicate commit data in infinite scroll (Stan Hu)
  - Add support for Google reCAPTCHA in user registration

## 8.3.1

  - Fix Error 500 when global milestones have slashes (Stan Hu)
  - Fix Error 500 when doing a search in dashboard before visiting any project (Stan Hu)
  - Fix LDAP identity and user retrieval when special characters are used
  - Move Sidekiq-cron configuration to gitlab.yml

## 8.3.0 (2015-12-22)

  - Bump rack-attack to 4.3.1 for security fix (Stan Hu)
  - API support for starred projects for authorized user (Zeger-Jan van de Weg)
  - Add open_issues_count to project API (Stan Hu)
  - Expand character set of usernames created by Omniauth (Corey Hinshaw)
  - Add button to automatically merge a merge request when the build succeeds (Zeger-Jan van de Weg)
  - Add unsubscribe link in the email footer (Zeger-Jan van de Weg)
  - Provide better diagnostic message upon project creation errors (Stan Hu)
  - Bump devise to 3.5.3 to fix reset token expiring after account creation (Stan Hu)
  - Remove api credentials from link to build_page
  - Deprecate GitLabCiService making it to always be inactive
  - Bump gollum-lib to 4.1.0 (Stan Hu)
  - Fix broken group avatar upload under "New group" (Stan Hu)
  - Update project repositorize size and commit count during import:repos task (Stan Hu)
  - Fix API setting of 'public' attribute to false will make a project private (Stan Hu)
  - Handle and report SSL errors in Webhook test (Stan Hu)
  - Bump Redis requirement to 2.8 for Sidekiq 4 (Stan Hu)
  - Fix: Assignee selector is empty when 'Unassigned' is selected (Jose Corcuera)
  - WIP identifier on merge requests no longer requires trailing space
  - Add rake tasks for git repository maintainance (Zeger-Jan van de Weg)
  - Fix 500 error when update group member permission
  - Fix: As an admin, cannot add oneself as a member to a group/project
  - Trim leading and trailing whitespace of milestone and issueable titles (Jose Corcuera)
  - Recognize issue/MR/snippet/commit links as references
  - Backport JIRA features from EE to CE
  - Add ignore whitespace change option to commit view
  - Fire update hook from GitLab
  - Allow account unlock via email
  - Style warning about mentioning many people in a comment
  - Fix: sort milestones by due date once again (Greg Smethells)
  - Migrate all CI::Services and CI::WebHooks to Services and WebHooks
  - Don't show project fork event as "imported"
  - Add API endpoint to fetch merge request commits list
  - Don't create CI status for refs that doesn't have .gitlab-ci.yml, even if the builds are enabled
  - Expose events API with comment information and author info
  - Fix: Ensure "Remove Source Branch" button is not shown when branch is being deleted. #3583
  - Run custom Git hooks when branch is created or deleted.
  - Fix bug when simultaneously accepting multiple MRs results in MRs that are of "merged" status, but not merged to the target branch
  - Add languages page to graphs
  - Block LDAP user when they are no longer found in the LDAP server
  - Improve wording on project visibility levels (Zeger-Jan van de Weg)
  - Fix editing notes on a merge request diff
  - Automatically select default clone protocol based on user preferences (Eirik Lygre)
  - Make Network page as sub tab of Commits
  - Add copy-to-clipboard button for Snippets
  - Add indication to merge request list item that MR cannot be merged automatically
  - Default target branch to patch-n when editing file in protected branch
  - Add Builds tab to merge request detail page
  - Allow milestones, issues and MRs to be created from dashboard and group indexes
  - Use new style for wiki
  - Use new style for milestone detail page
  - Fix sidebar tooltips when collapsed
  - Prevent possible XSS attack with award-emoji
  - Upgraded Sidekiq to 4.x
  - Accept COPYING,COPYING.lesser, and licence as license file (Zeger-Jan van de Weg)
  - Fix emoji aliases problem
  - Fix award-emojis Flash alert's width
  - Fix deleting notes on a merge request diff
  - Display referenced merge request statuses in the issue description (Greg Smethells)
  - Implement new sidebar for issue and merge request pages
  - Emoji picker improvements
  - Suppress warning about missing `.gitlab-ci.yml` if builds are disabled
  - Do not show build status unless builds are enabled and `.gitlab-ci.yml` is present
  - Persist runners registration token in database
  - Fix online editor should not remove newlines at the end of the file
  - Expose Git's version in the admin area
  - Show "New Merge Request" buttons on canonical repos when you have a fork (Josh Frye)

## 8.2.6

  - Prevent unauthorized access to other projects build traces
  - Forbid scripting for wiki files

## 8.2.5

  - Prevent privilege escalation via "impersonate" feature
  - Prevent privilege escalation via notes API
  - Prevent privilege escalation via project webhook API
  - Prevent XSS via `window.opener`
  - Prevent information disclosure via project labels
  - Prevent information disclosure via new merge request page

## 8.2.4

  - Bump Git version requirement to 2.7.4

## 8.2.3

  - Fix application settings cache not expiring after changes (Stan Hu)
  - Fix Error 500s when creating global milestones with Unicode characters (Stan Hu)
  - Update documentation for "Guest" permissions
  - Properly convert Emoji-only comments into Award Emojis
  - Enable devise paranoid mode to prevent user enumeration attack
  - Webhook payload has an added, modified and removed properties for each commit
  - Fix 500 error when creating a merge request that removes a submodule

## 8.2.2

  - Fix 404 in redirection after removing a project (Stan Hu)
  - Ensure cached application settings are refreshed at startup (Stan Hu)
  - Fix Error 500 when viewing user's personal projects from admin page (Stan Hu)
  - Fix: Raw private snippets access workflow
  - Prevent "413 Request entity too large" errors when pushing large files with LFS
  - Fix invalid links within projects dashboard header
  - Make current user the first user in assignee dropdown in issues detail page (Stan Hu)
  - Fix: duplicate email notifications on issue comments

## 8.2.1

  - Forcefully update builds that didn't want to update with state machine
  - Fix: saving GitLabCiService as Admin Template

## 8.2.0 (2015-11-22)

  - Improved performance of finding projects and groups in various places
  - Improved performance of rendering user profile pages and Atom feeds
  - Expose build artifacts path as config option
  - Fix grouping of contributors by email in graph.
  - Improved performance of finding issues with/without labels
  - Fix Drone CI service template not saving properly (Stan Hu)
  - Fix avatars not showing in Atom feeds and project issues when Gravatar disabled (Stan Hu)
  - Added a GitLab specific profiling tool called "Sherlock" (see GitLab CE merge request #1749)
  - Upgrade gitlab_git to 7.2.20 and rugged to 0.23.3 (Stan Hu)
  - Improved performance of finding users by one of their Email addresses
  - Add allow_failure field to commit status API (Stan Hu)
  - Commits without .gitlab-ci.yml are marked as skipped
  - Save detailed error when YAML syntax is invalid
  - Since GitLab CI is enabled by default, remove enabling it by pushing .gitlab-ci.yml
  - Added build artifacts
  - Improved performance of replacing references in comments
  - Show last project commit to default branch on project home page
  - Highlight comment based on anchor in URL
  - Adds ability to remove the forked relationship from project settings screen. (Han Loong Liauw)
  - Improved performance of sorting milestone issues
  - Allow users to select the Files view as default project view (Cristian Bica)
  - Show "Empty Repository Page" for repository without branches (Artem V. Navrotskiy)
  - Fix: Inability to reply to code comments in the MR view, if the MR comes from a fork
  - Use git follow flag for commits page when retrieve history for file or directory
  - Show merge request CI status on merge requests index page
  - Send build name and stage in CI notification e-mail
  - Extend yml syntax for only and except to support specifying repository path
  - Enable shared runners to all new projects
  - Bump GitLab-Workhorse to 0.4.1
  - Allow to define cache in `.gitlab-ci.yml`
  - Fix: 500 error returned if destroy request without HTTP referer (Kazuki Shimizu)
  - Remove deprecated CI events from project settings page
  - Use issue editor as cross reference comment author when issue is edited with a new mention.
  - Add graphs of commits ahead and behind default branch (Jeff Stubler)
  - Improve personal snippet access workflow (Douglas Alexandre)
  - [API] Add ability to fetch the commit ID of the last commit that actually touched a file
  - Fix omniauth documentation setting for omnibus configuration (Jon Cairns)
  - Add "New file" link to dropdown on project page
  - Include commit logs in project search
  - Add "added", "modified" and "removed" properties to commit object in webhook
  - Rename "Back to" links to "Go to" because its not always a case it point to place user come from
  - Allow groups to appear in the search results if the group owner allows it
  - Add email notification to former assignee upon unassignment (Adam Lieskovský)
  - New design for project graphs page
  - Remove deprecated dumped yaml file generated from previous job definitions
  - Show specific runners from projects where user is master or owner
  - MR target branch is now visible on a list view when it is different from project's default one
  - Improve Continuous Integration graphs page
  - Make color of "Accept Merge Request" button consistent with current build status
  - Add ignore white space option in merge request diff and commit and compare view
  - Ability to add release notes (markdown text and attachments) to git tags (aka Releases)
  - Relative links from a repositories README.md now link to the default branch
  - Fix trailing whitespace issue in merge request/issue title
  - Fix bug when milestone/label filter was empty for dashboard issues page
  - Add ability to create milestone in group projects from single form
  - Add option to create merge request when editing/creating a file (Dirceu Tiegs)
  - Prevent the last owner of a group from being able to delete themselves by 'adding' themselves as a master (James Lopez)
  - Add Award Emoji to issue and merge request pages

## 8.1.4

  - Fix bug where manually merged branches in a MR would end up with an empty diff (Stan Hu)
  - Prevent redirect loop when home_page_url is set to the root URL
  - Fix incoming email config defaults
  - Remove CSS property preventing hard tabs from rendering in Chromium 45 (Stan Hu)

## 8.1.3

  - Force update refs/merge-requests/X/head upon a push to the source branch of a merge request (Stan Hu)
  - Spread out runner contacted_at updates
  - Use issue editor as cross reference comment author when issue is edited with a new mention
  - Add Facebook authentication

## 8.1.2

  - Fix cloning Wiki repositories via HTTP (Stan Hu)
  - Add migration to remove satellites directory
  - Fix specific runners visibility
  - Fix 500 when editing CI service
  - Require CI jobs to be named
  - Fix CSS for runner status
  - Fix CI badge
  - Allow developer to manage builds

## 8.1.1

  - Removed, see 8.1.2

## 8.1.0 (2015-10-22)

  - Ensure MySQL CI limits DB migrations occur after the fields have been created (Stan Hu)
  - Fix duplicate repositories in GitHub import page (Stan Hu)
  - Redirect to a default path if HTTP_REFERER is not set (Stan Hu)
  - Adds ability to create directories using the web editor (Ben Ford)
  - Cleanup stuck CI builds
  - Send an email to admin email when a user is reported for spam (Jonathan Rochkind)
  - Show notifications button when user is member of group rather than project (Grzegorz Bizon)
  - Fix bug preventing mentioned issued from being closed when MR is merged using fast-forward merge.
  - Fix nonatomic database update potentially causing project star counts to go negative (Stan Hu)
  - Don't show "Add README" link in an empty repository if user doesn't have access to push (Stan Hu)
  - Fix error preventing displaying of commit data for a directory with a leading dot (Stan Hu)
  - Speed up load times of issue detail pages by roughly 1.5x
  - Fix CI rendering regressions
  - If a merge request is to close an issue, show this on the issue page (Zeger-Jan van de Weg)
  - Add a system note and update relevant merge requests when a branch is deleted or re-added (Stan Hu)
  - Make diff file view easier to use on mobile screens (Stan Hu)
  - Improved performance of finding users by username or Email address
  - Fix bug where merge request comments created by API would not trigger notifications (Stan Hu)
  - Add support for creating directories from Files page (Stan Hu)
  - Allow removing of project without confirmation when JavaScript is disabled (Stan Hu)
  - Support filtering by "Any" milestone or issue and fix "No Milestone" and "No Label" filters (Stan Hu)
  - Improved performance of the trending projects page
  - Remove CI migration task
  - Improved performance of finding projects by their namespace
  - Add assignee data to Issuables' hook_data (Bram Daams)
  - Fix bug where transferring a project would result in stale commit links (Stan Hu)
  - Fix build trace updating
  - Include full path of source and target branch names in New Merge Request page (Stan Hu)
  - Add user preference to view activities as default dashboard (Stan Hu)
  - Add option to admin area to sign in as a specific user (Pavel Forkert)
  - Show CI status on all pages where commits list is rendered
  - Automatically enable CI when push .gitlab-ci.yml file to repository
  - Move CI charts to project graphs area
  - Fix cases where Markdown did not render links in activity feed (Stan Hu)
  - Add first and last to pagination (Zeger-Jan van de Weg)
  - Added Commit Status API
  - Added Builds View
  - Added when to .gitlab-ci.yml
  - Show CI status on commit page
  - Added CI_BUILD_TAG, _STAGE, _NAME and _TRIGGERED to CI builds
  - Show CI status on Your projects page and Starred projects page
  - Remove "Continuous Integration" page from dashboard
  - Add notes and SSL verification entries to hook APIs (Ben Boeckel)
  - Fix grammar in admin area "labels" .nothing-here-block when no labels exist.
  - Move CI runners page to project settings area
  - Move CI variables page to project settings area
  - Move CI triggers page to project settings area
  - Move CI project settings page to CE project settings area
  - Fix bug when removed file was not appearing in merge request diff
  - Show warning when build cannot be served by any of the available CI runners
  - Note the original location of a moved project when notifying users of the move
  - Improve error message when merging fails
  - Add support of multibyte characters in LDAP UID (Roman Petrov)
  - Show additions/deletions stats on merge request diff
  - Remove footer text in emails (Zeger-Jan van de Weg)
  - Ensure code blocks are properly highlighted after a note is updated
  - Fix wrong access level badge on MR comments
  - Hide password in the service settings form
  - Move CI webhooks page to project settings area
  - Fix User Identities API. It now allows you to properly create or update user's identities.
  - Add user preference to change layout width (Peter Göbel)
  - Use commit status in merge request widget as preferred source of CI status
  - Integrate CI commit and build pages into project pages
  - Move CI services page to project settings area
  - Add "Quick Submit" behavior to input fields throughout the application. Use
    Cmd+Enter on Mac and Ctrl+Enter on Windows/Linux.
  - Fix position of hamburger in header for smaller screens (Han Loong Liauw)
  - Fix bug where Emojis in Markdown would truncate remaining text (Sakata Sinji)
  - Persist filters when sorting on admin user page (Jerry Lukins)
  - Update style of snippets pages (Han Loong Liauw)
  - Allow dashboard and group issues/MRs to be filtered by label
  - Add spellcheck=false to certain input fields
  - Invalidate stored service password if the endpoint URL is changed
  - Project names are not fully shown if group name is too big, even on group page view
  - Apply new design for Files page
  - Add "New Page" button to Wiki Pages tab (Stan Hu)
  - Only render 404 page from /public
  - Hide passwords from services API (Alex Lossent)
  - Fix: Images cannot show when projects' path was changed
  - Let gitlab-git-http-server generate and serve 'git archive' downloads
  - Optimize query when filtering on issuables (Zeger-Jan van de Weg)
  - Fix padding of outdated discussion item.
  - Animate the logo on hover

## 8.0.5

  - Correct lookup-by-email for LDAP logins
  - Fix loading spinner sometimes not being hidden on Merge Request tab switches

## 8.0.4

  - Fix Message-ID header to be RFC 2111-compliant to prevent e-mails being dropped (Stan Hu)
  - Fix referrals for :back and relative URL installs
  - Fix anchors to comments in diffs
  - Remove CI token from build traces
  - Fix "Assign All" button on Runner admin page
  - Fix search in Files
  - Add full project namespace to payload of system webhooks (Ricardo Band)

## 8.0.3

  - Fix URL shown in Slack notifications
  - Fix bug where projects would appear to be stuck in the forked import state (Stan Hu)
  - Fix Error 500 in creating merge requests with > 1000 diffs (Stan Hu)
  - Add work_in_progress key to MR webhooks (Ben Boeckel)

## 8.0.2

  - Fix default avatar not rendering in network graph (Stan Hu)
  - Skip check_initd_configured_correctly on omnibus installs
  - Prevent double-prefixing of help page paths
  - Clarify confirmation text on user deletion
  - Make commit graphs responsive to window width changes (Stan Hu)
  - Fix top margin for sign-in button on public pages
  - Fix LDAP attribute mapping
  - Remove git refs used internally by GitLab from network graph (Stan Hu)
  - Use standard Markdown font in Markdown preview instead of fixed-width font (Stan Hu)
  - Fix Reply by email for non-UTF-8 messages.
  - Add option to use StartTLS with Reply by email IMAP server.
  - Allow AWS S3 Server-Side Encryption with Amazon S3-Managed Keys for backups (Paul Beattie)

## 8.0.1

  - Improve CI migration procedure and documentation

## 8.0.0 (2015-09-22)

  - Fix Markdown links not showing up in dashboard activity feed (Stan Hu)
  - Remove milestones from merge requests when milestones are deleted (Stan Hu)
  - Fix HTML link that was improperly escaped in new user e-mail (Stan Hu)
  - Fix broken sort in merge request API (Stan Hu)
  - Bump rouge to 1.10.1 to remove warning noise and fix other syntax highlighting bugs (Stan Hu)
  - Gracefully handle errors in syntax highlighting by leaving the block unformatted (Stan Hu)
  - Add "replace" and "upload" functionalities to allow user replace existing file and upload new file into current repository
  - Fix URL construction for merge requests, issues, notes, and commits for relative URL config (Stan Hu)
  - Fix emoji URLs in Markdown when relative_url_root is used (Stan Hu)
  - Omit filename in Content-Disposition header in raw file download to avoid RFC 6266 encoding issues (Stan HU)
  - Fix broken Wiki Page History (Stan Hu)
  - Import forked repositories asynchronously to prevent large repositories from timing out (Stan Hu)
  - Prevent anchors from being hidden by header (Stan Hu)
  - Fix bug where only the first 15 Bitbucket issues would be imported (Stan Hu)
  - Sort issues by creation date in Bitbucket importer (Stan Hu)
  - Prevent too many redirects upon login when home page URL is set to external_url (Stan Hu)
  - Improve dropdown positioning on the project home page (Hannes Rosenögger)
  - Upgrade browser gem to 1.0.0 to avoid warning in IE11 compatibilty mode (Stan Hu)
  - Remove user OAuth tokens from the database and request new tokens each session (Stan Hu)
  - Restrict users API endpoints to use integer IDs (Stan Hu)
  - Only show recent push event if the branch still exists or a recent merge request has not been created (Stan Hu)
  - Remove satellites
  - Better performance for web editor (switched from satellites to rugged)
  - Faster merge
  - Ability to fetch merge requests from refs/merge-requests/:id
  - Allow displaying of archived projects in the admin interface (Artem Sidorenko)
  - Allow configuration of import sources for new projects (Artem Sidorenko)
  - Search for comments should be case insensetive
  - Create cross-reference for closing references on commits pushed to non-default branches (Maël Valais)
  - Ability to search milestones
  - Gracefully handle SMTP user input errors (e.g. incorrect email addresses) to prevent Sidekiq retries (Stan Hu)
  - Move dashboard activity to separate page (for your projects and starred projects)
  - Improve performance of git blame
  - Limit content width to 1200px for most of pages to improve readability on big screens
  - Fix 500 error when submit project snippet without body
  - Improve search page usability
  - Bring more UI consistency in way how projects, snippets and groups lists are rendered
  - Make all profiles and group public
  - Fixed login failure when extern_uid changes (Joel Koglin)
  - Don't notify users without access to the project when they are (accidentally) mentioned in a note.
  - Retrieving oauth token with LDAP credentials
  - Load Application settings from running database unless env var USE_DB=false
  - Added Drone CI integration (Kirill Zaitsev)
  - Allow developers to retry builds
  - Hide advanced project options for non-admin users
  - Fail builds if no .gitlab-ci.yml is found
  - Refactored service API and added automatically service docs generator (Kirill Zaitsev)
  - Added web_url key project hook_attrs (Kirill Zaitsev)
  - Add ability to get user information by ID of an SSH key via the API
  - Fix bug which IE cannot show image at markdown when the image is raw file of gitlab
  - Add support for Crowd
  - Global Labels that are available to all projects
  - Fix highlighting of deleted lines in diffs.
  - Project notification level can be set on the project page itself
  - Added service API endpoint to retrieve service parameters (Petheő Bence)
  - Add FogBugz project import (Jared Szechy)
  - Sort users autocomplete lists by user (Allister Antosik)
  - Webhook for issue now contains repository field (Jungkook Park)
  - Add ability to add custom text to the help page (Jeroen van Baarsen)
  - Add pg_schema to backup config
  - Fix references to target project issues in Merge Requests markdown preview and textareas (Francesco Levorato)
  - Redirect from incorrectly cased group or project path to correct one (Francesco Levorato)
  - Removed API calls from CE to CI

## 7.14.3 through 0.8.0

- See [changelogs/archive.md](changelogs/archive.md)<|MERGE_RESOLUTION|>--- conflicted
+++ resolved
@@ -15,12 +15,9 @@
   - Fix error in generating labels
   - Fix reply-by-email not working due to queue name mismatch
   - Expire and build repository cache after project import
-<<<<<<< HEAD
   - Fix 404 for group pages when GitLab setup uses relative url
-=======
   - Simpler arguments passed to named_route on toggle_award_url helper method 
   - Better handle when no users were selected for adding to group or project. (Linus Thiel)
->>>>>>> 7ded7c17
 
 ## 8.13.0 (2016-10-22)
   - Removes extra line for empty issue description. (!7045)
