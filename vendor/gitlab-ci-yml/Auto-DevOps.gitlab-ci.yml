--- conflicted
+++ resolved
@@ -36,7 +36,6 @@
 
   KUBERNETES_VERSION: 1.8.6
   HELM_VERSION: 2.6.1
-  CODECLIMATE_VERSION: 0.69.0
 
 stages:
   - build
@@ -286,11 +285,8 @@
   export CI_APPLICATION_TAG=$CI_COMMIT_SHA
   export CI_CONTAINER_NAME=ci_job_build_${CI_JOB_ID}
   export TILLER_NAMESPACE=$KUBE_NAMESPACE
-<<<<<<< HEAD
-=======
   # Extract "MAJOR.MINOR" from CI_SERVER_VERSION and generate "MAJOR-MINOR-stable" for Security Products
   export SP_VERSION=$(echo "$CI_SERVER_VERSION" | sed 's/^\([0-9]*\)\.\([0-9]*\).*/\1-\2-stable/')
->>>>>>> e206ec0c
 
   function sast_container() {
     if [[ -n "$CI_REGISTRY_USER" ]]; then
@@ -311,27 +307,15 @@
   }
 
   function codeclimate() {
-<<<<<<< HEAD
-    cc_opts="--env CODECLIMATE_CODE="$PWD" \
-             --volume "$PWD":/code \
-             --volume /var/run/docker.sock:/var/run/docker.sock \
-             --volume /tmp/cc:/tmp/cc"
-
-    docker run ${cc_opts} "codeclimate/codeclimate:${CODECLIMATE_VERSION}" init
-    docker run ${cc_opts} "codeclimate/codeclimate:${CODECLIMATE_VERSION}" analyze -f json > codeclimate.json
-=======
     docker run --env SOURCE_CODE="$PWD" \
                --volume "$PWD":/code \
                --volume /var/run/docker.sock:/var/run/docker.sock \
                "registry.gitlab.com/gitlab-org/security-products/codequality:$SP_VERSION" /code
->>>>>>> e206ec0c
   }
 
   function sast() {
     case "$CI_SERVER_VERSION" in
       *-ee)
-        # Extract "MAJOR.MINOR" from CI_SERVER_VERSION and generate "MAJOR-MINOR-stable"
-        SAST_VERSION=$(echo "$CI_SERVER_VERSION" | sed 's/^\([0-9]*\)\.\([0-9]*\).*/\1-\2-stable/')
 
         # Deprecation notice for CONFIDENCE_LEVEL variable
         if [ -z "$SAST_CONFIDENCE_LEVEL" -a "$CONFIDENCE_LEVEL" ]; then
@@ -343,11 +327,7 @@
                    --env SAST_DISABLE_REMOTE_CHECKS="${SAST_DISABLE_REMOTE_CHECKS:-false}" \
                    --volume "$PWD:/code" \
                    --volume /var/run/docker.sock:/var/run/docker.sock \
-<<<<<<< HEAD
-                   "registry.gitlab.com/gitlab-org/security-products/sast:$SAST_VERSION" /app/bin/run /code
-=======
                    "registry.gitlab.com/gitlab-org/security-products/sast:$SP_VERSION" /app/bin/run /code
->>>>>>> e206ec0c
         ;;
       *)
         echo "GitLab EE is required"
