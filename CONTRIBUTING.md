--- conflicted
+++ resolved
@@ -4,72 +4,6 @@
 
 Please remember to provide as much information as you can (e.g. which database you are using).
 
-<<<<<<< HEAD
 Disclaimer: I do not provide any support on GitLab itself. I only contribute to the _public part_. Please refer to the [official documentation](https://github.com/gitlabhq/gitlabhq/blob/master/README.md) for any help on GitLab itself.
 
-If there is a new stable branch, please do not open an issue to ask for an update.  [Contact me](http://hoa.ro/static6/contact) instead.
-=======
-GitLab is a popular open source project and the capacity to deal with issues and pull requests is limited. Out of respect for our volunteers, issues and pull requests not in line with the guidelines listed in this document may be closed without notice.
-
-Please treat our volunteers with courtesy and respect, it will go a long way towards getting your issue resolved.
-
-Issues and pull requests should be in English and contain appropriate language for audiences of all ages.
-
-## Issue tracker
-
-To get support for your particular problem please use the channels as detailed in [the getting help section of the readme](https://github.com/gitlabhq/gitlabhq#getting-help). Professional [support subscriptions](http://www.gitlab.com/subscription/) and [consulting services](http://www.gitlab.com/consultancy/) are available from [GitLab.com](http://www.gitlab.com/).
-
-The [issue tracker](https://github.com/gitlabhq/gitlabhq/issues) is only for obvious bugs or misbehavior in the latest [stable or development release of GitLab](MAINTENANCE.md). When submitting an issue please conform to the issue submission guidelines listed below. Not all issues will be addressed and your issue is more likely to be addressed if you submit a pull request which partially or fully addresses the issue.
-
-Do not use the issue tracker for feature requests. We have a specific [feedback and suggestions forum](http://feedback.gitlab.com) for this purpose.
-
-Please send a pull request with a tested solution or a pull request with a failing test instead of opening an issue if you can. If you're unsure where to post, post to the [mailing list](https://groups.google.com/forum/#!forum/gitlabhq) or [Stack Overflow](http://stackoverflow.com/questions/tagged/gitlab) first. There are a lot of helpful GitLab users there who may be able to help you quickly. If your particular issue turns out to be a bug, it will find its way from there.
-
-### Issue tracker guidelines
-
-**[Search](https://github.com/gitlabhq/gitlabhq/search?q=&ref=cmdform&type=Issues)** for similar entries before submitting your own, there's a good chance somebody else had the same issue. Show your support with `:+1:` and/or join the discussion. Please submit issues in the following format (as the first post):
-
-1. **Summary:** Summarize your issue in one sentence (what goes wrong, what did you expect to happen)
-2. **Steps to reproduce:** How can we reproduce the issue, preferably on the [GitLab Vagrant virtual machine](https://github.com/gitlabhq/gitlab-vagrant-vm) (start with: `vagrant destroy && vagrant up && vagrant ssh`)
-3. **Expected behavior:** Describe your issue in detail
-4. **Observed behavior**
-5. **Relevant logs and/or screenshots:** Please use code blocks (\`\`\`) to format console output, logs, and code as it's very hard to read otherwise.
-6. **Output of checks**
-    * Results of GitLab [Application Check](doc/install/installation.md#check-application-status) (`sudo -u git -H bundle exec rake gitlab:check RAILS_ENV=production`); we will only investigate if the tests are passing
-    * Version of GitLab you are running; we will only investigate issues in the latest stable and development releases as per the [maintenance policy](MAINTENANCE.md)
-    * Add the last commit sha1 of the GitLab version you used to replicate the issue (obtainable from the help page)
-    * Describe your setup (use relevant parts from `sudo -u git -H bundle exec rake gitlab:env:info RAILS_ENV=production`)
-7. **Possible fixes**: If you can, link to the line of code that might be responsible for the problem
-
-## Pull requests
-
-We welcome pull requests with fixes and improvements to GitLab code, tests, and/or documentation. The features we would really like a pull request for are listed with the [status 'accepting merge/pull requests' on our feedback forum](http://feedback.gitlab.com/forums/176466-general/status/796455) but other improvements are also welcome.
-
-### Pull request guidelines
-
-If you can, please submit a pull request with the fix or improvements including tests. If you don't know how to fix the issue but can write a test that exposes the issue we will accept that as well. In general bug fixes that include a regression test are merged quickly while new features without proper tests are least likely to receive timely feedback. The workflow to make a pull request is as follows:
-
-1. Fork the project on GitHub
-1. Create a feature branch
-1. Write [tests](README.md#run-the-tests) and code
-1. Add your changes to the [CHANGELOG](CHANGELOG)
-1. If you have multiple commits please combine them into one commit by [squashing them](http://git-scm.com/book/en/Git-Tools-Rewriting-History#Squashing-Commits)
-1. Push the commit to your fork
-1. Submit a pull request
-2. [Search for issues](https://github.com/gitlabhq/gitlabhq/search?q=&ref=cmdform&type=Issues) related to your pull request and mention them in the pull request description
-
-We will accept pull requests if:
-
-* The code has proper tests and all tests pass (or it is a test exposing a failure in existing code)
-* It can be merged without problems (if not please use: `git rebase master`)
-* It does not break any existing functionality
-* It's quality code that conforms to the [Ruby](https://github.com/bbatsov/ruby-style-guide) and [Rails](https://github.com/bbatsov/rails-style-guide) style guides and best practices
-* The description includes a motive for your change and the method you used to achieve it
-* It is not a catch all pull request but rather fixes a specific issue or implements a specific feature
-* It keeps the GitLab code base clean and well structured
-* We think other users will benefit from the same functionality
-* If it makes changes to the UI the pull request should include screenshots
-* It is a single commit (please use `git rebase -i` to squash commits)
-
-For examples of feedback on pull requests please look at already [closed pull requests](https://github.com/gitlabhq/gitlabhq/pulls?direction=desc&page=1&sort=created&state=closed).
->>>>>>> 94a814d3
+If there is a new stable branch, please do not open an issue to ask for an update.  [Contact me](http://hoa.ro/static6/contact) instead.