--- conflicted
+++ resolved
@@ -56,10 +56,10 @@
 
 ---
 
-## Contributing Documentation has been moved 
-As of July 2018, all the documentation for contributing to the GitLab project has been moved to a new location. 
-[view the new documentation](doc/development/contributing/index.md) to find the latest information. 
-
+## Contributing Documentation has been moved
+
+As of July 2018, all the documentation for contributing to the GitLab project has been moved to a new location.
+[view the new documentation](doc/development/contributing/index.md) to find the latest information.
 
 ## Contribute to GitLab
 
@@ -158,19 +158,9 @@
 please consider we favor
 [asynchronous communication](https://about.gitlab.com/handbook/communication/#internal-communication) over real time communication. Thanks for your contribution!
 
-
 ## Contribution Flow
 
-<<<<<<< HEAD
 When contributing to GitLab, your merge request is subject to review by merge request maintainers of a particular specialty.
-=======
-- Type: ~"feature proposal", ~bug, ~customer, etc.
-- Subject: ~wiki, ~"container registry", ~ldap, ~api, ~frontend, etc.
-- Team: ~"CI/CD", ~Plan, ~Manage, ~Quality, etc.
-- Release Scoping: ~Deliverable, ~Stretch, ~"Next Patch Release"
-- Priority: ~P1, ~P2, ~P3, ~P4
-- Severity: ~S1, ~S2, ~S3, ~S4
->>>>>>> c62db30e
 
 When you submit code to GitLab, we really want it to get merged, but there will be times when it will not be merged.
 
@@ -226,141 +216,106 @@
 
 ### Type labels
 
-This [documentation](doc/development/contributing/issue_workflow.md) has been moved. 
+This [documentation](doc/development/contributing/issue_workflow.md) has been moved.
 
 
 ### Subject labels
 
 This [documentation](doc/development/contributing/issue_workflow.md) has been moved.
 
-<<<<<<< HEAD
-=======
-- ~Configuration
-- ~"CI/CD"
-- ~Create
-- ~Distribution
-- ~Documentation
-- ~Geo
-- ~Gitaly
-- ~Manage
-- ~Monitoring
-- ~Plan
-- ~Quality
-- ~Release
-- ~Secure
-- ~UX
->>>>>>> c62db30e
 
 ### Team labels
 
-This [documentation](doc/development/contributing/issue_workflow.md) has been moved. 
+This [documentation](doc/development/contributing/issue_workflow.md) has been moved.
 
 
 ### Release Scoping labels
 
-This [documentation](doc/development/contributing/issue_workflow.md) has been moved. 
+This [documentation](doc/development/contributing/issue_workflow.md) has been moved.
 
 
 ### Priority labels
 
-This [documentation](doc/development/contributing/issue_workflow.md) has been moved. 
+This [documentation](doc/development/contributing/issue_workflow.md) has been moved.
 
 
 ### Severity labels
 
-This [documentation](doc/development/contributing/issue_workflow.md) has been moved. 
+This [documentation](doc/development/contributing/issue_workflow.md) has been moved.
 
 #### Severity impact guidance
 
-This [documentation](doc/development/contributing/issue_workflow.md) has been moved. 
-          
+This [documentation](doc/development/contributing/issue_workflow.md) has been moved.
+
 
 ### Label for community contributors
 
-This [documentation](doc/development/contributing/issue_workflow.md) has been moved. 
+This [documentation](doc/development/contributing/issue_workflow.md) has been moved.
 
 
 ## Implement design & UI elements
 
-This [documentation](doc/development/contributing/design.md) has been moved. 
+This [documentation](doc/development/contributing/design.md) has been moved.
 
 
 ## Issue tracker
 
-This [documentation](doc/development/contributing/issue_workflow.md) has been moved. 
+This [documentation](doc/development/contributing/issue_workflow.md) has been moved.
 
 ### Issue triaging
 
-This [documentation](doc/development/contributing/issue_workflow.md) has been moved. 
-
-<<<<<<< HEAD
-=======
-The most important thing is making sure valid issues receive feedback from the
-development team. Therefore the priority is mentioning developers that can help
-on those issues. Please select someone with relevant experience from the
-[GitLab team][team]. If there is nobody mentioned with that expertise look in
-the commit history for the affected files to find someone.
-
-We also use [GitLab Triage] to automate some triaging policies. This is
-currently setup as a [scheduled pipeline] running on [quality/triage-ops]
-project.
-
-[described in our handbook]: https://about.gitlab.com/handbook/engineering/issue-triage/
-[issue bash events]: https://gitlab.com/gitlab-org/gitlab-ce/issues/17815
-[GitLab Triage]: https://gitlab.com/gitlab-org/gitlab-triage
-[scheduled pipeline]: https://gitlab.com/gitlab-org/quality/triage-ops/pipeline_schedules/10512/edit
-[quality/triage-ops]: https://gitlab.com/gitlab-org/quality/triage-ops
->>>>>>> c62db30e
+This [documentation](doc/development/contributing/issue_workflow.md) has been moved.
+
 
 ### Feature proposals
 
-This [documentation](doc/development/contributing/issue_workflow.md) has been moved. 
+This [documentation](doc/development/contributing/issue_workflow.md) has been moved.
 
 ### Issue tracker guidelines
 
-This [documentation](doc/development/contributing/issue_workflow.md) has been moved. 
+This [documentation](doc/development/contributing/issue_workflow.md) has been moved.
 
 
 ### Issue weight
 
-This [documentation](doc/development/contributing/issue_workflow.md) has been moved. 
+This [documentation](doc/development/contributing/issue_workflow.md) has been moved.
 
 
 ### Regression issues
 
-This [documentation](doc/development/contributing/issue_workflow.md) has been moved. 
+This [documentation](doc/development/contributing/issue_workflow.md) has been moved.
 
 
 ### Technical and UX debt
 
-This [documentation](doc/development/contributing/issue_workflow.md) has been moved. 
+This [documentation](doc/development/contributing/issue_workflow.md) has been moved.
 
 
 ### Stewardship
 
-This [documentation](doc/development/contributing/issue_workflow.md) has been moved. 
+This [documentation](doc/development/contributing/issue_workflow.md) has been moved.
 
 
 ## Merge requests
 
-This [documentation](doc/development/contributing/merge_request_workflow.md) has been moved. 
+This [documentation](doc/development/contributing/merge_request_workflow.md) has been moved.
 
 
 ### Merge request guidelines
 
-This [documentation](doc/development/contributing/merge_request_workflow.md) has been moved. 
+This [documentation](doc/development/contributing/merge_request_workflow.md) has been moved.
 
 
 ### Contribution acceptance criteria
 
-This [documentation](doc/development/contributing/merge_request_workflow.md) has been moved. 
+This [documentation](doc/development/contributing/merge_request_workflow.md) has been moved.
 
 
 ## Definition of done
 
-This [documentation](doc/development/contributing/merge_request_workflow.md)) has been moved. 
+This [documentation](doc/development/contributing/merge_request_workflow.md)) has been moved.
 
 
 ## Style guides
 
-This [documentation](doc/development/contributing/design.md) has been moved. +This [documentation](doc/development/contributing/design.md) has been moved.