# Reporting issues

<<<<<<< HEAD
If you have issues with Public GitLab, you can report them with the Github issues module.

Please remember to provide as much information as you can (e.g. which database you are using).

Disclaimer: I do not provide any support on GitLab itself. I only contribute to the _public part_. Please refer to the [official documentation](https://github.com/gitlabhq/gitlabhq/blob/master/README.md) for any help on GitLab itself.

If there is a new stable branch, please do not open an issue to ask for an update.  [Contact me](http://hoa.ro/static6/contact) instead.
=======
This guide details how to use issues and pull requests to improve GitLab.

## Closing policy for issues and pull requests

Issues and pull requests not in line with the guidelines listed in this document will be closed with just a link to this paragraph. GitLab is a popular open source project and the capacity to deal with issues and pull requests is limited. To get support for your problems please use other channels as detailed in [the getting help section of the readme](https://github.com/gitlabhq/gitlabhq#getting-help). Professional [support subscriptions](http://www.gitlab.com/subscription/) and [consulting services](http://www.gitlab.com/consultancy/) are available from [GitLab.com](http://www.gitlab.com/).

## Issue tracker

The [issue tracker](https://github.com/gitlabhq/gitlabhq/issues) is only for obvious bugs or misbehavior in the master branch of GitLab. When submitting an issue please conform to the issue submission guidelines listed below.

Do not use the issue tracker for feature requests. We have a specific
[Feedback and suggestions forum](http://feedback.gitlab.com) for this purpose.

Please send a pull request with a tested solution or a pull request with a failing test instead of opening an issue if you can. If you're unsure where to post, post to the [Support Forum](https://groups.google.com/forum/#!forum/gitlabhq) first. There are a lot of helpful GitLab users there who may be able to help you quickly. If your particular issue turns out to be a bug, it will find its way from there.

### Issue tracker guidelines

**[Search](https://github.com/gitlabhq/gitlabhq/search?q=&ref=cmdform&type=Issues)** for similar entries before submitting your own, there's a good chance somebody else had the same issue or idea. Show your support with `:+1:` and/or join the discussion.

* Only report issues for supported versions according to the [maintenance policy](MAINTENANCE.md)
* Summarize your issue in one sentence (what goes wrong, what did you expect to happen)
* Describe your issue in detail
* How can we reproduce the issue on the [GitLab Vagrant virtual machine](https://github.com/gitlabhq/gitlab-vagrant-vm) (start with: `vagrant destroy && vagrant up && vagrant ssh`)
* Add the last commit sha1 of the GitLab version you used to replicate the issue
* Add logs or screen shots when possible
* Link to the line of code that might be responsible for the problem
* Describe your setup (use relevant parts from `sudo -u gitlab -H bundle exec rake gitlab:env:info`)

## Pull requests

We welcome pull request with improvements to GitLab code and/or documentation. The issues we would really like a pull request for are listed with the [status 'accepting merge/pull requests' on our feedback forum](http://feedback.gitlab.com/forums/176466-general/status/796455) but other improvements are also welcome.

### Pull request guidelines

 If you can please submit a pull request with the fix including tests. The workflow to make a pull request is as follows:

1. Fork the project on GitHub
1. Create a feature branch
1. Write [tests](README.md#run-the-tests) and code
1. If you have multiple commits please combine them into one commit by [squashing them](http://git-scm.com/book/en/Git-Tools-Rewriting-History#Squashing-Commits)
1. Push the commit to your fork
1. Submit a pull request
2. [Search for issues](https://github.com/gitlabhq/gitlabhq/search?q=&ref=cmdform&type=Issues) related to your pull request and mention them in the pull request comments

We will accept pull requests if:

* The code has proper tests and all tests pass
* It can be merged without problems (if not please use: `git rebase master`)
* It doesn't break any existing functionality
* It's quality code that conforms to the [Rails style guide](https://github.com/bbatsov/rails-style-guide) and best practices
* The description includes a motive for your change and the method you used to achieve it
* It keeps the GitLab code base clean and well structured
* We think other users will need the same functionality
* If it makes changes to the UI the pull request should include screenshots

For examples of feedback on pull requests please look at already [closed pull requests](https://github.com/gitlabhq/gitlabhq/pulls?direction=desc&page=1&sort=created&state=closed).
>>>>>>> a9975336
<|MERGE_RESOLUTION|>--- conflicted
+++ resolved
@@ -1,68 +1,9 @@
 # Reporting issues
 
-<<<<<<< HEAD
 If you have issues with Public GitLab, you can report them with the Github issues module.
 
 Please remember to provide as much information as you can (e.g. which database you are using).
 
 Disclaimer: I do not provide any support on GitLab itself. I only contribute to the _public part_. Please refer to the [official documentation](https://github.com/gitlabhq/gitlabhq/blob/master/README.md) for any help on GitLab itself.
 
-If there is a new stable branch, please do not open an issue to ask for an update.  [Contact me](http://hoa.ro/static6/contact) instead.
-=======
-This guide details how to use issues and pull requests to improve GitLab.
-
-## Closing policy for issues and pull requests
-
-Issues and pull requests not in line with the guidelines listed in this document will be closed with just a link to this paragraph. GitLab is a popular open source project and the capacity to deal with issues and pull requests is limited. To get support for your problems please use other channels as detailed in [the getting help section of the readme](https://github.com/gitlabhq/gitlabhq#getting-help). Professional [support subscriptions](http://www.gitlab.com/subscription/) and [consulting services](http://www.gitlab.com/consultancy/) are available from [GitLab.com](http://www.gitlab.com/).
-
-## Issue tracker
-
-The [issue tracker](https://github.com/gitlabhq/gitlabhq/issues) is only for obvious bugs or misbehavior in the master branch of GitLab. When submitting an issue please conform to the issue submission guidelines listed below.
-
-Do not use the issue tracker for feature requests. We have a specific
-[Feedback and suggestions forum](http://feedback.gitlab.com) for this purpose.
-
-Please send a pull request with a tested solution or a pull request with a failing test instead of opening an issue if you can. If you're unsure where to post, post to the [Support Forum](https://groups.google.com/forum/#!forum/gitlabhq) first. There are a lot of helpful GitLab users there who may be able to help you quickly. If your particular issue turns out to be a bug, it will find its way from there.
-
-### Issue tracker guidelines
-
-**[Search](https://github.com/gitlabhq/gitlabhq/search?q=&ref=cmdform&type=Issues)** for similar entries before submitting your own, there's a good chance somebody else had the same issue or idea. Show your support with `:+1:` and/or join the discussion.
-
-* Only report issues for supported versions according to the [maintenance policy](MAINTENANCE.md)
-* Summarize your issue in one sentence (what goes wrong, what did you expect to happen)
-* Describe your issue in detail
-* How can we reproduce the issue on the [GitLab Vagrant virtual machine](https://github.com/gitlabhq/gitlab-vagrant-vm) (start with: `vagrant destroy && vagrant up && vagrant ssh`)
-* Add the last commit sha1 of the GitLab version you used to replicate the issue
-* Add logs or screen shots when possible
-* Link to the line of code that might be responsible for the problem
-* Describe your setup (use relevant parts from `sudo -u gitlab -H bundle exec rake gitlab:env:info`)
-
-## Pull requests
-
-We welcome pull request with improvements to GitLab code and/or documentation. The issues we would really like a pull request for are listed with the [status 'accepting merge/pull requests' on our feedback forum](http://feedback.gitlab.com/forums/176466-general/status/796455) but other improvements are also welcome.
-
-### Pull request guidelines
-
- If you can please submit a pull request with the fix including tests. The workflow to make a pull request is as follows:
-
-1. Fork the project on GitHub
-1. Create a feature branch
-1. Write [tests](README.md#run-the-tests) and code
-1. If you have multiple commits please combine them into one commit by [squashing them](http://git-scm.com/book/en/Git-Tools-Rewriting-History#Squashing-Commits)
-1. Push the commit to your fork
-1. Submit a pull request
-2. [Search for issues](https://github.com/gitlabhq/gitlabhq/search?q=&ref=cmdform&type=Issues) related to your pull request and mention them in the pull request comments
-
-We will accept pull requests if:
-
-* The code has proper tests and all tests pass
-* It can be merged without problems (if not please use: `git rebase master`)
-* It doesn't break any existing functionality
-* It's quality code that conforms to the [Rails style guide](https://github.com/bbatsov/rails-style-guide) and best practices
-* The description includes a motive for your change and the method you used to achieve it
-* It keeps the GitLab code base clean and well structured
-* We think other users will need the same functionality
-* If it makes changes to the UI the pull request should include screenshots
-
-For examples of feedback on pull requests please look at already [closed pull requests](https://github.com/gitlabhq/gitlabhq/pulls?direction=desc&page=1&sort=created&state=closed).
->>>>>>> a9975336
+If there is a new stable branch, please do not open an issue to ask for an update.  [Contact me](http://hoa.ro/static6/contact) instead.